from nose.tools import *  # flake8: noqa (PEP8 asserts)
import jwe
import jwt
import mock
<<<<<<< HEAD
import furl
import time
=======
import pytest
>>>>>>> 577051fd
import urlparse
import datetime
from django.utils import timezone
import pytest
import pytz
import itsdangerous

from framework.exceptions import PermissionsError
from website import settings, mails
from website.preprints.tasks import format_preprint, update_preprint_share, on_preprint_updated, update_or_create_preprint_identifiers, update_or_enqueue_on_preprint_updated
from website.project.views.contributor import find_preprint_provider
from website.identifiers.clients import CrossRefClient, ECSArXivCrossRefClient
from website.util.share import format_user
from framework.auth import Auth, cas, signing
from framework.celery_tasks import handlers
from framework.postcommit_tasks.handlers import enqueue_postcommit_task, get_task_from_postcommit_queue, postcommit_celery_queue
from framework.exceptions import PermissionsError, HTTPError
from framework.auth.core import Auth
from addons.osfstorage.models import OsfStorageFile
from addons.base import views
from osf.models import Tag, Preprint, PreprintLog, PreprintContributor, Subject, Session
from osf.exceptions import PreprintStateError, ValidationError, ValidationValueError, PreprintProviderError

from osf.utils.permissions import READ, WRITE, ADMIN
from osf_tests.utils import MockShareResponse
from tests.base import assert_datetime_equal

from osf_tests.factories import (
    ProjectFactory,
    AuthUserFactory,
    UserFactory,
    PreprintFactory,
    NodeFactory,
    TagFactory,
    SubjectFactory,
    UnregUserFactory,
    PreprintProviderFactory
)

from api_tests import utils as api_test_utils
from tests.utils import assert_preprint_logs
from tests.base import OsfTestCase

pytestmark = pytest.mark.django_db

@pytest.fixture()
def user():
    return UserFactory()

@pytest.fixture()
def node(user):
    return NodeFactory(creator=user)

@pytest.fixture()
def project(user):
    return ProjectFactory(creator=user)

@pytest.fixture()
def preprint(user):
    return PreprintFactory(creator=user)

@pytest.fixture()
def auth(user):
    return Auth(user)

@pytest.fixture()
def subject():
    return SubjectFactory()


class TestPreprint:
    def test_preprint_factory(self, preprint):
        assert preprint.title is not None
        assert preprint.description is not None
        assert preprint.provider is not None
        assert preprint.is_published is True
        assert preprint.is_public is True
        assert preprint.creator is not None
        assert preprint.files.first() == preprint.primary_file
        assert preprint.deleted is None
        assert preprint.root_folder is not None


class TestPreprintProperties:
    def test_contributors(self, preprint):
        assert len(preprint.contributors) == 1
        assert preprint.contributors[0] == preprint.creator

    def test_verified_publishable(self, preprint):
        preprint.is_published = False
        assert preprint.verified_publishable is False

        preprint.is_published = True
        preprint.deleted = datetime.datetime.now()
        assert preprint.verified_publishable is False

        preprint.deleted = None
        assert preprint.verified_publishable is True

    def test_is_preprint_orphan(self, preprint):
        assert preprint.is_preprint_orphan is False
        preprint.primary_file = None
        preprint.save()
        assert preprint.is_preprint_orphan is True

    def test_has_submitted_preprint(self, preprint):
        preprint.machine_state = 'initial'
        preprint.save()
        assert preprint.has_submitted_preprint is False

        preprint.machine_state = 'pending'
        preprint.save()
        assert preprint.has_submitted_preprint is True

    def test_deep_url(self, preprint):
        assert preprint.deep_url == '/preprints/{}/'.format(preprint._id)

    def test_url_(self, preprint):
        assert preprint.url == '/preprints/{}/{}/'.format(preprint.provider._id, preprint._id)

    def test_absolute_url(self, preprint):
        assert preprint.absolute_url == urlparse.urljoin(
            preprint.provider.domain if preprint.provider.domain_redirect_enabled else settings.DOMAIN,
            preprint.url
        )

    def test_absolute_api_v2_url(self, preprint):
        assert '/preprints/{}/'.format(preprint._id) in preprint.absolute_api_v2_url

    def test_admin_contributor_ids(self, preprint, user):
        user2 = UserFactory()
        assert len(preprint.admin_contributor_ids) == 1
        assert user._id in preprint.admin_contributor_ids

        preprint.add_permission(user2, ADMIN, save=True)

        assert len(preprint.admin_contributor_ids) == 2
        assert user2._id in preprint.admin_contributor_ids

    def test_visible_contributor_ids(self, preprint):
        assert preprint.visible_contributor_ids[0] == preprint.creator._id

    def test_all_tags(self, preprint, auth):
        preprint.add_tags(['test_tag_1'], auth)
        preprint.save()

        assert len(preprint.all_tags) == 1
        assert preprint.all_tags[0].name == 'test_tag_1'

    def test_system_tags(self, preprint):
        assert preprint.system_tags.exists() is False


class TestPreprintSubjects:

    @pytest.fixture()
    def write_contrib(self, preprint):
        write_contrib = AuthUserFactory()
        preprint.add_contributor(write_contrib, auth=Auth(preprint.creator), permissions='write')
        preprint.save()
        return write_contrib

    def test_get_subjects(self, preprint):
        subject = preprint.subject_hierarchy[0][0]
        assert preprint.get_subjects()[0][0]['text'] == subject.text
        assert preprint.get_subjects()[0][0]['id'] == subject._id

    def test_set_subjects(self, preprint, auth):
        subject = SubjectFactory()
        subjects = [[subject._id]]
        preprint.set_subjects(subjects, auth)

        assert preprint.get_subjects()[0][0]['text'] == subject.text
        assert preprint.get_subjects()[0][0]['id'] == subject._id

    def test_admin_can_set_subjects(self, preprint, subject):
        initial_subjects = list(preprint.subjects.all())
        preprint.set_subjects([[subject._id]], auth=Auth(preprint.creator))

        preprint.reload()
        assert initial_subjects != list(preprint.subjects.all())

    def test_write_can_set_subjects(self, preprint, subject, write_contrib):
        initial_subjects = list(preprint.subjects.all())
        preprint.set_subjects([[subject._id]], auth=Auth(write_contrib))

        preprint.reload()
        assert initial_subjects != list(preprint.subjects.all())


class TestLogging:

    def test_add_log(self, preprint, auth):
        preprint.add_log(PreprintLog.FILE_UPDATED, params={'preprint': preprint._id}, auth=auth)
        preprint.save()

        last_log = preprint.logs.latest()
        assert last_log.action == PreprintLog.FILE_UPDATED
        # date is tzaware
        assert last_log.created.tzinfo == pytz.utc

        # updates preprint.modified
        assert_datetime_equal(preprint.modified, last_log.created)


class TestTagging:

    def test_add_tag(self, preprint, auth):
        preprint.add_tag('FoO', auth=auth)
        preprint.save()

        tag = Tag.objects.get(name='FoO')
        assert preprint.tags.count() == 1
        assert tag in preprint.tags.all()

        last_log = preprint.logs.all().order_by('-created')[0]
        assert last_log.action == PreprintLog.TAG_ADDED
        assert last_log.params['tag'] == 'FoO'
        assert last_log.params['preprint'] == preprint._id

    def test_add_system_tag(self, preprint):
        original_log_count = preprint.logs.count()
        preprint.add_system_tag('FoO')
        preprint.save()

        tag = Tag.all_tags.get(name='FoO', system=True)
        assert preprint.all_tags.count() == 1
        assert tag in preprint.all_tags.all()

        assert tag.system is True

        # No log added
        new_log_count = preprint.logs.count()
        assert original_log_count == new_log_count

    def test_add_system_tag_instance(self, preprint):
        tag = TagFactory(system=True)
        preprint.add_system_tag(tag)

        assert tag in preprint.all_tags.all()

    def test_add_system_tag_non_system_instance(self, preprint):
        tag = TagFactory(system=False)
        with pytest.raises(ValueError):
            preprint.add_system_tag(tag)

        assert tag not in preprint.all_tags.all()

    def test_system_tags_property(self, preprint, auth):
        other_preprint = ProjectFactory()
        other_preprint.add_system_tag('bAr')

        preprint.add_system_tag('FoO')
        preprint.add_tag('bAr', auth=auth)

        assert 'FoO' in preprint.system_tags
        assert 'bAr' not in preprint.system_tags


class TestSearch:

    @mock.patch('website.search.search.update_preprint')
    def test_update_search(self, mock_update_preprint, preprint):
        preprint.update_search()
        assert mock_update_preprint.called


class TestPreprintCreation:

    def test_creator_is_added_as_contributor(self, fake):
        user = UserFactory()
        preprint = Preprint(
            title=fake.bs(),
            creator=user,
            provider=PreprintProviderFactory()
        )
        preprint.save()
        assert preprint.is_contributor(user) is True
        contributor = PreprintContributor.objects.get(user=user, preprint=preprint)
        assert contributor.visible is True
        assert preprint.has_permission(user, ADMIN) is True
        assert preprint.has_permission(user, WRITE) is True
        assert preprint.has_permission(user, READ) is True

    def test_default_region_set_to_user_settings_osfstorage_default(self, fake):
        user = UserFactory()
        preprint = Preprint(
            title=fake.bs,
            creator=user,
            provider=PreprintProviderFactory()
        )
        preprint.save()

        assert preprint.region.id == user.get_addon('osfstorage').default_region_id

    def test_root_folder_created_automatically(self, fake):
        user = UserFactory()
        preprint = Preprint(
            title=fake.bs,
            creator=user,
            provider=PreprintProviderFactory()
        )
        preprint.save()
        assert preprint.root_folder is not None
        assert preprint.root_folder.is_root is True


# Copied from osf_tests/test_node.py
class TestContributorMethods:
    def test_add_contributor(self, preprint, user, auth):
        # A user is added as a contributor
        user = UserFactory()
        preprint.add_contributor(contributor=user, auth=auth)
        preprint.save()
        assert preprint.is_contributor(user) is True
        assert preprint.has_permission(user, ADMIN) is False
        assert preprint.has_permission(user, WRITE) is True
        assert preprint.has_permission(user, READ) is True

        last_log = preprint.logs.all().order_by('-created')[0]
        assert last_log.action == 'contributor_added'
        assert last_log.params['contributors'] == [user._id]

    def test_add_contributors(self, preprint, auth):
        user1 = UserFactory()
        user2 = UserFactory()
        preprint.add_contributors(
            [
                {'user': user1, 'permissions': ADMIN, 'visible': True},
                {'user': user2, 'permissions': WRITE, 'visible': False}
            ],
            auth=auth
        )
        last_log = preprint.logs.all().order_by('-created')[0]
        assert (
            last_log.params['contributors'] ==
            [user1._id, user2._id]
        )
        assert preprint.is_contributor(user1)
        assert preprint.is_contributor(user2)
        assert user1._id in preprint.visible_contributor_ids
        assert user2._id not in preprint.visible_contributor_ids
        assert set(preprint.get_permissions(user1)) == set(['admin_preprint', 'write_preprint', 'read_preprint'])
        assert set(preprint.get_permissions(user2)) == set(['read_preprint', 'write_preprint'])
        last_log = preprint.logs.all().order_by('-created')[0]
        assert (
            last_log.params['contributors'] ==
            [user1._id, user2._id]
        )

    def test_cant_add_creator_as_contributor_twice(self, preprint, user):
        preprint.add_contributor(contributor=user)
        preprint.save()
        assert len(preprint.contributors) == 1

    def test_cant_add_same_contributor_twice(self, preprint):
        contrib = UserFactory()
        preprint.add_contributor(contributor=contrib)
        preprint.save()
        preprint.add_contributor(contributor=contrib)
        preprint.save()
        assert len(preprint.contributors) == 2

    def test_remove_unregistered_conributor_removes_unclaimed_record(self, preprint, auth):
        new_user = preprint.add_unregistered_contributor(fullname='David Davidson',
            email='david@davidson.com', auth=auth)
        preprint.save()
        assert preprint.is_contributor(new_user)  # sanity check
        assert preprint._primary_key in new_user.unclaimed_records
        preprint.remove_contributor(
            auth=auth,
            contributor=new_user
        )
        preprint.save()
        new_user.refresh_from_db()
        assert preprint.is_contributor(new_user) is False
        assert preprint._primary_key not in new_user.unclaimed_records

    def test_is_contributor(self, preprint):
        contrib, noncontrib = UserFactory(), UserFactory()
        PreprintContributor.objects.create(user=contrib, preprint=preprint)

        assert preprint.is_contributor(contrib) is True
        assert preprint.is_contributor(noncontrib) is False
        assert preprint.is_contributor(None) is False

    def test_visible_contributor_ids(self, preprint, user):
        visible_contrib = UserFactory()
        invisible_contrib = UserFactory()
        PreprintContributor.objects.create(user=visible_contrib, preprint=preprint, visible=True)
        PreprintContributor.objects.create(user=invisible_contrib, preprint=preprint, visible=False)
        assert visible_contrib._id in preprint.visible_contributor_ids
        assert invisible_contrib._id not in preprint.visible_contributor_ids

    def test_visible_contributors(self, preprint, user):
        visible_contrib = UserFactory()
        invisible_contrib = UserFactory()
        PreprintContributor.objects.create(user=visible_contrib, preprint=preprint, visible=True)
        PreprintContributor.objects.create(user=invisible_contrib, preprint=preprint, visible=False)
        assert visible_contrib in preprint.visible_contributors
        assert invisible_contrib not in preprint.visible_contributors

    def test_set_visible_false(self, preprint, auth):
        contrib = UserFactory()
        PreprintContributor.objects.create(user=contrib, preprint=preprint, visible=True)
        preprint.set_visible(contrib, visible=False, auth=auth)
        preprint.save()
        assert PreprintContributor.objects.filter(user=contrib, preprint=preprint, visible=False).exists() is True

        last_log = preprint.logs.all().order_by('-created')[0]
        assert last_log.user == auth.user
        assert last_log.action == PreprintLog.MADE_CONTRIBUTOR_INVISIBLE

    def test_set_visible_true(self, preprint, auth):
        contrib = UserFactory()
        PreprintContributor.objects.create(user=contrib, preprint=preprint, visible=False)
        preprint.set_visible(contrib, visible=True, auth=auth)
        preprint.save()
        assert PreprintContributor.objects.filter(user=contrib, preprint=preprint, visible=True).exists() is True

        last_log = preprint.logs.all().order_by('-created')[0]
        assert last_log.user == auth.user
        assert last_log.action == PreprintLog.MADE_CONTRIBUTOR_VISIBLE

    def test_set_visible_is_noop_if_visibility_is_unchanged(self, preprint, auth):
        visible, invisible = UserFactory(), UserFactory()
        PreprintContributor.objects.create(user=visible, preprint=preprint, visible=True)
        PreprintContributor.objects.create(user=invisible, preprint=preprint, visible=False)
        original_log_count = preprint.logs.count()
        preprint.set_visible(invisible, visible=False, auth=auth)
        preprint.set_visible(visible, visible=True, auth=auth)
        preprint.save()
        assert preprint.logs.count() == original_log_count

    def test_set_visible_contributor_with_only_one_contributor(self, preprint, user):
        with pytest.raises(ValueError) as excinfo:
            preprint.set_visible(user=user, visible=False, auth=None)
        assert excinfo.value.message == 'Must have at least one visible contributor'

    def test_set_visible_missing(self, preprint):
        with pytest.raises(ValueError):
            preprint.set_visible(UserFactory(), True)

    def test_remove_contributor(self, preprint, auth):
        # A user is added as a contributor
        user2 = UserFactory()
        preprint.add_contributor(contributor=user2, auth=auth, save=True)
        assert user2 in preprint.contributors
        assert preprint.has_permission(user2, WRITE)
        # The user is removed
        preprint.remove_contributor(auth=auth, contributor=user2)
        preprint.reload()

        assert user2 not in preprint.contributors
        assert preprint.get_permissions(user2) == []
        assert preprint.logs.latest().action == 'contributor_removed'
        assert preprint.logs.latest().params['contributors'] == [user2._id]

    def test_remove_contributors(self, preprint, auth):
        user1 = UserFactory()
        user2 = UserFactory()
        preprint.add_contributors(
            [
                {'user': user1, 'permissions': WRITE, 'visible': True},
                {'user': user2, 'permissions': WRITE, 'visible': True}
            ],
            auth=auth
        )
        assert user1 in preprint.contributors
        assert user2 in preprint.contributors
        assert preprint.has_permission(user1, WRITE)
        assert preprint.has_permission(user2, WRITE)

        preprint.remove_contributors(auth=auth, contributors=[user1, user2], save=True)
        preprint.reload()

        assert user1 not in preprint.contributors
        assert user2 not in preprint.contributors
        assert preprint.get_permissions(user1) == []
        assert preprint.get_permissions(user2) == []
        assert preprint.logs.latest().action == 'contributor_removed'

    def test_replace_contributor(self, preprint):
        contrib = UserFactory()
        preprint.add_contributor(contrib, auth=Auth(preprint.creator))
        preprint.save()
        assert contrib in preprint.contributors.all()  # sanity check
        replacer = UserFactory()
        old_length = preprint.contributors.count()
        preprint.replace_contributor(contrib, replacer)
        preprint.save()
        new_length = preprint.contributors.count()
        assert contrib not in preprint.contributors.all()
        assert replacer in preprint.contributors.all()
        assert old_length == new_length

        # test unclaimed_records is removed
        assert (
            preprint._id not in
            contrib.unclaimed_records.keys()
        )

    def test_permission_override_fails_if_no_admins(self, preprint, user):
        # User has admin permissions because they are the creator
        # Cannot lower permissions
        with pytest.raises(PreprintStateError):
            preprint.add_contributor(user, permissions=WRITE)

    def test_update_contributor(self, preprint, auth):
        new_contrib = AuthUserFactory()
        preprint.add_contributor(new_contrib, permissions=WRITE, auth=auth)

        assert set(preprint.get_permissions(new_contrib)) == set(['read_preprint', 'write_preprint'])
        assert preprint.get_visible(new_contrib) is True

        preprint.update_contributor(
            new_contrib,
            READ,
            False,
            auth=auth
        )
        assert set(preprint.get_permissions(new_contrib)) == set(['read_preprint'])
        assert preprint.get_visible(new_contrib) is False

    def test_update_contributor_non_admin_raises_error(self, preprint, auth):
        non_admin = AuthUserFactory()
        preprint.add_contributor(
            non_admin,
            permissions=WRITE,
            auth=auth
        )
        with pytest.raises(PermissionsError):
            preprint.update_contributor(
                non_admin,
                None,
                False,
                auth=Auth(non_admin)
            )

    def test_update_contributor_only_admin_raises_error(self, preprint, auth):
        with pytest.raises(PreprintStateError):
            preprint.update_contributor(
                auth.user,
                WRITE,
                True,
                auth=auth
            )

    def test_update_contributor_non_contrib_raises_error(self, preprint, auth):
        non_contrib = AuthUserFactory()
        with pytest.raises(ValueError):
            preprint.update_contributor(
                non_contrib,
                ADMIN,
                True,
                auth=auth
            )


# Copied from tests/test_models.py
class TestPreprintAddContributorRegisteredOrNot:

    def test_add_contributor_user_id(self, user, preprint):
        registered_user = UserFactory()
        contributor_obj = preprint.add_contributor_registered_or_not(auth=Auth(user), user_id=registered_user._id, save=True)
        contributor = contributor_obj.user
        assert contributor in preprint.contributors
        assert contributor.is_registered is True

    def test_add_contributor_user_id_already_contributor(self, user, preprint):
        with pytest.raises(ValidationError) as excinfo:
            preprint.add_contributor_registered_or_not(auth=Auth(user), user_id=user._id, save=True)
        assert 'is already a contributor' in excinfo.value.message

    def test_add_contributor_invalid_user_id(self, user, preprint):
        with pytest.raises(ValueError) as excinfo:
            preprint.add_contributor_registered_or_not(auth=Auth(user), user_id='abcde', save=True)
        assert 'was not found' in excinfo.value.message

    def test_add_contributor_fullname_email(self, user, preprint):
        contributor_obj = preprint.add_contributor_registered_or_not(auth=Auth(user), full_name='Jane Doe', email='jane@doe.com')
        contributor = contributor_obj.user
        assert contributor in preprint.contributors
        assert contributor.is_registered is False

    def test_add_contributor_fullname(self, user, preprint):
        contributor_obj = preprint.add_contributor_registered_or_not(auth=Auth(user), full_name='Jane Doe')
        contributor = contributor_obj.user
        assert contributor in preprint.contributors
        assert contributor.is_registered is False

    def test_add_contributor_fullname_email_already_exists(self, user, preprint):
        registered_user = UserFactory()
        contributor_obj = preprint.add_contributor_registered_or_not(auth=Auth(user), full_name='F Mercury', email=registered_user.username)
        contributor = contributor_obj.user
        assert contributor in preprint.contributors
        assert contributor.is_registered is True


class TestContributorVisibility:

    @pytest.fixture()
    def user2(self):
        return UserFactory()

    @pytest.fixture()
    def preprint2(self, user2, user, auth):
        preprint = PreprintFactory(creator=user)
        preprint.add_contributor(contributor=user2, auth=auth)
        return preprint

    def test_get_visible_true(self, preprint2):
        assert preprint2.get_visible(preprint2.creator) is True

    def test_get_visible_false(self, preprint2, user2, auth):
        preprint2.set_visible(preprint2.creator, False)
        assert preprint2.get_visible(preprint2.creator) is False

    def test_make_invisible(self, preprint2):
        preprint2.set_visible(preprint2.creator, False, save=True)
        preprint2.reload()
        assert preprint2.creator._id not in preprint2.visible_contributor_ids
        assert preprint2.creator not in preprint2.visible_contributors
        assert preprint2.logs.latest().action == PreprintLog.MADE_CONTRIBUTOR_INVISIBLE

    def test_make_visible(self, preprint2, user2):
        preprint2.set_visible(preprint2.creator, False, save=True)
        preprint2.set_visible(preprint2.creator, True, save=True)
        preprint2.reload()
        assert preprint2.creator._id in preprint2.visible_contributor_ids
        assert preprint2.creator in preprint2.visible_contributors
        assert preprint2.logs.latest().action == PreprintLog.MADE_CONTRIBUTOR_VISIBLE
        # Regression project test: Ensure that hiding and showing the first contributor
        # does not change the visible contributor order
        assert list(preprint2.visible_contributors) == [preprint2.creator, user2]

    def test_set_visible_missing(self, preprint2):
        with pytest.raises(ValueError):
            preprint2.set_visible(UserFactory(), True)


class TestPermissionMethods:

    @pytest.fixture()
    def project(self, user):
        return ProjectFactory(creator=user)

    def test_has_permission(self, preprint):
        user = UserFactory()
        contributor = PreprintContributor.objects.create(
            preprint=preprint, user=user,
        )
        preprint.add_permission(user, READ)

        assert preprint.has_permission(user, READ) is True
        assert preprint.has_permission(user, WRITE) is False
        assert preprint.has_permission(user, ADMIN) is False

        preprint.add_permission(user, WRITE)
        assert contributor.user in preprint.contributors
        assert preprint.has_permission(user, WRITE) is True

    def test_has_permission_passed_non_contributor_returns_false(self, preprint):
        noncontrib = UserFactory()
        assert preprint.has_permission(noncontrib, READ) is False

    def test_get_permissions(self, preprint):
        user = UserFactory()
        contributor = PreprintContributor.objects.create(
            preprint=preprint, user=user,
        )
        preprint.add_permission(user, READ)
        assert preprint.get_permissions(user) == ['read_preprint']

        preprint.add_permission(user, WRITE)
        assert set(preprint.get_permissions(user)) == set(['read_preprint', 'write_preprint'])
        assert contributor.user in preprint.contributors

    def test_add_permission(self, preprint):
        user = UserFactory()
        PreprintContributor.objects.create(
            preprint=preprint, user=user,
        )
        preprint.add_permission(user, WRITE)
        preprint.save()
        assert preprint.has_permission(user, WRITE) is True

    def test_remove_permission(self, preprint):
        assert preprint.has_permission(preprint.creator, ADMIN) is True
        assert preprint.has_permission(preprint.creator, WRITE) is True
        assert preprint.has_permission(preprint.creator, WRITE) is True
        preprint.remove_permission(preprint.creator, ADMIN)
        assert preprint.has_permission(preprint.creator, ADMIN) is False
        assert preprint.has_permission(preprint.creator, WRITE) is False
        assert preprint.has_permission(preprint.creator, WRITE) is False

    def test_remove_permission_not_granted(self, preprint, auth):
        contrib = UserFactory()
        preprint.add_contributor(contrib, permissions=WRITE, auth=auth)
        with pytest.raises(ValueError):
            preprint.remove_permission(contrib, ADMIN)

    def test_set_permissions(self, preprint):
        user = UserFactory()

        preprint.set_permissions(user, WRITE, save=True)
        assert preprint.has_permission(user, ADMIN) is False
        assert preprint.has_permission(user, WRITE) is True
        assert preprint.has_permission(user, READ) is True

        preprint.set_permissions(user, READ, save=True)
        assert preprint.has_permission(user, ADMIN) is False
        assert preprint.has_permission(user, WRITE) is False
        assert preprint.has_permission(user, READ) is True

        preprint.set_permissions(user, ADMIN, save=True)
        assert preprint.has_permission(user, ADMIN) is True
        assert preprint.has_permission(user, WRITE) is True
        assert preprint.has_permission(user, READ) is True

    def test_set_permissions_raises_error_if_only_admins_permissions_are_reduced(self, preprint):
        # creator is the only admin
        with pytest.raises(PreprintStateError) as excinfo:
            preprint.set_permissions(preprint.creator, permissions=WRITE)
        assert excinfo.value.args[0] == 'Must have at least one registered admin contributor'

    def test_add_permission_with_admin_also_grants_read_and_write(self, preprint):
        user = UserFactory()
        PreprintContributor.objects.create(
            preprint=preprint, user=user,
        )
        preprint.add_permission(user, ADMIN)
        preprint.save()
        assert preprint.has_permission(user, ADMIN)
        assert preprint.has_permission(user, WRITE)

    def test_add_permission_already_granted(self, preprint):
        user = UserFactory()
        PreprintContributor.objects.create(
            preprint=preprint, user=user
        )
        preprint.add_permission(user, ADMIN)
        with pytest.raises(ValueError):
            preprint.add_permission(user, ADMIN)

    def test_contributor_can_edit(self, preprint, auth):
        contributor = UserFactory()
        contributor_auth = Auth(user=contributor)
        other_guy = UserFactory()
        other_guy_auth = Auth(user=other_guy)
        preprint.add_contributor(
            contributor=contributor, auth=auth)
        preprint.save()
        # write contribs can now edit preprints
        assert bool(preprint.can_edit(contributor_auth)) is True
        assert bool(preprint.can_edit(other_guy_auth)) is False

    def test_can_edit_can_be_passed_a_user(self, user, preprint):
        assert bool(preprint.can_edit(user=user)) is True

    def test_creator_can_edit(self, auth, preprint):
        assert bool(preprint.can_edit(auth)) is True

    def test_noncontributor_cant_edit_public(self):
        user1 = UserFactory()
        user1_auth = Auth(user=user1)
        preprint = PreprintFactory(is_public=True)
        # Noncontributor can't edit
        assert bool(preprint.can_edit(user1_auth)) is False

    def test_can_view_private(self, preprint, auth):
        preprint.is_public = False
        preprint.save()
        # Create contributor and noncontributor
        contributor = UserFactory()
        contributor_auth = Auth(user=contributor)
        other_guy = UserFactory()
        other_guy_auth = Auth(user=other_guy)
        preprint.add_contributor(
            contributor=contributor, auth=auth)
        preprint.save()
        # Only creator and contributor can view
        assert preprint.can_view(auth)
        assert preprint.can_view(contributor_auth)
        assert preprint.can_view(other_guy_auth) is False

    def test_creator_cannot_edit_project_if_they_are_removed(self):
        creator = UserFactory()
        preprint = PreprintFactory(creator=creator)
        contrib = UserFactory()
        preprint.add_contributor(contrib, permissions='admin', auth=Auth(user=creator))
        preprint.save()
        assert creator in preprint.contributors.all()
        # Creator is removed from project
        preprint.remove_contributor(creator, auth=Auth(user=contrib))
        assert preprint.can_view(Auth(user=creator)) is True
        assert preprint.can_edit(Auth(user=creator)) is False
        assert preprint.is_contributor(creator) is False

    def test_can_view_public(self, preprint, auth):
        # Create contributor and noncontributor
        contributor = UserFactory()
        contributor_auth = Auth(user=contributor)
        other_guy = UserFactory()
        other_guy_auth = Auth(user=other_guy)
        preprint.add_contributor(
            contributor=contributor, auth=auth)
        # Change preprint to public
        preprint.is_public = True
        preprint.save()
        # Creator, contributor, and noncontributor can view
        assert preprint.can_view(auth)
        assert preprint.can_view(contributor_auth)
        assert preprint.can_view(other_guy_auth)

    def test_can_view_unpublished(self, preprint, auth):
        # Create contributor and noncontributor
        contributor = UserFactory()
        contributor_auth = Auth(user=contributor)
        other_guy = UserFactory()
        other_guy_auth = Auth(user=other_guy)
        preprint.add_contributor(
            contributor=contributor, auth=auth)

        # Change preprint to unpublished
        preprint.is_published = False
        preprint.save()
        # Creator, contributor, and noncontributor can view
        assert preprint.can_view(auth)
        assert preprint.can_view(contributor_auth)
        assert preprint.can_view(other_guy_auth) is False


# Copied from tests/test_models.py
class TestAddUnregisteredContributor:

    def test_add_unregistered_contributor(self, preprint, user, auth):
        preprint.add_unregistered_contributor(
            email='foo@bar.com',
            fullname='Weezy F. Baby',
            auth=auth
        )
        preprint.save()
        latest_contributor = PreprintContributor.objects.get(preprint=preprint, user__username='foo@bar.com').user
        assert latest_contributor.username == 'foo@bar.com'
        assert latest_contributor.fullname == 'Weezy F. Baby'
        assert bool(latest_contributor.is_registered) is False

        # A log event was added
        assert preprint.logs.first().action == 'contributor_added'
        assert preprint._id in latest_contributor.unclaimed_records, 'unclaimed record was added'
        unclaimed_data = latest_contributor.get_unclaimed_record(preprint._primary_key)
        assert unclaimed_data['referrer_id'] == user._primary_key
        assert bool(preprint.is_contributor(latest_contributor)) is True
        assert unclaimed_data['email'] == 'foo@bar.com'

    def test_add_unregistered_adds_new_unclaimed_record_if_user_already_in_db(self, fake, preprint, auth):
        user = UnregUserFactory()
        given_name = fake.name()
        new_user = preprint.add_unregistered_contributor(
            email=user.username,
            fullname=given_name,
            auth=auth
        )
        preprint.save()
        # new unclaimed record was added
        assert preprint._primary_key in new_user.unclaimed_records
        unclaimed_data = new_user.get_unclaimed_record(preprint._primary_key)
        assert unclaimed_data['name'] == given_name

    def test_add_unregistered_raises_error_if_user_is_registered(self, preprint, auth):
        user = UserFactory(is_registered=True)  # A registered user
        with pytest.raises(ValidationError):
            preprint.add_unregistered_contributor(
                email=user.username,
                fullname=user.fullname,
                auth=auth
            )


class TestPreprintSpam:
    @mock.patch.object(settings, 'SPAM_FLAGGED_MAKE_NODE_PRIVATE', True)
    def test_set_privacy_on_spammy_preprint(self, preprint):
        preprint.is_public = False
        preprint.save()
        with mock.patch.object(Preprint, 'is_spammy', mock.PropertyMock(return_value=True)):
            with pytest.raises(PreprintStateError):
                preprint.set_privacy('public')

    def test_check_spam_disabled_by_default(self, preprint, user):
        # SPAM_CHECK_ENABLED is False by default
        with mock.patch('osf.models.preprint.Preprint._get_spam_content', mock.Mock(return_value='some content!')):
            with mock.patch('osf.models.preprint.Preprint.do_check_spam', mock.Mock(side_effect=Exception('should not get here'))):
                preprint.set_privacy('public')
                assert preprint.check_spam(user, None, None) is False

    @mock.patch.object(settings, 'SPAM_CHECK_ENABLED', True)
    def test_check_spam_only_public_preprint_by_default(self, preprint, user):
        # SPAM_CHECK_PUBLIC_ONLY is True by default
        with mock.patch('osf.models.preprint.Preprint._get_spam_content', mock.Mock(return_value='some content!')):
            with mock.patch('osf.models.preprint.Preprint.do_check_spam', mock.Mock(side_effect=Exception('should not get here'))):
                preprint.set_privacy('private')
                assert preprint.check_spam(user, None, None) is False

    @mock.patch.object(settings, 'SPAM_CHECK_ENABLED', True)
    def test_check_spam_skips_ham_user(self, preprint, user):
        with mock.patch('osf.models.Preprint._get_spam_content', mock.Mock(return_value='some content!')):
            with mock.patch('osf.models.Preprint.do_check_spam', mock.Mock(side_effect=Exception('should not get here'))):
                user.add_system_tag('ham_confirmed')
                preprint.set_privacy('public')
                assert preprint.check_spam(user, None, None) is False

    @mock.patch.object(settings, 'SPAM_CHECK_ENABLED', True)
    @mock.patch.object(settings, 'SPAM_CHECK_PUBLIC_ONLY', False)
    def test_check_spam_on_private_preprint(self, preprint, user):
        preprint.is_public = False
        preprint.save()
        with mock.patch('osf.models.preprint.Preprint._get_spam_content', mock.Mock(return_value='some content!')):
            with mock.patch('osf.models.preprint.Preprint.do_check_spam', mock.Mock(return_value=True)):
                preprint.set_privacy('private')
                assert preprint.check_spam(user, None, None) is True

    @mock.patch('website.mailchimp_utils.unsubscribe_mailchimp')
    @mock.patch.object(settings, 'SPAM_CHECK_ENABLED', True)
    @mock.patch.object(settings, 'SPAM_ACCOUNT_SUSPENSION_ENABLED', True)
    def test_check_spam_on_private_preprint_bans_new_spam_user(self, mock_send_mail, preprint, user):
        preprint.is_public = False
        preprint.save()
        with mock.patch('osf.models.Preprint._get_spam_content', mock.Mock(return_value='some content!')):
            with mock.patch('osf.models.Preprint.do_check_spam', mock.Mock(return_value=True)):
                user.date_confirmed = timezone.now()
                preprint.set_privacy('public')
                user2 = UserFactory()
                # preprint w/ one contributor
                preprint2 = PreprintFactory(creator=user, description='foobar2', is_public=True)
                preprint2.save()
                # preprint with more than one contributor
                preprint3 = PreprintFactory(creator=user, description='foobar3', is_public=True)
                preprint3.add_contributor(user2)
                preprint3.save()

                assert preprint.check_spam(user, None, None) is True

                assert user.is_disabled is True
                assert preprint.is_public is False
                preprint2.reload()
                assert preprint2.is_public is False
                preprint3.reload()
                assert preprint3.is_public is True

    @mock.patch('website.mailchimp_utils.unsubscribe_mailchimp')
    @mock.patch.object(settings, 'SPAM_CHECK_ENABLED', True)
    @mock.patch.object(settings, 'SPAM_ACCOUNT_SUSPENSION_ENABLED', True)
    def test_check_spam_on_private_preprint_does_not_ban_existing_user(self, mock_send_mail, preprint, user):
        preprint.is_public = False
        preprint.save()
        with mock.patch('osf.models.Preprint._get_spam_content', mock.Mock(return_value='some content!')):
            with mock.patch('osf.models.Preprint.do_check_spam', mock.Mock(return_value=True)):
                preprint.creator.date_confirmed = timezone.now() - datetime.timedelta(days=9001)
                preprint.set_privacy('public')
                assert preprint.check_spam(user, None, None) is True
                assert preprint.is_public is True

    def test_flag_spam_make_preprint_private(self, preprint):
        assert preprint.is_public
        with mock.patch.object(settings, 'SPAM_FLAGGED_MAKE_NODE_PRIVATE', True):
            preprint.flag_spam()
            preprint.save()
        assert preprint.is_spammy
        assert preprint.is_public is False

    def test_flag_spam_do_not_make_preprint_private(self,  preprint):
        assert preprint.is_public
        with mock.patch.object(settings, 'SPAM_FLAGGED_MAKE_NODE_PRIVATE', False):
            preprint.flag_spam()
            preprint.save()
        assert preprint.is_spammy
        assert preprint.is_public

    def test_confirm_spam_makes_preprint_private(self, preprint):
        assert preprint.is_public
        preprint.confirm_spam()
        preprint.save()
        assert preprint.is_spammy
        assert preprint.is_public is False


# copied from tests/test_models.py
class TestManageContributors:

    def test_contributor_manage_visibility(self, preprint, user, auth):
        reg_user1 = UserFactory()
        #This makes sure manage_contributors uses set_visible so visibility for contributors is added before visibility
        #for other contributors is removed ensuring there is always at least one visible contributor
        preprint.add_contributor(contributor=user, permissions=ADMIN, auth=auth)
        preprint.add_contributor(contributor=reg_user1, permissions=ADMIN, auth=auth)

        preprint.manage_contributors(
            user_dicts=[
                {'id': user._id, 'permissions': ADMIN, 'visible': True},
                {'id': reg_user1._id, 'permissions': ADMIN, 'visible': False},
            ],
            auth=auth,
            save=True
        )
        preprint.manage_contributors(
            user_dicts=[
                {'id': user._id, 'permissions': ADMIN, 'visible': False},
                {'id': reg_user1._id, 'permissions': ADMIN, 'visible': True},
            ],
            auth=auth,
            save=True
        )

        assert len(preprint.visible_contributor_ids) == 1

    def test_contributor_set_visibility_validation(self, preprint, user, auth):
        reg_user1, reg_user2 = UserFactory(), UserFactory()
        preprint.add_contributors(
            [
                {'user': reg_user1, 'permissions': ADMIN, 'visible': True},
                {'user': reg_user2, 'permissions': ADMIN, 'visible': False},
            ]
        )
        print(preprint.visible_contributor_ids)
        with pytest.raises(ValueError) as e:
            preprint.set_visible(user=reg_user1, visible=False, auth=None)
            preprint.set_visible(user=user, visible=False, auth=None)
            assert e.value.message == 'Must have at least one visible contributor'

    def test_manage_contributors_cannot_remove_last_admin_contributor(self, auth, preprint):
        user2 = UserFactory()
        preprint.add_contributor(contributor=user2, permissions=WRITE, auth=auth)
        preprint.save()
        with pytest.raises(PreprintStateError) as excinfo:
            preprint.manage_contributors(
                user_dicts=[{'id': user2._id,
                             'permissions': WRITE,
                             'visible': True}],
                auth=auth,
                save=True
            )
        assert excinfo.value.args[0] == 'Must have at least one registered admin contributor'

    def test_manage_contributors_reordering(self, preprint, user, auth):
        user2, user3 = UserFactory(), UserFactory()
        preprint.add_contributor(contributor=user2, auth=auth)
        preprint.add_contributor(contributor=user3, auth=auth)
        preprint.save()
        assert list(preprint.contributors.all()) == [user, user2, user3]
        preprint.manage_contributors(
            user_dicts=[
                {
                    'id': user2._id,
                    'permissions': WRITE,
                    'visible': True,
                },
                {
                    'id': user3._id,
                    'permissions': WRITE,
                    'visible': True,
                },
                {
                    'id': user._id,
                    'permissions': ADMIN,
                    'visible': True,
                },
            ],
            auth=auth,
            save=True
        )
        assert list(preprint.contributors.all()) == [user2, user3, user]

    def test_manage_contributors_logs_when_users_reorder(self, preprint, user, auth):
        user2 = UserFactory()
        preprint.add_contributor(contributor=user2, permissions=WRITE, auth=auth)
        preprint.save()
        preprint.manage_contributors(
            user_dicts=[
                {
                    'id': user2._id,
                    'permissions': WRITE,
                    'visible': True,
                },
                {
                    'id': user._id,
                    'permissions': ADMIN,
                    'visible': True,
                },
            ],
            auth=auth,
            save=True
        )
        latest_log = preprint.logs.latest()
        assert latest_log.action == PreprintLog.CONTRIB_REORDERED
        assert latest_log.user == user
        assert user._id in latest_log.params['contributors']
        assert user2._id in latest_log.params['contributors']

    def test_manage_contributors_logs_when_permissions_change(self, preprint, user, auth):
        user2 = UserFactory()
        preprint.add_contributor(contributor=user2, permissions=WRITE, auth=auth)
        preprint.save()
        preprint.manage_contributors(
            user_dicts=[
                {
                    'id': user._id,
                    'permissions': ADMIN,
                    'visible': True,
                },
                {
                    'id': user2._id,
                    'permissions': READ,
                    'visible': True,
                },
            ],
            auth=auth,
            save=True
        )
        latest_log = preprint.logs.latest()
        assert latest_log.action == PreprintLog.PERMISSIONS_UPDATED
        assert latest_log.user == user
        assert user2._id in latest_log.params['contributors']
        assert user._id not in latest_log.params['contributors']

    def test_manage_contributors_new_contributor(self, preprint, user, auth):
        user = UserFactory()
        users = [
            {'id': user._id, 'permissions': READ, 'visible': True},
            {'id': preprint.creator._id, 'permissions': [READ, WRITE, ADMIN], 'visible': True},
        ]
        with pytest.raises(ValueError) as excinfo:
            preprint.manage_contributors(
                users, auth=auth, save=True
            )
        assert excinfo.value.args[0] == 'User {0} not in contributors'.format(user.fullname)

    def test_manage_contributors_no_contributors(self, preprint, auth):
        with pytest.raises(PreprintStateError):
            preprint.manage_contributors(
                [], auth=auth, save=True,
            )

    def test_manage_contributors_no_admins(self, preprint, auth):
        user = UserFactory()
        preprint.add_contributor(
            user,
            permissions=ADMIN,
            save=True
        )
        users = [
            {'id': preprint.creator._id, 'permissions': 'read', 'visible': True},
            {'id': user._id, 'permissions': 'read', 'visible': True},
        ]
        with pytest.raises(PreprintStateError):
            preprint.manage_contributors(
                users, auth=auth, save=True,
            )

    def test_manage_contributors_no_registered_admins(self, preprint, auth):
        unregistered = UnregUserFactory()
        preprint.add_contributor(
            unregistered,
            permissions=ADMIN,
            save=True
        )
        users = [
            {'id': preprint.creator._id, 'permissions': READ, 'visible': True},
            {'id': unregistered._id, 'permissions': ADMIN, 'visible': True},
        ]
        with pytest.raises(PreprintStateError):
            preprint.manage_contributors(
                users, auth=auth, save=True,
            )

    def test_get_admin_contributors(self, user, auth, preprint):
        read, write, admin = UserFactory(), UserFactory(), UserFactory()
        nonactive_admin = UserFactory()
        noncontrib = UserFactory()
        preprint = PreprintFactory(creator=user)
        preprint.add_contributor(read, auth=auth, permissions=READ)
        preprint.add_contributor(write, auth=auth, permissions=WRITE)
        preprint.add_contributor(admin, auth=auth, permissions=ADMIN)
        preprint.add_contributor(nonactive_admin, auth=auth, permissions=ADMIN)
        preprint.save()

        nonactive_admin.is_disabled = True
        nonactive_admin.save()

        result = list(preprint.get_admin_contributors([
            read, write, admin, noncontrib, nonactive_admin
        ]))

        assert admin in result
        assert read not in result
        assert write not in result
        assert noncontrib not in result
        assert nonactive_admin not in result


class TestContributorOrdering:

    def test_can_get_contributor_order(self, preprint):
        user1, user2 = UserFactory(), UserFactory()
        contrib1 = PreprintContributor.objects.create(user=user1, preprint=preprint)
        contrib2 = PreprintContributor.objects.create(user=user2, preprint=preprint)
        creator_contrib = PreprintContributor.objects.get(user=preprint.creator, preprint=preprint)
        assert list(preprint.get_preprintcontributor_order()) == [creator_contrib.id, contrib1.id, contrib2.id]
        assert list(preprint.contributors.all()) == [preprint.creator, user1, user2]

    def test_can_set_contributor_order(self, preprint):
        user1, user2 = UserFactory(), UserFactory()
        contrib1 = PreprintContributor.objects.create(user=user1, preprint=preprint)
        contrib2 = PreprintContributor.objects.create(user=user2, preprint=preprint)
        creator_contrib = PreprintContributor.objects.get(user=preprint.creator, preprint=preprint)
        preprint.set_preprintcontributor_order([contrib1.id, contrib2.id, creator_contrib.id])
        assert list(preprint.get_preprintcontributor_order()) == [contrib1.id, contrib2.id, creator_contrib.id]
        assert list(preprint.contributors.all()) == [user1, user2, preprint.creator]

    def test_move_contributor(self, user, preprint, auth):
        user1 = UserFactory()
        user2 = UserFactory()
        preprint.add_contributors(
            [
                {'user': user1, 'permissions': WRITE, 'visible': True},
                {'user': user2, 'permissions': WRITE, 'visible': True}
            ],
            auth=auth
        )

        user_contrib_id = preprint.preprintcontributor_set.get(user=user).id
        user1_contrib_id = preprint.preprintcontributor_set.get(user=user1).id
        user2_contrib_id = preprint.preprintcontributor_set.get(user=user2).id

        old_order = [user_contrib_id, user1_contrib_id, user2_contrib_id]
        assert list(preprint.get_preprintcontributor_order()) == old_order

        preprint.move_contributor(user2, auth=auth, index=0, save=True)

        new_order = [user2_contrib_id, user_contrib_id, user1_contrib_id]
        assert list(preprint.get_preprintcontributor_order()) == new_order


class TestDOIValidation:

    def test_validate_bad_doi(self):
        with pytest.raises(ValidationError):
            Preprint(article_doi='nope').save()
        with pytest.raises(ValidationError):
            Preprint(article_doi='https://dx.doi.org/10.123.456').save()  # should save the bare DOI, not a URL
        with pytest.raises(ValidationError):
            Preprint(article_doi='doi:10.10.1038/nwooo1170').save()  # should save without doi: prefix

    def test_validate_good_doi(self, preprint):
        doi = '10.11038/nwooo1170'
        preprint.article_doi = doi
        preprint.save()
        assert preprint.article_doi == doi


# copied from tests/test_models.py
class TestPreprintUpdate:
    def test_set_title_works_with_valid_title(self, user, auth):
        proj = ProjectFactory(title='That Was Then', creator=user)
        proj.set_title('This is now', auth=auth)
        proj.save()
        # Title was changed
        assert proj.title == 'This is now'
        # A log event was saved
        latest_log = proj.logs.latest()
        assert latest_log.action == 'edit_title'
        assert latest_log.params['title_original'] == 'That Was Then'

    def test_set_title_fails_if_empty_or_whitespace(self, user, auth):
        proj = ProjectFactory(title='That Was Then', creator=user)
        with pytest.raises(ValidationValueError):
            proj.set_title(' ', auth=auth)
        with pytest.raises(ValidationValueError):
            proj.set_title('', auth=auth)
        assert proj.title == 'That Was Then'

    def test_set_title_fails_if_too_long(self, user, auth):
        proj = ProjectFactory(title='That Was Then', creator=user)
        long_title = ''.join('a' for _ in range(201))
        with pytest.raises(ValidationValueError):
            proj.set_title(long_title, auth=auth)

    def test_set_description(self, preprint, auth):
        old_desc = preprint.description
        preprint.set_description(
            'new description', auth=auth)
        preprint.save()
        assert preprint.description, 'new description'
        latest_log = preprint.logs.latest()
        assert latest_log.action, PreprintLog.EDITED_DESCRIPTION
        assert latest_log.params['description_original'], old_desc
        assert latest_log.params['description_new'], 'new description'

    def test_updating_title_twice_with_same_title(self, fake, auth, preprint):
        original_n_logs = preprint.logs.count()
        new_title = fake.bs()
        preprint.set_title(new_title, auth=auth, save=True)
        assert preprint.logs.count() == original_n_logs + 1  # sanity check

        # Call update with same title
        preprint.set_title(new_title, auth=auth, save=True)
        # A new log is not created
        assert preprint.logs.count() == original_n_logs + 1

    def test_updating_description_twice_with_same_content(self, fake, auth, preprint):
        original_n_logs = preprint.logs.count()
        new_desc = fake.bs()
        preprint.set_description(new_desc, auth=auth, save=True)
        assert preprint.logs.count() == original_n_logs + 1  # sanity check

        # Call update with same description
        preprint.set_description(new_desc, auth=auth, save=True)
        # A new log is not created
        assert preprint.logs.count() == original_n_logs + 1


class TestSetPreprintFile(OsfTestCase):

    def setUp(self):
        super(TestSetPreprintFile, self).setUp()

        self.user = AuthUserFactory()
        self.auth = Auth(user=self.user)
        self.read_write_user = AuthUserFactory()
        self.read_write_user_auth = Auth(user=self.read_write_user)

        self.project = ProjectFactory(creator=self.user)
        self.preprint = PreprintFactory(project=self.project, creator=self.user, finish=False)
        self.file = OsfStorageFile.create(
            target=self.preprint,
            path='/panda.txt',
            name='panda.txt',
            materialized_path='/panda.txt')
        self.file.save()

        self.file_two = OsfStorageFile.create(
            target=self.preprint,
            path='/pandapanda.txt',
            name='pandapanda.txt',
            materialized_path='/pandapanda.txt')
        self.file_two.save()

        self.preprint.add_contributor(self.read_write_user, permissions=WRITE)
        self.project.save()

    @assert_preprint_logs(PreprintLog.PUBLISHED, 'preprint')
    def test_is_preprint_property_new_file_to_published(self):
        assert_false(self.preprint.is_published)
        self.preprint.set_primary_file(self.file, auth=self.auth, save=True)
        self.preprint.reload()
        assert_false(self.preprint.is_published)
        with assert_raises(ValueError):
            self.preprint.set_published(True, auth=self.auth, save=True)
        self.preprint.reload()
        self.preprint.provider = PreprintProviderFactory()
        self.preprint.set_subjects([[SubjectFactory()._id]], auth=self.auth)
        self.preprint.reload()
        assert_false(self.preprint.is_published)
        self.preprint.set_published(True, auth=self.auth, save=True)
        self.preprint.reload()
        assert_true(self.preprint.is_published)

    @assert_preprint_logs(PreprintLog.SUPPLEMENTAL_NODE_ADDED, 'preprint')
    def test_set_supplemental_node(self):
        assert_false(self.preprint.is_published)
        project = ProjectFactory(creator=self.preprint.creator)
        self.preprint.set_supplemental_node(project, auth=self.auth, save=True)
        self.preprint.reload()
        assert self.preprint.node == project

    def test_set_supplemental_node_deleted(self):
        project = ProjectFactory(creator=self.preprint.creator)
        with assert_raises(ValueError):
            project.is_deleted= True
            project.save()
            self.preprint.set_supplemental_node(project, auth=self.auth, save=True)

    def test_set_supplemental_node_already_has_a_preprint(self):
        project_two = ProjectFactory(creator=self.preprint.creator)
        preprint = PreprintFactory(project=project_two, provider=self.preprint.provider)
        self.preprint.set_supplemental_node(project_two, auth=self.auth, save=True)
        assert project_two.preprints.count() == 2

    def test_preprint_made_public(self):
        # Testing for migrated preprints, that may have had is_public = False
        self.preprint.is_public = False
        self.preprint.save()
        assert_false(self.preprint.is_public)
        self.preprint.set_primary_file(self.file, auth=self.auth, save=True)
        assert_false(self.preprint.is_public)
        with assert_raises(ValueError):
            self.preprint.set_published(True, auth=self.auth, save=True)
        self.preprint.reload()
        self.preprint.provider = PreprintProviderFactory()
        self.preprint.set_subjects([[SubjectFactory()._id]], auth=self.auth)
        self.preprint.reload()
        assert_false(self.preprint.is_public)
        self.preprint.set_published(True, auth=self.auth, save=True)
        self.project.reload()
        assert_true(self.preprint.is_public)

    def test_add_primary_file(self):
        self.preprint.set_primary_file(self.file, auth=self.auth, save=True)
        assert_equal(self.preprint.primary_file, self.file)
        assert_equal(type(self.preprint.primary_file), type(self.file))

    @assert_preprint_logs(PreprintLog.FILE_UPDATED, 'preprint')
    def test_change_primary_file(self):
        self.preprint.set_primary_file(self.file, auth=self.auth, save=True)
        assert_equal(self.preprint.primary_file, self.file)

        self.preprint.set_primary_file(self.file_two, auth=self.auth, save=True)
        assert_equal(self.preprint.primary_file._id, self.file_two._id)

    def test_add_invalid_file(self):
        with assert_raises(AttributeError):
            self.preprint.set_primary_file('inatlanta', auth=self.auth, save=True)

    def test_removing_primary_file_creates_orphan(self):
        self.preprint.set_primary_file(self.file, auth=self.auth, save=True)
        assert_false(self.preprint.is_preprint_orphan)
        self.preprint.primary_file = None
        self.preprint.save()
        assert_true(self.preprint.is_preprint_orphan)

    def test_preprint_created_date(self):
        self.preprint.set_primary_file(self.file, auth=self.auth, save=True)
        assert_equal(self.preprint.primary_file._id, self.file._id)

        assert(self.preprint.created)
        assert_not_equal(self.project.created, self.preprint.created)


class TestPreprintPermissions(OsfTestCase):
    def setUp(self):
        super(TestPreprintPermissions, self).setUp()
        self.user = AuthUserFactory()
        self.noncontrib = AuthUserFactory()
        self.write_contrib = AuthUserFactory()
        self.read_contrib = AuthUserFactory()
        self.project = ProjectFactory(creator=self.user)
        self.preprint = PreprintFactory(project=self.project, is_published=False, creator=self.user)
        self.preprint.add_contributor(self.write_contrib, permissions=WRITE)
        self.preprint.add_contributor(self.read_contrib, permissions=READ)

        self.file = OsfStorageFile.create(
            target=self.preprint,
            path='/panda.txt',
            name='panda.txt',
            materialized_path='/panda.txt')
        self.file.save()

    def test_noncontrib_cannot_set_subjects(self):
        initial_subjects = list(self.preprint.subjects.all())
        with assert_raises(PermissionsError):
            self.preprint.set_subjects([[SubjectFactory()._id]], auth=Auth(self.noncontrib))
        self.preprint.reload()
        assert_equal(initial_subjects, list(self.preprint.subjects.all()))

    def test_read_cannot_set_subjects(self):
        initial_subjects = list(self.preprint.subjects.all())
        with assert_raises(PermissionsError):
            self.preprint.set_subjects([[SubjectFactory()._id]], auth=Auth(self.read_contrib))

        self.preprint.reload()
        assert_equal(initial_subjects, list(self.preprint.subjects.all()))

    def test_write_can_set_subjects(self):
        initial_subjects = list(self.preprint.subjects.all())
        self.preprint.set_subjects([[SubjectFactory()._id]], auth=Auth(self.write_contrib))
        self.preprint.reload()
        assert_not_equal(initial_subjects, list(self.preprint.subjects.all()))

    def test_admin_can_set_subjects(self):
        initial_subjects = list(self.preprint.subjects.all())
        self.preprint.set_subjects([[SubjectFactory()._id]], auth=Auth(self.user))

        self.preprint.reload()
        assert_not_equal(initial_subjects, list(self.preprint.subjects.all()))

    def test_noncontrib_cannot_set_file(self):
        initial_file = self.preprint.primary_file
        with assert_raises(PermissionsError):
            self.preprint.set_primary_file(self.file, auth=Auth(self.noncontrib), save=True)
        self.preprint.reload()
        assert_equal(initial_file._id, self.preprint.primary_file._id)

    def test_read_contrib_cannot_set_file(self):
        initial_file = self.preprint.primary_file
        with assert_raises(PermissionsError):
            self.preprint.set_primary_file(self.file, auth=Auth(self.read_contrib), save=True)
        self.preprint.reload()
        assert_equal(initial_file._id, self.preprint.primary_file._id)

    def test_write_contrib_can_set_file(self):
        initial_file = self.preprint.primary_file
        self.preprint.set_primary_file(self.file, auth=Auth(self.write_contrib), save=True)
        self.preprint.reload()
        assert_equal(self.file._id, self.preprint.primary_file._id)

    def test_admin_can_set_file(self):
        initial_file = self.preprint.primary_file
        self.preprint.set_primary_file(self.file, auth=Auth(self.user), save=True)
        self.preprint.reload()
        assert_equal(self.file._id, self.preprint.primary_file._id)

    def test_primary_file_must_target_preprint(self):
        file = OsfStorageFile.create(
            target=self.project,
            path='/panda.txt',
            name='panda.txt',
            materialized_path='/panda.txt')
        file.save()

        with assert_raises(ValueError):
            self.preprint.set_primary_file(file, auth=Auth(self.user), save=True)

    def test_non_admin_cannot_publish(self):
        assert_false(self.preprint.is_published)

        with assert_raises(PermissionsError):
            self.preprint.set_published(True, auth=Auth(self.noncontrib), save=True)

        assert_false(self.preprint.is_published)

    def test_read_cannot_publish(self):
        assert_false(self.preprint.is_published)

        with assert_raises(PermissionsError):
            self.preprint.set_published(True, auth=Auth(self.read_contrib), save=True)

        assert_false(self.preprint.is_published)

    def test_write_cannot_publish(self):
        assert_false(self.preprint.is_published)

        with assert_raises(PermissionsError):
            self.preprint.set_published(True, auth=Auth(self.write_contrib), save=True)

        assert_false(self.preprint.is_published)

    def test_admin_can_publish(self):
        assert_false(self.preprint.is_published)

        self.preprint.set_published(True, auth=Auth(self.user), save=True)

        assert_true(self.preprint.is_published)

    def test_admin_cannot_unpublish(self):
        assert_false(self.preprint.is_published)

        self.preprint.set_published(True, auth=Auth(self.user), save=True)

        assert_true(self.preprint.is_published)

        with assert_raises(ValueError) as e:
            self.preprint.set_published(False, auth=Auth(self.user), save=True)

        assert_in('Cannot unpublish', e.exception.message)

    def test_set_title_permissions(self):
        original_title = self.preprint.title
        new_title = 'My new preprint title'

        # noncontrib
        with assert_raises(PermissionsError):
            self.preprint.set_title(new_title, auth=Auth(self.noncontrib), save=True)
        assert_equal(self.preprint.title, original_title)

        # read
        with assert_raises(PermissionsError):
            self.preprint.set_title(new_title, auth=Auth(self.read_contrib), save=True)
        assert_equal(self.preprint.title, original_title)

        # write
        self.preprint.set_title(new_title, auth=Auth(self.write_contrib), save=True)
        assert_equal(self.preprint.title, new_title)

        # admin
        self.preprint.title = original_title
        self.preprint.save()
        self.preprint.set_title(new_title, auth=Auth(self.user), save=True)
        assert_equal(self.preprint.title, new_title)

    def test_set_abstract_permissions(self):
        original_abstract = self.preprint.description
        new_abstract = 'This is my preprint abstract'

        # noncontrib
        with assert_raises(PermissionsError):
            self.preprint.set_description(new_abstract, auth=Auth(self.noncontrib), save=True)
        assert_equal(self.preprint.description, original_abstract)

        # read
        with assert_raises(PermissionsError):
            self.preprint.set_description(new_abstract, auth=Auth(self.read_contrib), save=True)
        assert_equal(self.preprint.description, original_abstract)

        # write
        self.preprint.set_description(new_abstract, auth=Auth(self.write_contrib), save=True)
        assert_equal(self.preprint.description, new_abstract)

        # admin
        self.preprint.description = original_abstract
        self.preprint.save()
        self.preprint.set_description(new_abstract, auth=Auth(self.user), save=True)
        assert_equal(self.preprint.description, new_abstract)

    def test_set_privacy(self):
        # Not currently exposed, but adding is_public field for legacy preprints and spam
        self.preprint.is_public = False
        self.preprint.save()

        # noncontrib
        with assert_raises(PermissionsError):
            self.preprint.set_privacy('public', auth=Auth(self.noncontrib), save=True)
        assert_false(self.preprint.is_public)

        # read
        with assert_raises(PermissionsError):
            self.preprint.set_privacy('public', auth=Auth(self.read_contrib), save=True)
        assert_false(self.preprint.is_public)

        # write
        self.preprint.set_privacy('public', auth=Auth(self.write_contrib), save=True)
        assert_true(self.preprint.is_public)

        # admin
        self.preprint.is_public = False
        self.preprint.save()
        self.preprint.set_privacy('public', auth=Auth(self.user), save=True)
        assert_true(self.preprint.is_public)

    def test_set_supplemental_node_project_permissions(self):
        # contributors have proper permissions on preprint, but not supplementary_node
        self.preprint.node = None
        self.preprint.save()

        project = ProjectFactory(creator=self.preprint.creator)
        project.add_contributor(self.read_contrib, ['read'], save=True)
        project.add_contributor(self.write_contrib, ['read', 'write'], save=True)

        self.preprint.add_contributor(self.read_contrib, 'admin', save=True)
        self.preprint.add_contributor(self.write_contrib, 'admin', save=True)
        self.preprint.add_contributor(self.noncontrib, 'admin', save=True)

        # noncontrib
        with assert_raises(PermissionsError):
            self.preprint.set_supplemental_node(project, auth=Auth(self.noncontrib), save=True)
        assert self.preprint.node is None

        # read
        with assert_raises(PermissionsError):
            self.preprint.set_supplemental_node(project, auth=Auth(self.read_contrib), save=True)
        assert self.preprint.node is None

        # write
        self.preprint.set_supplemental_node(project, auth=Auth(self.write_contrib), save=True)
        assert self.preprint.node == project

        # admin
        self.preprint.node = None
        self.preprint.save()
        self.preprint.set_supplemental_node(project, auth=Auth(self.user), save=True)
        assert self.preprint.node == project

    def test_set_supplemental_node_preprint_permissions(self):
        # contributors have proper permissions on the supplementary node, but not the preprint
        self.preprint.node = None
        self.preprint.save()

        project = ProjectFactory(creator=self.preprint.creator)
        project.add_contributor(self.read_contrib, ['read', 'write', 'admin'], save=True)
        project.add_contributor(self.write_contrib, ['read', 'write', 'admin'], save=True)
        project.add_contributor(self.noncontrib, ['read', 'write', 'admin'], save=True)

        # noncontrib
        with assert_raises(PermissionsError):
            self.preprint.set_supplemental_node(project, auth=Auth(self.noncontrib), save=True)
        assert self.preprint.node is None

        # read
        with assert_raises(PermissionsError):
            self.preprint.set_supplemental_node(project, auth=Auth(self.read_contrib), save=True)
        assert self.preprint.node is None

        # write
        self.preprint.set_supplemental_node(project, auth=Auth(self.write_contrib), save=True)
        assert self.preprint.node == project

        # admin
        self.preprint.node = None
        self.preprint.save()
        self.preprint.set_supplemental_node(project, auth=Auth(self.user), save=True)
        assert self.preprint.node == project


class TestPreprintProvider(OsfTestCase):
    def setUp(self):
        super(TestPreprintProvider, self).setUp()
        self.preprint = PreprintFactory(provider=None, is_published=False)
        self.provider = PreprintProviderFactory(name='WWEArxiv')

    def test_add_provider(self):
        assert_not_equal(self.preprint.provider, self.provider)

        self.preprint.provider = self.provider
        self.preprint.save()
        self.preprint.reload()

        assert_equal(self.preprint.provider, self.provider)

    def test_remove_provider(self):
        self.preprint.provider = None
        self.preprint.save()
        self.preprint.reload()

        assert_equal(self.preprint.provider, None)

    def test_find_provider(self):
        self.preprint.provider = self.provider
        self.preprint.save()
        self.preprint.reload()

        assert ('branded', self.provider) == find_preprint_provider(self.preprint)

    def test_top_level_subjects(self):
        subj_a = SubjectFactory(provider=self.provider, text='A')
        subj_b = SubjectFactory(provider=self.provider, text='B')
        subj_aa = SubjectFactory(provider=self.provider, text='AA', parent=subj_a)
        subj_ab = SubjectFactory(provider=self.provider, text='AB', parent=subj_a)
        subj_ba = SubjectFactory(provider=self.provider, text='BA', parent=subj_b)
        subj_bb = SubjectFactory(provider=self.provider, text='BB', parent=subj_b)
        subj_aaa = SubjectFactory(provider=self.provider, text='AAA', parent=subj_aa)

        some_other_provider = PreprintProviderFactory(name='asdfArxiv')
        subj_asdf = SubjectFactory(provider=some_other_provider)

        assert set(self.provider.top_level_subjects) == set([subj_a, subj_b])

    def test_all_subjects(self):
        subj_a = SubjectFactory(provider=self.provider, text='A')
        subj_b = SubjectFactory(provider=self.provider, text='B')
        subj_aa = SubjectFactory(provider=self.provider, text='AA', parent=subj_a)
        subj_ab = SubjectFactory(provider=self.provider, text='AB', parent=subj_a)
        subj_ba = SubjectFactory(provider=self.provider, text='BA', parent=subj_b)
        subj_bb = SubjectFactory(provider=self.provider, text='BB', parent=subj_b)
        subj_aaa = SubjectFactory(provider=self.provider, text='AAA', parent=subj_aa)

        some_other_provider = PreprintProviderFactory(name='asdfArxiv')
        subj_asdf = SubjectFactory(provider=some_other_provider)

        assert set(self.provider.all_subjects) == set([subj_a, subj_b, subj_aa, subj_ab, subj_ba, subj_bb, subj_aaa])

    def test_highlighted_subjects(self):
        subj_a = SubjectFactory(provider=self.provider, text='A')
        subj_b = SubjectFactory(provider=self.provider, text='B')
        subj_aa = SubjectFactory(provider=self.provider, text='AA', parent=subj_a)
        subj_ab = SubjectFactory(provider=self.provider, text='AB', parent=subj_a)
        subj_ba = SubjectFactory(provider=self.provider, text='BA', parent=subj_b)
        subj_bb = SubjectFactory(provider=self.provider, text='BB', parent=subj_b)
        subj_aaa = SubjectFactory(provider=self.provider, text='AAA', parent=subj_aa)

        assert self.provider.has_highlighted_subjects is False
        assert set(self.provider.highlighted_subjects) == set([subj_a, subj_b])
        subj_aaa.highlighted = True
        subj_aaa.save()
        assert self.provider.has_highlighted_subjects is True
        assert set(self.provider.highlighted_subjects) == set([subj_aaa])


class TestPreprintIdentifiers(OsfTestCase):
    def setUp(self):
        super(TestPreprintIdentifiers, self).setUp()
        self.user = AuthUserFactory()
        self.auth = Auth(user=self.user)
        self.preprint = PreprintFactory(is_published=False, creator=self.user)

    @mock.patch('website.preprints.tasks.update_doi_metadata_on_change')
    def test_update_or_create_preprint_identifiers_called(self, mock_update_doi):
        published_preprint = PreprintFactory(is_published=True, creator=self.user)
        assert mock_update_doi.called
        assert mock_update_doi.call_count == 1

    @mock.patch('website.settings.CROSSREF_URL', 'http://test.osf.crossref.test')
    def test_correct_doi_client_called(self):
        osf_preprint = PreprintFactory(is_published=True, creator=self.user, provider=PreprintProviderFactory())
        assert isinstance(osf_preprint.get_doi_client(), CrossRefClient)
        ecsarxiv_preprint = PreprintFactory(is_published=True, creator=self.user, provider=PreprintProviderFactory(_id='ecsarxiv'))
        assert isinstance(ecsarxiv_preprint.get_doi_client(), ECSArXivCrossRefClient)

<<<<<<< HEAD

=======
@pytest.mark.enable_implicit_clean
>>>>>>> 577051fd
class TestOnPreprintUpdatedTask(OsfTestCase):
    def setUp(self):
        super(TestOnPreprintUpdatedTask, self).setUp()
        self.user = AuthUserFactory()
        if len(self.user.fullname.split(' ')) > 2:
            # Prevent unexpected keys ('suffix', 'additional_name')
            self.user.fullname = 'David Davidson'
            self.user.middle_names = ''
            self.user.suffix = ''
            self.user.save()

        self.auth = Auth(user=self.user)
        self.preprint = PreprintFactory()
        thesis_provider = PreprintProviderFactory(share_publish_type='Thesis')
        self.thesis = PreprintFactory(provider=thesis_provider)

        for pp in [self.preprint, self.thesis]:

            pp.add_tag('preprint', self.auth, save=False)
            pp.add_tag('spoderman', self.auth, save=False)
            pp.add_unregistered_contributor('BoJack Horseman', 'horse@man.org', Auth(pp.creator))
            pp.add_contributor(self.user, visible=False)
            pp.save()

            pp.creator.given_name = u'ZZYZ'
            if len(pp.creator.fullname.split(' ')) > 2:
                # Prevent unexpected keys ('suffix', 'additional_name')
                pp.creator.fullname = 'David Davidson'
                pp.creator.middle_names = ''
                pp.creator.suffix = ''
            pp.creator.save()

            pp.set_subjects([[SubjectFactory()._id]], auth=Auth(pp.creator))

    def tearDown(self):
        handlers.celery_before_request()
        super(TestOnPreprintUpdatedTask, self).tearDown()

    def test_update_or_enqueue_on_preprint_updated(self):
        # enqueue_postcommit_task automatically calls task in testing now.
        # This test modified to stick something in the postcommit_queue manually so
        # we can test that the queue is modified properly.
        first_subjects = [15]
        args = ()
        kwargs = {'preprint_id': self.preprint._id, 'old_subjects': first_subjects, 'update_share': False, 'share_type': None, 'saved_fields': ['contributors']}
        postcommit_celery_queue().update({'asdfasd': on_preprint_updated.si(*args, **kwargs)})

        second_subjects = [16, 17]
        update_or_enqueue_on_preprint_updated(
            self.preprint._id,
            old_subjects=second_subjects,
            saved_fields={'title': 'Hello'}
        )

        updated_task = get_task_from_postcommit_queue(
            'website.preprints.tasks.on_preprint_updated',
            predicate=lambda task: task.kwargs['preprint_id'] == self.preprint._id
        )
        assert 'title' in updated_task.kwargs['saved_fields']
        assert 'contributors' in  updated_task.kwargs['saved_fields']
        assert set(first_subjects + second_subjects).issubset(updated_task.kwargs['old_subjects'])

    def test_format_preprint(self):
        res = format_preprint(self.preprint, self.preprint.provider.share_publish_type)

        assert set(gn['@type'] for gn in res) == {'creator', 'contributor', 'throughsubjects', 'subject', 'throughtags', 'tag', 'workidentifier', 'agentidentifier', 'person', 'preprint', 'workrelation', 'creativework'}

        nodes = dict(enumerate(res))
        preprint = nodes.pop(next(k for k, v in nodes.items() if v['@type'] == 'preprint'))
        assert preprint['title'] == self.preprint.title
        assert preprint['description'] == self.preprint.description
        assert preprint['is_deleted'] == (not self.preprint.is_published or not self.preprint.is_public or self.preprint.is_preprint_orphan)
        assert preprint['date_updated'] == self.preprint.modified.isoformat()
        assert preprint['date_published'] == self.preprint.date_published.isoformat()

        tags = [nodes.pop(k) for k, v in nodes.items() if v['@type'] == 'tag']
        through_tags = [nodes.pop(k) for k, v in nodes.items() if v['@type'] == 'throughtags']
        assert sorted(tag['@id'] for tag in tags) == sorted(tt['tag']['@id'] for tt in through_tags)
        assert sorted(tag['name'] for tag in tags) == ['preprint', 'spoderman']

        subjects = [nodes.pop(k) for k, v in nodes.items() if v['@type'] == 'subject']
        through_subjects = [nodes.pop(k) for k, v in nodes.items() if v['@type'] == 'throughsubjects']
        s_ids = [s['@id'] for s in subjects]
        ts_ids = [ts['subject']['@id'] for ts in through_subjects]
        cs_ids = [i for i in set(s.get('central_synonym', {}).get('@id') for s in subjects) if i]
        for ts in ts_ids:
            assert ts in s_ids
            assert ts not in cs_ids  # Only aliased subjects are connected to self.preprint
        for s in subjects:
            subject = Subject.objects.get(text=s['name'])
            assert s['uri'].endswith('v2/taxonomies/{}/'.format(subject._id))  # This cannot change
        assert set(subject['name'] for subject in subjects) == set([s.text for s in self.preprint.subjects.all()] + [s.bepress_subject.text for s in self.preprint.subjects.filter(bepress_subject__isnull=False)])

        people = sorted([nodes.pop(k) for k, v in nodes.items() if v['@type'] == 'person'], key=lambda x: x['given_name'])
        expected_people = sorted([{
            '@type': 'person',
            'given_name': u'BoJack',
            'family_name': u'Horseman',
        }, {
            '@type': 'person',
            'given_name': self.user.given_name,
            'family_name': self.user.family_name,
        }, {
            '@type': 'person',
            'given_name': self.preprint.creator.given_name,
            'family_name': self.preprint.creator.family_name,
        }], key=lambda x: x['given_name'])
        for i, p in enumerate(expected_people):
            expected_people[i]['@id'] = people[i]['@id']

        assert people == expected_people

        creators = sorted([nodes.pop(k) for k, v in nodes.items() if v['@type'] == 'creator'], key=lambda x: x['order_cited'])
        assert creators == [{
            '@id': creators[0]['@id'],
            '@type': 'creator',
            'order_cited': 0,
            'cited_as': u'{}'.format(self.preprint.creator.fullname),
            'agent': {'@id': [p['@id'] for p in people if p['given_name'] == self.preprint.creator.given_name][0], '@type': 'person'},
            'creative_work': {'@id': preprint['@id'], '@type': preprint['@type']},
        }, {
            '@id': creators[1]['@id'],
            '@type': 'creator',
            'order_cited': 1,
            'cited_as': u'BoJack Horseman',
            'agent': {'@id': [p['@id'] for p in people if p['given_name'] == u'BoJack'][0], '@type': 'person'},
            'creative_work': {'@id': preprint['@id'], '@type': preprint['@type']},
        }]

        contributors = [nodes.pop(k) for k, v in nodes.items() if v['@type'] == 'contributor']
        assert contributors == [{
            '@id': contributors[0]['@id'],
            '@type': 'contributor',
            'cited_as': u'{}'.format(self.user.fullname),
            'agent': {'@id': [p['@id'] for p in people if p['given_name'] == self.user.given_name][0], '@type': 'person'},
            'creative_work': {'@id': preprint['@id'], '@type': preprint['@type']},
        }]

        agentidentifiers = {nodes.pop(k)['uri'] for k, v in nodes.items() if v['@type'] == 'agentidentifier'}
        assert agentidentifiers == set([
            'mailto:' + self.user.username,
            'mailto:' + self.preprint.creator.username,
            self.user.profile_image_url(),
            self.preprint.creator.profile_image_url(),
        ]) | set(user.absolute_url for user in self.preprint.contributors)

        related_work = next(nodes.pop(k) for k, v in nodes.items() if v['@type'] == 'creativework')
        assert set(related_work.keys()) == {'@id', '@type'}  # Empty except @id and @type

        osf_doi = next(nodes.pop(k) for k, v in nodes.items() if v['@type'] == 'workidentifier' and 'doi' in v['uri'] and 'osf.io' in v['uri'])
        assert osf_doi['creative_work'] == {'@id': preprint['@id'], '@type': preprint['@type']}

        related_doi = next(nodes.pop(k) for k, v in nodes.items() if v['@type'] == 'workidentifier' and 'doi' in v['uri'])
        assert related_doi['creative_work'] == related_work

        workidentifiers = [nodes.pop(k)['uri'] for k, v in nodes.items() if v['@type'] == 'workidentifier']
        assert workidentifiers == [urlparse.urljoin(settings.DOMAIN, self.preprint._id + '/')]

        relation = nodes.pop(nodes.keys()[0])
        assert relation == {'@id': relation['@id'], '@type': 'workrelation', 'related': {'@id': related_work['@id'], '@type': related_work['@type']}, 'subject': {'@id': preprint['@id'], '@type': preprint['@type']}}

        assert nodes == {}

    def test_format_thesis(self):
        res = format_preprint(self.thesis, self.thesis.provider.share_publish_type)

        assert set(gn['@type'] for gn in res) == {'creator', 'contributor', 'throughsubjects', 'subject', 'throughtags', 'tag', 'workidentifier', 'agentidentifier', 'person', 'thesis', 'workrelation', 'creativework'}

        nodes = dict(enumerate(res))
        thesis = nodes.pop(next(k for k, v in nodes.items() if v['@type'] == 'thesis'))
        assert thesis['title'] == self.thesis.title
        assert thesis['description'] == self.thesis.description

    def test_format_preprint_date_modified_node_updated(self):
        self.preprint.save()
        res = format_preprint(self.preprint, self.preprint.provider.share_publish_type)
        nodes = dict(enumerate(res))
        preprint = nodes.pop(next(k for k, v in nodes.items() if v['@type'] == 'preprint'))
        assert preprint['date_updated'] == self.preprint.modified.isoformat()

    def test_format_preprint_nones(self):
        self.preprint.tags = []
        self.preprint.date_published = None
        self.preprint.article_doi = None
        self.preprint.set_subjects([], auth=Auth(self.preprint.creator))

        res = format_preprint(self.preprint, self.preprint.provider.share_publish_type)

        assert self.preprint.provider != 'osf'
        assert set(gn['@type'] for gn in res) == {'creator', 'contributor', 'workidentifier', 'agentidentifier', 'person', 'preprint'}

        nodes = dict(enumerate(res))
        preprint = nodes.pop(next(k for k, v in nodes.items() if v['@type'] == 'preprint'))
        assert preprint['title'] == self.preprint.title
        assert preprint['description'] == self.preprint.description
        assert preprint['is_deleted'] == (not self.preprint.is_published or not self.preprint.is_public or self.preprint.is_preprint_orphan or (self.preprint.deleted or False))
        assert preprint['date_updated'] == self.preprint.modified.isoformat()
        assert preprint.get('date_published') is None

        people = sorted([nodes.pop(k) for k, v in nodes.items() if v['@type'] == 'person'], key=lambda x: x['given_name'])
        expected_people = sorted([{
            '@type': 'person',
            'given_name': u'BoJack',
            'family_name': u'Horseman',
        }, {
            '@type': 'person',
            'given_name': self.user.given_name,
            'family_name': self.user.family_name,
        }, {
            '@type': 'person',
            'given_name': self.preprint.creator.given_name,
            'family_name': self.preprint.creator.family_name,
        }], key=lambda x: x['given_name'])
        for i, p in enumerate(expected_people):
            expected_people[i]['@id'] = people[i]['@id']

        assert people == expected_people

        creators = sorted([nodes.pop(k) for k, v in nodes.items() if v['@type'] == 'creator'], key=lambda x: x['order_cited'])
        assert creators == [{
            '@id': creators[0]['@id'],
            '@type': 'creator',
            'order_cited': 0,
            'cited_as': self.preprint.creator.fullname,
            'agent': {'@id': [p['@id'] for p in people if p['given_name'] == self.preprint.creator.given_name][0], '@type': 'person'},
            'creative_work': {'@id': preprint['@id'], '@type': preprint['@type']},
        }, {
            '@id': creators[1]['@id'],
            '@type': 'creator',
            'order_cited': 1,
            'cited_as': u'BoJack Horseman',
            'agent': {'@id': [p['@id'] for p in people if p['given_name'] == u'BoJack'][0], '@type': 'person'},
            'creative_work': {'@id': preprint['@id'], '@type': preprint['@type']},
        }]

        contributors = [nodes.pop(k) for k, v in nodes.items() if v['@type'] == 'contributor']
        assert contributors == [{
            '@id': contributors[0]['@id'],
            '@type': 'contributor',
            'cited_as': self.user.fullname,
            'agent': {'@id': [p['@id'] for p in people if p['given_name'] == self.user.given_name][0], '@type': 'person'},
            'creative_work': {'@id': preprint['@id'], '@type': preprint['@type']},
        }]

        agentidentifiers = {nodes.pop(k)['uri'] for k, v in nodes.items() if v['@type'] == 'agentidentifier'}
        assert agentidentifiers == set([
            'mailto:' + self.user.username,
            'mailto:' + self.preprint.creator.username,
            self.user.profile_image_url(),
            self.preprint.creator.profile_image_url(),
        ]) | set(user.absolute_url for user in self.preprint.contributors)

        workidentifiers = {nodes.pop(k)['uri'] for k, v in nodes.items() if v['@type'] == 'workidentifier'}
        # URLs should *always* be osf.io/guid/
        assert workidentifiers == set([urlparse.urljoin(settings.DOMAIN, self.preprint._id) + '/', 'http://dx.doi.org/{}'.format(self.preprint.get_identifier('doi').value)])

        assert nodes == {}

    def test_format_preprint_is_deleted(self):
        self.file = OsfStorageFile.create(
            target=self.preprint,
            path='/panda.txt',
            name='panda.txt',
            materialized_path='/panda.txt')
        self.file.save()

        CASES = {
            'is_published': (True, False),
            'is_published': (False, True),
            'is_public': (True, False),
            'is_public': (False, True),
            'primary_file': (self.file, False),
            'primary_file': (None, True),
            'deleted': (True, True),
            'deleted': (False, False),
        }
        for key, (value, is_deleted) in CASES.items():
            target = self.preprint
            for k in key.split('.')[:-1]:
                if k:
                    target = getattr(target, k)
            orig_val = getattr(target, key.split('.')[-1])
            setattr(target, key.split('.')[-1], value)

            res = format_preprint(self.preprint, self.preprint.provider.share_publish_type)

            preprint = next(v for v in res if v['@type'] == 'preprint')
            assert preprint['is_deleted'] is is_deleted

            setattr(target, key.split('.')[-1], orig_val)

    def test_format_preprint_is_deleted_true_if_qatest_tag_is_added(self):
        res = format_preprint(self.preprint, self.preprint.provider.share_publish_type)
        preprint = next(v for v in res if v['@type'] == 'preprint')
        assert preprint['is_deleted'] is False

        self.preprint.add_tag('qatest', auth=self.auth, save=True)

        res = format_preprint(self.preprint, self.preprint.provider.share_publish_type)
        preprint = next(v for v in res if v['@type'] == 'preprint')
        assert preprint['is_deleted'] is True

    def test_unregistered_users_guids(self):
        user = UserFactory.build(is_registered=False)
        user.save()

        node = format_user(user)
        assert {x.attrs['uri'] for x in node.get_related()} == {user.absolute_url}

    def test_verified_orcid(self):
        user = UserFactory.build(is_registered=True)
        user.external_identity = {'ORCID': {'fake-orcid': 'VERIFIED'}}
        user.save()

        node = format_user(user)
        assert {x.attrs['uri'] for x in node.get_related()} == {'fake-orcid', user.absolute_url, user.profile_image_url()}

    def test_unverified_orcid(self):
        user = UserFactory.build(is_registered=True)
        user.external_identity = {'ORCID': {'fake-orcid': 'SOMETHINGELSE'}}
        user.save()

        node = format_user(user)
        assert {x.attrs['uri'] for x in node.get_related()} == {user.absolute_url, user.profile_image_url()}


class TestPreprintSaveShareHook(OsfTestCase):
    def setUp(self):
        super(TestPreprintSaveShareHook, self).setUp()
        self.admin = AuthUserFactory()
        self.auth = Auth(user=self.admin)
        self.provider = PreprintProviderFactory(name='Lars Larson Snowmobiling Experience')
        self.project = ProjectFactory(creator=self.admin, is_public=True)
        self.subject = SubjectFactory()
        self.subject_two = SubjectFactory()
        self.file = api_test_utils.create_test_file(self.project, self.admin, 'second_place.pdf')
        self.preprint = PreprintFactory(creator=self.admin, filename='second_place.pdf', provider=self.provider, subjects=[[self.subject._id]], project=self.project, is_published=False)

    @mock.patch('osf.models.preprint.update_or_enqueue_on_preprint_updated')
    def test_save_unpublished_not_called(self, mock_on_preprint_updated):
        self.preprint.save()
        assert not mock_on_preprint_updated.called

    @mock.patch('osf.models.preprint.update_or_enqueue_on_preprint_updated')
    def test_save_published_called(self, mock_on_preprint_updated):
        self.preprint.set_published(True, auth=self.auth, save=True)
        assert mock_on_preprint_updated.called

    # This covers an edge case where a preprint is forced back to unpublished
    # that it sends the information back to share
    @mock.patch('osf.models.preprint.update_or_enqueue_on_preprint_updated')
    def test_save_unpublished_called_forced(self, mock_on_preprint_updated):
        self.preprint.set_published(True, auth=self.auth, save=True)
        self.preprint.is_published = False
        self.preprint.save(**{'force_update': True})
        assert_equal(mock_on_preprint_updated.call_count, 2)

    @mock.patch('osf.models.preprint.update_or_enqueue_on_preprint_updated')
    def test_save_published_subject_change_called(self, mock_on_preprint_updated):
        self.preprint.is_published = True
        self.preprint.set_subjects([[self.subject_two._id]], auth=self.auth)
        assert mock_on_preprint_updated.called
        call_args, call_kwargs = mock_on_preprint_updated.call_args
        assert 'old_subjects' in mock_on_preprint_updated.call_args[1]
        assert call_kwargs.get('old_subjects') == [self.subject.id]
        assert [self.subject.id] in mock_on_preprint_updated.call_args[1].values()

    @mock.patch('osf.models.preprint.update_or_enqueue_on_preprint_updated')
    def test_save_unpublished_subject_change_not_called(self, mock_on_preprint_updated):
        self.preprint.set_subjects([[self.subject_two._id]], auth=self.auth)
        assert not mock_on_preprint_updated.called

    @mock.patch('website.preprints.tasks.requests')
    @mock.patch('website.preprints.tasks.settings.SHARE_URL', 'ima_real_website')
    def test_send_to_share_is_true(self, mock_requests):
        self.preprint.provider.access_token = 'Snowmobiling'
        self.preprint.provider.save()
        on_preprint_updated(self.preprint._id)

        assert mock_requests.post.called

    @mock.patch('osf.models.preprint.update_or_enqueue_on_preprint_updated')
    def test_preprint_contributor_changes_updates_preprints_share(self, mock_on_preprint_updated):
        preprint = PreprintFactory(is_published=True, creator=self.admin)
        assert mock_on_preprint_updated.call_count == 2

        user = AuthUserFactory()
        preprint.primary_file = self.file

        preprint.add_contributor(contributor=user, auth=self.auth, save=True)
        assert mock_on_preprint_updated.call_count == 5

        preprint.move_contributor(contributor=user, index=0, auth=self.auth, save=True)
        assert mock_on_preprint_updated.call_count == 7

        data = [{'id': self.admin._id, 'permissions': 'admin', 'visible': True},
                {'id': user._id, 'permissions': 'write', 'visible': False}]

        preprint.manage_contributors(data, auth=self.auth, save=True)
        assert mock_on_preprint_updated.call_count == 9

        preprint.update_contributor(user, 'read', True, auth=self.auth, save=True)
        assert mock_on_preprint_updated.call_count == 11

        preprint.remove_contributor(contributor=user, auth=self.auth)
        assert mock_on_preprint_updated.call_count == 13

    @mock.patch('website.preprints.tasks.settings.SHARE_URL', 'a_real_url')
    @mock.patch('website.preprints.tasks._async_update_preprint_share.delay')
    @mock.patch('website.preprints.tasks.requests')
    def test_call_async_update_on_500_failure(self, requests, mock_async):
        self.preprint.provider.access_token = 'Snowmobiling'
        requests.post.return_value = MockShareResponse(501)
        update_preprint_share(self.preprint)
        assert mock_async.called

    @mock.patch('website.preprints.tasks.settings.SHARE_URL', 'a_real_url')
    @mock.patch('website.preprints.tasks.send_desk_share_preprint_error')
    @mock.patch('website.preprints.tasks._async_update_preprint_share.delay')
    @mock.patch('website.preprints.tasks.requests')
    def test_no_call_async_update_on_400_failure(self, requests, mock_async, mock_mail):
        self.preprint.provider.access_token = 'Snowmobiling'
        requests.post.return_value = MockShareResponse(400)
        update_preprint_share(self.preprint)
        assert not mock_async.called
        assert mock_mail.called


class TestPreprintConfirmationEmails(OsfTestCase):
    def setUp(self):
        super(TestPreprintConfirmationEmails, self).setUp()
        self.user = AuthUserFactory()
        self.write_contrib = AuthUserFactory()
        self.project = ProjectFactory(creator=self.user)
        self.preprint = PreprintFactory(creator=self.user, project=self.project, provider=PreprintProviderFactory(_id='osf'), is_published=False)
        self.preprint.add_contributor(self.write_contrib, permissions=WRITE)
        self.preprint_branded = PreprintFactory(creator=self.user, is_published=False)

    @mock.patch('website.mails.send_mail')
    def test_creator_gets_email(self, send_mail):
        self.preprint.set_published(True, auth=Auth(self.user), save=True)
        domain = self.preprint.provider.domain or settings.DOMAIN
        send_mail.assert_called_with(
            self.user.email,
            mails.REVIEWS_SUBMISSION_CONFIRMATION,
            user=self.user,
            mimetype='html',
            provider_url='{}preprints/{}'.format(domain, self.preprint.provider._id),
            domain=domain,
            provider_contact_email=settings.OSF_CONTACT_EMAIL,
            provider_support_email=settings.OSF_SUPPORT_EMAIL,
            workflow=None,
            reviewable=self.preprint,
            is_creator=True,
            provider_name=self.preprint.provider.name,
            no_future_emails=[],
            logo=settings.OSF_PREPRINTS_LOGO,
        )
        assert_equals(send_mail.call_count, 1)

        self.preprint_branded.set_published(True, auth=Auth(self.user), save=True)
        assert_equals(send_mail.call_count, 2)


class TestPreprintOsfStorage(OsfTestCase):
    def setUp(self):
        super(TestPreprintOsfStorage, self).setUp()
        self.user = UserFactory()
        self.session = Session(data={'auth_user_id': self.user._id})
        self.session.save()
        self.cookie = itsdangerous.Signer(settings.SECRET_KEY).sign(self.session._id)
        self.preprint = PreprintFactory(creator=self.user)
        self.JWE_KEY = jwe.kdf(settings.WATERBUTLER_JWE_SECRET.encode('utf-8'), settings.WATERBUTLER_JWE_SALT.encode('utf-8'))

    def test_create_log(self):
        action = 'file_added'
        path = 'pizza.nii'
        nlog = self.preprint.logs.count()
        self.preprint.create_waterbutler_log(
            auth=Auth(user=self.user),
            action=action,
            payload={'metadata': {'path': path, 'materialized': path, 'kind': 'file'}},
        )
        self.preprint.reload()
        assert_equal(self.preprint.logs.count(), nlog + 1)
        assert_equal(
            self.preprint.logs.latest().action,
            '{0}_{1}'.format('osf_storage', action),
        )
        assert_equal(
            self.preprint.logs.latest().params['path'],
            path
        )

    def build_url(self, **kwargs):
        options = {'payload': jwe.encrypt(jwt.encode({'data': dict(dict(
            action='download',
            nid=self.preprint._id,
            provider='osf_storage'), **kwargs),
            'exp': timezone.now() + datetime.timedelta(seconds=500),
        }, settings.WATERBUTLER_JWT_SECRET, algorithm=settings.WATERBUTLER_JWT_ALGORITHM), self.JWE_KEY)}
        return self.preprint.api_url_for('get_auth', **options)

    def test_auth_download(self):
        url = self.build_url(cookie=self.cookie)
        res = self.app.get(url, auth=Auth(user=self.user))
        data = jwt.decode(jwe.decrypt(res.json['payload'].encode('utf-8'), self.JWE_KEY), settings.WATERBUTLER_JWT_SECRET, algorithm=settings.WATERBUTLER_JWT_ALGORITHM)['data']
        assert_equal(data['credentials'], self.preprint.serialize_waterbutler_credentials())
        assert_equal(data['settings'], self.preprint.serialize_waterbutler_settings())
        expected_url = furl.furl(self.preprint.api_url_for('create_waterbutler_log', _absolute=True, _internal=True))
        observed_url = furl.furl(data['callback_url'])
        observed_url.port = expected_url.port
        assert_equal(expected_url, observed_url)


class TestCheckPreprintAuth(OsfTestCase):

    def setUp(self):
        super(TestCheckPreprintAuth, self).setUp()
        self.user = AuthUserFactory()
        self.preprint = PreprintFactory(creator=self.user)

    def test_has_permission(self):
        res = views.check_access(self.preprint, Auth(user=self.user), 'upload', None)
        assert_true(res)

    def test_not_has_permission_read_published(self):
        res = views.check_access(self.preprint, Auth(), 'download', None)
        assert_true(res)

    def test_not_has_permission_logged_in(self):
        user2 = AuthUserFactory()
        self.preprint.is_published = False
        self.preprint.save()
        with assert_raises(HTTPError) as exc_info:
            views.check_access(self.preprint, Auth(user=user2), 'download', None)
        assert_equal(exc_info.exception.code, 403)

    def test_not_has_permission_not_logged_in(self):
        self.preprint.is_published = False
        self.preprint.save()
        with assert_raises(HTTPError) as exc_info:
            views.check_access(self.preprint, Auth(), 'download', None)
        assert_equal(exc_info.exception.code, 401)

    def test_check_access_withdrawn_preprint_file(self):
        self.preprint.date_withdrawn = timezone.now()
        self.preprint.save()
        # Unauthenticated
        with assert_raises(HTTPError) as exc_info:
            views.check_access(self.preprint, Auth(), 'download', None)
        assert_equal(exc_info.exception.code, 401)

        # Noncontributor
        user2 = AuthUserFactory()
        with assert_raises(HTTPError) as exc_info:
            views.check_access(self.preprint, Auth(user2), 'download', None)
        assert_equal(exc_info.exception.code, 403)

        # Read contributor
        self.preprint.add_contributor(user2, 'read', save=True)
        res = views.check_access(self.preprint, Auth(user2), 'download', None)
        assert_true(res)

        # Admin contributor
        res = views.check_access(self.preprint, Auth(self.user), 'download', None)
        assert_true(res)


class TestPreprintOsfStorageLogs(OsfTestCase):

    def setUp(self):
        super(TestPreprintOsfStorageLogs, self).setUp()
        self.user = AuthUserFactory()
        self.user_non_contrib = AuthUserFactory()
        self.auth_obj = Auth(user=self.user)
        self.preprint = PreprintFactory(creator=self.user)
        self.file = OsfStorageFile.create(
            target=self.preprint,
            path='/testfile',
            _id='testfile',
            name='testfile',
            materialized_path='/testfile'
        )
        self.file.save()
        self.session = Session(data={'auth_user_id': self.user._id})
        self.session.save()
        self.cookie = itsdangerous.Signer(settings.SECRET_KEY).sign(self.session._id)

    def build_payload(self, metadata, **kwargs):
        options = dict(
            auth={'id': self.user._id},
            action='create',
            provider='osfstorage',
            metadata=metadata,
            time=time.time() + 1000,
        )
        options.update(kwargs)
        options = {
            key: value
            for key, value in options.iteritems()
            if value is not None
        }
        message, signature = signing.default_signer.sign_payload(options)
        return {
            'payload': message,
            'signature': signature,
        }

    def test_add_log(self):
        path = 'pizza'
        url = self.preprint.api_url_for('create_waterbutler_log')
        payload = self.build_payload(metadata={'materialized': path, 'kind': 'file', 'path': path})
        nlogs = self.preprint.logs.count()
        self.app.put_json(url, payload, headers={'Content-Type': 'application/json'})
        self.preprint.reload()
        assert_equal(self.preprint.logs.count(), nlogs + 1)

    def test_add_log_missing_args(self):
        path = 'pizza'
        url = self.preprint.api_url_for('create_waterbutler_log')
        payload = self.build_payload(metadata={'materialized': path, 'kind': 'file', 'path': path}, auth=None)
        nlogs = self.preprint.logs.count()
        res = self.app.put_json(
            url,
            payload,
            headers={'Content-Type': 'application/json'},
            expect_errors=True,
        )
        assert_equal(res.status_code, 400)
        self.preprint.reload()
        assert_equal(self.preprint.logs.count(), nlogs)

    def test_add_log_no_user(self):
        path = 'pizza'
        url = self.preprint.api_url_for('create_waterbutler_log')
        payload = self.build_payload(metadata={'materialized': path, 'kind': 'file', 'path': path}, auth={'id': None})
        nlogs = self.preprint.logs.count()
        res = self.app.put_json(
            url,
            payload,
            headers={'Content-Type': 'application/json'},
            expect_errors=True,
        )
        assert_equal(res.status_code, 400)
        self.preprint.reload()
        assert_equal(self.preprint.logs.count(), nlogs)

    def test_add_log_bad_action(self):
        path = 'pizza'
        url = self.preprint.api_url_for('create_waterbutler_log')
        payload = self.build_payload(metadata={'materialized': path, 'kind': 'file', 'path': path}, action='dance')
        nlogs = self.preprint.logs.count()
        res = self.app.put_json(
            url,
            payload,
            headers={'Content-Type': 'application/json'},
            expect_errors=True,
        )
        assert_equal(res.status_code, 400)
        self.preprint.reload()
        assert_equal(self.preprint.logs.count(), nlogs)

    def test_action_file_rename(self):
        url = self.preprint.api_url_for('create_waterbutler_log')
        payload = self.build_payload(
            action='rename',
            metadata={
                'path': 'foo',
                'nid': self.preprint._id,
                'materialized': 'foo',
                'kind': 'file'
            },
            source={
                'materialized': 'foo',
                'provider': 'osfstorage',
                'node': {'_id': self.preprint._id},
                'name': 'new.txt',
                'kind': 'file',
            },
            destination={
                'path': 'foo',
                'materialized': 'foo',
                'provider': 'osfstorage',
                'node': {'_id': self.preprint._id},
                'name': 'old.txt',
                'kind': 'file',
            },
        )
        self.app.put_json(
            url,
            payload,
            headers={'Content-Type': 'application/json'}
        )
        self.preprint.reload()

        assert_equal(
            self.preprint.logs.latest().action,
            'osf_storage_addon_file_renamed',
        )

    def test_action_downloads_contrib(self):
        url = self.preprint.api_url_for('create_waterbutler_log')
        download_actions=('download_file', 'download_zip')
        wb_url = settings.WATERBUTLER_URL + '?version=1'
        for action in download_actions:
            payload = self.build_payload(metadata={'path': '/testfile',
                                                   'nid': self.preprint._id},
                                         action_meta={'is_mfr_render': False},
                                         request_meta={'url': wb_url},
                                         action=action)
            nlogs = self.preprint.logs.count()
            res = self.app.put_json(
                url,
                payload,
                headers={'Content-Type': 'application/json'},
                expect_errors=False,
            )
            assert_equal(res.status_code, 200)

        self.preprint.reload()
        assert_equal(self.preprint.logs.count(), nlogs)

    def test_add_file_osfstorage_log(self):
        path = 'pizza'
        url = self.preprint.api_url_for('create_waterbutler_log')
        payload = self.build_payload(metadata={'materialized': path, 'kind': 'file', 'path': path})
        nlogs = self.preprint.logs.count()
        self.app.put_json(url, payload, headers={'Content-Type': 'application/json'})
        self.preprint.reload()
        assert_equal(self.preprint.logs.count(), nlogs + 1)
        assert('urls' in self.preprint.logs.filter(action='osf_storage_file_added')[0].params)

    def test_add_folder_osfstorage_log(self):
        path = 'pizza'
        url = self.preprint.api_url_for('create_waterbutler_log')
        payload = self.build_payload(metadata={'materialized': path, 'kind': 'folder', 'path': path})
        nlogs = self.preprint.logs.count()
        self.app.put_json(url, payload, headers={'Content-Type': 'application/json'})
        self.preprint.reload()
        assert_equal(self.preprint.logs.count(), nlogs + 1)
        assert('urls' not in self.preprint.logs.filter(action='osf_storage_file_added')[0].params)


@pytest.mark.django_db
class TestWithdrawnPreprint:

    @pytest.fixture()
    def user(self):
        return AuthUserFactory()

    @pytest.fixture()
    def preprint_pre_mod(self):
        return PreprintFactory(provider__reviews_workflow='pre-moderation', is_published=False)

    @pytest.fixture()
    def preprint_post_mod(self):
        return PreprintFactory(provider__reviews_workflow='post-moderation', is_published=False)

    @pytest.fixture()
    def preprint(self):
        return PreprintFactory()

    @mock.patch('website.identifiers.utils.request_identifiers')
    def test_withdrawn_preprint(self, _, user, preprint, preprint_pre_mod, preprint_post_mod):
        # test_ever_public

        # non-moderated
        assert preprint.ever_public

        # pre-mod
        preprint_pre_mod.run_submit(user)

        assert not preprint_pre_mod.ever_public
        preprint_pre_mod.run_reject(user, 'it')
        preprint_pre_mod.reload()
        assert not preprint_pre_mod.ever_public
        preprint_pre_mod.run_accept(user, 'it')
        preprint_pre_mod.reload()
        assert preprint_pre_mod.ever_public

        # post-mod
        preprint_post_mod.run_submit(user)
        assert preprint_post_mod.ever_public

        # test_cannot_set_ever_public_to_False
        preprint_pre_mod.ever_public = False
        preprint_post_mod.ever_public = False
        preprint.ever_public = False
        with pytest.raises(ValidationError):
            preprint.save()
        with pytest.raises(ValidationError):
            preprint_pre_mod.save()
        with pytest.raises(ValidationError):
            preprint_post_mod.save()<|MERGE_RESOLUTION|>--- conflicted
+++ resolved
@@ -2,12 +2,8 @@
 import jwe
 import jwt
 import mock
-<<<<<<< HEAD
 import furl
 import time
-=======
-import pytest
->>>>>>> 577051fd
 import urlparse
 import datetime
 from django.utils import timezone
@@ -842,6 +838,7 @@
 
 
 # Copied from tests/test_models.py
+@pytest.mark.enable_implicit_clean
 class TestAddUnregisteredContributor:
 
     def test_add_unregistered_contributor(self, preprint, user, auth):
@@ -1251,15 +1248,19 @@
         assert list(preprint.get_preprintcontributor_order()) == new_order
 
 
+@pytest.mark.enable_implicit_clean
 class TestDOIValidation:
 
-    def test_validate_bad_doi(self):
+    def test_validate_bad_doi(self, preprint):
         with pytest.raises(ValidationError):
-            Preprint(article_doi='nope').save()
+            preprint.article_doi = 'nope'
+            preprint.save()
         with pytest.raises(ValidationError):
-            Preprint(article_doi='https://dx.doi.org/10.123.456').save()  # should save the bare DOI, not a URL
+            preprint.article_doi = 'https://dx.doi.org/10.123.456'
+            preprint.save()  # should save the bare DOI, not a URL
         with pytest.raises(ValidationError):
-            Preprint(article_doi='doi:10.10.1038/nwooo1170').save()  # should save without doi: prefix
+            preprint.article_doi = 'doi:10.10.1038/nwooo1170'
+            preprint.save() # should save without doi: prefix
 
     def test_validate_good_doi(self, preprint):
         doi = '10.11038/nwooo1170'
@@ -1804,11 +1805,7 @@
         ecsarxiv_preprint = PreprintFactory(is_published=True, creator=self.user, provider=PreprintProviderFactory(_id='ecsarxiv'))
         assert isinstance(ecsarxiv_preprint.get_doi_client(), ECSArXivCrossRefClient)
 
-<<<<<<< HEAD
-
-=======
 @pytest.mark.enable_implicit_clean
->>>>>>> 577051fd
 class TestOnPreprintUpdatedTask(OsfTestCase):
     def setUp(self):
         super(TestOnPreprintUpdatedTask, self).setUp()
