--- conflicted
+++ resolved
@@ -65,9 +65,6 @@
     """
 
     """
-<<<<<<< HEAD
-    page_num = int(request.args.get('pageNum', '').strip('/') or 0)
-=======
     node = kwargs['node'] or kwargs['project']
     try:
         page = int(request.args.get('page', 0))
@@ -75,7 +72,6 @@
         raise HTTPError(http.BAD_REQUEST, data=dict(
             message_long='Invalid value for "page".'
         ))
->>>>>>> f31fc9ec
     link = auth.private_key or request.args.get('view_only', '').strip('/')
 
     if not node.can_view(auth):
