--- conflicted
+++ resolved
@@ -13,17 +13,15 @@
 from framework.mongo.utils import from_mongo
 
 from website import language
-<<<<<<< HEAD
+
 from website.project import clean_template_name, new_node
-from website.project.decorators import must_not_be_registration, must_be_valid_project, \
-    must_be_contributor, must_be_contributor_or_public
-=======
-from website.project import new_node, clean_template_name
 from website.project.decorators import (
-    must_not_be_registration, must_be_valid_project, must_be_contributor,
-    must_be_contributor_or_public, must_have_permission,
+    must_be_contributor,
+    must_be_contributor_or_public,
+    must_be_valid_project,
+    must_have_permission,
+    must_not_be_registration,
 )
->>>>>>> 5223fbef
 from website.project.forms import NewProjectForm, NewNodeForm
 from website.models import Node, Pointer, WatchConfig
 from website import settings
