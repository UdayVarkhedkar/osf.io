--- conflicted
+++ resolved
@@ -455,13 +455,9 @@
 
 class TestRegistrationCreate(DraftRegistrationTestCase):
 
-<<<<<<< HEAD
-        self.schema = MetaSchema.objects.get(name='Replication Recipe (Brandt et al., 2013): Post-Completion', schema_version=LATEST_SCHEMA_VERSION)
-=======
     @pytest.fixture()
     def schema(self):
         return MetaSchema.objects.get(name='Replication Recipe (Brandt et al., 2013): Post-Completion', schema_version=LATEST_SCHEMA_VERSION)
->>>>>>> 1b10d310
 
     @pytest.fixture()
     def draft_registration(self, user, project_public, schema):
@@ -569,15 +565,10 @@
         assert res.json['errors'][0]['detail'] == 'This draft registration is not created from the given node.'
 
     @mock.patch('framework.celery_tasks.handlers.enqueue_task')
-<<<<<<< HEAD
-    def test_required_top_level_questions_must_be_answered_on_draft(self, mock_enqueue):
-        prereg_schema = MetaSchema.objects.get(name='Prereg Challenge', schema_version=LATEST_SCHEMA_VERSION)
-=======
     def test_required_top_level_questions_must_be_answered_on_draft(self, mock_enqueue, app, user, project_public, prereg_metadata, url_registrations):
         prereg_schema = MetaSchema.objects.get(name='Prereg Challenge', schema_version=LATEST_SCHEMA_VERSION)
 
 
->>>>>>> 1b10d310
         prereg_draft_registration = DraftRegistrationFactory(
             initiator=user,
             registration_schema=prereg_schema,
@@ -604,14 +595,9 @@
         assert res.json['errors'][0]['detail'] == 'u\'q1\' is a required property'
 
     @mock.patch('framework.celery_tasks.handlers.enqueue_task')
-<<<<<<< HEAD
-    def test_required_top_level_questions_must_be_answered_on_draft(self, mock_enqueue):
-        prereg_schema = MetaSchema.objects.get(name='Prereg Challenge', schema_version=LATEST_SCHEMA_VERSION)
-=======
     def test_required_top_level_questions_must_be_answered_on_draft(self, mock_enqueue, app, user, project_public, prereg_metadata, url_registrations):
         prereg_schema = MetaSchema.objects.get(name='Prereg Challenge', schema_version=LATEST_SCHEMA_VERSION)
 
->>>>>>> 1b10d310
         prereg_draft_registration = DraftRegistrationFactory(
             initiator=user,
             registration_schema=prereg_schema,
@@ -638,14 +624,9 @@
         assert res.json['errors'][0]['detail'] == 'u\'q1\' is a required property'
 
     @mock.patch('framework.celery_tasks.handlers.enqueue_task')
-<<<<<<< HEAD
-    def test_required_second_level_questions_must_be_answered_on_draft(self, mock_enqueue):
-        prereg_schema = MetaSchema.objects.get(name='Prereg Challenge', schema_version=LATEST_SCHEMA_VERSION)
-=======
     def test_required_second_level_questions_must_be_answered_on_draft(self, mock_enqueue, app, user, project_public, prereg_metadata, url_registrations):
         prereg_schema = MetaSchema.objects.get(name='Prereg Challenge', schema_version=LATEST_SCHEMA_VERSION)
 
->>>>>>> 1b10d310
         prereg_draft_registration = DraftRegistrationFactory(
             initiator=user,
             registration_schema=prereg_schema,
@@ -672,14 +653,9 @@
         assert res.json['errors'][0]['detail'] == 'u\'question\' is a required property'
 
     @mock.patch('framework.celery_tasks.handlers.enqueue_task')
-<<<<<<< HEAD
-    def test_required_third_level_questions_must_be_answered_on_draft(self, mock_enqueue):
-        prereg_schema = MetaSchema.objects.get(name='Prereg Challenge', schema_version=LATEST_SCHEMA_VERSION)
-=======
     def test_required_third_level_questions_must_be_answered_on_draft(self, mock_enqueue, app, user, project_public, prereg_metadata, url_registrations):
         prereg_schema = MetaSchema.objects.get(name='Prereg Challenge', schema_version=LATEST_SCHEMA_VERSION)
 
->>>>>>> 1b10d310
         prereg_draft_registration = DraftRegistrationFactory(
             initiator=user,
             registration_schema=prereg_schema,
