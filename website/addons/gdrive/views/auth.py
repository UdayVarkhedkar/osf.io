import os
import httplib as http
import httplib2
import time
import datetime
from ..import settings
from ..utils import serialize_settings
from flask import request
from framework.exceptions import HTTPError
from framework.auth.decorators import must_be_logged_in, collect_auth
from framework.flask import redirect  # VOL-aware redirect
from framework.status import push_status_message as flash
from framework.sessions import session
from website.project.model import Node
from website.util import web_url_for
from oauth2client.client import OAuth2WebServerFlow
from website.project.decorators import (must_have_addon, must_have_permission)
from apiclient.discovery import build
import time

@must_be_logged_in
def drive_oauth_start(auth, **kwargs):
    """View function that does OAuth Authorization
    and returns access token"""
    # Run through the OAuth flow and retrieve credentials
    user = auth.user
    if not user:
        raise HTTPError(http.FORBIDDEN)
    # Store the node ID on the session in order to get the correct redirect URL
    # upon finishing the flow
    nid = kwargs.get('nid') or kwargs.get('pid')
    if nid:
        session.data['gdrive_auth_nid'] = nid
    # If user has already authorized dropbox, flash error message
    if user.has_addon('gdrive') and user.get_addon('gdrive').has_auth:
        flash('You have already authorized Google Drive for this account', 'warning')
        return redirect(web_url_for('user_addons'))
    flow = OAuth2WebServerFlow(settings.CLIENT_ID, settings.CLIENT_SECRET,
                               settings.OAUTH_SCOPE, redirect_uri=settings.REDIRECT_URI)
<<<<<<< HEAD

    flow.params['approval_prompt']='force'
=======
    flow.params['approval_prompt'] = 'force'
>>>>>>> c5e77dd1
    authorize_url = flow.step1_get_authorize_url()
    return{'url': authorize_url}

@collect_auth
def drive_oauth_finish(auth, **kwargs):
    print "vghvhjbhjbhjbjbhjhhhhhhhhhhhhhhhhhhhhhhhhhhhhhhhhhhhhhhh"
    """View called when the Oauth flow is completed. Adds a new AddonGdriveUserSettings
    record to the user and saves the user's access token and account info.
    """
    if not auth.logged_in:
        raise HTTPError(http.FORBIDDEN)
    user = auth.user
    user.add_addon('gdrive')
    user.save()
    user_settings = user.get_addon('gdrive')
    node = Node.load(session.data.get('gdrive_auth_nid'))
    node_settings = node.get_addon('gdrive') if node else None
    code = request.args.get('code')
    if code is None:
        raise HTTPError(http.BAD_REQUEST)

    flow = OAuth2WebServerFlow(settings.CLIENT_ID, settings.CLIENT_SECRET,
                               settings.OAUTH_SCOPE, redirect_uri=settings.REDIRECT_URI)
    credentials = flow.step2_exchange(code)
    http_service = httplib2.Http()
    http_service = credentials.authorize(http_service)
    user_settings.access_token = credentials.access_token
    user_settings.refresh_token = credentials.refresh_token
<<<<<<< HEAD


    cur_time_in_millis = int(round(time.time() * 1000))
    user_settings.token_expiry = cur_time_in_millis + credentials.token_expiry
    user_settings.save()

=======
    curr_time_in_millis = time.mktime(datetime.datetime.utcnow().timetuple())
    token_expiry_in_millis = time.mktime(credentials.token_expiry.timetuple())
    import pdb; pdb.set_trace()
    # Add No. of seconds left for token to expire into current utc time
    user_settings.token_expiry = token_expiry_in_millis
    user_settings.save()
    print "Current Oauth Time : ", curr_time_in_millis
    print "Token Expiry Oauth :", user_settings.token_expiry
>>>>>>> c5e77dd1
    if node_settings:
        node_settings.user_settings = user_settings
        # # previously connected to GDrive?
        node_settings.save()
        return redirect(os.path.join(node.url, 'settings'))
    else:
        service = build('drive', 'v2', http_service)
        about = service.about().get().execute()
        username = about['name']
        user_settings.username = username
        user_settings.save()
    return redirect(web_url_for('user_addons'))



# def get_token_expiry_time(access_token):



@must_be_logged_in
@must_have_addon('gdrive', 'user')
def drive_oauth_delete_user(user_addon, auth, **kwargs):
    user_addon.clear()
    user_addon.save()


@must_have_permission('write')
@must_have_addon('gdrive', 'node')
def gdrive_deauthorize(auth, node_addon, **kwargs):
    node_addon.deauthorize(auth=auth)
    node_addon.save()
    return None


@must_have_permission('write')
@must_have_addon('gdrive', 'node')
def gdrive_import_user_auth(auth, node_addon, **kwargs):
    """Import gdrive credentials from the currently logged-in user to a node.
    """
    user = auth.user
    user_addon = user.get_addon('gdrive')
    if user_addon is None or node_addon is None:
        raise HTTPError(http.BAD_REQUEST)
    node_addon.set_user_auth(user_addon)
    node_addon.save()
    return {
        'result': serialize_settings(node_addon, user),
        'message': 'Successfully imported access token from profile.',
    }, http.OK<|MERGE_RESOLUTION|>--- conflicted
+++ resolved
@@ -16,7 +16,7 @@
 from oauth2client.client import OAuth2WebServerFlow
 from website.project.decorators import (must_have_addon, must_have_permission)
 from apiclient.discovery import build
-import time
+
 
 @must_be_logged_in
 def drive_oauth_start(auth, **kwargs):
@@ -37,12 +37,7 @@
         return redirect(web_url_for('user_addons'))
     flow = OAuth2WebServerFlow(settings.CLIENT_ID, settings.CLIENT_SECRET,
                                settings.OAUTH_SCOPE, redirect_uri=settings.REDIRECT_URI)
-<<<<<<< HEAD
-
-    flow.params['approval_prompt']='force'
-=======
     flow.params['approval_prompt'] = 'force'
->>>>>>> c5e77dd1
     authorize_url = flow.step1_get_authorize_url()
     return{'url': authorize_url}
 
@@ -71,14 +66,6 @@
     http_service = credentials.authorize(http_service)
     user_settings.access_token = credentials.access_token
     user_settings.refresh_token = credentials.refresh_token
-<<<<<<< HEAD
-
-
-    cur_time_in_millis = int(round(time.time() * 1000))
-    user_settings.token_expiry = cur_time_in_millis + credentials.token_expiry
-    user_settings.save()
-
-=======
     curr_time_in_millis = time.mktime(datetime.datetime.utcnow().timetuple())
     token_expiry_in_millis = time.mktime(credentials.token_expiry.timetuple())
     import pdb; pdb.set_trace()
@@ -87,7 +74,6 @@
     user_settings.save()
     print "Current Oauth Time : ", curr_time_in_millis
     print "Token Expiry Oauth :", user_settings.token_expiry
->>>>>>> c5e77dd1
     if node_settings:
         node_settings.user_settings = user_settings
         # # previously connected to GDrive?
