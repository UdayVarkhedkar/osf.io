#!/usr/bin/env python
# encoding: utf-8

import os
import sys

from modularodm import Q
from modularodm.exceptions import ModularOdmException

from framework.auth.core import User

from website import settings
from website.app import init_app
from website.conferences.model import Conference


def main():
    init_app(set_backends=True, routes=False)
    populate_conferences()


MEETING_DATA = {
    'spsp2014': {
        'name': 'SPSP 2014',
        'info_url': None,
        'logo_url': None,
        'active': False,
        'admins': [],
        'public_projects': True,
    },
    'asb2014': {
        'name': 'ASB 2014',
        'info_url': 'http://www.sebiologists.org/meetings/talks_posters.html',
        'logo_url': None,
        'active': False,
        'admins': [],
        'public_projects': True,
    },
    'aps2014': {
        'name': 'APS 2014',
        'info_url': 'http://centerforopenscience.org/aps/',
        'logo_url': '/static/img/2014_Convention_banner-with-APS_700px.jpg',
        'active': False,
        'admins': [],
        'public_projects': True,
    },
    'annopeer2014': {
        'name': '#annopeer',
        'info_url': None,
        'logo_url': None,
        'active': False,
        'admins': [],
        'public_projects': True,
    },
    'cpa2014': {
        'name': 'CPA 2014',
        'info_url': None,
        'logo_url': None,
        'active': False,
        'admins': [],
        'public_projects': True,
    },
    'filaments2014': {
        'name': 'Filaments 2014',
        'info_url': None,
        'logo_url': 'https://science.nrao.edu/science/meetings/2014/'
                    'filamentary-structure/images/filaments2014_660x178.png',
        'active': False,
        'admins': [
            'lvonschi@nrao.edu',
            'sara.d.bowman@gmail.com',
            # 'Dkim@nrao.edu',
        ],
        'public_projects': True,
    },
    'bitss2014': {
        'name': 'BITSS Research Transparency Forum 2014',
        'info_url': None,
        'logo_url': os.path.join(
            settings.STATIC_URL_PATH,
            'img',
            'conferences',
            'bitss.jpg',
        ),
        'active': False,
        'admins': [
            'gkroll@berkeley.edu',
            'andrew@cos.io',
            'awais@berkeley.edu',
        ],
        'public_projects': True,
    },
<<<<<<< HEAD
    'spsp2015': {
        'name': 'SPSP 2015',
        'info_url': 'http://spspmeeting.org/2015/General-Info.aspx',
        'logo_url': 'http://spspmeeting.org/CMSPages/SPSPimages/spsp2015banner.jpg',
        'active': True,
        'admins': [
            'meetings@spsp.org',
            'andrew@cos.io',
        ],
=======
    # TODO: Uncomment on 2015/02/01
    # 'spsp2015': {
    #     'name': 'SPSP 2015',
    #     'info_url': None,
    #     'logo_url': None,
    #     'active': False,
    # },
    'aps2015': {
        'name': 'APS 2015',
        'info_url': 'http://www.psychologicalscience.org/index.php/convention',
        'logo_url': 'http://www.psychologicalscience.org/images/APS_2015_Banner_990x157.jpg',
        'active': True,
        'admins': [
            'KatyCain526@gmail.com',
        ],
        'public_projects': True,
    },
    'icps2015': {
        'name': 'ICPS 2015',
        'info_url': 'http://icps.psychologicalscience.org/',
        'logo_url': 'http://icps.psychologicalscience.org/wp-content/themes/deepblue/images/ICPS_Website-header_990px.jpg',
        'active': True,
        'admins': [
            'KatyCain526@gmail.com',
        ],
        'public_projects': True,
>>>>>>> 652be790
    },
}


def populate_conferences():
    for meeting, attrs in MEETING_DATA.iteritems():
        admin_emails = attrs.pop('admins')
        admin_objs = []
        for email in admin_emails:
            try:
                user = User.find_one(Q('username', 'iexact', email))
                admin_objs.append(user)
            except ModularOdmException:
                raise RuntimeError('Username {0!r} is not registered.'.format(email))
        conf = Conference(
            endpoint=meeting, admins=admin_objs, **attrs
        )
        try:
            conf.save()
        except ModularOdmException:
            print('{0} Conference already exists. Updating existing record...'.format(meeting))
            conf = Conference.find_one(Q('endpoint', 'eq', meeting))
            for key, value in attrs.items():
                setattr(conf, key, value)
            conf.admins = admin_objs
            conf.save()


if __name__ == '__main__':
    main()<|MERGE_RESOLUTION|>--- conflicted
+++ resolved
@@ -90,7 +90,6 @@
         ],
         'public_projects': True,
     },
-<<<<<<< HEAD
     'spsp2015': {
         'name': 'SPSP 2015',
         'info_url': 'http://spspmeeting.org/2015/General-Info.aspx',
@@ -100,14 +99,7 @@
             'meetings@spsp.org',
             'andrew@cos.io',
         ],
-=======
-    # TODO: Uncomment on 2015/02/01
-    # 'spsp2015': {
-    #     'name': 'SPSP 2015',
-    #     'info_url': None,
-    #     'logo_url': None,
-    #     'active': False,
-    # },
+    },
     'aps2015': {
         'name': 'APS 2015',
         'info_url': 'http://www.psychologicalscience.org/index.php/convention',
@@ -127,7 +119,6 @@
             'KatyCain526@gmail.com',
         ],
         'public_projects': True,
->>>>>>> 652be790
     },
 }
 
