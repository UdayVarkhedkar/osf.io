#!/usr/bin/env python
# -*- coding: utf-8 -*-
import unittest
from nose.tools import *  # noqa; PEP8 asserts
from webtest_plus import TestApp as WebtestApp  # py.test tries to collect `TestApp`
import mock
import urllib
import urlparse
import httplib as http

from flask import Flask
from werkzeug.wrappers import BaseResponse

from framework import auth
from framework.auth import cas
from framework.auth.utils import validate_recaptcha
from framework.exceptions import HTTPError
from tests.base import OsfTestCase, assert_is_redirect, fake
from osf_tests.factories import (
    UserFactory, UnregUserFactory, AuthFactory,
    ProjectFactory, NodeFactory, AuthUserFactory, PrivateLinkFactory
)

from framework.auth import Auth
from framework.auth.decorators import must_be_logged_in
from osf.models import OSFUser, Session
from osf.utils import permissions
from website import mails
from website import settings
from website.project.decorators import (
    must_have_permission,
    must_be_contributor,
    must_be_contributor_or_public,
    must_be_contributor_or_public_but_not_anonymized,
    must_have_addon, must_be_addon_authorizer,
)
from website.util import api_url_for

from tests.test_cas_authentication import generate_external_user_with_resp


class TestAuthUtils(OsfTestCase):

    def test_citation_with_only_fullname(self):
        user = UserFactory()
        user.fullname = 'Martin Luther King, Jr.'
        user.family_name = ''
        user.given_name = ''
        user.middle_names = ''
        user.suffix = ''
        user.save()
        resp = user.csl_name()
        family_name = resp['family']
        given_name = resp['given']
        assert_equal(family_name, 'King')
        assert_equal(given_name, 'Martin L, Jr.')

    def test_unreg_user_can_register(self):
        user = UnregUserFactory()

        auth.register_unconfirmed(
            username=user.username,
            password='gattaca',
            fullname='Rosie',
        )

        user.reload()

        assert_true(user.get_confirmation_token(user.username))

    @mock.patch('framework.auth.views.mails.send_mail')
    def test_confirm_email(self, mock_mail):
        user = UnregUserFactory()

        auth.register_unconfirmed(
            username=user.username,
            password='gattaca',
            fullname='Rosie'
        )

        user.reload()
        token = user.get_confirmation_token(user.username)

        res = self.app.get('/confirm/{}/{}'.format(user._id, token), allow_redirects=False)
        res = res.follow()

        assert_equal(res.status_code, 302)
        assert_in('login?service=', res.location)

        user.reload()
        mock_mail.assert_called()
        assert_equal(len(mock_mail.call_args_list), 1)
        empty, kwargs = mock_mail.call_args
        kwargs['user'].reload()

        assert_equal(empty, ())
        assert_equal(kwargs, {
            'user': user,
            'mimetype': 'html',
            'mail': mails.WELCOME,
<<<<<<< HEAD
            'to_addr': user.username
=======
            'to_addr': user.username,
            'osf_contact_email': settings.OSF_CONTACT_EMAIL
>>>>>>> c3fafa21
        })

        self.app.set_cookie(settings.COOKIE_NAME, user.get_or_create_cookie())
        res = self.app.get('/confirm/{}/{}'.format(user._id, token))

        res = res.follow()

        assert_equal(res.status_code, 302)
        assert_equal('/', urlparse.urlparse(res.location).path)
        assert_equal(len(mock_mail.call_args_list), 1)
        session = Session.objects.filter(data__auth_user_id=user._id).order_by('-modified').first()
        assert_equal(len(session.data['status']), 1)

    def test_get_user_by_id(self):
        user = UserFactory()
        assert_equal(OSFUser.load(user._id), user)

    def test_get_user_by_email(self):
        user = UserFactory()
        assert_equal(auth.get_user(email=user.username), user)

    def test_get_user_with_wrong_password_returns_false(self):
        user = UserFactory.build()
        user.set_password('killerqueen')
        assert_false(
            auth.get_user(email=user.username, password='wrong')
        )

    def test_get_user_by_external_info(self):
        service_url = 'http://localhost:5000/dashboard/'
        user, validated_credentials, cas_resp = generate_external_user_with_resp(service_url)
        user.save()
        assert_equal(auth.get_user(external_id_provider=validated_credentials['provider'], external_id=validated_credentials['id']), user)

    @mock.patch('framework.auth.cas.get_user_from_cas_resp')
    @mock.patch('framework.auth.cas.CasClient.service_validate')
    def test_successful_external_login_cas_redirect(self, mock_service_validate, mock_get_user_from_cas_resp):
        service_url = 'http://localhost:5000/dashboard/'
        user, validated_credentials, cas_resp = generate_external_user_with_resp(service_url)
        mock_service_validate.return_value = cas_resp
        mock_get_user_from_cas_resp.return_value = (user, validated_credentials, 'authenticate')
        ticket = fake.md5()
        resp = cas.make_response_from_ticket(ticket, service_url)
        assert_equal(resp.status_code, 302, 'redirect to CAS login')
        assert_in('/login?service=', resp.location)

        # the valid username will be double quoted as it is furl quoted in both get_login_url and get_logout_url in order
        username_quoted = urllib.quote(urllib.quote(user.username, safe='@'), safe='@')
        assert_in('username={}'.format(username_quoted), resp.location)
        assert_in('verification_key={}'.format(user.verification_key), resp.location)

    @mock.patch('framework.auth.cas.get_user_from_cas_resp')
    @mock.patch('framework.auth.cas.CasClient.service_validate')
    def test_successful_external_first_login(self, mock_service_validate, mock_get_user_from_cas_resp):
        service_url = 'http://localhost:5000/dashboard/'
        _, validated_credentials, cas_resp = generate_external_user_with_resp(service_url, user=False)
        mock_service_validate.return_value = cas_resp
        mock_get_user_from_cas_resp.return_value = (None, validated_credentials, 'external_first_login')
        ticket = fake.md5()
        resp = cas.make_response_from_ticket(ticket, service_url)
        assert_equal(resp.status_code, 302, 'redirect to external login email get')
        assert_in('/external-login/email', resp.location)

    @mock.patch('framework.auth.cas.external_first_login_authenticate')
    @mock.patch('framework.auth.cas.get_user_from_cas_resp')
    @mock.patch('framework.auth.cas.CasClient.service_validate')
    def test_successful_external_first_login_without_attributes(self, mock_service_validate, mock_get_user_from_cas_resp, mock_external_first_login_authenticate):
        service_url = 'http://localhost:5000/dashboard/'
        user, validated_credentials, cas_resp = generate_external_user_with_resp(service_url, user=False, release=False)
        mock_service_validate.return_value = cas_resp
        mock_get_user_from_cas_resp.return_value = (None, validated_credentials, 'external_first_login')
        ticket = fake.md5()
        cas.make_response_from_ticket(ticket, service_url)
        assert_equal(user, mock_external_first_login_authenticate.call_args[0][0])

    @mock.patch('framework.auth.views.mails.send_mail')
    def test_password_change_sends_email(self, mock_mail):
        user = UserFactory()
        user.set_password('killerqueen')
        user.save()
        assert_equal(len(mock_mail.call_args_list), 1)
        empty, kwargs = mock_mail.call_args
        kwargs['user'].reload()

        assert_equal(empty, ())
        assert_equal(kwargs, {
            'user': user,
            'mimetype': 'html',
            'mail': mails.PASSWORD_RESET,
            'to_addr': user.username,
<<<<<<< HEAD
            'can_change_preferences': False,
=======
            'osf_contact_email': settings.OSF_CONTACT_EMAIL,
>>>>>>> c3fafa21
        })

    @mock.patch('framework.auth.utils.requests.post')
    def test_validate_recaptcha_success(self, req_post):
        resp = mock.Mock()
        resp.status_code = http.OK
        resp.json = mock.Mock(return_value={'success': True})
        req_post.return_value = resp
        assert_true(validate_recaptcha('a valid captcha'))

    @mock.patch('framework.auth.utils.requests.post')
    def test_validate_recaptcha_valid_req_failure(self, req_post):
        resp = mock.Mock()
        resp.status_code = http.OK
        resp.json = mock.Mock(return_value={'success': False})
        req_post.return_value = resp
        assert_false(validate_recaptcha(None))

    @mock.patch('framework.auth.utils.requests.post')
    def test_validate_recaptcha_invalid_req_failure(self, req_post):
        resp = mock.Mock()
        resp.status_code = http.BAD_REQUEST
        resp.json = mock.Mock(return_value={'success': True})
        req_post.return_value = resp
        assert_false(validate_recaptcha(None))

    @mock.patch('framework.auth.utils.requests.post')
    def test_validate_recaptcha_empty_response(self, req_post):
        req_post.side_effect=AssertionError()
        # ensure None short circuits execution (no call to google)
        assert_false(validate_recaptcha(None))

    @mock.patch('framework.auth.views.mails.send_mail')
    def test_sign_up_twice_sends_two_confirmation_emails_only(self, mock_mail):
        # Regression test for https://openscience.atlassian.net/browse/OSF-7060
        url = api_url_for('register_user')
        sign_up_data = {
            'fullName': 'Julius Caesar',
            'email1': 'caesar@romanempire.com',
            'email2': 'caesar@romanempire.com',
            'password': 'brutusisajerk'
        }

        self.app.post_json(url, sign_up_data)
        assert_equal(len(mock_mail.call_args_list), 1)
        args, kwargs = mock_mail.call_args
        assert_equal(args, (
            'caesar@romanempire.com',
            mails.INITIAL_CONFIRM_EMAIL,
            'plain'
        ))

        self.app.post_json(url, sign_up_data)
        assert_equal(len(mock_mail.call_args_list), 2)
        args, kwargs = mock_mail.call_args
        assert_equal(args, (
            'caesar@romanempire.com',
            mails.INITIAL_CONFIRM_EMAIL,
            'plain'
        ))


class TestAuthObject(OsfTestCase):

    def test_repr(self):
        auth = AuthFactory()
        rep = repr(auth)
        assert_in(str(auth.user), rep)

    def test_factory(self):
        auth_obj = AuthFactory()
        assert_true(isinstance(auth_obj.user, OSFUser))

    def test_from_kwargs(self):
        user = UserFactory()
        request_args = {'view_only': 'mykey'}
        kwargs = {'user': user}
        auth_obj = Auth.from_kwargs(request_args, kwargs)
        assert_equal(auth_obj.user, user)
        assert_equal(auth_obj.private_key, request_args['view_only'])

    def test_logged_in(self):
        user = UserFactory()
        auth_obj = Auth(user=user)
        assert_true(auth_obj.logged_in)
        auth2 = Auth(user=None)
        assert_false(auth2.logged_in)


class TestPrivateLink(OsfTestCase):

    def setUp(self):
        super(TestPrivateLink, self).setUp()
        self.flaskapp = Flask('testing_private_links')

        @self.flaskapp.route('/project/<pid>/')
        @must_be_contributor
        def project_get(**kwargs):
            return 'success', 200

        self.app = WebtestApp(self.flaskapp)

        self.user = AuthUserFactory()
        self.project = ProjectFactory(is_public=False)
        self.link = PrivateLinkFactory()
        self.link.nodes.add(self.project)
        self.link.save()

    @mock.patch('website.project.decorators.Auth.from_kwargs')
    def test_has_private_link_key(self, mock_from_kwargs):
        mock_from_kwargs.return_value = Auth(user=None)
        res = self.app.get('/project/{0}'.format(self.project._primary_key),
            {'view_only': self.link.key})
        res = res.follow()
        assert_equal(res.status_code, 200)
        assert_equal(res.body, 'success')

    @mock.patch('website.project.decorators.Auth.from_kwargs')
    def test_does_not_have_key(self, mock_from_kwargs):
        mock_from_kwargs.return_value = Auth(user=None)
        res = self.app.get('/project/{0}'.format(self.project._primary_key),
            {'key': None})
        assert_is_redirect(res)


# Flask app for testing view decorators
decoratorapp = Flask('decorators')


@must_be_contributor
def view_that_needs_contributor(**kwargs):
    return kwargs.get('node') or kwargs.get('parent')


class AuthAppTestCase(OsfTestCase):

    def setUp(self):
        self.ctx = decoratorapp.test_request_context()
        self.ctx.push()

    def tearDown(self):
        self.ctx.pop()


class TestMustBeContributorDecorator(AuthAppTestCase):

    def setUp(self):
        super(TestMustBeContributorDecorator, self).setUp()
        self.contrib = AuthUserFactory()
        self.non_contrib = AuthUserFactory()
        admin = UserFactory()
        self.public_project = ProjectFactory(is_public=True)
        self.public_project.add_contributor(admin, auth=Auth(self.public_project.creator), permissions=['read', 'write', 'admin'])
        self.private_project = ProjectFactory(is_public=False)
        self.public_project.add_contributor(self.contrib, auth=Auth(self.public_project.creator))
        self.private_project.add_contributor(self.contrib, auth=Auth(self.private_project.creator))
        self.private_project.add_contributor(admin, auth=Auth(self.private_project.creator), permissions=['read', 'write', 'admin'])
        self.public_project.save()
        self.private_project.save()

    def test_must_be_contributor_when_user_is_contributor_and_public_project(self):
        result = view_that_needs_contributor(
            pid=self.public_project._primary_key,
            user=self.contrib)
        assert_equal(result, self.public_project)

    @unittest.skip('Decorator function bug fails this test, skip until bug is fixed')
    def test_must_be_contributor_when_user_is_not_contributor_and_public_project_raise_error(self):
        with assert_raises(HTTPError):
            view_that_needs_contributor(
                pid=self.public_project._primary_key,
                user=self.non_contrib
            )

    def test_must_be_contributor_when_user_is_contributor_and_private_project(self):
        result = view_that_needs_contributor(
            pid=self.private_project._primary_key,
            user=self.contrib)
        assert_equal(result, self.private_project)

    def test_must_be_contributor_when_user_is_not_contributor_and_private_project_raise_error(self):
        with assert_raises(HTTPError):
            view_that_needs_contributor(
                pid=self.private_project._primary_key,
                user=self.non_contrib
            )

    def test_must_be_contributor_no_user_and_public_project_redirect(self):
        res = view_that_needs_contributor(
            pid=self.public_project._primary_key,
            user=None,
        )
        assert_is_redirect(res)
        # redirects to login url
        redirect_url = res.headers['Location']
        login_url = cas.get_login_url(service_url='http://localhost/')
        assert_equal(redirect_url, login_url)

    def test_must_be_contributor_no_user_and_private_project_redirect(self):
        res = view_that_needs_contributor(
            pid=self.private_project._primary_key,
            user=None,
        )
        assert_is_redirect(res)
        # redirects to login url
        redirect_url = res.headers['Location']
        login_url = cas.get_login_url(service_url='http://localhost/')
        assert_equal(redirect_url, login_url)

    def test_must_be_contributor_parent_admin_and_public_project(self):
        user = UserFactory()
        node = NodeFactory(parent=self.public_project, creator=user)
        res = view_that_needs_contributor(
            pid=self.public_project._id,
            nid=node._id,
            user=self.public_project.creator,
        )
        assert_equal(res, node)

    def test_must_be_contributor_parent_admin_and_private_project(self):
        user = UserFactory()
        node = NodeFactory(parent=self.private_project, creator=user)
        res = view_that_needs_contributor(
            pid=self.private_project._id,
            nid=node._id,
            user=self.private_project.creator,
        )
        assert_equal(res, node)

    def test_must_be_contributor_parent_write_public_project(self):
        user = UserFactory()
        node = NodeFactory(parent=self.public_project, creator=user)
        self.public_project.set_permissions(self.public_project.creator, ['read', 'write'])
        self.public_project.save()
        with assert_raises(HTTPError) as exc_info:
            view_that_needs_contributor(
                pid=self.public_project._id,
                nid=node._id,
                user=self.public_project.creator,
            )
        assert_equal(exc_info.exception.code, 403)

    def test_must_be_contributor_parent_write_private_project(self):
        user = UserFactory()
        node = NodeFactory(parent=self.private_project, creator=user)
        self.private_project.set_permissions(self.private_project.creator, ['read', 'write'])
        self.private_project.save()
        with assert_raises(HTTPError) as exc_info:
            view_that_needs_contributor(
                pid=self.private_project._id,
                nid=node._id,
                user=self.private_project.creator,
            )
        assert_equal(exc_info.exception.code, 403)


@must_be_contributor_or_public
def view_that_needs_contributor_or_public(**kwargs):
    return kwargs.get('node') or kwargs.get('parent')


class TestMustBeContributorOrPublicDecorator(AuthAppTestCase):

    def setUp(self):
        super(TestMustBeContributorOrPublicDecorator, self).setUp()
        self.contrib = AuthUserFactory()
        self.non_contrib = AuthUserFactory()
        self.public_project = ProjectFactory(is_public=True)
        self.private_project = ProjectFactory(is_public=False)
        self.public_project.add_contributor(self.contrib, auth=Auth(self.public_project.creator))
        self.private_project.add_contributor(self.contrib, auth=Auth(self.private_project.creator))
        self.public_project.save()
        self.private_project.save()

    def test_must_be_contributor_when_user_is_contributor_and_public_project(self):
        result = view_that_needs_contributor_or_public(
            pid=self.public_project._primary_key,
            user=self.contrib)
        assert_equal(result, self.public_project)

    def test_must_be_contributor_when_user_is_not_contributor_and_public_project(self):
        result = view_that_needs_contributor_or_public(
            pid=self.public_project._primary_key,
            user=self.non_contrib)
        assert_equal(result, self.public_project)

    def test_must_be_contributor_when_user_is_contributor_and_private_project(self):
        result = view_that_needs_contributor_or_public(
            pid=self.private_project._primary_key,
            user=self.contrib)
        assert_equal(result, self.private_project)

    def test_must_be_contributor_when_user_is_not_contributor_and_private_project_raise_error(self):
        with assert_raises(HTTPError):
            view_that_needs_contributor_or_public(
                pid=self.private_project._primary_key,
                user=self.non_contrib
            )

    def test_must_be_contributor_no_user_and_public_project(self):
        res = view_that_needs_contributor_or_public(
            pid=self.public_project._primary_key,
            user=None,
        )
        assert_equal(res, self.public_project)

    def test_must_be_contributor_no_user_and_private_project(self):
        res = view_that_needs_contributor_or_public(
            pid=self.private_project._primary_key,
            user=None,
        )
        assert_is_redirect(res)
        # redirects to login url
        redirect_url = res.headers['Location']
        login_url = cas.get_login_url(service_url='http://localhost/')
        assert_equal(redirect_url, login_url)

    def test_must_be_contributor_parent_admin_and_public_project(self):
        user = UserFactory()
        node = NodeFactory(parent=self.public_project, creator=user)
        res = view_that_needs_contributor_or_public(
            pid=self.public_project._id,
            nid=node._id,
            user=self.public_project.creator,
        )
        assert_equal(res, node)

    def test_must_be_contributor_parent_admin_and_private_project(self):
        user = UserFactory()
        node = NodeFactory(parent=self.private_project, creator=user)
        res = view_that_needs_contributor_or_public(
            pid=self.private_project._id,
            nid=node._id,
            user=self.private_project.creator,
        )
        assert_equal(res, node)

    def test_must_be_contributor_parent_write_public_project(self):
        user = UserFactory()
        node = NodeFactory(parent=self.public_project, creator=user)
        contrib = UserFactory()
        self.public_project.add_contributor(contrib, auth=Auth(self.public_project.creator), permissions=['read', 'write'])
        self.public_project.save()
        with assert_raises(HTTPError) as exc_info:
            view_that_needs_contributor_or_public(
                pid=self.public_project._id,
                nid=node._id,
                user=contrib,
            )
        assert_equal(exc_info.exception.code, 403)

    def test_must_be_contributor_parent_write_private_project(self):
        user = UserFactory()
        node = NodeFactory(parent=self.private_project, creator=user)
        contrib = UserFactory()
        self.private_project.add_contributor(contrib, auth=Auth(self.private_project.creator), permissions=['read', 'write'])
        self.private_project.save()
        with assert_raises(HTTPError) as exc_info:
            view_that_needs_contributor_or_public(
                pid=self.private_project._id,
                nid=node._id,
                user=contrib,
            )
        assert_equal(exc_info.exception.code, 403)


@must_be_contributor_or_public_but_not_anonymized
def view_that_needs_contributor_or_public_but_not_anonymized(**kwargs):
    return kwargs.get('node') or kwargs.get('parent')


class TestMustBeContributorOrPublicButNotAnonymizedDecorator(AuthAppTestCase):
    def setUp(self):
        super(TestMustBeContributorOrPublicButNotAnonymizedDecorator, self).setUp()
        self.contrib = AuthUserFactory()
        self.non_contrib = AuthUserFactory()
        admin = UserFactory()
        self.public_project = ProjectFactory(is_public=True)
        self.public_project.add_contributor(admin, auth=Auth(self.public_project.creator), permissions=['read', 'write', 'admin'])
        self.private_project = ProjectFactory(is_public=False)
        self.private_project.add_contributor(admin, auth=Auth(self.private_project.creator), permissions=['read', 'write', 'admin'])
        self.public_project.add_contributor(self.contrib, auth=Auth(self.public_project.creator))
        self.private_project.add_contributor(self.contrib, auth=Auth(self.private_project.creator))
        self.public_project.save()
        self.private_project.save()
        self.anonymized_link_to_public_project = PrivateLinkFactory(anonymous=True)
        self.anonymized_link_to_private_project = PrivateLinkFactory(anonymous=True)
        self.anonymized_link_to_public_project.nodes.add(self.public_project)
        self.anonymized_link_to_public_project.save()
        self.anonymized_link_to_private_project.nodes.add(self.private_project)
        self.anonymized_link_to_private_project.save()
        self.flaskapp = Flask('Testing decorator')

        @self.flaskapp.route('/project/<pid>/')
        @must_be_contributor_or_public_but_not_anonymized
        def project_get(**kwargs):
            return 'success', 200
        self.app = WebtestApp(self.flaskapp)

    def test_must_be_contributor_when_user_is_contributor_and_public_project(self):
        result = view_that_needs_contributor_or_public_but_not_anonymized(
            pid=self.public_project._primary_key,
            user=self.contrib)
        assert_equal(result, self.public_project)

    def test_must_be_contributor_when_user_is_not_contributor_and_public_project(self):
        result = view_that_needs_contributor_or_public_but_not_anonymized(
            pid=self.public_project._primary_key,
            user=self.non_contrib)
        assert_equal(result, self.public_project)

    def test_must_be_contributor_when_user_is_contributor_and_private_project(self):
        result = view_that_needs_contributor_or_public_but_not_anonymized(
            pid=self.private_project._primary_key,
            user=self.contrib)
        assert_equal(result, self.private_project)

    def test_must_be_contributor_when_user_is_not_contributor_and_private_project_raise_error(self):
        with assert_raises(HTTPError):
            view_that_needs_contributor_or_public_but_not_anonymized(
                pid=self.private_project._primary_key,
                user=self.non_contrib
            )

    def test_must_be_contributor_no_user_and_public_project(self):
        res = view_that_needs_contributor_or_public_but_not_anonymized(
            pid=self.public_project._primary_key,
            user=None,
        )
        assert_equal(res, self.public_project)

    def test_must_be_contributor_no_user_and_private_project(self):
        res = view_that_needs_contributor_or_public_but_not_anonymized(
            pid=self.private_project._primary_key,
            user=None,
        )
        assert_is_redirect(res)
        # redirects to login url
        redirect_url = res.headers['Location']
        login_url = cas.get_login_url(service_url='http://localhost/')
        assert_equal(redirect_url, login_url)

    def test_must_be_contributor_parent_admin_and_public_project(self):
        user = UserFactory()
        node = NodeFactory(parent=self.public_project, creator=user)
        res = view_that_needs_contributor_or_public_but_not_anonymized(
            pid=self.public_project._id,
            nid=node._id,
            user=self.public_project.creator,
        )
        assert_equal(res, node)

    def test_must_be_contributor_parent_admin_and_private_project(self):
        user = UserFactory()
        node = NodeFactory(parent=self.private_project, creator=user)
        res = view_that_needs_contributor_or_public_but_not_anonymized(
            pid=self.private_project._id,
            nid=node._id,
            user=self.private_project.creator,
        )
        assert_equal(res, node)

    def test_must_be_contributor_parent_write_public_project(self):
        user = UserFactory()
        node = NodeFactory(parent=self.public_project, creator=user)
        self.public_project.set_permissions(self.public_project.creator, ['read', 'write'])
        self.public_project.save()
        with assert_raises(HTTPError) as exc_info:
            view_that_needs_contributor_or_public_but_not_anonymized(
                pid=self.public_project._id,
                nid=node._id,
                user=self.public_project.creator,
            )
        assert_equal(exc_info.exception.code, 403)

    def test_must_be_contributor_parent_write_private_project(self):
        user = UserFactory()
        node = NodeFactory(parent=self.private_project, creator=user)
        self.private_project.set_permissions(self.private_project.creator, ['read', 'write'])
        self.private_project.save()
        with assert_raises(HTTPError) as exc_info:
            view_that_needs_contributor_or_public_but_not_anonymized(
                pid=self.private_project._id,
                nid=node._id,
                user=self.private_project.creator,
            )
        assert_equal(exc_info.exception.code, 403)

    @mock.patch('website.project.decorators.Auth.from_kwargs')
    def test_decorator_does_allow_anonymous_link_public_project(self, mock_from_kwargs):
        mock_from_kwargs.return_value = Auth(user=None)
        res = self.app.get('/project/{0}'.format(self.public_project._primary_key),
            {'view_only': self.anonymized_link_to_public_project.key})
        res = res.follow()
        assert_equal(res.status_code, 200)

    @mock.patch('website.project.decorators.Auth.from_kwargs')
    def test_decorator_does_not_allow_anonymous_link_private_project(self, mock_from_kwargs):
        mock_from_kwargs.return_value = Auth(user=None)
        res = self.app.get('/project/{0}'.format(self.private_project._primary_key),
                           {'view_only': self.anonymized_link_to_private_project.key})
        res = res.follow(expect_errors=True)
        assert_equal(res.status_code, 500)

@must_be_logged_in
def protected(**kwargs):
    return 'open sesame'


@must_have_permission('admin')
def thriller(**kwargs):
    return 'chiller'


class TestPermissionDecorators(AuthAppTestCase):

    @mock.patch('framework.auth.decorators.Auth.from_kwargs')
    def test_must_be_logged_in_decorator_with_user(self, mock_from_kwargs):
        user = UserFactory()
        mock_from_kwargs.return_value = Auth(user=user)
        protected()

    @mock.patch('framework.auth.decorators.Auth.from_kwargs')
    def test_must_be_logged_in_decorator_with_no_user(self, mock_from_kwargs):
        mock_from_kwargs.return_value = Auth()
        resp = protected()
        assert_true(isinstance(resp, BaseResponse))
        login_url = cas.get_login_url(service_url='http://localhost/')
        assert_equal(login_url, resp.headers.get('location'))

    @mock.patch('website.project.decorators._kwargs_to_nodes')
    @mock.patch('framework.auth.decorators.Auth.from_kwargs')
    def test_must_have_permission_true(self, mock_from_kwargs, mock_to_nodes):
        project = ProjectFactory()
        user = UserFactory()
        project.add_contributor(user, permissions=[permissions.READ, permissions.WRITE, permissions.ADMIN],
                                auth=Auth(project.creator))
        mock_from_kwargs.return_value = Auth(user=user)
        mock_to_nodes.return_value = (None, project)
        thriller(node=project)

    @mock.patch('website.project.decorators._kwargs_to_nodes')
    @mock.patch('framework.auth.decorators.Auth.from_kwargs')
    def test_must_have_permission_false(self, mock_from_kwargs, mock_to_nodes):
        project = ProjectFactory()
        user = UserFactory()
        mock_from_kwargs.return_value = Auth(user=user)
        mock_to_nodes.return_value = (None, project)
        with assert_raises(HTTPError) as ctx:
            thriller(node=project)
        assert_equal(ctx.exception.code, http.FORBIDDEN)

    @mock.patch('website.project.decorators._kwargs_to_nodes')
    @mock.patch('framework.auth.decorators.Auth.from_kwargs')
    def test_must_have_permission_not_logged_in(self, mock_from_kwargs, mock_to_nodes):
        project = ProjectFactory()
        mock_from_kwargs.return_value = Auth()
        mock_to_nodes.return_value = (None, project)
        with assert_raises(HTTPError) as ctx:
            thriller(node=project)
        assert_equal(ctx.exception.code, http.UNAUTHORIZED)


def needs_addon_view(**kwargs):
    return 'openaddon'


class TestMustHaveAddonDecorator(AuthAppTestCase):

    def setUp(self):
        super(TestMustHaveAddonDecorator, self).setUp()
        self.project = ProjectFactory()

    @mock.patch('website.project.decorators._kwargs_to_nodes')
    def test_must_have_addon_node_true(self, mock_kwargs_to_nodes):
        mock_kwargs_to_nodes.return_value = (None, self.project)
        self.project.add_addon('github', auth=None)
        decorated = must_have_addon('github', 'node')(needs_addon_view)
        res = decorated()
        assert_equal(res, 'openaddon')

    @mock.patch('website.project.decorators._kwargs_to_nodes')
    def test_must_have_addon_node_false(self, mock_kwargs_to_nodes):
        mock_kwargs_to_nodes.return_value = (None, self.project)
        self.project.delete_addon('github', auth=None)
        decorated = must_have_addon('github', 'node')(needs_addon_view)
        with assert_raises(HTTPError):
            decorated()

    @mock.patch('framework.auth.decorators.Auth.from_kwargs')
    def test_must_have_addon_user_true(self, mock_current_user):
        mock_current_user.return_value = Auth(self.project.creator)
        self.project.creator.add_addon('github')
        decorated = must_have_addon('github', 'user')(needs_addon_view)
        res = decorated()
        assert_equal(res, 'openaddon')

    @mock.patch('framework.auth.decorators.Auth.from_kwargs')
    def test_must_have_addon_user_false(self, mock_current_user):
        mock_current_user.return_value = Auth(self.project.creator)
        self.project.creator.delete_addon('github')
        decorated = must_have_addon('github', 'user')(needs_addon_view)
        with assert_raises(HTTPError):
            decorated()


class TestMustBeAddonAuthorizerDecorator(AuthAppTestCase):

    def setUp(self):
        super(TestMustBeAddonAuthorizerDecorator, self).setUp()
        self.project = ProjectFactory()
        self.decorated = must_be_addon_authorizer('github')(needs_addon_view)

    @mock.patch('website.project.decorators._kwargs_to_nodes')
    @mock.patch('framework.auth.decorators.Auth.from_kwargs')
    def test_must_be_authorizer_true(self, mock_get_current_user, mock_kwargs_to_nodes):

        # Mock
        mock_get_current_user.return_value = Auth(self.project.creator)
        mock_kwargs_to_nodes.return_value = (None, self.project)

        # Setup
        self.project.add_addon('github', auth=None)
        node_settings = self.project.get_addon('github')
        self.project.creator.add_addon('github')
        user_settings = self.project.creator.get_addon('github')
        node_settings.user_settings = user_settings
        node_settings.save()

        # Test
        res = self.decorated()
        assert_equal(res, 'openaddon')

    def test_must_be_authorizer_false(self):

        # Setup
        self.project.add_addon('github', auth=None)
        node_settings = self.project.get_addon('github')
        user2 = UserFactory()
        user2.add_addon('github')
        user_settings = user2.get_addon('github')
        node_settings.user_settings = user_settings
        node_settings.save()

        # Test
        with assert_raises(HTTPError):
            self.decorated()

    def test_must_be_authorizer_no_user_settings(self):
        self.project.add_addon('github', auth=None)
        with assert_raises(HTTPError):
            self.decorated()

    def test_must_be_authorizer_no_node_settings(self):
        with assert_raises(HTTPError):
            self.decorated()


if __name__ == '__main__':
    unittest.main()<|MERGE_RESOLUTION|>--- conflicted
+++ resolved
@@ -98,12 +98,8 @@
             'user': user,
             'mimetype': 'html',
             'mail': mails.WELCOME,
-<<<<<<< HEAD
-            'to_addr': user.username
-=======
             'to_addr': user.username,
             'osf_contact_email': settings.OSF_CONTACT_EMAIL
->>>>>>> c3fafa21
         })
 
         self.app.set_cookie(settings.COOKIE_NAME, user.get_or_create_cookie())
@@ -194,11 +190,8 @@
             'mimetype': 'html',
             'mail': mails.PASSWORD_RESET,
             'to_addr': user.username,
-<<<<<<< HEAD
             'can_change_preferences': False,
-=======
             'osf_contact_email': settings.OSF_CONTACT_EMAIL,
->>>>>>> c3fafa21
         })
 
     @mock.patch('framework.auth.utils.requests.post')
