# encoding: utf-8
from __future__ import unicode_literals

import os
import mock
from nose.tools import *  # noqa

from framework.auth.core import Auth
from website.addons.osfstorage.tests.utils import (
    StorageTestCase, Delta, AssertDeltas,
    recursively_create_file, recursively_create_folder
)
from website.addons.osfstorage.tests import factories

from framework.auth import signing
from website.util import rubeus

from website.addons.osfstorage import model
from website.addons.osfstorage import utils
from website.addons.osfstorage import views
from website.addons.base.views import make_auth
from website.addons.osfstorage import settings as storage_settings


def create_record_with_version(path, node_settings, **kwargs):
    version = factories.FileVersionFactory(**kwargs)
    node_settings.root_node.append_file(path)
    record.versions.append(version)
    record.save()
    return record


class HookTestCase(StorageTestCase):

    def send_hook(self, view_name, payload, method='get', **kwargs):
        method = getattr(self.app, method)
        return method(
            self.project.api_url_for(view_name),
            signing.sign_data(signing.default_signer, payload),
            **kwargs
        )


class TestGetMetadataHook(HookTestCase):

    def test_file_metata(self):
        path = u'kind/of/magíc.mp3'
        record = recursively_create_file(self.node_settings, path)
        version = factories.FileVersionFactory()
        record.versions.append(version)
        record.save()
        res = self.send_hook(
            'osf_storage_get_metadata_hook',
            {'path': record.parent._id},
        )
        assert_equal(len(res.json), 1)
        assert_equal(
            res.json[0],
            record.serialized()
        )

    def test_osf_storage_root(self):
        auth = Auth(self.project.creator)
        result = views.osf_storage_root(self.node_settings, auth=auth)
        node = self.project
        expected = rubeus.build_addon_root(
            node_settings=self.node_settings,
            name='',
            permissions=auth,
            user=auth.user,
            nodeUrl=node.url,
            nodeApiUrl=node.api_url,
        )
        root = result[0]
        assert_equal(root, expected)

    def test_root_is_slash(self):
        res = self.send_hook(
            'osf_storage_get_metadata_hook',
            {'path': '/'},
        )
        assert_equal(res.json, [])

    def test_metadata_not_found(self):
<<<<<<< HEAD
        res = self.send_hook(
            'osf_storage_get_metadata_hook',
            {'path': '/notfound'},
=======
        res = self.send_hook(
            'osf_storage_get_metadata_hook',
            {'path': '/notfound'},
            expect_errors=True,
        )
        assert_equal(res.status_code, 404)

    def test_metadata_not_found_lots_of_slashes(self):
        res = self.send_hook(
            'osf_storage_get_metadata_hook',
            {'path': '/not/fo/u/nd/'},
>>>>>>> 04f5d559
            expect_errors=True,
        )
        assert_equal(res.status_code, 404)

<<<<<<< HEAD
    def test_metadata_not_found_lots_of_slashes(self):
        res = self.send_hook(
            'osf_storage_get_metadata_hook',
            {'path': '/not/fo/u/nd/'},
            expect_errors=True,
        )
        assert_equal(res.status_code, 404)

=======
>>>>>>> 04f5d559
    def test_metadata_path_required(self):
        res = self.send_hook(
            'osf_storage_get_metadata_hook', {},
            expect_errors=True,
        )
        assert_equal(res.status_code, 400)

    def test_metadata_path_empty(self):
        res = self.send_hook(
            'osf_storage_get_metadata_hook',
            {'path': ''},
            expect_errors=True,
        )
        assert_equal(res.status_code, 400)


class TestUploadFileHook(HookTestCase):

    def setUp(self):
        super(TestUploadFileHook, self).setUp()
        self.path = 'pízza.png'
        self.record = recursively_create_file(self.node_settings, self.path)
        self.auth = make_auth(self.user)

    def send_upload_hook(self, payload=None, **kwargs):
        return self.send_hook(
            'osf_storage_upload_file_hook',
            payload=payload or {},
            method='post_json',
            **kwargs
        )

    def make_payload(self, **kwargs):
        payload = {
            'auth': self.auth,
            'path': self.path,
            'hashes': {},
            'worker': '',
            'settings': {storage_settings.WATERBUTLER_RESOURCE: 'osf'},
            'metadata': {
                'provider': 'osfstorage',
                'service': 'cloud',
                'name': 'file',
                'size': 123,
                'modified': 'Mon, 16 Feb 2015 18:45:34 GMT'
            },
        }
        payload.update(kwargs)
        return payload

    def test_upload_create(self):
        path = 'slightly-mad'
        res = self.send_upload_hook(self.make_payload(path=path))
        self.record.reload()
        assert_equal(res.status_code, 201)
        assert_equal(res.json['status'], 'success')
        assert_equal(res.json['downloads'], self.record.get_download_count())
        version = model.OsfStorageFileVersion.load(res.json['version'])
        assert_is_not(version, None)
        assert_not_in(version, self.record.versions)
        record = self.node_settings.root_node.find_child_by_name(path)
        assert_in(version, record.versions)

    def test_upload_update(self):
        delta = Delta(lambda: len(self.record.versions), lambda value: value + 1)
        with AssertDeltas(delta):
            res = self.send_upload_hook(self.make_payload())
            self.record.reload()
        assert_equal(res.status_code, 200)
        assert_equal(res.json['status'], 'success')
        version = model.OsfStorageFileVersion.load(res.json['version'])
        assert_is_not(version, None)
        assert_in(version, self.record.versions)

    def test_upload_duplicate(self):
        location = {
            'service': 'cloud',
            storage_settings.WATERBUTLER_RESOURCE: 'osf',
            'object': 'file',
        }
        version = self.record.create_version(self.user, location)
        with AssertDeltas(Delta(lambda: len(self.record.versions))):
            res = self.send_upload_hook(self.make_payload())
            self.record.reload()
        assert_equal(res.status_code, 200)
        assert_equal(res.json['status'], 'success')
        version = model.OsfStorageFileVersion.load(res.json['version'])
        assert_is_not(version, None)
        assert_in(version, self.record.versions)

    def test_upload_create_child(self):
        name = 'ლ(ಠ益ಠლ).unicode'
        parent = self.node_settings.root_node.append_folder('cheesey')
        path = os.path.join(parent.path, name)
        res = self.send_upload_hook(self.make_payload(path=path))

        assert_equal(res.status_code, 201)
        assert_equal(res.json['status'], 'success')
        assert_equal(res.json['downloads'], self.record.get_download_count())

        version = model.OsfStorageFileVersion.load(res.json['version'])

        assert_is_not(version, None)
        assert_not_in(version, self.record.versions)

        record = parent.find_child_by_name(name)
        assert_in(version, record.versions)
        assert_equals(record.name, name)
        assert_equals(record.parent, parent)

<<<<<<< HEAD
=======
    def test_upload_create_child_with_same_name(self):
        name = 'ლ(ಠ益ಠლ).unicode'
        self.node_settings.root_node.append_file(name)
        parent = self.node_settings.root_node.append_folder('cheesey')
        path = os.path.join(parent.path, name)
        res = self.send_upload_hook(self.make_payload(path=path))

        assert_equal(res.status_code, 201)
        assert_equal(res.json['status'], 'success')
        assert_equal(res.json['downloads'], self.record.get_download_count())

        version = model.OsfStorageFileVersion.load(res.json['version'])

        assert_is_not(version, None)
        assert_not_in(version, self.record.versions)

        record = parent.find_child_by_name(name)
        assert_in(version, record.versions)
        assert_equals(record.name, name)
        assert_equals(record.parent, parent)

    def test_update_nested_child(self):
        name = 'ლ(ಠ益ಠლ).unicode'
        parent = self.node_settings.root_node.append_folder('cheesey')
        old_node = parent.append_file(name)
        path = os.path.join(parent.path, name)

        res = self.send_upload_hook(self.make_payload(path=path))

        old_node.reload()
        new_node = parent.find_child_by_name(name)

        assert_equal(res.status_code, 200)
        assert_equal(res.json['status'], 'success')
        assert_equal(res.json['downloads'], new_node.get_download_count())

        assert_equal(old_node, new_node)

        version = model.OsfStorageFileVersion.load(res.json['version'])

        assert_is_not(version, None)
        assert_in(version, new_node.versions)

        assert_in(version, new_node.versions)
        assert_equals(new_node.name, name)
        assert_equals(new_node.parent, parent)

>>>>>>> 04f5d559
    def test_upload_weired_name(self):
        name = 'another/dir/carpe.png'
        parent = self.node_settings.root_node.append_folder('cheesey')
        path = os.path.join(parent.path, name)
        res = self.send_upload_hook(self.make_payload(path=path), expect_errors=True)

        assert_equal(res.status_code, 400)
        assert_equal(len(parent.children), 0)

    def test_upload_no_data(self):
        res = self.send_upload_hook(expect_errors=True)

        assert_equal(res.status_code, 400)

    # def test_upload_update_deleted(self):
    #     pass


class TestUpdateMetadataHook(HookTestCase):

    def setUp(self):
        super(TestUpdateMetadataHook, self).setUp()
        self.path = 'greasy/pízza.png'
        self.record = recursively_create_file(self.node_settings, self.path)
        self.version = factories.FileVersionFactory()
        self.record.versions = [self.version]
        self.record.save()
        self.payload = {
            'metadata': {'archive': 'glacier', 'size': 123, 'modified': 'Mon, 16 Feb 2015 18:45:34 GMT'},
            'version': self.version._id,
            'size': 123,
        }

    def send_metadata_hook(self, payload=None, **kwargs):
        return self.send_hook(
            'osf_storage_update_metadata_hook',
            payload=payload or self.payload,
            method='put_json',
            **kwargs
        )

    def test_archived(self):
        self.send_metadata_hook()
        self.version.reload()
        assert_in('archive', self.version.metadata)
        assert_equal(self.version.metadata['archive'], 'glacier')

    def test_archived_record_not_found(self):
        res = self.send_metadata_hook(
            payload={
                'metadata': {'archive': 'glacier'},
                'version': self.version._id[::-1],
                'size': 123,
                'modified': 'Mon, 16 Feb 2015 18:45:34 GMT'
            },
            expect_errors=True,
        )
        assert_equal(res.status_code, 404)
        self.version.reload()
        assert_not_in('archive', self.version.metadata)


class TestGetRevisions(StorageTestCase):

    def setUp(self):
        super(TestGetRevisions, self).setUp()
        self.path = 'tie/your/mother/down.mp3'
        self.record = recursively_create_file(self.node_settings, self.path)
        self.record.versions = [factories.FileVersionFactory() for __ in range(15)]
        self.record.save()

    def get_revisions(self, path=None, **kwargs):
        return self.app.get(
            self.project.api_url_for(
                'osf_storage_get_revisions',
                **signing.sign_data(
                    signing.default_signer,
                    {
                        'path': path or self.record.path,
                    }
                )
            ),
            auth=self.user.auth,
            **kwargs
        )

    def test_get_revisions(self):
        res = self.get_revisions()
        expected = reversed([
            utils.serialize_revision(
                self.project,
                self.record,
                version,
                idx
            )
            for idx, version in enumerate(reversed(self.record.versions))
        ])

        assert_equal(len(res.json['revisions']), 15)
        assert_equal(res.json['revisions'], [x for x in expected])
        assert_equal(res.json['revisions'][0]['index'], 15)
        assert_equal(res.json['revisions'][-1]['index'], 1)

    def test_get_revisions_no_path(self):
        res = self.app.get(
            self.project.api_url_for(
                'osf_storage_get_revisions',
                **signing.sign_data(
                    signing.default_signer,
                    {}
                )
            ),
            auth=self.user.auth,
            expect_errors=True
        )
        assert_equal(res.status_code, 400)

    def test_get_revisions_path_not_found(self):
        res = self.get_revisions(path='missing', expect_errors=True)
        assert_equal(res.status_code, 404)


class TestCreateFolder(HookTestCase):

    def setUp(self):
        super(TestCreateFolder, self).setUp()
        self.root_node = self.node_settings.root_node

    def create_folder(self, name, parent=None, **kwargs):
        parent = parent + '/' if parent else ''
        return self.send_hook(
            'osf_storage_create_folder',
            payload={
                'path': '/{}{}'.format(parent, name),
                'cookie': self.user.get_or_create_cookie()
            },
            method='post_json',
            **kwargs
        )

    def test_create_folder(self):
        resp = self.create_folder('name')

        assert_equal(resp.status_code, 201)
        assert_equal(len(self.root_node.children), 1)
        assert_equal(self.root_node.children[0].serialized(), resp.json)

    def test_no_data(self):
        resp = self.send_hook(
            'osf_storage_create_folder',
            payload={},
            method='post_json',
            expect_errors=True
        )
        assert_equal(resp.status_code, 400)

    def test_create_with_parent(self):
        resp = self.create_folder('name')

        assert_equal(resp.status_code, 201)
        assert_equal(len(self.root_node.children), 1)
        assert_equal(self.root_node.children[0].serialized(), resp.json)

        resp = self.create_folder('name', parent=resp.json['path'].strip('/'))

        assert_equal(resp.status_code, 201)
        assert_equal(len(self.root_node.children), 1)
        assert_equal(len(self.root_node.children[0].children), 1)
        assert_equal(self.root_node.children[0].children[0].serialized(), resp.json)


class TestDeleteHook(HookTestCase):

    def setUp(self):
        super(TestDeleteHook, self).setUp()
        self.root_node = self.node_settings.root_node

    def send_hook(self, view_name, payload, method='get', **kwargs):
        method = getattr(self.app, method)
        return method(
            '{url}?payload={payload}&signature={signature}'.format(
                url=self.project.api_url_for(view_name),
                **signing.sign_data(signing.default_signer, payload)
            ),
            **kwargs
        )

    def delete(self, path, **kwargs):
        return self.send_hook(
            'osf_storage_crud_hook_delete',
            payload={
                'path': path,
                'auth': {
                    'id': self.user._id
                }
            },
            method='delete',
            **kwargs
        )

    def test_delete(self):
        file = self.root_node.append_file('Newfile')

        resp = self.delete(file.path)

        file.reload()
        assert_true(file.is_deleted)
        assert_equal(resp.status_code, 200)
        assert_equal(resp.json, {'status': 'success'})

    def test_delete_deleted(self):
        file = self.root_node.append_file('Newfile')
        file.delete(None, log=False)
        assert_true(file.is_deleted)

        resp = self.delete(file.path, expect_errors=True)

        file.reload()
        assert_equal(resp.status_code, 410)

    def test_cannot_delete_root(self):
        resp = self.delete(self.root_node.path, expect_errors=True)

        assert_equal(resp.status_code, 400)<|MERGE_RESOLUTION|>--- conflicted
+++ resolved
@@ -82,11 +82,6 @@
         assert_equal(res.json, [])
 
     def test_metadata_not_found(self):
-<<<<<<< HEAD
-        res = self.send_hook(
-            'osf_storage_get_metadata_hook',
-            {'path': '/notfound'},
-=======
         res = self.send_hook(
             'osf_storage_get_metadata_hook',
             {'path': '/notfound'},
@@ -98,22 +93,10 @@
         res = self.send_hook(
             'osf_storage_get_metadata_hook',
             {'path': '/not/fo/u/nd/'},
->>>>>>> 04f5d559
             expect_errors=True,
         )
         assert_equal(res.status_code, 404)
 
-<<<<<<< HEAD
-    def test_metadata_not_found_lots_of_slashes(self):
-        res = self.send_hook(
-            'osf_storage_get_metadata_hook',
-            {'path': '/not/fo/u/nd/'},
-            expect_errors=True,
-        )
-        assert_equal(res.status_code, 404)
-
-=======
->>>>>>> 04f5d559
     def test_metadata_path_required(self):
         res = self.send_hook(
             'osf_storage_get_metadata_hook', {},
@@ -224,8 +207,6 @@
         assert_equals(record.name, name)
         assert_equals(record.parent, parent)
 
-<<<<<<< HEAD
-=======
     def test_upload_create_child_with_same_name(self):
         name = 'ლ(ಠ益ಠლ).unicode'
         self.node_settings.root_node.append_file(name)
@@ -273,7 +254,6 @@
         assert_equals(new_node.name, name)
         assert_equals(new_node.parent, parent)
 
->>>>>>> 04f5d559
     def test_upload_weired_name(self):
         name = 'another/dir/carpe.png'
         parent = self.node_settings.root_node.append_folder('cheesey')
