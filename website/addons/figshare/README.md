--- conflicted
+++ resolved
@@ -2,7 +2,6 @@
 
 **Note:** The figshare account you test with **cannot** be the same as the figshare account
 associated with the API application. Attempting to use the same account will result in errors
-<<<<<<< HEAD
 akin to *{"error": "You cannot request an access token for yourself!"}* (This note may be outdated,
 as figshare updated their original API.)
 
@@ -20,11 +19,11 @@
 3. Copy website/addons/figshare/settings/defaults.py to website/addons/figshare/settings/local.py
 4. Go to [figshare](http://figshare.com), create an account, and login 
 5. Click the dropdown with your name and select **Applications** and click **Create application**
-8. Add https://openscience.ngrok.io:5000/api/v1/oauth/callback/figshare/ as the **Callback URL**
-9. Open website/addons/figshare/settings/local.py
+6. Add https://openscience.ngrok.io:5000/api/v1/oauth/callback/figshare/ as the **Callback URL**
+7. Open website/addons/figshare/settings/local.py
   * Copy the *consumer_key* to **CLIENT_ID**
   * Copy the *consumer_secret* to **CLIENT_SECRET**
-10. Open website/settings/local.py, add *figshare* to ADDONS_REQUESTED
+8. Open website/settings/local.py, add *figshare* to ADDONS_REQUESTED
 
 ### B) Manual generation of auth token and ExternalAccount
 
@@ -54,22 +53,4 @@
 
 commit()
 ```
-4. Done. At this point, you should be able to enable figshare on a node and import the account you just created.
-=======
-akin to *{"error": "You cannot request an access token for yourself!"}*
-
-1. Copy website/addons/figshare/settings/defaults.py to website/addons/figshare/settings/local.py
-2. Go to the [figshare website](http://figshare.com)
-3. *(Optional)* Create an account
-4. Login to your account
-5. Click the dropdown with your name and select **Applications**
-6. Click the **Projects** tab
-7. Click **Create a new application**
-8. Add http://127.0.0.1:5000/api/v1/addons/figshare/callback/ as the **Application URL**
-9. Look for your newly created application in *My applications* and click **View/Edit**
-10. Click the *Access codes* tab
-11. Open website/addons/figshare/settings/local.py
-  1. Copy the *consumer_key* to **CLIENT_ID**
-  2. Copy the *consumer_secret* to **CLIENT_SECRET**
-12. Ensure `"figshare"` exists in the addons list in `"addons.json"`
->>>>>>> 647212a0
+4. Done. At this point, you should be able to enable figshare on a node and import the account you just created.