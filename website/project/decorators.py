--- conflicted
+++ resolved
@@ -13,12 +13,8 @@
 from framework.database import get_or_http_error
 
 from osf.models import AbstractNode
-<<<<<<< HEAD
-from website import settings
+from website import settings, language
 from website.util import web_url_for
-=======
-from website import settings, language
->>>>>>> 47659404
 
 _load_node_or_fail = lambda pk: get_or_http_error(AbstractNode, pk)
 
