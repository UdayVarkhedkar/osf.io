{% extends 'base.html' %}
{% load staticfiles %}

<!DOCTYPE html>
<html>
  <head>
    <meta charset="UTF-8">
    <title>OSFAdmin | Log in</title>
    <!-- Tell the browser to be responsive to screen width -->
    <meta content='width=device-width, initial-scale=1, maximum-scale=1, user-scalable=no' name='viewport'>
    <!-- Bootstrap 3.3.4 -->
    <link href="{% static 'css/bootstrap.min.css' %}" rel="stylesheet" type="text/css" />
    <!-- Font Awesome Icons -->
    <link href="https://maxcdn.bootstrapcdn.com/font-awesome/4.3.0/css/font-awesome.min.css" rel="stylesheet" type="text/css" />
    <!-- Theme style -->
    <link href="{% static 'css/AdminLTE.min.css' %}" rel="stylesheet" type="text/css" />

    <!-- HTML5 Shim and Respond.js IE8 support of HTML5 elements and media queries -->
    <!-- WARNING: Respond.js doesn't work if you view the page via file:// -->
    <!--[if lt IE 9]>
        <script src="https://oss.maxcdn.com/html5shiv/3.7.2/html5shiv.min.js"></script>
        <script src="https://oss.maxcdn.com/respond/1.4.2/respond.min.js"></script>
    <![endif]-->
  </head>
  <body class="login-page">
    <div class="login-box">
      <div class="login-logo">
        <b>OSF</b>Admin</a>
      </div><!-- /.login-logo -->
      <div class="login-box-body">
        <p class="login-box-msg">Sign in to start your session</p>
        <form action="" method="post">
          {% csrf_token %}
          {% if form.non_field_errors %} <span class="text-danger"> {{ form.non_field_errors | striptags }} </span> {% endif %}
          <div class="form-group">
            <label for="username">Email:</label>
            <p>{{ form.email }}</p>
            {% if form.email.errors %}<span class="text-danger"> {{ form.email.errors }}</span>{% endif %}
          </div>
          <div class="form-group">
            <label for="username">Password:</label>
            <p>{{ form.password }}</p>
            {% if form.password.errors %}<span class="text-danger"> {{ form.password.errors }}</span>{% endif %}
          </div>
          <div class="row">
            <div class="col-xs-4">
              <button type="submit" class="btn btn-primary btn-block btn-flat">Sign In</button>
            </div><!-- /.col -->
          </div>
          <div>
            {% if messages %} <!-- TODO: refactor message code to display proper class type -->
              {% for message in messages %}
              {% if message.level == 40 %}
                <li class="text-danger">
                {% else %}
                <li class="text-success">
                {% endif %}
                {{ message }}</li>
              {% endfor %}
            {% endif %}
          </div>
        </form>
      </div><!-- /.login-box-body -->
    </div><!-- /.login-box -->
<<<<<<< HEAD
=======
    <!-- Bootstrap 3.3.2 JS -->
    {% render_bundle 'vendor' %}
    <!-- AdminLTE App -->
    {% render_bundle 'admin-base-page' %}
>>>>>>> 1465ce31
  </body>
</html><|MERGE_RESOLUTION|>--- conflicted
+++ resolved
@@ -62,12 +62,9 @@
         </form>
       </div><!-- /.login-box-body -->
     </div><!-- /.login-box -->
-<<<<<<< HEAD
-=======
     <!-- Bootstrap 3.3.2 JS -->
     {% render_bundle 'vendor' %}
     <!-- AdminLTE App -->
     {% render_bundle 'admin-base-page' %}
->>>>>>> 1465ce31
   </body>
 </html>