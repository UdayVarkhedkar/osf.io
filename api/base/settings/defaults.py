--- conflicted
+++ resolved
@@ -162,12 +162,10 @@
         '2.9',
         '2.10',
         '2.11',
-<<<<<<< HEAD
-=======
         '2.12',
         '2.13',
         '2.14',
->>>>>>> 748f9fb4
+        '2.15',
     ),
     'DEFAULT_FILTER_BACKENDS': ('api.base.filters.OSFOrderingFilter',),
     'DEFAULT_PAGINATION_CLASS': 'api.base.pagination.JSONAPIPagination',
