--- conflicted
+++ resolved
@@ -199,18 +199,7 @@
         super(TestUserRoutesNodeRoutes, self).setUp()
         self.user_one = AuthUserFactory()
         self.user_one.social['twitter'] = 'howtopizza'
-<<<<<<< HEAD
         self.user_two = AuthUserFactory()
-=======
-        self.user_one.save()
-        self.auth_one = (self.user_one.username, 'justapoorboy')
-
-        self.user_two = UserFactory.build()
-        self.user_two.set_password('justapoorboy')
-        self.user_two.save()
-        self.auth_two = (self.user_two.username, 'justapoorboy')
-
->>>>>>> a59edd52
         self.public_project_user_one = ProjectFactory(title="Public Project User One", is_public=True, creator=self.user_one)
         self.private_project_user_one = ProjectFactory(title="Private Project User One", is_public=False, creator=self.user_one)
         self.public_project_user_two = ProjectFactory(title="Public Project User Two", is_public=True, creator=self.user_two)
@@ -245,19 +234,9 @@
         # a little better
         assert_equal(res.status_code, 403)
 
-<<<<<<< HEAD
-    def test_get_404_path_users_user_id_user_not_logged_in(self):
-        url = "/{}users/{}/".format(API_BASE, self.private_project_user_two._id)
-        res = self.app.get(url, auth=self.user_one.auth, expect_errors=True)
-        assert_equal(res.status_code, 404)
-
-    def test_get_404_path_nodes_me_user_logged_in(self):
-        url = "/{}nodes/me/".format(API_BASE, self.user_one._id)
-        res = self.app.get(url, auth=self.user_one.auth, expect_errors=True)
-=======
     def test_get_404_path_users_user_id_me_user_logged_in(self):
         url = "/{}users/{}/me/".format(API_BASE, self.user_one._id)
-        res = self.app.get(url, auth=self.auth_one, expect_errors=True)
+        res = self.app.get(url, auth=self.user_one.auth, expect_errors=True)
         assert_equal(res.status_code, 404)
 
     def test_get_404_path_users_user_id_me_no_user(self):
@@ -268,7 +247,6 @@
     def test_get_404_path_users_user_id_me_unauthorized_user(self):
         url = "/{}users/{}/me/".format(API_BASE, self.user_one._id)
         res = self.app.get(url, auth= self.auth_two, expect_errors=True)
->>>>>>> a59edd52
         assert_equal(res.status_code, 404)
 
     def test_get_200_path_users_user_id_user_logged_in(self):
@@ -276,11 +254,6 @@
         res = self.app.get(url, auth=self.user_one.auth)
         assert_equal(res.status_code, 200)
 
-<<<<<<< HEAD
-    def test_get_200_path_users_me_user_logged_in(self):
-        url = "/{}users/me/".format(API_BASE, self.user_one._id)
-        res = self.app.get(url, auth=self.user_one.auth)
-=======
     def test_get_200_path_users_user_id_no_user(self):
         url = "/{}users/{}/".format(API_BASE, self.user_two._id)
         res = self.app.get(url)
@@ -288,8 +261,7 @@
 
     def test_get_200_path_users_user_id_unauthorized_user(self):
         url = "/{}users/{}/".format(API_BASE, self.user_two._id)
-        res = self.app.get(url, auth=self.auth_one)
->>>>>>> a59edd52
+        res = self.app.get(url, auth=self.user_one.auth)
         assert_equal(res.status_code, 200)
 
         ids = {each['id'] for each in res.json['data']}
@@ -327,11 +299,7 @@
 
     def test_get_200_path_users_user_id_nodes_user_logged_in(self):
         url = "/{}users/{}/nodes/".format(API_BASE, self.user_one._id)
-<<<<<<< HEAD
-        res = self.app.get(url, auth=self.user_one.auth)
-=======
-        res = self.app.get(url, auth= self.auth_one)
->>>>>>> a59edd52
+        res = self.app.get(url, auth=self.user_one.auth)
         assert_equal(res.status_code, 200)
 
         ids = {each['id'] for each in res.json['data']}
@@ -343,16 +311,6 @@
         assert_not_in(self.deleted_folder._id, ids)
         assert_not_in(self.deleted_project_user_one._id, ids)
 
-<<<<<<< HEAD
-    def test_get_404_path_users_user_id_me_user_logged_in(self):
-        url = "/{}users/{}/me/".format(API_BASE, self.user_one._id)
-        res = self.app.get(url, auth=self.user_one.auth, expect_errors=True)
-        assert_equal(res.status_code, 404)
-
-    def test_get_404_path_users_user_id_me_user_not_logged_in(self):
-        url = "/{}users/{}/me/".format(API_BASE, self.user_one._id)
-        res = self.app.get(url, auth=self.user_two.auth, expect_errors=True)
-=======
     def test_get_200_path_users_user_id_nodes_no_user(self):
         url = "/{}users/{}/nodes/".format(API_BASE, self.user_one._id)
         res = self.app.get(url)
@@ -370,7 +328,7 @@
 
     def test_get_200_path_users_user_id_unauthorized_user(self):
         url = "/{}users/{}/nodes/".format(API_BASE, self.user_one._id)
-        res = self.app.get(url, auth=self.auth_two)
+        res = self.app.get(url, auth=self.user_two.auth)
         assert_equal(res.status_code, 200)
 
         # an anonymous/unauthorized user can only see the public projects user_one contributes to.
@@ -385,37 +343,27 @@
 
     def test_get_404_path_users_user_id_nodes_me_user_logged_in(self):
         url = "/{}users/{}/nodes/me/".format(API_BASE, self.user_one._id)
-        res = self.app.get(url, auth=self.auth_one, expect_errors=True)
+        res = self.app.get(url, auth=self.user_one.auth, expect_errors=True)
         assert_equal(res.status_code, 404)
 
     def test_get_404_path_users_user_id_nodes_me_unauthorized_user(self):
         url = "/{}users/{}/nodes/me/".format(API_BASE, self.user_one._id)
-        res = self.app.get(url, auth=self.auth_two, expect_errors=True)
->>>>>>> a59edd52
+        res = self.app.get(url, auth=self.user_two.auth, expect_errors=True)
         assert_equal(res.status_code, 404)
 
     def test_get_404_path_users_user_id_nodes_me_no_user(self):
         url = "/{}users/{}/nodes/me/".format(API_BASE, self.user_one._id)
-<<<<<<< HEAD
-        res = self.app.get(url, auth=self.user_one.auth, expect_errors=True)
-        assert_equal(res.status_code, 404)
-
-    def test_get_404_path_users_user_id_nodes_me_user_not_logged_in(self):
-        url = "/{}users/{}/nodes/me/".format(API_BASE, self.user_one._id)
-        res = self.app.get(url, auth=self.user_two.auth, expect_errors=True)
-=======
         res = self.app.get(url, expect_errors=True)
         assert_equal(res.status_code, 404)
 
     def test_get_404_path_nodes_me_user_logged_in(self):
         url = "/{}nodes/me/".format(API_BASE)
-        res = self.app.get(url, auth=self.auth_one, expect_errors=True)
+        res = self.app.get(url, auth=self.user_one.auth, expect_errors=True)
         assert_equal(res.status_code, 404)
 
     def test_get_404_path_nodes_me_no_user(self):
         url = "/{}nodes/me/".format(API_BASE)
         res = self.app.get(url, expect_errors=True)
->>>>>>> a59edd52
         assert_equal(res.status_code, 404)
 
     def test_get_404_path_nodes_user_id_user_logged_in(self):
@@ -428,23 +376,7 @@
         res = self.app.get(url, auth=self.user_two.auth, expect_errors=True)
         assert_equal(res.status_code, 404)
 
-<<<<<<< HEAD
-    def test_get_404_path_nodes_me_user_not_logged_in(self):
-        url = "/{}nodes/me/".format(API_BASE, self.user_one._id)
-        res = self.app.get(url, auth=self.user_two.auth, expect_errors=True)
-        assert_equal(res.status_code, 404)
-
-    def test_get_404_path_users_me_no_user(self):
-        url = "/users/me/".format(API_BASE)
-        res = self.app.get(url, expect_errors=True)
-        assert_equal(res.status_code, 404)
-
-    def test_get_400_path_nodes_me_no_user(self):
-        url = "/nodes/me/".format(API_BASE)
-        res = self.app.get(url, auth=self.user_one.auth, expect_errors=True)
-=======
     def test_get_404_path_nodes_user_id_no_user(self):
         url = "/{}nodes/{}/".format(API_BASE, self.user_one._id)
         res = self.app.get(url, expect_errors=True)
->>>>>>> a59edd52
         assert_equal(res.status_code, 404)