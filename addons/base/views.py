--- conflicted
+++ resolved
@@ -51,6 +51,7 @@
 
 # import so that associated listener is instantiated and gets emails
 from website.notifications.events.files import FileEvent  # noqa
+
 ERROR_MESSAGES = {'FILE_GONE': u"""
 <style>
 #toggleBar{{display: none;}}
@@ -303,7 +304,6 @@
                 version = version or filenode.versions.count()
                 try:
                     fileversion = FileVersion.objects.filter(
-<<<<<<< HEAD
                         basefilenode___id=file_id,
                         identifier=version
                     ).select_related('region').get()
@@ -331,24 +331,6 @@
     if not (credentials and waterbutler_settings):
         credentials = provider_settings.serialize_waterbutler_credentials()
         waterbutler_settings = provider_settings.serialize_waterbutler_settings()
-=======
-                        basefilenode=filenode
-                    ).select_related('region').order_by('-created').first()
-            if fileversion:
-                region = fileversion.region
-                credentials = region.waterbutler_credentials
-                waterbutler_settings = fileversion.serialize_waterbutler_settings(
-                    node_id=provider_settings.owner._id if provider_settings else node._id,
-                    root_id=provider_settings.root_node._id if provider_settings else node.root_folder._id,
-                )
-        # If they haven't been set by version region, use the NodeSettings region
-        if not (credentials and waterbutler_settings):
-            credentials = node.serialize_waterbutler_credentials(provider_name)
-            waterbutler_settings = node.serialize_waterbutler_settings(provider_name)
-    except exceptions.AddonError:
-        log_exception()
-        raise HTTPError(httplib.BAD_REQUEST)
->>>>>>> 59dd6bda
 
     # TODO: Add a signal here?
     if waffle.switch_is_active(features.ELASTICSEARCH_METRICS):
@@ -405,12 +387,9 @@
             auth = payload['auth']
             # Don't log download actions
             if payload['action'] in DOWNLOAD_ACTIONS:
-<<<<<<< HEAD
-=======
                 guid = Guid.load(payload['metadata'].get('nid'))
                 if guid:
                     node = guid.referent
->>>>>>> 59dd6bda
                 return {'status': 'success'}
 
             user = OSFUser.load(auth['id'])
