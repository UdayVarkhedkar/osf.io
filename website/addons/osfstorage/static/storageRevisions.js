<<<<<<< HEAD
'use strict';

var ko = require('knockout');
require('knockout-punches');
var $ = require('jquery');
var $osf = require('osf-helpers');
var bootbox = require('bootbox');

ko.punches.enableAll();

var Revision = function(data) {

    var self = this;

    $.extend(self, data);
    self.date = new $osf.FormattableDate(data.date);
    self.displayDate = self.date.local !== 'Invalid date' ?
        self.date.local :
        data.date;

};

var RevisionsViewModel = function(node, path, editable, urls) {

    var self = this;

    self.node = node;
    self.path = path;
    self.editable = editable;
    self.urls = urls;
    self.page = 0;
    self.more = ko.observable(false);
    self.revisions = ko.observableArray([]);

};

RevisionsViewModel.prototype.fetch = function() {
    var self = this;
    $.getJSON(
        self.urls.revisions,
        {page: self.page}
    ).done(function(response) {
        self.more(response.more);
        var revisions = ko.utils.arrayMap(response.revisions, function(item) {
            return new Revision(item);
=======
;(function(global, factory) {
    if (typeof define === 'function' && define.amd) {
        define(['knockout', 'jquery', 'osfutils'], factory);
    } else {
        global.RevisionTable  = factory(ko, jQuery);
    }
}(this, function(ko, $) {

    'use strict';

    ko.punches.enableAll();

    var Revision = function(data) {

        var self = this;

        $.extend(self, data);
        self.date = new $.osf.FormattableDate(data.date);
        self.displayDate = self.date.local !== 'Invalid date' ?
            self.date.local :
            data.date;

    };

    var RevisionsViewModel = function(node, path, editable, urls) {

        var self = this;

        self.node = node;
        self.path = path;
        self.editable = editable;
        self.urls = urls;
        self.page = 0;
        self.more = ko.observable(false);
        self.revisions = ko.observableArray([]);

    };

    RevisionsViewModel.prototype.fetch = function() {
        var self = this;
        $.getJSON(
            self.urls.revisions,
            {page: self.page}
        ).done(function(response) {
            self.more(response.more);
            var revisions = ko.utils.arrayMap(response.revisions, function(item) {
                return new Revision(item);
            });
            self.revisions(self.revisions().concat(revisions));
            self.page += 1;
        });
    };

    RevisionsViewModel.prototype.delete = function() {
        var self = this;
        $.ajax({
            type: 'DELETE',
            url: self.urls.delete
        }).done(function() {
            window.location = self.urls.files;
        }).fail(function() {
            $.osf.growl('Error', 'Could not delete file.');
>>>>>>> e7684a77
        });
        self.revisions(self.revisions().concat(revisions));
        self.page += 1;
    });
};

RevisionsViewModel.prototype.delete = function() {
    var self = this;
    $.ajax({
        type: 'DELETE',
        url: self.urls.delete
    }).done(function() {
        window.location = self.urls.files;
    }).fail(function() {
        bootbox.alert('Could not delete file.');
    });
};

RevisionsViewModel.prototype.askDelete = function() {
    var self = this;
    bootbox.confirm({
        title: 'Delete file?',
        message: '<p class="overflow">' +
                'Are you sure you want to delete <strong>' +
                self.path + '</strong>?' +
            '</p>',
        callback: function(confirm) {
            if (confirm) {
                self.delete();
            }
        }
    });
};

var RevisionTable = function(selector, node, path, editable, urls) {

    var self = this;

    self.viewModel = new RevisionsViewModel(node, path, editable, urls);
    self.viewModel.fetch();
    $osf.applyBindings(self.viewModel, selector);

};

module.exports = RevisionTable;<|MERGE_RESOLUTION|>--- conflicted
+++ resolved
@@ -1,4 +1,3 @@
-<<<<<<< HEAD
 'use strict';
 
 var ko = require('knockout');
@@ -44,59 +43,11 @@
         self.more(response.more);
         var revisions = ko.utils.arrayMap(response.revisions, function(item) {
             return new Revision(item);
-=======
-;(function(global, factory) {
-    if (typeof define === 'function' && define.amd) {
-        define(['knockout', 'jquery', 'osfutils'], factory);
-    } else {
-        global.RevisionTable  = factory(ko, jQuery);
-    }
-}(this, function(ko, $) {
-
-    'use strict';
-
-    ko.punches.enableAll();
-
-    var Revision = function(data) {
-
-        var self = this;
-
-        $.extend(self, data);
-        self.date = new $.osf.FormattableDate(data.date);
-        self.displayDate = self.date.local !== 'Invalid date' ?
-            self.date.local :
-            data.date;
-
-    };
-
-    var RevisionsViewModel = function(node, path, editable, urls) {
-
-        var self = this;
-
-        self.node = node;
-        self.path = path;
-        self.editable = editable;
-        self.urls = urls;
-        self.page = 0;
-        self.more = ko.observable(false);
-        self.revisions = ko.observableArray([]);
-
-    };
-
-    RevisionsViewModel.prototype.fetch = function() {
-        var self = this;
-        $.getJSON(
-            self.urls.revisions,
-            {page: self.page}
-        ).done(function(response) {
-            self.more(response.more);
-            var revisions = ko.utils.arrayMap(response.revisions, function(item) {
-                return new Revision(item);
-            });
-            self.revisions(self.revisions().concat(revisions));
-            self.page += 1;
         });
-    };
+        self.revisions(self.revisions().concat(revisions));
+        self.page += 1;
+    });
+};
 
     RevisionsViewModel.prototype.delete = function() {
         var self = this;
@@ -106,25 +57,9 @@
         }).done(function() {
             window.location = self.urls.files;
         }).fail(function() {
-            $.osf.growl('Error', 'Could not delete file.');
->>>>>>> e7684a77
+            $osf.growl('Error', 'Could not delete file.');
         });
-        self.revisions(self.revisions().concat(revisions));
-        self.page += 1;
-    });
-};
-
-RevisionsViewModel.prototype.delete = function() {
-    var self = this;
-    $.ajax({
-        type: 'DELETE',
-        url: self.urls.delete
-    }).done(function() {
-        window.location = self.urls.files;
-    }).fail(function() {
-        bootbox.alert('Could not delete file.');
-    });
-};
+    };
 
 RevisionsViewModel.prototype.askDelete = function() {
     var self = this;
