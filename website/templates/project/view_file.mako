<%inherit file="project/project_base.mako"/>

## Use full page width
<%def name="container_class()">container-xxl</%def>

<%def name="title()">${file_name | h}</%def>

<<<<<<< HEAD
% if (user['can_comment'] or node['has_comments']):
    % if allow_comment:
        <%include file="include/comment_pane_template.mako"/>
    % else:
        <div class="alert alert-warning" role="alert">
            Comments for this addon is not yet supported.
        </div>
    % endif
% endif

=======
>>>>>>> 1816befe
    <div>
        <h2 class="break-word">
            ${file_name | h}
            % if file_revision:
                <small>&nbsp;${file_revision | h}</small>
            % endif
        </h2>
        <hr />
    </div>

    <div id="file-container" class="row">

    <div id="file-navigation" class="panel-toggle col-md-3">
        <div class="osf-panel osf-panel-flex hidden-xs reset-height">
            <div class="osf-panel-header osf-panel-header-flex" style="display:none">
                <div id="filesSearch"></div>
                <div id="toggleIcon" class="pull-right">
                    <div class="panel-collapse"> <i class="fa fa-angle-left"> </i> </div>
                </div>
            </div>

            <div class="osf-panel-body osf-panel-body-flex file-page reset-height">
                <div id="grid">
                    <div class="fangorn-loading"> <i class="fa fa-spinner fangorn-spin"></i> <p class="m-t-sm fg-load-message"> Loading files...  </p> </div>
                </div>
            </div>
        </div>

    <!-- Menu toggle closed -->
        <div class="osf-panel panel-collapsed hidden-xs text-center reset-height"  style="display: none">
            <div class="osf-panel-header">
                <i class="fa fa-file"> </i>
                <i class="fa fa-angle-right"> </i>
            </div>
        </div>
    </div>

    <div class="panel-expand col-md-6">

        <div id="fileRendered" class="mfr mfr-file">
          % if rendered is not None:
            ${rendered}
          % else:
            <img src="/static/img/loading.gif">
          % endif
        </div>
    </div>

      <div class="col-md-3">
        <div id="fileRevisions" class="scripted">
          <ol class="breadcrumb">
            <li><a href="{{ node.urls.files }}" data-bind="text: node.title"></a></li>
            <li class="active overflow" data-bind="text: file.provider"></li>
            <!-- ko foreach: path.slice(1) -->
            <li class="active overflow" data-bind="text: $data"></li>
            <!-- /ko -->
          </ol>

          <span data-bind="if: currentVersion">
            <a class="btn btn-success btn-md file-download" href="{{ currentVersion().osfDownloadUrl }}" data-bind="click: currentVersion().download">
              Download <i class="fa fa-download"></i>
            </a>
          </span>

          <span data-bind="if: editable">
            <button class="btn btn-danger btn-md file-delete" data-bind="click: askDelete">
              Delete <i class="fa fa-trash-o"></i>
            </button>
          </span>


          <table class="table" data-bind="if: versioningSupported && revisions().length">
            <thead>
              <tr>
                <th>Version ID</th>
                <th>Date</th>
                <th data-bind="if: userColumn">User</th>
                <th colspan="2">Download</th>
              </tr>
            </thead>

            <tbody data-bind="foreach: {data: revisions, as: 'revision'}">
              <tr data-bind="css: $parent.isActive(revision)">
                <td>
                  <a href="{{ revision.osfViewUrl }}" data-bind="if: revision !== $parent.currentVersion()">
                    {{ revision.displayVersion }}
                  </a>
                  <span data-bind="if: revision === $parent.currentVersion()">
                    {{ revision.displayVersion }}
                  </span>
                </td>
                <td>{{ revision.displayDate }}</td>
                <td data-bind="if: $parent.userColumn">
                  <a data-bind="if: revision.extra.user.url"
                    href="{{ revision.extra.user.url }}">
                    {{ revision.extra.user.name }}
                  </a>
                  <span data-bind="ifnot: revision.extra.user.url">
                    {{ revision.extra.user.name }}
                  </span>
                </td>
                <td>
                  <span class="badge" data-bind="if: revision.extra.downloads !== undefined">
                    {{ revision.extra.downloads }}
                  </span>
                </td>
                <td>
                  <a class="btn btn-primary btn-sm file-download" href="{{ revision.osfDownloadUrl }}"
                    data-bind="click: revision.download">
                    <i class="fa fa-download"></i>
                  </a>
                </td>
              </tr>
            </tbody>
          </table>

          <div data-bind="ifnot: versioningSupported">
            <hr>
            <div class="alert alert-warning" role="alert">
              {{ errorMessage }}
            </div>
          </div>

        </div>
      </div>
    </div>

  </div>

<%def name="javascript_bottom()">
    ${parent.javascript_bottom()}
    % for script in tree_js:
        <script type="text/javascript" src="${script | webpack_asset}"></script>
    % endfor

    % if 'osf.io' in domain:
    <script>
        // IE10 Same Origin (CORS) fix
        document.domain = 'osf.io';
    </script>
    %endif
    <script type="text/javascript">
      <% import json %>
      window.contextVars = $.extend(true, {}, window.contextVars, {
    %if rendered is None:
        renderURL: '${render_url | js_str}',
    %else:
        renderURL: undefined,
    %endif
        file: {
            extra: ${extra},
            name: '${file_name | js_str}',
            path: '${file_path | js_str}',
            provider: '${provider | js_str}',
            safeName: '${file_name | h,js_str}',
            id: '${file_id | js_str}'
        },
        node: {
          urls: {
            files: '${files_url | js_str}'
          },
          hasComments: ${json.dumps(node['has_comments'])}
        },
        currentUser: {
          canEdit: ${int(user['can_edit'])}
        }
      });
    </script>
    <script src=${"/static/public/js/view-file-page.js" | webpack_asset}></script>
    <script src=${"/static/public/js/view-file-tree-page.js" | webpack_asset}></script>
</%def><|MERGE_RESOLUTION|>--- conflicted
+++ resolved
@@ -5,7 +5,6 @@
 
 <%def name="title()">${file_name | h}</%def>
 
-<<<<<<< HEAD
 % if (user['can_comment'] or node['has_comments']):
     % if allow_comment:
         <%include file="include/comment_pane_template.mako"/>
@@ -16,8 +15,6 @@
     % endif
 % endif
 
-=======
->>>>>>> 1816befe
     <div>
         <h2 class="break-word">
             ${file_name | h}
