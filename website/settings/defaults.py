--- conflicted
+++ resolved
@@ -331,8 +331,4 @@
 
 PREREG_ADMIN_TAG = "prereg_admin"
 
-<<<<<<< HEAD
-INSTITUTION_HIDE_UI_FLAG = True
-=======
-ENABLE_INSTITUTIONS = False
->>>>>>> 5695f710
+ENABLE_INSTITUTIONS = False