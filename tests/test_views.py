#!/usr/bin/env python
# -*- coding: utf-8 -*-
"""Views tests for the OSF."""

from __future__ import absolute_import

import datetime as dt
import httplib as http
import json
import time
import pytz
import unittest

from flask import request
import mock
import pytest
from nose.tools import *  # noqa PEP8 asserts
from django.utils import timezone
from django.apps import apps


from modularodm import Q
from modularodm.exceptions import ValidationError

from addons.github.tests.factories import GitHubAccountFactory
from framework.auth import cas
from framework.auth.core import generate_verification_key
from framework import auth
from framework.auth.campaigns import get_campaigns, is_institution_login, is_native_login, is_proxy_login, campaign_url_for
from framework.auth import Auth
from framework.auth.cas import get_login_url
from framework.auth.core import generate_verification_key
from framework.auth.exceptions import InvalidTokenError
from framework.auth.utils import impute_names_model, ensure_external_identity_uniqueness
from framework.auth.views import login_and_register_handler
from framework.celery_tasks import handlers
from framework.exceptions import HTTPError
from framework.transactions.handlers import no_auto_transaction
from tests.factories import MockAddonNodeSettings
from website import mailchimp_utils
from website import mails, settings
from addons.osfstorage import settings as osfstorage_settings
from website.models import Node, NodeLog, Pointer
from website.profile.utils import add_contributor_json, serialize_unregistered
from website.profile.views import fmt_date_or_none, update_osf_help_mails_subscription
from website.project.decorators import check_can_access
from website.project.model import has_anonymous_link
from website.project.signals import contributor_added
from website.project.views.contributor import (
    deserialize_contributors,
    notify_added_contributor,
    send_claim_email,
    send_claim_registered_email,
)
from website.project.views.node import _should_show_wiki_widget, _view_project, abbrev_authors
from website.util import api_url_for, web_url_for
from website.util import permissions, rubeus
from website.views import index
from osf.models import Comment
from osf.models import OSFUser as User
from tests.base import (
    assert_is_redirect,
    capture_signals,
    fake,
    get_default_metaschema,
    OsfTestCase,
    assert_datetime_equal,
)
from tests.base import test_app as mock_app

pytestmark = pytest.mark.django_db

from osf.models import NodeRelation
from osf_tests.factories import (
    UserFactory,
    UnconfirmedUserFactory,
    UnregUserFactory,
    AuthUserFactory,
    PrivateLinkFactory,
    ProjectFactory,
    NodeFactory,
    CommentFactory,
    CollectionFactory,
    InstitutionFactory,
    RegistrationFactory,
    ApiOAuth2ApplicationFactory,
    ApiOAuth2PersonalTokenFactory,
    ProjectWithAddonFactory,
)

class Addon(MockAddonNodeSettings):
    @property
    def complete(self):
        return True

    def archive_errors(self):
        return 'Error'


class Addon2(MockAddonNodeSettings):
    @property
    def complete(self):
        return True

    def archive_errors(self):
        return 'Error'

@mock_app.route('/errorexc')
def error_exc():
    UserFactory()
    raise RuntimeError

@mock_app.route('/error500')
def error500():
    UserFactory()
    return 'error', 500

@mock_app.route('/noautotransact')
@no_auto_transaction
def no_auto_transact():
    UserFactory()
    return 'error', 500

class TestViewsAreAtomic(OsfTestCase):
    def test_error_response_rolls_back_transaction(self):
        assert_equal(User.objects.count(), 0)
        self.app.get('/error500', expect_errors=True)
        assert_equal(User.objects.count(), 0)

        # Need to set debug = False in order to rollback transactions in transaction_teardown_request
        mock_app.debug = False
        try:
            self.app.get('/errorexc', expect_errors=True)
        except RuntimeError:
            pass
        mock_app.debug = True

        assert_equal(User.objects.count(), 0)

        self.app.get('/noautotransact', expect_errors=True)
        assert_equal(User.objects.count(), 1)


class TestViewingProjectWithPrivateLink(OsfTestCase):

    def setUp(self):
        super(TestViewingProjectWithPrivateLink, self).setUp()
        self.user = AuthUserFactory()  # Is NOT a contributor
        self.project = ProjectFactory(is_public=False)
        self.link = PrivateLinkFactory()
        self.link.nodes.add(self.project)
        self.link.save()
        self.project_url = self.project.web_url_for('view_project')

    def test_edit_private_link_empty(self):
        node = ProjectFactory(creator=self.user)
        link = PrivateLinkFactory()
        link.nodes.add(node)
        link.save()
        url = node.api_url_for('project_private_link_edit')
        res = self.app.put_json(url, {'pk': link._id, 'value': ''}, auth=self.user.auth, expect_errors=True)
        assert_equal(res.status_code, 400)
        assert_in('Title cannot be blank', res.body)

    def test_edit_private_link_invalid(self):
        node = ProjectFactory(creator=self.user)
        link = PrivateLinkFactory()
        link.nodes.add(node)
        link.save()
        url = node.api_url_for('project_private_link_edit')
        res = self.app.put_json(url, {'pk': link._id, 'value': '<a></a>'}, auth=self.user.auth, expect_errors=True)
        assert_equal(res.status_code, 400)
        assert_in('Invalid link name.', res.body)

    @mock.patch('framework.auth.core.Auth.private_link')
    def test_can_be_anonymous_for_public_project(self, mock_property):
        mock_property.return_value(mock.MagicMock())
        mock_property.anonymous = True
        anonymous_link = PrivateLinkFactory(anonymous=True)
        anonymous_link.nodes.add(self.project)
        anonymous_link.save()
        self.project.set_privacy('public')
        self.project.save()
        self.project.reload()
        auth = Auth(user=self.user, private_key=anonymous_link.key)
        assert_true(has_anonymous_link(self.project, auth))

    def test_has_private_link_key(self):
        res = self.app.get(self.project_url, {'view_only': self.link.key})
        assert_equal(res.status_code, 200)

    def test_not_logged_in_no_key(self):
        res = self.app.get(self.project_url, {'view_only': None})
        assert_is_redirect(res)
        res = res.follow(expect_errors=True)
        assert_equal(res.status_code, 301)
        assert_equal(
            res.request.path,
            '/login'
        )

    def test_logged_in_no_private_key(self):
        res = self.app.get(self.project_url, {'view_only': None}, auth=self.user.auth,
                           expect_errors=True)
        assert_equal(res.status_code, http.FORBIDDEN)

    def test_logged_in_has_key(self):
        res = self.app.get(
            self.project_url, {'view_only': self.link.key}, auth=self.user.auth)
        assert_equal(res.status_code, 200)

    @unittest.skip('Skipping for now until we find a way to mock/set the referrer')
    def test_prepare_private_key(self):
        res = self.app.get(self.project_url, {'key': self.link.key})

        res = res.click('Registrations')

        assert_is_redirect(res)
        res = res.follow()

        assert_equal(res.status_code, 200)
        assert_equal(res.request.GET['key'], self.link.key)

    def test_cannot_access_registrations_or_forks_with_anon_key(self):
        anonymous_link = PrivateLinkFactory(anonymous=True)
        anonymous_link.nodes.add(self.project)
        anonymous_link.save()
        self.project.is_public = False
        self.project.save()
        url = self.project_url + 'registrations/?view_only={}'.format(anonymous_link.key)
        res = self.app.get(url, expect_errors=True)

        assert_equal(res.status_code, 401)

        url = self.project_url + 'forks/?view_only={}'.format(anonymous_link.key)

        res = self.app.get(url, expect_errors=True)

        assert_equal(res.status_code, 401)

    def test_can_access_registrations_and_forks_with_not_anon_key(self):
        link = PrivateLinkFactory(anonymous=False)
        link.nodes.add(self.project)
        link.save()
        self.project.is_public = False
        self.project.save()
        url = self.project_url + 'registrations/?view_only={}'.format(self.link.key)
        res = self.app.get(url)

        assert_equal(res.status_code, 200)

        url = self.project_url + 'forks/?view_only={}'.format(self.link.key)
        res = self.app.get(url)

        assert_equal(res.status_code, 200)

    def test_check_can_access_valid(self):
        contributor = AuthUserFactory()
        self.project.add_contributor(contributor, auth=Auth(self.project.creator))
        self.project.save()
        assert_true(check_can_access(self.project, contributor))

    def test_check_user_access_invalid(self):
        noncontrib = AuthUserFactory()
        with assert_raises(HTTPError):
            check_can_access(self.project, noncontrib)

    def test_check_user_access_if_user_is_None(self):
        assert_false(check_can_access(self.project, None))


class TestProjectViews(OsfTestCase):

    def setUp(self):
        super(TestProjectViews, self).setUp()
        self.user1 = AuthUserFactory()
        self.user1.save()
        self.consolidate_auth1 = Auth(user=self.user1)
        self.auth = self.user1.auth
        self.user2 = AuthUserFactory()
        self.auth2 = self.user2.auth
        # A project has 2 contributors
        self.project = ProjectFactory(
            title='Ham',
            description='Honey-baked',
            creator=self.user1
        )
        self.project.add_contributor(self.user2, auth=Auth(self.user1))
        self.project.save()

        self.project2 = ProjectFactory(
            title='Tofu',
            description='Glazed',
            creator=self.user1
        )
        self.project2.add_contributor(self.user2, auth=Auth(self.user1))
        self.project2.save()

    def test_node_setting_with_multiple_matched_institution_email_domains(self):
        # User has alternate emails matching more than one institution's email domains
        inst1 = InstitutionFactory(email_domains=['foo.bar'])
        inst2 = InstitutionFactory(email_domains=['baz.qux'])

        user = AuthUserFactory()
        user.emails.append('queen@foo.bar')
        user.emails.append('brian@baz.qux')
        user.save()
        project = ProjectFactory(creator=user)

        # node settings page loads without error
        url = project.web_url_for('node_setting')
        res = self.app.get(url, auth=user.auth)
        assert_equal(res.status_code, 200)

        # user is automatically affiliated with institutions
        # that matched email domains
        user.reload()
        assert_in(inst1, user.affiliated_institutions.all())
        assert_in(inst2, user.affiliated_institutions.all())

    def test_edit_title_empty(self):
        node = ProjectFactory(creator=self.user1)
        url = node.api_url_for('edit_node')
        res = self.app.post_json(url, {'name': 'title', 'value': ''}, auth=self.user1.auth, expect_errors=True)
        assert_equal(res.status_code, 400)
        assert_in('Title cannot be blank', res.body)

    def test_edit_title_invalid(self):
        node = ProjectFactory(creator=self.user1)
        url = node.api_url_for('edit_node')
        res = self.app.post_json(url, {'name': 'title', 'value': '<a></a>'}, auth=self.user1.auth, expect_errors=True)
        assert_equal(res.status_code, 400)
        assert_in('Invalid title.', res.body)

    def test_cannot_remove_only_visible_contributor(self):
        user1_contrib = self.project.contributor_set.get(user=self.user1)
        user1_contrib.visible = False
        user1_contrib.save()
        url = self.project.api_url_for('project_remove_contributor')
        res = self.app.post_json(
            url, {'contributorID': self.user2._id,
                  'nodeIDs': [self.project._id]}, auth=self.auth, expect_errors=True
        )
        assert_equal(res.status_code, http.FORBIDDEN)
        assert_equal(res.json['message_long'], 'Must have at least one bibliographic contributor')
        assert_true(self.project.is_contributor(self.user2))

    def test_remove_only_visible_contributor_return_false(self):
        user1_contrib = self.project.contributor_set.get(user=self.user1)
        user1_contrib.visible = False
        user1_contrib.save()
        ret = self.project.remove_contributor(contributor=self.user2, auth=self.consolidate_auth1)
        assert_false(ret)
        self.project.reload()
        assert_true(self.project.is_contributor(self.user2))

    def test_can_view_nested_project_as_admin(self):
        self.parent_project = NodeFactory(
            title='parent project',
            category='project',
            parent=self.project,
            is_public=False
        )
        self.parent_project.save()
        self.child_project = NodeFactory(
            title='child project',
            category='project',
            parent=self.parent_project,
            is_public=False
        )
        self.child_project.save()
        url = self.child_project.web_url_for('view_project')
        res = self.app.get(url, auth=self.auth)
        assert_not_in('Private Project', res.body)
        assert_in('parent project', res.body)

    def test_edit_description(self):
        url = '/api/v1/project/{0}/edit/'.format(self.project._id)
        self.app.post_json(url,
                           {'name': 'description', 'value': 'Deep-fried'},
                           auth=self.auth)
        self.project.reload()
        assert_equal(self.project.description, 'Deep-fried')

    def test_project_api_url(self):
        url = self.project.api_url
        res = self.app.get(url, auth=self.auth)
        data = res.json
        assert_equal(data['node']['category'], 'Project')
        assert_equal(data['node']['node_type'], 'project')

        assert_equal(data['node']['title'], self.project.title)
        assert_equal(data['node']['is_public'], self.project.is_public)
        assert_equal(data['node']['is_registration'], False)
        assert_equal(data['node']['id'], self.project._primary_key)
        assert_true(data['user']['is_contributor'])
        assert_equal(data['node']['description'], self.project.description)
        assert_equal(data['node']['url'], self.project.url)
        assert_equal(data['node']['tags'], list(self.project.tags.values_list('name', flat=True)))
        assert_in('forked_date', data['node'])
        assert_in('registered_from_url', data['node'])
        # TODO: Test "parent" and "user" output

    def test_add_contributor_post(self):
        # Two users are added as a contributor via a POST request
        project = ProjectFactory(creator=self.user1, is_public=True)
        user2 = UserFactory()
        user3 = UserFactory()
        url = '/api/v1/project/{0}/contributors/'.format(project._id)

        dict2 = add_contributor_json(user2)
        dict3 = add_contributor_json(user3)
        dict2.update({
            'permission': 'admin',
            'visible': True,
        })
        dict3.update({
            'permission': 'write',
            'visible': False,
        })

        self.app.post_json(
            url,
            {
                'users': [dict2, dict3],
                'node_ids': [project._id],
            },
            content_type='application/json',
            auth=self.auth,
        ).maybe_follow()
        project.reload()
        assert_in(user2, project.contributors)
        # A log event was added
        assert_equal(project.logs.latest().action, 'contributor_added')
        assert_equal(len(project.contributors), 3)

        assert_equal(project.get_permissions(user2), ['read', 'write', 'admin'])
        assert_equal(project.get_permissions(user3), ['read', 'write'])

    def test_manage_permissions(self):
        url = self.project.api_url + 'contributors/manage/'
        self.app.post_json(
            url,
            {
                'contributors': [
                    {'id': self.project.creator._id, 'permission': 'admin',
                        'registered': True, 'visible': True},
                    {'id': self.user1._id, 'permission': 'read',
                        'registered': True, 'visible': True},
                    {'id': self.user2._id, 'permission': 'admin',
                        'registered': True, 'visible': True},
                ]
            },
            auth=self.auth,
        )

        self.project.reload()

        assert_equal(self.project.get_permissions(self.user1), ['read'])
        assert_equal(self.project.get_permissions(self.user2), ['read', 'write', 'admin'])

    def test_manage_permissions_again(self):
        url = self.project.api_url + 'contributors/manage/'
        self.app.post_json(
            url,
            {
                'contributors': [
                    {'id': self.user1._id, 'permission': 'admin',
                     'registered': True, 'visible': True},
                    {'id': self.user2._id, 'permission': 'admin',
                     'registered': True, 'visible': True},
                ]
            },
            auth=self.auth,
        )

        self.project.reload()
        self.app.post_json(
            url,
            {
                'contributors': [
                    {'id': self.user1._id, 'permission': 'admin',
                     'registered': True, 'visible': True},
                    {'id': self.user2._id, 'permission': 'read',
                     'registered': True, 'visible': True},
                ]
            },
            auth=self.auth,
        )

        self.project.reload()

        assert_equal(self.project.get_permissions(self.user2), ['read'])
        assert_equal(self.project.get_permissions(self.user1), ['read', 'write', 'admin'])

    def test_contributor_manage_reorder(self):

        # Two users are added as a contributor via a POST request
        project = ProjectFactory(creator=self.user1, is_public=True)
        reg_user1, reg_user2 = UserFactory(), UserFactory()
        project.add_contributors(
            [
                {'user': reg_user1, 'permissions': [
                    'read', 'write', 'admin'], 'visible': True},
                {'user': reg_user2, 'permissions': [
                    'read', 'write', 'admin'], 'visible': False},
            ]
        )
        # Add a non-registered user
        unregistered_user = project.add_unregistered_contributor(
            fullname=fake.name(), email=fake.email(),
            auth=self.consolidate_auth1,
            save=True,
        )

        url = project.api_url + 'contributors/manage/'
        self.app.post_json(
            url,
            {
                'contributors': [
                    {'id': reg_user2._id, 'permission': 'admin',
                        'registered': True, 'visible': False},
                    {'id': project.creator._id, 'permission': 'admin',
                        'registered': True, 'visible': True},
                    {'id': unregistered_user._id, 'permission': 'admin',
                        'registered': False, 'visible': True},
                    {'id': reg_user1._id, 'permission': 'admin',
                        'registered': True, 'visible': True},
                ]
            },
            auth=self.auth,
        )

        project.reload()

        assert_equal(
            # Note: Cast ForeignList to list for comparison
            list(project.contributors),
            [reg_user2, project.creator, unregistered_user, reg_user1]
        )

        assert_equal(
            list(project.visible_contributors),
            [project.creator, unregistered_user, reg_user1]
        )

    def test_project_remove_contributor(self):
        url = self.project.api_url_for('project_remove_contributor')
        # User 1 removes user2
        payload = {'contributorID': self.user2._id,
                   'nodeIDs': [self.project._id]}
        self.app.post(url, json.dumps(payload),
                      content_type='application/json',
                      auth=self.auth).maybe_follow()
        self.project.reload()
        assert_not_in(self.user2._id, self.project.contributors)
        # A log event was added
        assert_equal(self.project.logs.latest().action, 'contributor_removed')

    def test_multiple_project_remove_contributor(self):
        url = self.project.api_url_for('project_remove_contributor')
        # User 1 removes user2
        payload = {'contributorID': self.user2._id,
                   'nodeIDs': [self.project._id, self.project2._id]}
        res = self.app.post(url, json.dumps(payload),
                            content_type='application/json',
                            auth=self.auth).maybe_follow()
        self.project.reload()
        self.project2.reload()
        assert_not_in(self.user2._id, self.project.contributors)
        assert_not_in('/dashboard/', res.json)

        assert_not_in(self.user2._id, self.project2.contributors)
        # A log event was added
        assert_equal(self.project.logs.latest().action, 'contributor_removed')

    def test_private_project_remove_self_not_admin(self):
        url = self.project.api_url_for('project_remove_contributor')
        # user2 removes self
        payload = {"contributorID": self.user2._id,
                   "nodeIDs": [self.project._id]}
        res = self.app.post(url, json.dumps(payload),
                            content_type="application/json",
                            auth=self.auth2).maybe_follow()
        self.project.reload()
        assert_equal(res.status_code, 200)
        assert_equal(res.json['redirectUrl'], '/dashboard/')
        assert_not_in(self.user2._id, self.project.contributors)

    def test_public_project_remove_self_not_admin(self):
        url = self.project.api_url_for('project_remove_contributor')
        # user2 removes self
        self.public_project = ProjectFactory(creator=self.user1, is_public=True)
        self.public_project.add_contributor(self.user2, auth=Auth(self.user1))
        self.public_project.save()
        payload = {"contributorID": self.user2._id,
                   "nodeIDs": [self.public_project._id]}
        res = self.app.post(url, json.dumps(payload),
                            content_type="application/json",
                            auth=self.auth2).maybe_follow()
        self.public_project.reload()
        assert_equal(res.status_code, 200)
        assert_equal(res.json['redirectUrl'], '/' + self.public_project._id + '/')
        assert_not_in(self.user2._id, self.public_project.contributors)

    def test_project_remove_other_not_admin(self):
        url = self.project.api_url_for('project_remove_contributor')
        # User 1 removes user2
        payload = {"contributorID": self.user1._id,
                   "nodeIDs": [self.project._id]}
        res = self.app.post(url, json.dumps(payload),
                            content_type="application/json",
                            expect_errors=True,
                            auth=self.auth2).maybe_follow()
        self.project.reload()
        assert_equal(res.status_code, 403)
        assert_equal(res.json['message_long'],
                     'You do not have permission to perform this action. '
                     'If this should not have occurred and the issue persists, '
                     'please report it to <a href="mailto:support@osf.io">support@osf.io</a>.'
                     )
        assert_in(self.user1, self.project.contributors)

    def test_project_remove_fake_contributor(self):
        url = self.project.api_url_for('project_remove_contributor')
        # User 1 removes user2
        payload = {'contributorID': 'badid',
                   'nodeIDs': [self.project._id]}
        res = self.app.post(url, json.dumps(payload),
                            content_type='application/json',
                            expect_errors=True,
                            auth=self.auth).maybe_follow()
        self.project.reload()
        # Assert the contributor id was invalid
        assert_equal(res.status_code, 400)
        assert_equal(res.json['message_long'], 'Contributor not found.')
        assert_not_in('badid', self.project.contributors)

    def test_project_remove_self_only_admin(self):
        url = self.project.api_url_for('project_remove_contributor')
        # User 1 removes user2
        payload = {'contributorID': self.user1._id,
                   'nodeIDs': [self.project._id]}
        res = self.app.post(url, json.dumps(payload),
                            content_type='application/json',
                            expect_errors=True,
                            auth=self.auth).maybe_follow()

        self.project.reload()
        assert_equal(res.status_code, 400)
        assert_equal(res.json['message_long'], 'Could not remove contributor.')
        assert_in(self.user1, self.project.contributors)

    def test_get_contributors_abbrev(self):
        # create a project with 3 registered contributors
        project = ProjectFactory(creator=self.user1, is_public=True)
        reg_user1, reg_user2 = UserFactory(), UserFactory()
        project.add_contributors(
            [
                {'user': reg_user1, 'permissions': [
                    'read', 'write', 'admin'], 'visible': True},
                {'user': reg_user2, 'permissions': [
                    'read', 'write', 'admin'], 'visible': True},
            ]
        )

        # add an unregistered contributor
        project.add_unregistered_contributor(
            fullname=fake.name(), email=fake.email(),
            auth=self.consolidate_auth1,
            save=True,
        )

        url = project.api_url_for('get_node_contributors_abbrev')
        res = self.app.get(url, auth=self.auth)
        assert_equal(len(project.contributors), 4)
        assert_equal(len(res.json['contributors']), 3)
        assert_equal(len(res.json['others_count']), 1)
        assert_equal(res.json['contributors'][0]['separator'], ',')
        assert_equal(res.json['contributors'][1]['separator'], ',')
        assert_equal(res.json['contributors'][2]['separator'], ' &')

    def test_edit_node_title(self):
        url = '/api/v1/project/{0}/edit/'.format(self.project._id)
        # The title is changed though posting form data
        self.app.post_json(url, {'name': 'title', 'value': 'Bacon'},
                           auth=self.auth).maybe_follow()
        self.project.reload()
        # The title was changed
        assert_equal(self.project.title, 'Bacon')
        # A log event was saved
        assert_equal(self.project.logs.latest().action, 'edit_title')

    def test_make_public(self):
        self.project.is_public = False
        self.project.save()
        url = "/api/v1/project/{0}/permissions/public/".format(self.project._id)
        res = self.app.post_json(url, {}, auth=self.auth)
        self.project.reload()
        assert_true(self.project.is_public)
        assert_equal(res.json['status'], 'success')

    def test_make_private(self):
        self.project.is_public = True
        self.project.save()
        url = "/api/v1/project/{0}/permissions/private/".format(self.project._id)
        res = self.app.post_json(url, {}, auth=self.auth)
        self.project.reload()
        assert_false(self.project.is_public)
        assert_equal(res.json['status'], 'success')

    def test_cant_make_public_if_not_admin(self):
        non_admin = AuthUserFactory()
        self.project.add_contributor(non_admin, permissions=['read', 'write'])
        self.project.is_public = False
        self.project.save()
        url = "/api/v1/project/{0}/permissions/public/".format(self.project._id)
        res = self.app.post_json(
            url, {}, auth=non_admin.auth,
            expect_errors=True,
        )
        assert_equal(res.status_code, http.FORBIDDEN)
        assert_false(self.project.is_public)

    def test_cant_make_private_if_not_admin(self):
        non_admin = AuthUserFactory()
        self.project.add_contributor(non_admin, permissions=['read', 'write'])
        self.project.is_public = True
        self.project.save()
        url = "/api/v1/project/{0}/permissions/private/".format(self.project._id)
        res = self.app.post_json(
            url, {}, auth=non_admin.auth,
            expect_errors=True,
        )
        assert_equal(res.status_code, http.FORBIDDEN)
        assert_true(self.project.is_public)

    def test_add_tag(self):
        url = self.project.api_url_for('project_add_tag')
        self.app.post_json(url, {'tag': "foo'ta#@%#%^&g?"}, auth=self.auth)
        self.project.reload()
        assert_in("foo'ta#@%#%^&g?", self.project.tags.values_list('name', flat=True))
        assert_equal("foo'ta#@%#%^&g?", self.project.logs.latest().params['tag'])

    def test_remove_tag(self):
        self.project.add_tag("foo'ta#@%#%^&g?", auth=self.consolidate_auth1, save=True)
        assert_in("foo'ta#@%#%^&g?", self.project.tags.values_list('name', flat=True))
        url = self.project.api_url_for('project_remove_tag')
        self.app.delete_json(url, {'tag': "foo'ta#@%#%^&g?"}, auth=self.auth)
        self.project.reload()
        assert_not_in("foo'ta#@%#%^&g?", self.project.tags.values_list('name', flat=True))
        latest_log = self.project.logs.latest()
        assert_equal('tag_removed', latest_log.action)
        assert_equal("foo'ta#@%#%^&g?", latest_log.params['tag'])

    # Regression test for #OSF-5257
    def test_removal_empty_tag_throws_error(self):
        url = self.project.api_url_for('project_remove_tag')
        res = self.app.delete_json(url, {'tag': ''}, auth=self.auth, expect_errors=True)
        assert_equal(res.status_code, http.BAD_REQUEST)

    # Regression test for #OSF-5257
    def test_removal_unknown_tag_throws_error(self):
        self.project.add_tag('narf', auth=self.consolidate_auth1, save=True)
        url = self.project.api_url_for('project_remove_tag')
        res = self.app.delete_json(url, {'tag': 'troz'}, auth=self.auth, expect_errors=True)
        assert_equal(res.status_code, http.CONFLICT)

    def test_remove_project(self):
        url = self.project.api_url
        res = self.app.delete_json(url, {}, auth=self.auth).maybe_follow()
        self.project.reload()
        assert_equal(self.project.is_deleted, True)
        assert_in('url', res.json)
        assert_equal(res.json['url'], '/dashboard/')

    def test_suspended_project(self):
        node = NodeFactory(parent=self.project, creator=self.user1)
        node.remove_node(Auth(self.user1))
        node.suspended = True
        node.save()
        url = node.api_url
        res = self.app.get(url, auth=Auth(self.user1), expect_errors=True)
        assert_equal(res.status_code, 451)

    def test_private_link_edit_name(self):
        link = PrivateLinkFactory(name='link')
        link.nodes.add(self.project)
        link.save()
        assert_equal(link.name, 'link')
        url = self.project.api_url + 'private_link/edit/'
        self.app.put_json(
            url,
            {'pk': link._id, 'value': 'new name'},
            auth=self.auth,
        ).maybe_follow()
        self.project.reload()
        link.reload()
        assert_equal(link.name, 'new name')

    def test_remove_private_link(self):
        link = PrivateLinkFactory()
        link.nodes.add(self.project)
        link.save()
        url = self.project.api_url_for('remove_private_link')
        self.app.delete_json(
            url,
            {'private_link_id': link._id},
            auth=self.auth,
        ).maybe_follow()
        self.project.reload()
        link.reload()
        assert_true(link.is_deleted)

    def test_remove_component(self):
        node = NodeFactory(parent=self.project, creator=self.user1)
        url = node.api_url
        res = self.app.delete_json(url, {}, auth=self.auth).maybe_follow()
        node.reload()
        assert_equal(node.is_deleted, True)
        assert_in('url', res.json)
        assert_equal(res.json['url'], self.project.url)

    def test_cant_remove_component_if_not_admin(self):
        node = NodeFactory(parent=self.project, creator=self.user1)
        non_admin = AuthUserFactory()
        node.add_contributor(
            non_admin,
            permissions=['read', 'write'],
            save=True,
        )

        url = node.api_url
        res = self.app.delete_json(
            url, {}, auth=non_admin.auth,
            expect_errors=True,
        ).maybe_follow()

        assert_equal(res.status_code, http.FORBIDDEN)
        assert_false(node.is_deleted)

    def test_view_project_returns_whether_to_show_wiki_widget(self):
        user = AuthUserFactory()
        project = ProjectFactory(creator=user, is_public=True)
        project.add_contributor(user)
        project.save()

        url = project.api_url_for('view_project')
        res = self.app.get(url, auth=user.auth)
        assert_equal(res.status_code, http.OK)
        assert_in('show_wiki_widget', res.json['user'])

    def test_fork_count_does_not_include_deleted_forks(self):
        user = AuthUserFactory()
        project = ProjectFactory(creator=user)
        auth = Auth(project.creator)
        fork = project.fork_node(auth)
        project.save()
        fork.remove_node(auth)
        fork.save()

        url = project.api_url_for('view_project')
        res = self.app.get(url, auth=user.auth)
        assert_in('fork_count', res.json['node'])
        assert_equal(0, res.json['node']['fork_count'])

    def test_statistic_page_redirect(self):
        url = self.project.web_url_for('project_statistics_redirect')
        res = self.app.get(url, auth=self.auth)
        assert_equal(res.status_code, 302)
        assert_in(self.project.web_url_for('project_statistics', _guid=True), res.location)

    def test_registration_retraction_redirect(self):
        url = self.project.web_url_for('node_registration_retraction_redirect')
        res = self.app.get(url, auth=self.auth)
        assert_equal(res.status_code, 302)
        assert_in(self.project.web_url_for('node_registration_retraction_get', _guid=True), res.location)

    def test_update_node(self):
        url = self.project.api_url_for('update_node')
        res = self.app.put_json(url, {'title': 'newtitle'}, auth=self.auth)
        assert_equal(res.status_code, 200)
        self.project.reload()
        assert_equal(self.project.title, 'newtitle')

    # Regression test
    def test_update_node_with_tags(self):
        self.project.add_tag('cheezebørger', auth=Auth(self.project.creator), save=True)
        url = self.project.api_url_for('update_node')
        res = self.app.put_json(url, {'title': 'newtitle'}, auth=self.auth)
        assert_equal(res.status_code, 200)
        self.project.reload()
        assert_equal(self.project.title, 'newtitle')


class TestEditableChildrenViews(OsfTestCase):

    def setUp(self):
        OsfTestCase.setUp(self)
        self.user = AuthUserFactory()
        self.project = ProjectFactory(creator=self.user, is_public=False)
        self.child = ProjectFactory(parent=self.project, creator=self.user, is_public=True)
        self.grandchild = ProjectFactory(parent=self.child, creator=self.user, is_public=False)
        self.great_grandchild = ProjectFactory(parent=self.grandchild, creator=self.user, is_public=True)
        self.great_great_grandchild = ProjectFactory(parent=self.great_grandchild, creator=self.user, is_public=False)
        url = self.project.api_url_for('get_editable_children')
        self.project_results = self.app.get(url, auth=self.user.auth).json

    def test_get_editable_children(self):
        assert_equal(len(self.project_results['children']), 4)
        assert_equal(self.project_results['node']['id'], self.project._id)

    def test_editable_children_order(self):
        assert_equal(self.project_results['children'][0]['id'], self.child._id)
        assert_equal(self.project_results['children'][1]['id'], self.grandchild._id)
        assert_equal(self.project_results['children'][2]['id'], self.great_grandchild._id)
        assert_equal(self.project_results['children'][3]['id'], self.great_great_grandchild._id)

    def test_editable_children_indents(self):
        assert_equal(self.project_results['children'][0]['indent'], 0)
        assert_equal(self.project_results['children'][1]['indent'], 1)
        assert_equal(self.project_results['children'][2]['indent'], 2)
        assert_equal(self.project_results['children'][3]['indent'], 3)

    def test_editable_children_parents(self):
        assert_equal(self.project_results['children'][0]['parent_id'], self.project._id)
        assert_equal(self.project_results['children'][1]['parent_id'], self.child._id)
        assert_equal(self.project_results['children'][2]['parent_id'], self.grandchild._id)
        assert_equal(self.project_results['children'][3]['parent_id'], self.great_grandchild._id)

    def test_editable_children_privacy(self):
        assert_false(self.project_results['node']['is_public'])
        assert_true(self.project_results['children'][0]['is_public'])
        assert_false(self.project_results['children'][1]['is_public'])
        assert_true(self.project_results['children'][2]['is_public'])
        assert_false(self.project_results['children'][3]['is_public'])

    def test_editable_children_titles(self):
        assert_equal(self.project_results['node']['title'], self.project.title)
        assert_equal(self.project_results['children'][0]['title'], self.child.title)
        assert_equal(self.project_results['children'][1]['title'], self.grandchild.title)
        assert_equal(self.project_results['children'][2]['title'], self.great_grandchild.title)
        assert_equal(self.project_results['children'][3]['title'], self.great_great_grandchild.title)


class TestGetNodeTree(OsfTestCase):

    def setUp(self):
        OsfTestCase.setUp(self)
        self.user = AuthUserFactory()
        self.user2 = AuthUserFactory()

    def test_get_single_node(self):
        project = ProjectFactory(creator=self.user)
        # child = NodeFactory(parent=project, creator=self.user)

        url = project.api_url_for('get_node_tree')
        res = self.app.get(url, auth=self.user.auth)

        node_id = res.json[0]['node']['id']
        assert_equal(node_id, project._primary_key)

    def test_get_node_with_children(self):
        project = ProjectFactory(creator=self.user)
        child1 = NodeFactory(parent=project, creator=self.user)
        child2 = NodeFactory(parent=project, creator=self.user2)
        child3 = NodeFactory(parent=project, creator=self.user)
        url = project.api_url_for('get_node_tree')
        res = self.app.get(url, auth=self.user.auth)
        tree = res.json[0]
        parent_node_id = tree['node']['id']
        child1_id = tree['children'][0]['node']['id']
        child2_id = tree['children'][1]['node']['id']
        child3_id = tree['children'][2]['node']['id']
        assert_equal(parent_node_id, project._primary_key)
        assert_equal(child1_id, child1._primary_key)
        assert_equal(child2_id, child2._primary_key)
        assert_equal(child3_id, child3._primary_key)

    def test_get_node_with_child_linked_to_parent(self):
        project = ProjectFactory(creator=self.user)
        child1 = NodeFactory(parent=project, creator=self.user)
        child1.add_pointer(project, Auth(self.user))
        child1.save()
        url = project.api_url_for('get_node_tree')
        res = self.app.get(url, auth=self.user.auth)
        tree = res.json[0]
        parent_node_id = tree['node']['id']
        child1_id = tree['children'][0]['node']['id']
        assert_equal(child1_id, child1._primary_key)

    def test_get_node_not_parent_owner(self):
        project = ProjectFactory(creator=self.user2)
        child = NodeFactory(parent=project, creator=self.user2)
        url = project.api_url_for('get_node_tree')
        res = self.app.get(url, auth=self.user.auth, expect_errors=True)
        assert_equal(res.status_code, 200)
        assert_equal(res.json, [])

    # Parent node should show because of user2 read access, the children should not
    def test_get_node_parent_not_admin(self):
        project = ProjectFactory(creator=self.user)
        project.add_contributor(self.user2, auth=Auth(self.user))
        project.save()
        child1 = NodeFactory(parent=project, creator=self.user)
        child2 = NodeFactory(parent=project, creator=self.user)
        child3 = NodeFactory(parent=project, creator=self.user)
        url = project.api_url_for('get_node_tree')
        res = self.app.get(url, auth=self.user2.auth)
        tree = res.json[0]
        parent_node_id = tree['node']['id']
        children = tree['children']
        assert_equal(parent_node_id, project._primary_key)
        assert_equal(children, [])


class TestUserProfile(OsfTestCase):

    def setUp(self):
        super(TestUserProfile, self).setUp()
        self.user = AuthUserFactory()

    def test_sanitization_of_edit_profile(self):
        url = api_url_for('edit_profile', uid=self.user._id)
        post_data = {'name': 'fullname', 'value': 'new<b> name</b>     '}
        request = self.app.post(url, post_data, auth=self.user.auth)
        assert_equal('new name', request.json['name'])

    def test_fmt_date_or_none(self):
        with assert_raises(HTTPError) as cm:
            #enter a date before 1900
            fmt_date_or_none(dt.datetime(1890, 10, 31, 18, 23, 29, 227))
        # error should be raised because date is before 1900
        assert_equal(cm.exception.code, http.BAD_REQUEST)

    def test_unserialize_social(self):
        url = api_url_for('unserialize_social')
        payload = {
            'profileWebsites': ['http://frozen.pizza.com/reviews'],
            'twitter': 'howtopizza',
            'github': 'frozenpizzacode',
        }
        self.app.put_json(
            url,
            payload,
            auth=self.user.auth,
        )
        self.user.reload()
        for key, value in payload.iteritems():
            assert_equal(self.user.social[key], value)
        assert_true(self.user.social['researcherId'] is None)

    # Regression test for help-desk ticket
    def test_making_email_primary_is_not_case_sensitive(self):
        user = AuthUserFactory(username='fred@queen.test')
        # make confirmed email have different casing
        user.emails[0] = user.emails[0].capitalize()
        user.save()
        url = api_url_for('update_user')
        res = self.app.put_json(
            url,
            {'id': user._id, 'emails': [{'address': 'fred@queen.test', 'primary': True, 'confirmed': True}]},
            auth=user.auth
        )
        assert_equal(res.status_code, 200)

    def test_unserialize_social_validation_failure(self):
        url = api_url_for('unserialize_social')
        # profileWebsites URL is invalid
        payload = {
            'profileWebsites': ['http://goodurl.com', 'http://invalidurl'],
            'twitter': 'howtopizza',
            'github': 'frozenpizzacode',
        }
        res = self.app.put_json(
            url,
            payload,
            auth=self.user.auth,
            expect_errors=True
        )
        assert_equal(res.status_code, 400)
        assert_equal(res.json['message_long'], 'Invalid personal URL.')

    def test_serialize_social_editable(self):
        self.user.social['twitter'] = 'howtopizza'
        self.user.social['profileWebsites'] = ['http://www.cos.io', 'http://www.osf.io', 'http://www.wordup.com']
        self.user.save()
        url = api_url_for('serialize_social')
        res = self.app.get(
            url,
            auth=self.user.auth,
        )
        assert_equal(res.json.get('twitter'), 'howtopizza')
        assert_equal(res.json.get('profileWebsites'), ['http://www.cos.io', 'http://www.osf.io', 'http://www.wordup.com'])
        assert_true(res.json.get('github') is None)
        assert_true(res.json['editable'])

    def test_serialize_social_not_editable(self):
        user2 = AuthUserFactory()
        self.user.social['twitter'] = 'howtopizza'
        self.user.social['profileWebsites'] = ['http://www.cos.io', 'http://www.osf.io', 'http://www.wordup.com']
        self.user.save()
        url = api_url_for('serialize_social', uid=self.user._id)
        res = self.app.get(
            url,
            auth=user2.auth,
        )
        assert_equal(res.json.get('twitter'), 'howtopizza')
        assert_equal(res.json.get('profileWebsites'), ['http://www.cos.io', 'http://www.osf.io', 'http://www.wordup.com'])
        assert_true(res.json.get('github') is None)
        assert_false(res.json['editable'])

    def test_serialize_social_addons_editable(self):
        self.user.add_addon('github')
        github_account = GitHubAccountFactory()
        github_account.save()
        self.user.external_accounts.add(github_account)
        self.user.save()
        url = api_url_for('serialize_social')
        res = self.app.get(
            url,
            auth=self.user.auth,
        )
        assert_equal(
            res.json['addons']['github'],
            'abc'
        )

    def test_serialize_social_addons_not_editable(self):
        user2 = AuthUserFactory()
        self.user.add_addon('github')
        github_account = GitHubAccountFactory()
        github_account.save()
        self.user.external_accounts.add(github_account)
        self.user.save()
        url = api_url_for('serialize_social', uid=self.user._id)
        res = self.app.get(
            url,
            auth=user2.auth,
        )
        assert_not_in('addons', res.json)

    def test_unserialize_and_serialize_jobs(self):
        jobs = [{
            'institution': 'an institution',
            'department': 'a department',
            'title': 'a title',
            'startMonth': 'January',
            'startYear': '2001',
            'endMonth': 'March',
            'endYear': '2001',
            'ongoing': False,
        }, {
            'institution': 'another institution',
            'department': None,
            'title': None,
            'startMonth': 'May',
            'startYear': '2001',
            'endMonth': None,
            'endYear': None,
            'ongoing': True,
        }]
        payload = {'contents': jobs}
        url = api_url_for('unserialize_jobs')
        self.app.put_json(url, payload, auth=self.user.auth)
        self.user.reload()
        assert_equal(len(self.user.jobs), 2)
        url = api_url_for('serialize_jobs')
        res = self.app.get(
            url,
            auth=self.user.auth,
        )
        for i, job in enumerate(jobs):
            assert_equal(job, res.json['contents'][i])

    def test_unserialize_and_serialize_schools(self):
        schools = [{
            'institution': 'an institution',
            'department': 'a department',
            'degree': 'a degree',
            'startMonth': 1,
            'startYear': '2001',
            'endMonth': 5,
            'endYear': '2001',
            'ongoing': False,
        }, {
            'institution': 'another institution',
            'department': None,
            'degree': None,
            'startMonth': 5,
            'startYear': '2001',
            'endMonth': None,
            'endYear': None,
            'ongoing': True,
        }]
        payload = {'contents': schools}
        url = api_url_for('unserialize_schools')
        self.app.put_json(url, payload, auth=self.user.auth)
        self.user.reload()
        assert_equal(len(self.user.schools), 2)
        url = api_url_for('serialize_schools')
        res = self.app.get(
            url,
            auth=self.user.auth,
        )
        for i, job in enumerate(schools):
            assert_equal(job, res.json['contents'][i])

    def test_unserialize_jobs(self):
        jobs = [
            {
                'institution': fake.company(),
                'department': fake.catch_phrase(),
                'title': fake.bs(),
                'startMonth': 5,
                'startYear': '2013',
                'endMonth': 3,
                'endYear': '2014',
                'ongoing': False,
            }
        ]
        payload = {'contents': jobs}
        url = api_url_for('unserialize_jobs')
        res = self.app.put_json(url, payload, auth=self.user.auth)
        assert_equal(res.status_code, 200)
        self.user.reload()
        # jobs field is updated
        assert_equal(self.user.jobs, jobs)

    def test_unserialize_names(self):
        fake_fullname_w_spaces = '    {}    '.format(fake.name())
        names = {
            'full': fake_fullname_w_spaces,
            'given': 'Tea',
            'middle': 'Gray',
            'family': 'Pot',
            'suffix': 'Ms.',
        }
        url = api_url_for('unserialize_names')
        res = self.app.put_json(url, names, auth=self.user.auth)
        assert_equal(res.status_code, 200)
        self.user.reload()
        # user is updated
        assert_equal(self.user.fullname, fake_fullname_w_spaces.strip())
        assert_equal(self.user.given_name, names['given'])
        assert_equal(self.user.middle_names, names['middle'])
        assert_equal(self.user.family_name, names['family'])
        assert_equal(self.user.suffix, names['suffix'])

    def test_unserialize_schools(self):
        schools = [
            {
                'institution': fake.company(),
                'department': fake.catch_phrase(),
                'degree': fake.bs(),
                'startMonth': 5,
                'startYear': '2013',
                'endMonth': 3,
                'endYear': '2014',
                'ongoing': False,
            }
        ]
        payload = {'contents': schools}
        url = api_url_for('unserialize_schools')
        res = self.app.put_json(url, payload, auth=self.user.auth)
        assert_equal(res.status_code, 200)
        self.user.reload()
        # schools field is updated
        assert_equal(self.user.schools, schools)

    def test_unserialize_jobs_valid(self):
        jobs = [
            {
                'institution': fake.company(),
                'department': fake.catch_phrase(),
                'title': fake.bs(),
                'startMonth': 5,
                'startYear': '2013',
                'endMonth': 3,
                'endYear': '2014',
                'ongoing': False,
            }
        ]
        payload = {'contents': jobs}
        url = api_url_for('unserialize_jobs')
        res = self.app.put_json(url, payload, auth=self.user.auth)
        assert_equal(res.status_code, 200)

    def test_get_current_user_gravatar_default_size(self):
        url = api_url_for('current_user_gravatar')
        res = self.app.get(url, auth=self.user.auth)
        current_user_gravatar = res.json['gravatar_url']
        assert_true(current_user_gravatar is not None)
        url = api_url_for('get_gravatar', uid=self.user._id)
        res = self.app.get(url, auth=self.user.auth)
        my_user_gravatar = res.json['gravatar_url']
        assert_equal(current_user_gravatar, my_user_gravatar)

    def test_get_other_user_gravatar_default_size(self):
        user2 = AuthUserFactory()
        url = api_url_for('current_user_gravatar')
        res = self.app.get(url, auth=self.user.auth)
        current_user_gravatar = res.json['gravatar_url']
        url = api_url_for('get_gravatar', uid=user2._id)
        res = self.app.get(url, auth=self.user.auth)
        user2_gravatar = res.json['gravatar_url']
        assert_true(user2_gravatar is not None)
        assert_not_equal(current_user_gravatar, user2_gravatar)

    def test_get_current_user_gravatar_specific_size(self):
        url = api_url_for('current_user_gravatar')
        res = self.app.get(url, auth=self.user.auth)
        current_user_default_gravatar = res.json['gravatar_url']
        url = api_url_for('current_user_gravatar', size=11)
        res = self.app.get(url, auth=self.user.auth)
        current_user_small_gravatar = res.json['gravatar_url']
        assert_true(current_user_small_gravatar is not None)
        assert_not_equal(current_user_default_gravatar, current_user_small_gravatar)

    def test_get_other_user_gravatar_specific_size(self):
        user2 = AuthUserFactory()
        url = api_url_for('get_gravatar', uid=user2._id)
        res = self.app.get(url, auth=self.user.auth)
        gravatar_default_size = res.json['gravatar_url']
        url = api_url_for('get_gravatar', uid=user2._id, size=11)
        res = self.app.get(url, auth=self.user.auth)
        gravatar_small = res.json['gravatar_url']
        assert_true(gravatar_small is not None)
        assert_not_equal(gravatar_default_size, gravatar_small)

    def test_update_user_timezone(self):
        assert_equal(self.user.timezone, 'Etc/UTC')
        payload = {'timezone': 'America/New_York', 'id': self.user._id}
        url = api_url_for('update_user', uid=self.user._id)
        self.app.put_json(url, payload, auth=self.user.auth)
        self.user.reload()
        assert_equal(self.user.timezone, 'America/New_York')

    def test_update_user_locale(self):
        assert_equal(self.user.locale, 'en_US')
        payload = {'locale': 'de_DE', 'id': self.user._id}
        url = api_url_for('update_user', uid=self.user._id)
        self.app.put_json(url, payload, auth=self.user.auth)
        self.user.reload()
        assert_equal(self.user.locale, 'de_DE')

    def test_update_user_locale_none(self):
        assert_equal(self.user.locale, 'en_US')
        payload = {'locale': None, 'id': self.user._id}
        url = api_url_for('update_user', uid=self.user._id)
        self.app.put_json(url, payload, auth=self.user.auth)
        self.user.reload()
        assert_equal(self.user.locale, 'en_US')

    def test_update_user_locale_empty_string(self):
        assert_equal(self.user.locale, 'en_US')
        payload = {'locale': '', 'id': self.user._id}
        url = api_url_for('update_user', uid=self.user._id)
        self.app.put_json(url, payload, auth=self.user.auth)
        self.user.reload()
        assert_equal(self.user.locale, 'en_US')

    def test_cannot_update_user_without_user_id(self):
        user1 = AuthUserFactory()
        url = api_url_for('update_user')
        header = {'emails': [{'address': user1.username}]}
        res = self.app.put_json(url, header, auth=user1.auth, expect_errors=True)
        assert_equal(res.status_code, 400)
        assert_equal(res.json['message_long'], '"id" is required')

    @mock.patch('framework.auth.views.mails.send_mail')
    def test_add_emails_return_emails(self, send_mail):
        user1 = AuthUserFactory()
        url = api_url_for('update_user')
        email = 'test@cos.io'
        header = {'id': user1._id,
                  'emails': [{'address': user1.username, 'primary': True, 'confirmed': True},
                             {'address': email, 'primary': False, 'confirmed': False}
                  ]}
        res = self.app.put_json(url, header, auth=user1.auth)
        assert_equal(res.status_code, 200)
        assert_in('emails', res.json['profile'])
        assert_equal(len(res.json['profile']['emails']), 2)

    @mock.patch('framework.auth.views.mails.send_mail')
    def test_resend_confirmation_return_emails(self, send_mail):
        user1 = AuthUserFactory()
        url = api_url_for('resend_confirmation')
        email = 'test@cos.io'
        header = {'id': user1._id,
                  'email': {'address': email, 'primary': False, 'confirmed': False}
                  }
        res = self.app.put_json(url, header, auth=user1.auth)
        assert_equal(res.status_code, 200)
        assert_in('emails', res.json['profile'])
        assert_equal(len(res.json['profile']['emails']), 2)

    @mock.patch('framework.auth.views.mails.send_mail')
    @mock.patch('website.mailchimp_utils.get_mailchimp_api')
    def test_update_user_mailing_lists(self, mock_get_mailchimp_api, send_mail):
        email = fake.email()
        self.user.emails.append(email)
        list_name = 'foo'
        self.user.mailchimp_mailing_lists[list_name] = True
        self.user.save()

        mock_client = mock.MagicMock()
        mock_get_mailchimp_api.return_value = mock_client
        mock_client.lists.list.return_value = {'data': [{'id': 1, 'list_name': list_name}]}
        list_id = mailchimp_utils.get_list_id_from_name(list_name)

        url = api_url_for('update_user', uid=self.user._id)
        emails = [
            {'address': self.user.username, 'primary': False, 'confirmed': True},
            {'address': email, 'primary': True, 'confirmed': True}]
        payload = {'locale': '', 'id': self.user._id, 'emails': emails}
        self.app.put_json(url, payload, auth=self.user.auth)

        assert mock_client.lists.unsubscribe.called
        mock_client.lists.unsubscribe.assert_called_with(
            id=list_id,
            email={'email': self.user.username},
            send_goodbye=True
        )
        mock_client.lists.subscribe.assert_called_with(
            id=list_id,
            email={'email': email},
            merge_vars={
                'fname': self.user.given_name,
                'lname': self.user.family_name,
            },
            double_optin=False,
            update_existing=True
        )
        handlers.celery_teardown_request()

    @mock.patch('framework.auth.views.mails.send_mail')
    @mock.patch('website.mailchimp_utils.get_mailchimp_api')
    def test_unsubscribe_mailchimp_not_called_if_user_not_subscribed(self, mock_get_mailchimp_api, send_mail):
        email = fake.email()
        self.user.emails.append(email)
        list_name = 'foo'
        self.user.mailchimp_mailing_lists[list_name] = False
        self.user.save()

        mock_client = mock.MagicMock()
        mock_get_mailchimp_api.return_value = mock_client
        mock_client.lists.list.return_value = {'data': [{'id': 1, 'list_name': list_name}]}

        url = api_url_for('update_user', uid=self.user._id)
        emails = [
            {'address': self.user.username, 'primary': False, 'confirmed': True},
            {'address': email, 'primary': True, 'confirmed': True}]
        payload = {'locale': '', 'id': self.user._id, 'emails': emails}
        self.app.put_json(url, payload, auth=self.user.auth)

        assert_equal(mock_client.lists.unsubscribe.call_count, 0)
        assert_equal(mock_client.lists.subscribe.call_count, 0)
        handlers.celery_teardown_request()

    # TODO: Uncomment once outstanding issues with this feature are addressed
    # def test_twitter_redirect_success(self):
    #     self.user.social['twitter'] = fake.last_name()
    #     self.user.save()

    #     res = self.app.get(web_url_for('redirect_to_twitter', twitter_handle=self.user.social['twitter']))
    #     assert_equals(res.status_code, http.FOUND)
    #     assert_in(self.user.url, res.location)

    # def test_twitter_redirect_is_case_insensitive(self):
    #     self.user.social['twitter'] = fake.last_name()
    #     self.user.save()

    #     res1 = self.app.get(web_url_for('redirect_to_twitter', twitter_handle=self.user.social['twitter']))
    #     res2 = self.app.get(web_url_for('redirect_to_twitter', twitter_handle=self.user.social['twitter'].lower()))
    #     assert_equal(res1.location, res2.location)

    # def test_twitter_redirect_unassociated_twitter_handle_returns_404(self):
    #     unassociated_handle = fake.last_name()
    #     expected_error = 'There is no active user associated with the Twitter handle: {0}.'.format(unassociated_handle)

    #     res = self.app.get(
    #         web_url_for('redirect_to_twitter', twitter_handle=unassociated_handle),
    #         expect_errors=True
    #     )
    #     assert_equal(res.status_code, http.NOT_FOUND)
    #     assert_true(expected_error in res.body)

    # def test_twitter_redirect_handle_with_multiple_associated_accounts_redirects_to_selection_page(self):
    #     self.user.social['twitter'] = fake.last_name()
    #     self.user.save()
    #     user2 = AuthUserFactory()
    #     user2.social['twitter'] = self.user.social['twitter']
    #     user2.save()

    #     expected_error = 'There are multiple OSF accounts associated with the Twitter handle: <strong>{0}</strong>.'.format(self.user.social['twitter'])
    #     res = self.app.get(
    #         web_url_for(
    #             'redirect_to_twitter',
    #             twitter_handle=self.user.social['twitter'],
    #             expect_error=True
    #         )
    #     )
    #     assert_equal(res.status_code, http.MULTIPLE_CHOICES)
    #     assert_true(expected_error in res.body)
    #     assert_true(self.user.url in res.body)
    #     assert_true(user2.url in res.body)


class TestUserProfileApplicationsPage(OsfTestCase):

    def setUp(self):
        super(TestUserProfileApplicationsPage, self).setUp()
        self.user = AuthUserFactory()
        self.user2 = AuthUserFactory()

        self.platform_app = ApiOAuth2ApplicationFactory(owner=self.user)
        self.detail_url = web_url_for('oauth_application_detail', client_id=self.platform_app.client_id)

    def test_non_owner_cant_access_detail_page(self):
        res = self.app.get(self.detail_url, auth=self.user2.auth, expect_errors=True)
        assert_equal(res.status_code, http.FORBIDDEN)

    def test_owner_cant_access_deleted_application(self):
        self.platform_app.is_active = False
        self.platform_app.save()
        res = self.app.get(self.detail_url, auth=self.user.auth, expect_errors=True)
        assert_equal(res.status_code, http.GONE)

    def test_owner_cant_access_nonexistent_application(self):
        url = web_url_for('oauth_application_detail', client_id='nonexistent')
        res = self.app.get(url, auth=self.user.auth, expect_errors=True)
        assert_equal(res.status_code, http.NOT_FOUND)

    def test_url_has_not_broken(self):
        assert_equal(self.platform_app.url, self.detail_url)


class TestUserProfileTokensPage(OsfTestCase):

    def setUp(self):
        super(TestUserProfileTokensPage, self).setUp()
        self.user = AuthUserFactory()
        self.token = ApiOAuth2PersonalTokenFactory()
        self.detail_url = web_url_for('personal_access_token_detail', _id=self.token._id)

    def test_url_has_not_broken(self):
        assert_equal(self.token.url, self.detail_url)


class TestUserAccount(OsfTestCase):

    def setUp(self):
        super(TestUserAccount, self).setUp()
        self.user = AuthUserFactory()
        self.user.set_password('password')
        self.user.auth = (self.user.username, 'password')
        self.user.save()

    @mock.patch('website.profile.views.push_status_message')
    def test_password_change_valid(self,
                                   mock_push_status_message,
                                   old_password='password',
                                   new_password='Pa$$w0rd',
                                   confirm_password='Pa$$w0rd'):
        url = web_url_for('user_account_password')
        post_data = {
            'old_password': old_password,
            'new_password': new_password,
            'confirm_password': confirm_password,
        }
        res = self.app.post(url, post_data, auth=(self.user.username, old_password))
        assert_true(302, res.status_code)
        res = res.follow(auth=(self.user.username, new_password))
        assert_true(200, res.status_code)
        self.user.reload()
        assert_true(self.user.check_password(new_password))
        assert_true(mock_push_status_message.called)
        assert_in('Password updated successfully', mock_push_status_message.mock_calls[0][1][0])

    @mock.patch('website.profile.views.push_status_message')
    def test_password_change_invalid(self, mock_push_status_message, old_password='', new_password='',
                                     confirm_password='', error_message='Old password is invalid'):
        url = web_url_for('user_account_password')
        post_data = {
            'old_password': old_password,
            'new_password': new_password,
            'confirm_password': confirm_password,
        }
        res = self.app.post(url, post_data, auth=self.user.auth)
        assert_true(302, res.status_code)
        res = res.follow(auth=self.user.auth)
        assert_true(200, res.status_code)
        self.user.reload()
        assert_false(self.user.check_password(new_password))
        assert_true(mock_push_status_message.called)
        error_strings = [e[1][0] for e in mock_push_status_message.mock_calls]
        assert_in(error_message, error_strings)

    def test_password_change_invalid_old_password(self):
        self.test_password_change_invalid(
            old_password='invalid old password',
            new_password='new password',
            confirm_password='new password',
            error_message='Old password is invalid',
        )

    def test_password_change_invalid_confirm_password(self):
        self.test_password_change_invalid(
            old_password='password',
            new_password='new password',
            confirm_password='invalid confirm password',
            error_message='Password does not match the confirmation',
        )

    def test_password_change_invalid_new_password_length(self):
        self.test_password_change_invalid(
            old_password='password',
            new_password='1234567',
            confirm_password='1234567',
            error_message='Password should be at least eight characters',
        )

    def test_password_change_valid_new_password_length(self):
        self.test_password_change_valid(
            old_password='password',
            new_password='12345678',
            confirm_password='12345678',
        )

    def test_password_change_invalid_blank_password(self, old_password='', new_password='', confirm_password=''):
        self.test_password_change_invalid(
            old_password=old_password,
            new_password=new_password,
            confirm_password=confirm_password,
            error_message='Passwords cannot be blank',
        )

    def test_password_change_invalid_blank_new_password(self):
        for password in ('', '      '):
            self.test_password_change_invalid_blank_password('password', password, 'new password')

    def test_password_change_invalid_blank_confirm_password(self):
        for password in ('', '      '):
            self.test_password_change_invalid_blank_password('password', 'new password', password)

    @mock.patch('framework.auth.views.mails.send_mail')
    def test_user_cannot_request_account_export_before_throttle_expires(self, send_mail):
        url = api_url_for('request_export')
        self.app.post(url, auth=self.user.auth)
        assert_true(send_mail.called)
        res = self.app.post(url, auth=self.user.auth, expect_errors=True)
        assert_equal(res.status_code, 400)
        assert_equal(send_mail.call_count, 1)

    @mock.patch('framework.auth.views.mails.send_mail')
    def test_user_cannot_request_account_deactivation_before_throttle_expires(self, send_mail):
        url = api_url_for('request_deactivation')
        self.app.post(url, auth=self.user.auth)
        assert_true(send_mail.called)
        res = self.app.post(url, auth=self.user.auth, expect_errors=True)
        assert_equal(res.status_code, 400)
        assert_equal(send_mail.call_count, 1)


class TestAddingContributorViews(OsfTestCase):

    def setUp(self):
        super(TestAddingContributorViews, self).setUp()
        self.creator = AuthUserFactory()
        self.project = ProjectFactory(creator=self.creator)
        self.auth = Auth(self.project.creator)
        # Authenticate all requests
        self.app.authenticate(*self.creator.auth)
        contributor_added.connect(notify_added_contributor)

    def test_serialize_unregistered_without_record(self):
        name, email = fake.name(), fake.email()
        res = serialize_unregistered(fullname=name, email=email)
        assert_equal(res['fullname'], name)
        assert_equal(res['email'], email)
        assert_equal(res['id'], None)
        assert_false(res['registered'])
        assert_true(res['gravatar'])
        assert_false(res['active'])

    def test_deserialize_contributors(self):
        contrib = UserFactory()
        unreg = UnregUserFactory()
        name, email = fake.name(), fake.email()
        unreg_no_record = serialize_unregistered(name, email)
        contrib_data = [
            add_contributor_json(contrib),
            serialize_unregistered(fake.name(), unreg.username),
            unreg_no_record
        ]
        contrib_data[0]['permission'] = 'admin'
        contrib_data[1]['permission'] = 'write'
        contrib_data[2]['permission'] = 'read'
        contrib_data[0]['visible'] = True
        contrib_data[1]['visible'] = True
        contrib_data[2]['visible'] = True
        res = deserialize_contributors(
            self.project,
            contrib_data,
            auth=Auth(self.creator))
        assert_equal(len(res), len(contrib_data))
        assert_true(res[0]['user'].is_registered)

        assert_false(res[1]['user'].is_registered)
        assert_true(res[1]['user']._id)

        assert_false(res[2]['user'].is_registered)
        assert_true(res[2]['user']._id)

    def test_deserialize_contributors_validates_fullname(self):
        name = "<img src=1 onerror=console.log(1)>"
        email = fake.email()
        unreg_no_record = serialize_unregistered(name, email)
        contrib_data = [unreg_no_record]
        contrib_data[0]['permission'] = 'admin'
        contrib_data[0]['visible'] = True

        with assert_raises(ValidationError):
            deserialize_contributors(
                self.project,
                contrib_data,
                auth=Auth(self.creator),
                validate=True)

    def test_deserialize_contributors_validates_email(self):
        name = fake.name()
        email = "!@#$%%^&*"
        unreg_no_record = serialize_unregistered(name, email)
        contrib_data = [unreg_no_record]
        contrib_data[0]['permission'] = 'admin'
        contrib_data[0]['visible'] = True

        with assert_raises(ValidationError):
            deserialize_contributors(
                self.project,
                contrib_data,
                auth=Auth(self.creator),
                validate=True)

    def test_serialize_unregistered_with_record(self):
        name, email = fake.name(), fake.email()
        user = self.project.add_unregistered_contributor(fullname=name,
                                                         email=email, auth=Auth(self.project.creator))
        self.project.save()
        res = serialize_unregistered(
            fullname=name,
            email=email
        )
        assert_false(res['active'])
        assert_false(res['registered'])
        assert_equal(res['id'], user._primary_key)
        assert_true(res['gravatar_url'])
        assert_equal(res['fullname'], name)
        assert_equal(res['email'], email)

    def test_add_contributor_with_unreg_contribs_and_reg_contribs(self):
        n_contributors_pre = len(self.project.contributors)
        reg_user = UserFactory()
        name, email = fake.name(), fake.email()
        pseudouser = {
            'id': None,
            'registered': False,
            'fullname': name,
            'email': email,
            'permission': 'admin',
            'visible': True,
        }
        reg_dict = add_contributor_json(reg_user)
        reg_dict['permission'] = 'admin'
        reg_dict['visible'] = True
        payload = {
            'users': [reg_dict, pseudouser],
            'node_ids': []
        }
        url = self.project.api_url_for('project_contributors_post')
        self.app.post_json(url, payload).maybe_follow()
        self.project.reload()
        assert_equal(len(self.project.contributors),
                     n_contributors_pre + len(payload['users']))

        new_unreg = auth.get_user(email=email)
        assert_false(new_unreg.is_registered)
        # unclaimed record was added
        new_unreg.reload()
        assert_in(self.project._primary_key, new_unreg.unclaimed_records)
        rec = new_unreg.get_unclaimed_record(self.project._primary_key)
        assert_equal(rec['name'], name)
        assert_equal(rec['email'], email)

    @mock.patch('website.project.views.contributor.send_claim_email')
    def test_add_contributors_post_only_sends_one_email_to_unreg_user(
            self, mock_send_claim_email):
        # Project has components
        comp1, comp2 = NodeFactory(
            creator=self.creator), NodeFactory(creator=self.creator)
        NodeRelation.objects.create(parent=self.project, child=comp1)
        NodeRelation.objects.create(parent=self.project, child=comp2)
        self.project.save()

        # An unreg user is added to the project AND its components
        unreg_user = {  # dict because user has not previous unreg record
            'id': None,
            'registered': False,
            'fullname': fake.name(),
            'email': fake.email(),
            'permission': 'admin',
            'visible': True,
        }
        payload = {
            'users': [unreg_user],
            'node_ids': [comp1._primary_key, comp2._primary_key]
        }

        # send request
        url = self.project.api_url_for('project_contributors_post')
        assert_true(self.project.can_edit(user=self.creator))
        self.app.post_json(url, payload, auth=self.creator.auth)

        # finalize_invitation should only have been called once
        assert_equal(mock_send_claim_email.call_count, 1)

    @mock.patch('website.mails.send_mail')
    def test_add_contributors_post_only_sends_one_email_to_registered_user(self, mock_send_mail):
        # Project has components
        comp1 = NodeFactory(creator=self.creator, parent=self.project)
        comp2 = NodeFactory(creator=self.creator, parent=self.project)

        # A registered user is added to the project AND its components
        user = UserFactory()
        user_dict = {
            'id': user._id,
            'fullname': user.fullname,
            'email': user.username,
            'permission': 'write',
            'visible': True}

        payload = {
            'users': [user_dict],
            'node_ids': [comp1._primary_key, comp2._primary_key]
        }

        # send request
        url = self.project.api_url_for('project_contributors_post')
        assert self.project.can_edit(user=self.creator)
        self.app.post_json(url, payload, auth=self.creator.auth)

        # send_mail should only have been called once
        assert_equal(mock_send_mail.call_count, 1)

    @mock.patch('website.mails.send_mail')
    def test_add_contributors_post_sends_email_if_user_not_contributor_on_parent_node(self, mock_send_mail):
        # Project has a component with a sub-component
        component = NodeFactory(creator=self.creator, parent=self.project)
        sub_component = NodeFactory(creator=self.creator, parent=component)

        # A registered user is added to the project and the sub-component, but NOT the component
        user = UserFactory()
        user_dict = {
            'id': user._id,
            'fullname': user.fullname,
            'email': user.username,
            'permission': 'write',
            'visible': True}

        payload = {
            'users': [user_dict],
            'node_ids': [sub_component._primary_key]
        }

        # send request
        url = self.project.api_url_for('project_contributors_post')
        assert self.project.can_edit(user=self.creator)
        self.app.post_json(url, payload, auth=self.creator.auth)

        # send_mail is called for both the project and the sub-component
        assert_equal(mock_send_mail.call_count, 2)

    @mock.patch('website.project.views.contributor.send_claim_email')
    def test_email_sent_when_unreg_user_is_added(self, send_mail):
        name, email = fake.name(), fake.email()
        pseudouser = {
            'id': None,
            'registered': False,
            'fullname': name,
            'email': email,
            'permission': 'admin',
            'visible': True,
        }
        payload = {
            'users': [pseudouser],
            'node_ids': []
        }
        url = self.project.api_url_for('project_contributors_post')
        self.app.post_json(url, payload).maybe_follow()
        assert_true(send_mail.called)
        assert_true(send_mail.called_with(email=email))

    @mock.patch('website.mails.send_mail')
    def test_email_sent_when_reg_user_is_added(self, send_mail):
        contributor = UserFactory()
        contributors = [{
            'user': contributor,
            'visible': True,
            'permissions': ['read', 'write']
        }]
        project = ProjectFactory(creator=self.auth.user)
        project.add_contributors(contributors, auth=self.auth)
        project.save()
        assert_true(send_mail.called)
        send_mail.assert_called_with(
            contributor.username,
            mails.CONTRIBUTOR_ADDED_DEFAULT,
            user=contributor,
            node=project,
            referrer_name=self.auth.user.fullname,
            all_global_subscriptions_none=False,
            branded_service_name=None,
        )
        assert_almost_equal(contributor.contributor_added_email_records[project._id]['last_sent'], int(time.time()), delta=1)

    @mock.patch('website.mails.send_mail')
    def test_contributor_added_email_sent_to_unreg_user(self, send_mail):
        unreg_user = UnregUserFactory()
        project = ProjectFactory()
        project.add_unregistered_contributor(fullname=unreg_user.fullname, email=unreg_user.email, auth=Auth(project.creator))
        project.save()
        assert_true(send_mail.called)

    @mock.patch('website.mails.send_mail')
    def test_forking_project_does_not_send_contributor_added_email(self, send_mail):
        project = ProjectFactory()
        project.fork_node(auth=Auth(project.creator))
        assert_false(send_mail.called)

    @mock.patch('website.mails.send_mail')
    def test_templating_project_does_not_send_contributor_added_email(self, send_mail):
        project = ProjectFactory()
        project.use_as_template(auth=Auth(project.creator))
        assert_false(send_mail.called)

    @mock.patch('website.archiver.tasks.archive')
    @mock.patch('website.mails.send_mail')
    def test_registering_project_does_not_send_contributor_added_email(self, send_mail, mock_archive):
        project = ProjectFactory()
        project.register_node(get_default_metaschema(), Auth(user=project.creator), '', None)
        assert_false(send_mail.called)

    @mock.patch('website.mails.send_mail')
    def test_notify_contributor_email_does_not_send_before_throttle_expires(self, send_mail):
        contributor = UserFactory()
        project = ProjectFactory()
        auth = Auth(project.creator)
        notify_added_contributor(project, contributor, auth)
        assert_true(send_mail.called)

        # 2nd call does not send email because throttle period has not expired
        notify_added_contributor(project, contributor, auth)
        assert_equal(send_mail.call_count, 1)

    @mock.patch('website.mails.send_mail')
    def test_notify_contributor_email_sends_after_throttle_expires(self, send_mail):
        throttle = 0.5

        contributor = UserFactory()
        project = ProjectFactory()
        auth = Auth(project.creator)
        notify_added_contributor(project, contributor, auth, throttle=throttle)
        assert_true(send_mail.called)

        time.sleep(1)  # throttle period expires
        notify_added_contributor(project, contributor, auth, throttle=throttle)
        assert_equal(send_mail.call_count, 2)

    def test_add_multiple_contributors_only_adds_one_log(self):
        n_logs_pre = self.project.logs.count()
        reg_user = UserFactory()
        name = fake.name()
        pseudouser = {
            'id': None,
            'registered': False,
            'fullname': name,
            'email': fake.email(),
            'permission': 'write',
            'visible': True,
        }
        reg_dict = add_contributor_json(reg_user)
        reg_dict['permission'] = 'admin'
        reg_dict['visible'] = True
        payload = {
            'users': [reg_dict, pseudouser],
            'node_ids': []
        }
        url = self.project.api_url_for('project_contributors_post')
        self.app.post_json(url, payload).maybe_follow()
        self.project.reload()
        assert_equal(self.project.logs.count(), n_logs_pre + 1)

    def test_add_contribs_to_multiple_nodes(self):
        child = NodeFactory(parent=self.project, creator=self.creator)
        n_contributors_pre = child.contributors.count()
        reg_user = UserFactory()
        name, email = fake.name(), fake.email()
        pseudouser = {
            'id': None,
            'registered': False,
            'fullname': name,
            'email': email,
            'permission': 'admin',
            'visible': True,
        }
        reg_dict = add_contributor_json(reg_user)
        reg_dict['permission'] = 'admin'
        reg_dict['visible'] = True
        payload = {
            'users': [reg_dict, pseudouser],
            'node_ids': [self.project._primary_key, child._primary_key]
        }
        url = '/api/v1/project/{0}/contributors/'.format(self.project._id)
        self.app.post_json(url, payload).maybe_follow()
        child.reload()
        assert_equal(child.contributors.count(),
                     n_contributors_pre + len(payload['users']))

    def tearDown(self):
        super(TestAddingContributorViews, self).tearDown()
        contributor_added.disconnect(notify_added_contributor)


class TestUserInviteViews(OsfTestCase):

    def setUp(self):
        super(TestUserInviteViews, self).setUp()
        self.user = AuthUserFactory()
        self.project = ProjectFactory(creator=self.user)
        self.invite_url = '/api/v1/project/{0}/invite_contributor/'.format(
            self.project._primary_key)

    def test_invite_contributor_post_if_not_in_db(self):
        name, email = fake.name(), fake.email()
        res = self.app.post_json(
            self.invite_url,
            {'fullname': name, 'email': email},
            auth=self.user.auth,
        )
        contrib = res.json['contributor']
        assert_true(contrib['id'] is None)
        assert_equal(contrib['fullname'], name)
        assert_equal(contrib['email'], email)

    def test_invite_contributor_post_if_unreg_already_in_db(self):
        # A n unreg user is added to a different project
        name, email = fake.name(), fake.email()
        project2 = ProjectFactory()
        unreg_user = project2.add_unregistered_contributor(fullname=name, email=email,
                                                           auth=Auth(project2.creator))
        project2.save()
        res = self.app.post_json(self.invite_url,
                                 {'fullname': name, 'email': email}, auth=self.user.auth)
        expected = add_contributor_json(unreg_user)
        expected['fullname'] = name
        expected['email'] = email
        assert_equal(res.json['contributor'], expected)

    def test_invite_contributor_post_if_emaiL_already_registered(self):
        reg_user = UserFactory()
        # Tries to invite user that is already regiestered
        res = self.app.post_json(self.invite_url,
                                 {'fullname': fake.name(), 'email': reg_user.username},
                                 auth=self.user.auth, expect_errors=True)
        assert_equal(res.status_code, http.BAD_REQUEST)

    def test_invite_contributor_post_if_user_is_already_contributor(self):
        unreg_user = self.project.add_unregistered_contributor(
            fullname=fake.name(), email=fake.email(),
            auth=Auth(self.project.creator)
        )
        self.project.save()
        # Tries to invite unreg user that is already a contributor
        res = self.app.post_json(self.invite_url,
                                 {'fullname': fake.name(), 'email': unreg_user.username},
                                 auth=self.user.auth, expect_errors=True)
        assert_equal(res.status_code, http.BAD_REQUEST)

    def test_invite_contributor_with_no_email(self):
        name = fake.name()
        res = self.app.post_json(self.invite_url,
                                 {'fullname': name, 'email': None}, auth=self.user.auth)
        assert_equal(res.status_code, http.OK)
        data = res.json
        assert_equal(data['status'], 'success')
        assert_equal(data['contributor']['fullname'], name)
        assert_true(data['contributor']['email'] is None)
        assert_false(data['contributor']['registered'])

    def test_invite_contributor_requires_fullname(self):
        res = self.app.post_json(self.invite_url,
                                 {'email': 'brian@queen.com', 'fullname': ''}, auth=self.user.auth,
                                 expect_errors=True)
        assert_equal(res.status_code, http.BAD_REQUEST)

    @mock.patch('website.project.views.contributor.mails.send_mail')
    def test_send_claim_email_to_given_email(self, send_mail):
        project = ProjectFactory()
        given_email = fake.email()
        unreg_user = project.add_unregistered_contributor(
            fullname=fake.name(),
            email=given_email,
            auth=Auth(project.creator),
        )
        project.save()
        send_claim_email(email=given_email, unclaimed_user=unreg_user, node=project)

        assert_true(send_mail.called)
        assert_true(send_mail.called_with(
            to_addr=given_email,
            mail=mails.INVITE_DEFAULT
        ))

    @mock.patch('website.project.views.contributor.mails.send_mail')
    def test_send_claim_email_to_referrer(self, send_mail):
        project = ProjectFactory()
        referrer = project.creator
        given_email, real_email = fake.email(), fake.email()
        unreg_user = project.add_unregistered_contributor(fullname=fake.name(),
                                                          email=given_email, auth=Auth(
                                                              referrer)
                                                          )
        project.save()
        send_claim_email(email=real_email, unclaimed_user=unreg_user, node=project)

        assert_true(send_mail.called)
        # email was sent to referrer
        send_mail.assert_called_with(
            referrer.username,
            mails.FORWARD_INVITE,
            user=unreg_user,
            referrer=referrer,
            claim_url=unreg_user.get_claim_url(project._id, external=True),
            email=real_email.lower().strip(),
            fullname=unreg_user.get_unclaimed_record(project._id)['name'],
            node=project,
            branded_service_name=None
        )

    @mock.patch('website.project.views.contributor.mails.send_mail')
    def test_send_claim_email_before_throttle_expires(self, send_mail):
        project = ProjectFactory()
        given_email = fake.email()
        unreg_user = project.add_unregistered_contributor(
            fullname=fake.name(),
            email=given_email,
            auth=Auth(project.creator),
        )
        project.save()
        send_claim_email(email=fake.email(), unclaimed_user=unreg_user, node=project)
        send_mail.reset_mock()
        # 2nd call raises error because throttle hasn't expired
        with assert_raises(HTTPError):
            send_claim_email(email=fake.email(), unclaimed_user=unreg_user, node=project)
        assert_false(send_mail.called)


class TestClaimViews(OsfTestCase):

    def setUp(self):
        super(TestClaimViews, self).setUp()
        self.referrer = AuthUserFactory()
        self.project = ProjectFactory(creator=self.referrer, is_public=True)
        self.given_name = fake.name()
        self.given_email = fake.email()
        self.user = self.project.add_unregistered_contributor(
            fullname=self.given_name,
            email=self.given_email,
            auth=Auth(user=self.referrer)
        )
        self.project.save()

    @mock.patch('website.project.views.contributor.send_claim_email')
    def test_claim_user_already_registered_redirects_to_claim_user_registered(self, claim_email):
        name = fake.name()
        email = fake.email()

        # project contributor adds an unregistered contributor (without an email) on public project
        unregistered_user = self.project.add_unregistered_contributor(
            fullname=name,
            email=None,
            auth=Auth(user=self.referrer)
        )
        assert_in(unregistered_user, self.project.contributors)

        # unregistered user comes along and claims themselves on the public project, entering an email
        invite_url = self.project.api_url_for('claim_user_post', uid='undefined')
        self.app.post_json(invite_url, {
            'pk': unregistered_user._primary_key,
            'value': email
        })
        assert_equal(claim_email.call_count, 1)

        # set unregistered record email since we are mocking send_claim_email()
        unclaimed_record = unregistered_user.get_unclaimed_record(self.project._primary_key)
        unclaimed_record.update({'email': email})
        unregistered_user.save()

        # unregistered user then goes and makes an account with same email, before claiming themselves as contributor
        UserFactory(username=email, fullname=name)

        # claim link for the now registered email is accessed while not logged in
        token = unregistered_user.get_unclaimed_record(self.project._primary_key)['token']
        claim_url = '/user/{uid}/{pid}/claim/?token={token}'.format(
            uid=unregistered_user._id,
            pid=self.project._id,
            token=token
        )
        res = self.app.get(claim_url)

        # should redirect to 'claim_user_registered' view
        claim_registered_url = '/user/{uid}/{pid}/claim/verify/{token}/'.format(
            uid=unregistered_user._id,
            pid=self.project._id,
            token=token
        )
        assert_equal(res.status_code, 302)
        assert_in(claim_registered_url, res.headers.get('Location'))

    @mock.patch('website.project.views.contributor.send_claim_email')
    def test_claim_user_already_registered_secondary_email_redirects_to_claim_user_registered(self, claim_email):
        name = fake.name()
        email = fake.email()
        secondary_email = fake.email()

        # project contributor adds an unregistered contributor (without an email) on public project
        unregistered_user = self.project.add_unregistered_contributor(
            fullname=name,
            email=None,
            auth=Auth(user=self.referrer)
        )
        assert_in(unregistered_user, self.project.contributors)

        # unregistered user comes along and claims themselves on the public project, entering an email
        invite_url = self.project.api_url_for('claim_user_post', uid='undefined')
        self.app.post_json(invite_url, {
            'pk': unregistered_user._primary_key,
            'value': secondary_email
        })
        assert_equal(claim_email.call_count, 1)

        # set unregistered record email since we are mocking send_claim_email()
        unclaimed_record = unregistered_user.get_unclaimed_record(self.project._primary_key)
        unclaimed_record.update({'email': secondary_email})
        unregistered_user.save()

        # unregistered user then goes and makes an account with same email, before claiming themselves as contributor
        registered_user = UserFactory(username=email, fullname=name)
        registered_user.emails.append(secondary_email)
        registered_user.save()

        # claim link for the now registered email is accessed while not logged in
        token = unregistered_user.get_unclaimed_record(self.project._primary_key)['token']
        claim_url = '/user/{uid}/{pid}/claim/?token={token}'.format(
            uid=unregistered_user._id,
            pid=self.project._id,
            token=token
        )
        res = self.app.get(claim_url)

        # should redirect to 'claim_user_registered' view
        claim_registered_url = '/user/{uid}/{pid}/claim/verify/{token}/'.format(
            uid=unregistered_user._id,
            pid=self.project._id,
            token=token
        )
        assert_equal(res.status_code, 302)
        assert_in(claim_registered_url, res.headers.get('Location'))

    def test_claim_user_invited_with_no_email_posts_to_claim_form(self):
        given_name = fake.name()
        invited_user = self.project.add_unregistered_contributor(
            fullname=given_name,
            email=None,
            auth=Auth(user=self.referrer)
        )
        self.project.save()

        url = invited_user.get_claim_url(self.project._primary_key)
        res = self.app.post(url, {
            'password': 'bohemianrhap',
            'password2': 'bohemianrhap'
        }, expect_errors=True)
        assert_equal(res.status_code, 400)

    @mock.patch('website.project.views.contributor.mails.send_mail')
    def test_claim_user_post_with_registered_user_id(self, send_mail):
        # registered user who is attempting to claim the unclaimed contributor
        reg_user = UserFactory()
        payload = {
            # pk of unreg user record
            'pk': self.user._primary_key,
            'claimerId': reg_user._primary_key
        }
        url = '/api/v1/user/{uid}/{pid}/claim/email/'.format(
            uid=self.user._primary_key,
            pid=self.project._primary_key,
        )

        res = self.app.post_json(url, payload)

        # mail was sent
        assert_equal(send_mail.call_count, 2)
        # ... to the correct address
        referrer_call = send_mail.call_args_list[0]
        claimer_call = send_mail.call_args_list[1]
        args, _ = referrer_call
        assert_equal(args[0], self.referrer.username)
        args, _ = claimer_call
        assert_equal(args[0], reg_user.username)

        # view returns the correct JSON
        assert_equal(res.json, {
            'status': 'success',
            'email': reg_user.username,
            'fullname': self.given_name,
        })

    @mock.patch('website.project.views.contributor.mails.send_mail')
    def test_send_claim_registered_email(self, mock_send_mail):
        reg_user = UserFactory()
        send_claim_registered_email(
            claimer=reg_user,
            unclaimed_user=self.user,
            node=self.project
        )
        assert_equal(mock_send_mail.call_count, 2)
        first_call_args = mock_send_mail.call_args_list[0][0]
        assert_equal(first_call_args[0], self.referrer.username)
        second_call_args = mock_send_mail.call_args_list[1][0]
        assert_equal(second_call_args[0], reg_user.username)

    @mock.patch('website.project.views.contributor.mails.send_mail')
    def test_send_claim_registered_email_before_throttle_expires(self, mock_send_mail):
        reg_user = UserFactory()
        send_claim_registered_email(
            claimer=reg_user,
            unclaimed_user=self.user,
            node=self.project,
        )
        mock_send_mail.reset_mock()
        # second call raises error because it was called before throttle period
        with assert_raises(HTTPError):
            send_claim_registered_email(
                claimer=reg_user,
                unclaimed_user=self.user,
                node=self.project,
            )
        assert_false(mock_send_mail.called)

    @mock.patch('website.project.views.contributor.send_claim_registered_email')
    def test_claim_user_post_with_email_already_registered_sends_correct_email(
            self, send_claim_registered_email):
        reg_user = UserFactory()
        payload = {
            'value': reg_user.username,
            'pk': self.user._primary_key
        }
        url = self.project.api_url_for('claim_user_post', uid=self.user._id)
        self.app.post_json(url, payload)
        assert_true(send_claim_registered_email.called)

    def test_user_with_removed_unclaimed_url_claiming(self):
        """ Tests that when an unclaimed user is removed from a project, the
        unregistered user object does not retain the token.
        """
        self.project.remove_contributor(self.user, Auth(user=self.referrer))

        assert_not_in(
            self.project._primary_key,
            self.user.unclaimed_records.keys()
        )

    def test_user_with_claim_url_cannot_claim_twice(self):
        """ Tests that when an unclaimed user is replaced on a project with a
        claimed user, the unregistered user object does not retain the token.
        """
        reg_user = AuthUserFactory()

        self.project.replace_contributor(self.user, reg_user)

        assert_not_in(
            self.project._primary_key,
            self.user.unclaimed_records.keys()
        )

    def test_claim_user_form_redirects_to_password_confirm_page_if_user_is_logged_in(self):
        reg_user = AuthUserFactory()
        url = self.user.get_claim_url(self.project._primary_key)
        res = self.app.get(url, auth=reg_user.auth)
        assert_equal(res.status_code, 302)
        res = res.follow(auth=reg_user.auth)
        token = self.user.get_unclaimed_record(self.project._primary_key)['token']
        expected = self.project.web_url_for(
            'claim_user_registered',
            uid=self.user._id,
            token=token,
        )
        assert_equal(res.request.path, expected)

    def test_get_valid_form(self):
        url = self.user.get_claim_url(self.project._primary_key)
        res = self.app.get(url).maybe_follow()
        assert_equal(res.status_code, 200)

    def test_invalid_claim_form_raise_400(self):
        uid = self.user._primary_key
        pid = self.project._primary_key
        url = '/user/{uid}/{pid}/claim/?token=badtoken'.format(**locals())
        res = self.app.get(url, expect_errors=True).maybe_follow()
        assert_equal(res.status_code, 400)

    @mock.patch('framework.auth.core.User.update_search_nodes')
    def test_posting_to_claim_form_with_valid_data(self, mock_update_search_nodes):
        url = self.user.get_claim_url(self.project._primary_key)
        res = self.app.post(url, {
            'username': self.user.username,
            'password': 'killerqueen',
            'password2': 'killerqueen'
        })

        assert_equal(res.status_code, 302)
        location = res.headers.get('Location')
        assert_in('login?service=', location)
        assert_in('username', location)
        assert_in('verification_key', location)
        assert_in(self.project._primary_key, location)

        self.user.reload()
        assert_true(self.user.is_registered)
        assert_true(self.user.is_active)
        assert_not_in(self.project._primary_key, self.user.unclaimed_records)

    @mock.patch('framework.auth.core.User.update_search_nodes')
    def test_posting_to_claim_form_removes_all_unclaimed_data(self, mock_update_search_nodes):
        # user has multiple unclaimed records
        p2 = ProjectFactory(creator=self.referrer)
        self.user.add_unclaimed_record(node=p2, referrer=self.referrer,
                                       given_name=fake.name())
        self.user.save()
        assert_true(len(self.user.unclaimed_records.keys()) > 1)  # sanity check
        url = self.user.get_claim_url(self.project._primary_key)
        self.app.post(url, {
            'username': self.given_email,
            'password': 'bohemianrhap',
            'password2': 'bohemianrhap'
        })
        self.user.reload()
        assert_equal(self.user.unclaimed_records, {})

    @mock.patch('framework.auth.core.User.update_search_nodes')
    def test_posting_to_claim_form_sets_fullname_to_given_name(self, mock_update_search_nodes):
        # User is created with a full name
        original_name = fake.name()
        unreg = UnregUserFactory(fullname=original_name)
        # User invited with a different name
        different_name = fake.name()
        new_user = self.project.add_unregistered_contributor(
            email=unreg.username,
            fullname=different_name,
            auth=Auth(self.project.creator),
        )
        self.project.save()
        # Goes to claim url
        claim_url = new_user.get_claim_url(self.project._id)
        self.app.post(claim_url, {
            'username': unreg.username,
            'password': 'killerqueen', 'password2': 'killerqueen'
        })
        unreg.reload()
        # Full name was set correctly
        assert_equal(unreg.fullname, different_name)
        # CSL names were set correctly
        parsed_name = impute_names_model(different_name)
        assert_equal(unreg.given_name, parsed_name['given_name'])
        assert_equal(unreg.family_name, parsed_name['family_name'])

    @mock.patch('website.project.views.contributor.mails.send_mail')
    def test_claim_user_post_returns_fullname(self, send_mail):
        url = '/api/v1/user/{0}/{1}/claim/email/'.format(self.user._primary_key,
                                                         self.project._primary_key)
        res = self.app.post_json(url,
                                 {'value': self.given_email,
                                     'pk': self.user._primary_key},
                                 auth=self.referrer.auth)
        assert_equal(res.json['fullname'], self.given_name)
        assert_true(send_mail.called)
        assert_true(send_mail.called_with(to_addr=self.given_email))

    @mock.patch('website.project.views.contributor.mails.send_mail')
    def test_claim_user_post_if_email_is_different_from_given_email(self, send_mail):
        email = fake.email()  # email that is different from the one the referrer gave
        url = '/api/v1/user/{0}/{1}/claim/email/'.format(self.user._primary_key,
                                                         self.project._primary_key)
        self.app.post_json(url,
                           {'value': email, 'pk': self.user._primary_key}
                           )
        assert_true(send_mail.called)
        assert_equal(send_mail.call_count, 2)
        call_to_invited = send_mail.mock_calls[0]
        assert_true(call_to_invited.called_with(
            to_addr=email
        ))
        call_to_referrer = send_mail.mock_calls[1]
        assert_true(call_to_referrer.called_with(
            to_addr=self.given_email
        ))

    def test_claim_url_with_bad_token_returns_400(self):
        url = self.project.web_url_for(
            'claim_user_registered',
            uid=self.user._id,
            token='badtoken',
        )
        res = self.app.get(url, auth=self.referrer.auth, expect_errors=400)
        assert_equal(res.status_code, 400)

    def test_cannot_claim_user_with_user_who_is_already_contributor(self):
        # user who is already a contirbutor to the project
        contrib = AuthUserFactory()
        self.project.add_contributor(contrib, auth=Auth(self.project.creator))
        self.project.save()
        # Claiming user goes to claim url, but contrib is already logged in
        url = self.user.get_claim_url(self.project._primary_key)
        res = self.app.get(
            url,
            auth=contrib.auth,
        ).follow(
            auth=contrib.auth,
            expect_errors=True,
        )
        # Response is a 400
        assert_equal(res.status_code, 400)


@pytest.mark.skip('Watching no longer supported')
class TestWatchViews(OsfTestCase):

    def setUp(self):
        super(TestWatchViews, self).setUp()
        self.user = AuthUserFactory()
        self.consolidate_auth = Auth(user=self.user)
        self.auth = self.user.auth  # used for requests auth
        # A public project
        self.project = ProjectFactory(is_public=True)
        self.project.save()
        # Manually reset log date to 100 days ago so it won't show up in feed
        latest_log = self.project.logs.latest()
        latest_log.date = timezone.now() - dt.timedelta(days=100)
        latest_log.save()
        # A log added now
        self.last_log = self.project.add_log(
            NodeLog.TAG_ADDED,
            params={'node': self.project._primary_key},
            auth=self.consolidate_auth,
            log_date=timezone.now(),
            save=True,
        )
        # Clear watched list
        WatchConfig = apps.get_model('osf.WatchConfig')
        WatchConfig.objects.filter(user=self.user).delete()

    def test_watching_a_project_appends_to_users_watched_list(self):
        n_watched_then = self.user.watched.count()
        url = '/api/v1/project/{0}/watch/'.format(self.project._id)
        res = self.app.post_json(url,
                                 params={'digest': True},
                                 auth=self.auth)
        assert_equal(res.json['watchCount'], 1)
        self.user.reload()
        n_watched_now = self.user.watched.count()
        assert_equal(res.status_code, 200)
        assert_equal(n_watched_now, n_watched_then + 1)
        assert_true(self.user.watched.last().digest)

    def test_watching_project_twice_returns_400(self):
        url = '/api/v1/project/{0}/watch/'.format(self.project._id)
        res = self.app.post_json(url,
                                 params={},
                                 auth=self.auth)
        assert_equal(res.status_code, 200)
        # User tries to watch a node she's already watching
        res2 = self.app.post_json(url,
                                  params={},
                                  auth=self.auth,
                                  expect_errors=True)
        assert_equal(res2.status_code, http.BAD_REQUEST)

    def test_unwatching_a_project_removes_from_watched_list(self):
        # The user has already watched a project
        watch_config = WatchConfigFactory(node=self.project)
        self.user.watch(watch_config)
        self.user.save()
        n_watched_then = len(self.user.watched)
        url = '/api/v1/project/{0}/unwatch/'.format(self.project._id)
        res = self.app.post_json(url, {}, auth=self.auth)
        self.user.reload()
        n_watched_now = len(self.user.watched)
        assert_equal(res.status_code, 200)
        assert_equal(n_watched_now, n_watched_then - 1)
        assert_false(self.user.is_watching(self.project))

    def test_toggle_watch(self):
        # The user is not watching project
        assert_false(self.user.is_watching(self.project))
        url = '/api/v1/project/{0}/togglewatch/'.format(self.project._id)
        res = self.app.post_json(url, {}, auth=self.auth)
        # The response json has a watchcount and watched property
        assert_equal(res.json['watchCount'], 1)
        assert_true(res.json['watched'])
        assert_equal(res.status_code, 200)
        self.user.reload()
        # The user is now watching the project
        assert_true(res.json['watched'])
        assert_true(self.user.is_watching(self.project))

    def test_toggle_watch_node(self):
        # The project has a public sub-node
        node = NodeFactory(creator=self.user, parent=self.project, is_public=True)
        url = "/api/v1/project/{}/node/{}/togglewatch/".format(self.project._id,
                                                               node._id)
        res = self.app.post_json(url, {}, auth=self.auth)
        assert_equal(res.status_code, 200)
        self.user.reload()
        # The user is now watching the sub-node
        assert_true(res.json['watched'])
        assert_true(self.user.is_watching(node))

class TestPointerViews(OsfTestCase):

    def setUp(self):
        super(TestPointerViews, self).setUp()
        self.user = AuthUserFactory()
        self.consolidate_auth = Auth(user=self.user)
        self.project = ProjectFactory(creator=self.user)

    def _make_pointer_only_user_can_see(self, user, project, save=False):
        node = ProjectFactory(creator=user)
        project.add_pointer(node, auth=Auth(user=user), save=save)

    def test_pointer_list_write_contributor_can_remove_private_component_entry(self):
        """Ensure that write contributors see the button to delete a pointer,
            even if they cannot see what it is pointing at"""
        url = web_url_for('view_project', pid=self.project._id)
        user2 = AuthUserFactory()
        self.project.add_contributor(user2,
                                     auth=Auth(self.project.creator),
                                     permissions=permissions.DEFAULT_CONTRIBUTOR_PERMISSIONS)

        self._make_pointer_only_user_can_see(user2, self.project)
        self.project.save()

        res = self.app.get(url, auth=self.user.auth).maybe_follow()
        assert_equal(res.status_code, 200)

        has_controls = res.lxml.xpath('//li[@node_id]/p[starts-with(normalize-space(text()), "Private Link")]//i[contains(@class, "remove-pointer")]')
        assert_true(has_controls)

    def test_pointer_list_write_contributor_can_remove_public_component_entry(self):
        url = web_url_for('view_project', pid=self.project._id)

        for i in xrange(3):
            self.project.add_pointer(ProjectFactory(creator=self.user),
                                     auth=Auth(user=self.user))
        self.project.save()

        res = self.app.get(url, auth=self.user.auth).maybe_follow()
        assert_equal(res.status_code, 200)

        has_controls = res.lxml.xpath(
            '//li[@node_id]//i[contains(@class, "remove-pointer")]')
        assert_equal(len(has_controls), 3)

    def test_pointer_list_read_contributor_cannot_remove_private_component_entry(self):
        url = web_url_for('view_project', pid=self.project._id)
        user2 = AuthUserFactory()
        self.project.add_contributor(user2,
                                     auth=Auth(self.project.creator),
                                     permissions=[permissions.READ])

        self._make_pointer_only_user_can_see(user2, self.project)
        self.project.save()

        res = self.app.get(url, auth=user2.auth).maybe_follow()
        assert_equal(res.status_code, 200)

        pointer_nodes = res.lxml.xpath('//li[@node_id]')
        has_controls = res.lxml.xpath('//li[@node_id]/p[starts-with(normalize-space(text()), "Private Link")]//i[contains(@class, "remove-pointer")]')
        assert_equal(len(pointer_nodes), 1)
        assert_false(has_controls)

    def test_pointer_list_read_contributor_cannot_remove_public_component_entry(self):
        url = web_url_for('view_project', pid=self.project._id)

        self.project.add_pointer(ProjectFactory(creator=self.user,
                                                is_public=True),
                                 auth=Auth(user=self.user))

        user2 = AuthUserFactory()
        self.project.add_contributor(user2,
                                     auth=Auth(self.project.creator),
                                     permissions=[permissions.READ])
        self.project.save()

        res = self.app.get(url, auth=user2.auth).maybe_follow()
        assert_equal(res.status_code, 200)

        pointer_nodes = res.lxml.xpath('//li[@node_id]')
        has_controls = res.lxml.xpath(
            '//li[@node_id]//i[contains(@class, "remove-pointer")]')
        assert_equal(len(pointer_nodes), 1)
        assert_equal(len(has_controls), 0)

    # https://github.com/CenterForOpenScience/openscienceframework.org/issues/1109
    def test_get_pointed_excludes_folders(self):
        pointer_project = ProjectFactory(is_public=True)  # project that points to another project
        pointed_project = ProjectFactory(creator=self.user)  # project that other project points to
        pointer_project.add_pointer(pointed_project, Auth(pointer_project.creator), save=True)

        # Project is in an organizer collection
        collection = CollectionFactory(creator=pointed_project.creator)
        collection.add_pointer(pointed_project, Auth(pointed_project.creator), save=True)

        url = pointed_project.api_url_for('get_pointed')
        res = self.app.get(url, auth=self.user.auth)
        assert_equal(res.status_code, 200)
        # pointer_project's id is included in response, but folder's id is not
        pointer_ids = [each['id'] for each in res.json['pointed']]
        assert_in(pointer_project._id, pointer_ids)
        assert_not_in(collection._id, pointer_ids)

    def test_add_pointers(self):

        url = self.project.api_url + 'pointer/'
        node_ids = [
            NodeFactory()._id
            for _ in range(5)
        ]
        self.app.post_json(
            url,
            {'nodeIds': node_ids},
            auth=self.user.auth,
        ).maybe_follow()

        self.project.reload()
        assert_equal(
            self.project.nodes_active.count(),
            5
        )

    def test_add_the_same_pointer_more_than_once(self):
        url = self.project.api_url + 'pointer/'
        double_node = NodeFactory()

        self.app.post_json(
            url,
            {'nodeIds': [double_node._id]},
            auth=self.user.auth,
        )
        res = self.app.post_json(
            url,
            {'nodeIds': [double_node._id]},
            auth=self.user.auth,
            expect_errors=True
        )
        assert_equal(res.status_code, 400)

    def test_add_pointers_no_user_logg_in(self):

        url = self.project.api_url_for('add_pointers')
        node_ids = [
            NodeFactory()._id
            for _ in range(5)
        ]
        res = self.app.post_json(
            url,
            {'nodeIds': node_ids},
            auth=None,
            expect_errors=True
        )

        assert_equal(res.status_code, 401)

    def test_add_pointers_public_non_contributor(self):

        project2 = ProjectFactory()
        project2.set_privacy('public')
        project2.save()

        url = self.project.api_url_for('add_pointers')

        self.app.post_json(
            url,
            {'nodeIds': [project2._id]},
            auth=self.user.auth,
        ).maybe_follow()

        self.project.reload()
        assert_equal(
            self.project.nodes_active.count(),
            1
        )

    def test_add_pointers_contributor(self):
        user2 = AuthUserFactory()
        self.project.add_contributor(user2)
        self.project.save()

        url = self.project.api_url_for('add_pointers')
        node_ids = [
            NodeFactory()._id
            for _ in range(5)
        ]
        self.app.post_json(
            url,
            {'nodeIds': node_ids},
            auth=user2.auth,
        ).maybe_follow()

        self.project.reload()
        assert_equal(
            self.project.linked_nodes.count(),
            5
        )

    def test_add_pointers_not_provided(self):
        url = self.project.api_url + 'pointer/'
        res = self.app.post_json(url, {}, auth=self.user.auth, expect_errors=True)
        assert_equal(res.status_code, 400)

    def test_move_pointers(self):
        project_two = ProjectFactory(creator=self.user)
        url = api_url_for('move_pointers')
        node = NodeFactory()
        pointer = self.project.add_pointer(node, auth=self.consolidate_auth)

        assert_equal(self.project.linked_nodes.count(), 1)
        assert_equal(project_two.linked_nodes.count(), 0)

        user_auth = self.user.auth
        move_request = \
            {
                'fromNodeId': self.project._id,
                'toNodeId': project_two._id,
                'pointerIds': [pointer._id],
            }
        self.app.post_json(
            url,
            move_request,
            auth=user_auth,
        ).maybe_follow()
        self.project.reload()
        project_two.reload()
        assert_equal(self.project.linked_nodes.count(), 0)
        assert_equal(project_two.linked_nodes.count(), 1)

    def test_remove_pointer(self):
        url = self.project.api_url + 'pointer/'
        node = NodeFactory()
        pointer = self.project.add_pointer(node, auth=self.consolidate_auth)
        self.app.delete_json(
            url,
            {'pointerId': pointer.node._id},
            auth=self.user.auth,
        )
        self.project.reload()
        assert_equal(
            len(list(self.project.nodes)),
            0
        )

    def test_remove_pointer_not_provided(self):
        url = self.project.api_url + 'pointer/'
        res = self.app.delete_json(url, {}, auth=self.user.auth, expect_errors=True)
        assert_equal(res.status_code, 400)

    def test_remove_pointer_not_found(self):
        url = self.project.api_url + 'pointer/'
        res = self.app.delete_json(
            url,
            {'pointerId': None},
            auth=self.user.auth,
            expect_errors=True
        )
        assert_equal(res.status_code, 400)

    def test_remove_pointer_not_in_nodes(self):
        url = self.project.api_url + 'pointer/'
        node = NodeFactory()
        pointer = Pointer()
        res = self.app.delete_json(
            url,
            {'pointerId': pointer._id},
            auth=self.user.auth,
            expect_errors=True
        )
        assert_equal(res.status_code, 400)

    def test_fork_pointer(self):
        url = self.project.api_url + 'pointer/fork/'
        node = NodeFactory(creator=self.user)
        pointer = self.project.add_pointer(node, auth=self.consolidate_auth)
        self.app.post_json(
            url,
            {'pointerId': pointer._id},
            auth=self.user.auth
        )

    def test_fork_pointer_not_provided(self):
        url = self.project.api_url + 'pointer/fork/'
        res = self.app.post_json(url, {}, auth=self.user.auth,
                                 expect_errors=True)
        assert_equal(res.status_code, 400)

    def test_fork_pointer_not_found(self):
        url = self.project.api_url + 'pointer/fork/'
        res = self.app.post_json(
            url,
            {'pointerId': None},
            auth=self.user.auth,
            expect_errors=True
        )
        assert_equal(res.status_code, 400)

    def test_fork_pointer_not_in_nodes(self):
        url = self.project.api_url + 'pointer/fork/'
        node = NodeFactory()
        pointer = Pointer(node=node)
        res = self.app.post_json(
            url,
            {'pointerId': pointer._id},
            auth=self.user.auth,
            expect_errors=True
        )
        assert_equal(res.status_code, 400)

    def test_before_register_with_pointer(self):
        # Assert that link warning appears in before register callback.
        node = NodeFactory()
        self.project.add_pointer(node, auth=self.consolidate_auth)
        url = self.project.api_url + 'fork/before/'
        res = self.app.get(url, auth=self.user.auth).maybe_follow()
        prompts = [
            prompt
            for prompt in res.json['prompts']
            if 'Links will be copied into your fork' in prompt
        ]
        assert_equal(len(prompts), 1)

    def test_before_fork_with_pointer(self):
        """Assert that link warning appears in before fork callback."""
        node = NodeFactory()
        self.project.add_pointer(node, auth=self.consolidate_auth)
        url = self.project.api_url + 'beforeregister/'
        res = self.app.get(url, auth=self.user.auth).maybe_follow()
        prompts = [
            prompt
            for prompt in res.json['prompts']
            if 'Links will be copied into your registration' in prompt
        ]
        assert_equal(len(prompts), 1)

    def test_before_register_no_pointer(self):
        """Assert that link warning does not appear in before register callback."""
        url = self.project.api_url + 'fork/before/'
        res = self.app.get(url, auth=self.user.auth).maybe_follow()
        prompts = [
            prompt
            for prompt in res.json['prompts']
            if 'Links will be copied into your fork' in prompt
        ]
        assert_equal(len(prompts), 0)

    def test_before_fork_no_pointer(self):
        """Assert that link warning does not appear in before fork callback."""
        url = self.project.api_url + 'beforeregister/'
        res = self.app.get(url, auth=self.user.auth).maybe_follow()
        prompts = [
            prompt
            for prompt in res.json['prompts']
            if 'Links will be copied into your registration' in prompt
        ]
        assert_equal(len(prompts), 0)

    def test_get_pointed(self):
        pointing_node = ProjectFactory(creator=self.user)
        pointing_node.add_pointer(self.project, auth=Auth(self.user))
        url = self.project.api_url_for('get_pointed')
        res = self.app.get(url, auth=self.user.auth)
        pointed = res.json['pointed']
        assert_equal(len(pointed), 1)
        assert_equal(pointed[0]['url'], pointing_node.url)
        assert_equal(pointed[0]['title'], pointing_node.title)
        assert_equal(pointed[0]['authorShort'], abbrev_authors(pointing_node))

    def test_get_pointed_private(self):
        secret_user = UserFactory()
        pointing_node = ProjectFactory(creator=secret_user)
        pointing_node.add_pointer(self.project, auth=Auth(secret_user))
        url = self.project.api_url_for('get_pointed')
        res = self.app.get(url, auth=self.user.auth)
        pointed = res.json['pointed']
        assert_equal(len(pointed), 1)
        assert_equal(pointed[0]['url'], None)
        assert_equal(pointed[0]['title'], 'Private Component')
        assert_equal(pointed[0]['authorShort'], 'Private Author(s)')


class TestPublicViews(OsfTestCase):

    def test_explore(self):
        res = self.app.get("/explore/").maybe_follow()
        assert_equal(res.status_code, 200)


class TestAuthViews(OsfTestCase):

    def setUp(self):
        super(TestAuthViews, self).setUp()
        self.user = AuthUserFactory()
        self.auth = self.user.auth

    @mock.patch('framework.auth.views.mails.send_mail')
    def test_register_ok(self, _):
        url = api_url_for('register_user')
        name, email, password = fake.name(), fake.email(), 'underpressure'
        self.app.post_json(
            url,
            {
                'fullName': name,
                'email1': email,
                'email2': email,
                'password': password,
            }
        )
        user = User.find_one(Q('username', 'eq', email))
        assert_equal(user.fullname, name)

    # Regression test for https://github.com/CenterForOpenScience/osf.io/issues/2902
    @mock.patch('framework.auth.views.mails.send_mail')
    def test_register_email_case_insensitive(self, _):
        url = api_url_for('register_user')
        name, email, password = fake.name(), fake.email(), 'underpressure'
        self.app.post_json(
            url,
            {
                'fullName': name,
                'email1': email,
                'email2': str(email).upper(),
                'password': password,
            }
        )
        user = User.find_one(Q('username', 'eq', email))
        assert_equal(user.fullname, name)

    @mock.patch('framework.auth.views.send_confirm_email')
    def test_register_scrubs_username(self, _):
        url = api_url_for('register_user')
        name = "<i>Eunice</i> O' \"Cornwallis\"<script type='text/javascript' src='http://www.cornify.com/js/cornify.js'></script><script type='text/javascript'>cornify_add()</script>"
        email, password = fake.email(), 'underpressure'
        res = self.app.post_json(
            url,
            {
                'fullName': name,
                'email1': email,
                'email2': email,
                'password': password,
            }
        )

        expected_scrub_username = "Eunice O' \"Cornwallis\"cornify_add()"
        user = User.find_one(Q('username', 'eq', email))

        assert_equal(res.status_code, http.OK)
        assert_equal(user.fullname, expected_scrub_username)

    def test_register_email_mismatch(self):
        url = api_url_for('register_user')
        name, email, password = fake.name(), fake.email(), 'underpressure'
        res = self.app.post_json(
            url,
            {
                'fullName': name,
                'email1': email,
                'email2': email + 'lol',
                'password': password,
            },
            expect_errors=True,
        )
        assert_equal(res.status_code, http.BAD_REQUEST)
        users = User.find(Q('username', 'eq', email))
        assert_equal(users.count(), 0)

    def test_register_blacklisted_email_domain(self):
        url = api_url_for('register_user')
        name, email, password = fake.name(), 'bad@mailinator.com', 'agreatpasswordobviously'
        res = self.app.post_json(
            url, {
                'fullName': name,
                'email1': email,
                'email2': email,
                'password': password
            },
            expect_errors=True
        )
        assert_equal(res.status_code, http.BAD_REQUEST)
        users = User.find(Q('username', 'eq', email))
        assert_equal(users.count(), 0)

    @mock.patch('framework.auth.views.validate_recaptcha', return_value=True)
    @mock.patch('framework.auth.views.mails.send_mail')
    def test_register_good_captcha(self, _, validate_recaptcha):
        url = api_url_for('register_user')
        name, email, password = fake.name(), fake.email(), 'underpressure'
        captcha = 'some valid captcha'
        with mock.patch.object(settings, 'RECAPTCHA_SITE_KEY', 'some_value'):
            resp = self.app.post_json(
                url,
                {
                    'fullName': name,
                    'email1': email,
                    'email2': str(email).upper(),
                    'password': password,
                    'g-recaptcha-response': captcha,
                }
            )
            validate_recaptcha.assert_called_with(captcha, remote_ip=None)
            assert_equal(resp.status_code, http.OK)
            user = User.find_one(Q('username', 'eq', email))
            assert_equal(user.fullname, name)

    @mock.patch('framework.auth.views.validate_recaptcha', return_value=False)
    @mock.patch('framework.auth.views.mails.send_mail')
    def test_register_missing_captcha(self, _, validate_recaptcha):
        url = api_url_for('register_user')
        name, email, password = fake.name(), fake.email(), 'underpressure'
        with mock.patch.object(settings, 'RECAPTCHA_SITE_KEY', 'some_value'):
            resp = self.app.post_json(
                url,
                {
                    'fullName': name,
                    'email1': email,
                    'email2': str(email).upper(),
                    'password': password,
                    # 'g-recaptcha-response': 'supposed to be None',
                },
                expect_errors=True
            )
            validate_recaptcha.assert_called_with(None, remote_ip=None)
            assert_equal(resp.status_code, http.BAD_REQUEST)

    @mock.patch('framework.auth.views.validate_recaptcha', return_value=False)
    @mock.patch('framework.auth.views.mails.send_mail')
    def test_register_bad_captcha(self, _, validate_recaptcha):
        url = api_url_for('register_user')
        name, email, password = fake.name(), fake.email(), 'underpressure'
        with mock.patch.object(settings, 'RECAPTCHA_SITE_KEY', 'some_value'):
            resp = self.app.post_json(
                url,
                {
                    'fullName': name,
                    'email1': email,
                    'email2': str(email).upper(),
                    'password': password,
                    'g-recaptcha-response': 'bad captcha',
                },
                expect_errors=True
            )
            assert_equal(resp.status_code, http.BAD_REQUEST)

    @mock.patch('framework.auth.core.User.update_search_nodes')
    def test_register_after_being_invited_as_unreg_contributor(self, mock_update_search_nodes):
        # Regression test for:
        #    https://github.com/CenterForOpenScience/openscienceframework.org/issues/861
        #    https://github.com/CenterForOpenScience/openscienceframework.org/issues/1021
        #    https://github.com/CenterForOpenScience/openscienceframework.org/issues/1026
        # A user is invited as an unregistered contributor
        project = ProjectFactory()

        name, email = fake.name(), fake.email()

        project.add_unregistered_contributor(fullname=name, email=email, auth=Auth(project.creator))
        project.save()

        # The new, unregistered user
        new_user = User.find_one(Q('username', 'eq', email))

        # Instead of following the invitation link, they register at the regular
        # registration page

        # They use a different name when they register, but same email
        real_name = fake.name()
        password = 'myprecious'

        url = api_url_for('register_user')
        payload = {
            'fullName': real_name,
            'email1': email,
            'email2': email,
            'password': password,
        }
        # Send registration request
        self.app.post_json(url, payload)

        new_user.reload()

        # New user confirms by following confirmation link
        confirm_url = new_user.get_confirmation_url(email, external=False)
        self.app.get(confirm_url)

        new_user.reload()
        # Password and fullname should be updated
        assert_true(new_user.is_confirmed)
        assert_true(new_user.check_password(password))
        assert_equal(new_user.fullname, real_name)

    @mock.patch('framework.auth.views.send_confirm_email')
    def test_register_sends_user_registered_signal(self, mock_send_confirm_email):
        url = api_url_for('register_user')
        name, email, password = fake.name(), fake.email(), 'underpressure'
        with capture_signals() as mock_signals:
            self.app.post_json(
                url,
                {
                    'fullName': name,
                    'email1': email,
                    'email2': email,
                    'password': password,
                }
            )
        assert_equal(mock_signals.signals_sent(), set([auth.signals.user_registered,
                                                       auth.signals.unconfirmed_user_created]))
        assert_true(mock_send_confirm_email.called)

    @mock.patch('framework.auth.views.mails.send_mail')
    def test_resend_confirmation(self, send_mail):
        email = 'test@mail.com'
        token = self.user.add_unconfirmed_email(email)
        self.user.save()
        url = api_url_for('resend_confirmation')
        header = {'address': email, 'primary': False, 'confirmed': False}
        self.app.put_json(url, {'id': self.user._id, 'email': header}, auth=self.user.auth)
        assert_true(send_mail.called)
        assert_true(send_mail.called_with(
            to_addr=email
        ))
        self.user.reload()
        assert_not_equal(token, self.user.get_confirmation_token(email))
        with assert_raises(InvalidTokenError):
            self.user.get_unconfirmed_email_for_token(token)

    @mock.patch('framework.auth.views.mails.send_mail')
    def test_click_confirmation_email(self, send_mail):
        email = 'test@mail.com'
        token = self.user.add_unconfirmed_email(email)
        self.user.save()
        self.user.reload()
        assert_equal(self.user.email_verifications[token]['confirmed'], False)
        url = '/confirm/{}/{}/?logout=1'.format(self.user._id, token, self.user.username)
        res = self.app.get(url)
        self.user.reload()
        assert_equal(self.user.email_verifications[token]['confirmed'], True)
        assert_equal(res.status_code, 302)
        login_url = 'login?service'
        assert_in(login_url, res.body)

    def test_get_email_to_add_no_email(self):
        email_verifications = self.user.unconfirmed_email_info
        assert_equal(email_verifications, [])

    def test_get_unconfirmed_email(self):
        email = 'test@mail.com'
        self.user.add_unconfirmed_email(email)
        self.user.save()
        self.user.reload()
        email_verifications = self.user.unconfirmed_email_info
        assert_equal(email_verifications, [])

    def test_get_email_to_add(self):
        email = 'test@mail.com'
        token = self.user.add_unconfirmed_email(email)
        self.user.save()
        self.user.reload()
        assert_equal(self.user.email_verifications[token]['confirmed'], False)
        url = '/confirm/{}/{}/?logout=1'.format(self.user._id, token, self.user.username)
        self.app.get(url)
        self.user.reload()
        assert_equal(self.user.email_verifications[token]['confirmed'], True)
        email_verifications = self.user.unconfirmed_email_info
        assert_equal(email_verifications[0]['address'], 'test@mail.com')

    def test_add_email(self):
        email = 'test@mail.com'
        token = self.user.add_unconfirmed_email(email)
        self.user.save()
        self.user.reload()
        assert_equal(self.user.email_verifications[token]['confirmed'], False)
        url = '/confirm/{}/{}/?logout=1'.format(self.user._id, token)
        self.app.get(url)
        self.user.reload()
        email_verifications = self.user.unconfirmed_email_info
        put_email_url = api_url_for('unconfirmed_email_add')
        res = self.app.put_json(put_email_url, email_verifications[0], auth=self.user.auth)
        self.user.reload()
        assert_equal(res.json_body['status'], 'success')
        assert_equal(self.user.emails[1], 'test@mail.com')

    def test_remove_email(self):
        email = 'test@mail.com'
        token = self.user.add_unconfirmed_email(email)
        self.user.save()
        self.user.reload()
        url = '/confirm/{}/{}/?logout=1'.format(self.user._id, token)
        self.app.get(url)
        self.user.reload()
        email_verifications = self.user.unconfirmed_email_info
        remove_email_url = api_url_for('unconfirmed_email_remove')
        remove_res = self.app.delete_json(remove_email_url, email_verifications[0], auth=self.user.auth)
        self.user.reload()
        assert_equal(remove_res.json_body['status'], 'success')
        assert_equal(self.user.unconfirmed_email_info, [])

    def test_add_expired_email(self):
        # Do not return expired token and removes it from user.email_verifications
        email = 'test@mail.com'
        token = self.user.add_unconfirmed_email(email)
        self.user.email_verifications[token]['expiration'] = timezone.now() - dt.timedelta(days=100)
        self.user.save()
        self.user.reload()
        assert_equal(self.user.email_verifications[token]['email'], email)
        self.user.clean_email_verifications(given_token=token)
        unconfirmed_emails = self.user.unconfirmed_email_info
        assert_equal(unconfirmed_emails, [])
        assert_equal(self.user.email_verifications, {})

    def test_clean_email_verifications(self):
        # Do not return bad token and removes it from user.email_verifications
        email = 'test@mail.com'
        token = 'blahblahblah'
        self.user.email_verifications[token] = {'expiration': timezone.now() + dt.timedelta(days=1),
                                                'email': email,
                                                'confirmed': False }
        self.user.save()
        self.user.reload()
        assert_equal(self.user.email_verifications[token]['email'], email)
        self.user.clean_email_verifications(given_token=token)
        unconfirmed_emails = self.user.unconfirmed_email_info
        assert_equal(unconfirmed_emails, [])
        assert_equal(self.user.email_verifications, {})

    def test_clean_email_verifications_when_email_verifications_is_an_empty_dict(self):
        self.user.email_verifications = {}
        self.user.save()
        ret = self.user.clean_email_verifications()
        assert_equal(ret, None)
        assert_equal(self.user.email_verifications, {})

    def test_add_invalid_email(self):
        # Do not return expired token and removes it from user.email_verifications
        email = u'\u0000\u0008\u000b\u000c\u000e\u001f\ufffe\uffffHello@yourmom.com'
        # illegal_str = u'\u0000\u0008\u000b\u000c\u000e\u001f\ufffe\uffffHello'
        # illegal_str += unichr(0xd800) + unichr(0xdbff) + ' World'
        # email = 'test@mail.com'
        with assert_raises(ValidationError):
            self.user.add_unconfirmed_email(email)

    def test_add_email_merge(self):
        email = "copy@cat.com"
        dupe = UserFactory(
            username=email,
            emails=[email]
        )
        dupe.save()
        token = self.user.add_unconfirmed_email(email)
        self.user.save()
        self.user.reload()
        assert_equal(self.user.email_verifications[token]['confirmed'], False)
        url = '/confirm/{}/{}/?logout=1'.format(self.user._id, token)
        self.app.get(url)
        self.user.reload()
        email_verifications = self.user.unconfirmed_email_info
        put_email_url = api_url_for('unconfirmed_email_add')
        res = self.app.put_json(put_email_url, email_verifications[0], auth=self.user.auth)
        self.user.reload()
        assert_equal(res.json_body['status'], 'success')
        assert_equal(self.user.emails[1], 'copy@cat.com')

    def test_resend_confirmation_without_user_id(self):
        email = 'test@mail.com'
        url = api_url_for('resend_confirmation')
        header = {'address': email, 'primary': False, 'confirmed': False}
        res = self.app.put_json(url, {'email': header}, auth=self.user.auth, expect_errors=True)
        assert_equal(res.status_code, 400)
        assert_equal(res.json['message_long'], '"id" is required')

    def test_resend_confirmation_without_email(self):
        url = api_url_for('resend_confirmation')
        res = self.app.put_json(url, {'id': self.user._id}, auth=self.user.auth, expect_errors=True)
        assert_equal(res.status_code, 400)

    def test_resend_confirmation_not_work_for_primary_email(self):
        email = 'test@mail.com'
        url = api_url_for('resend_confirmation')
        header = {'address': email, 'primary': True, 'confirmed': False}
        res = self.app.put_json(url, {'id': self.user._id, 'email': header}, auth=self.user.auth, expect_errors=True)
        assert_equal(res.status_code, 400)
        assert_equal(res.json['message_long'], 'Cannnot resend confirmation for confirmed emails')

    def test_resend_confirmation_not_work_for_confirmed_email(self):
        email = 'test@mail.com'
        url = api_url_for('resend_confirmation')
        header = {'address': email, 'primary': False, 'confirmed': True}
        res = self.app.put_json(url, {'id': self.user._id, 'email': header}, auth=self.user.auth, expect_errors=True)
        assert_equal(res.status_code, 400)
        assert_equal(res.json['message_long'], 'Cannnot resend confirmation for confirmed emails')

    @mock.patch('framework.auth.views.mails.send_mail')
    def test_resend_confirmation_does_not_send_before_throttle_expires(self, send_mail):
        email = 'test@mail.com'
        self.user.save()
        url = api_url_for('resend_confirmation')
        header = {'address': email, 'primary': False, 'confirmed': False}
        self.app.put_json(url, {'id': self.user._id, 'email': header}, auth=self.user.auth)
        assert_true(send_mail.called)
        # 2nd call does not send email because throttle period has not expired
        res = self.app.put_json(url, {'id': self.user._id, 'email': header}, auth=self.user.auth, expect_errors=True)
        assert_equal(res.status_code, 400)

    def test_confirm_email_clears_unclaimed_records_and_revokes_token(self):
        unclaimed_user = UnconfirmedUserFactory()
        # unclaimed user has been invited to a project.
        referrer = UserFactory()
        project = ProjectFactory(creator=referrer)
        unclaimed_user.add_unclaimed_record(project, referrer, 'foo')
        unclaimed_user.save()

        # sanity check
        assert_equal(len(unclaimed_user.email_verifications.keys()), 1)

        # user goes to email confirmation link
        token = unclaimed_user.get_confirmation_token(unclaimed_user.username)
        url = web_url_for('confirm_email_get', uid=unclaimed_user._id, token=token)
        res = self.app.get(url)
        assert_equal(res.status_code, 302)

        # unclaimed records and token are cleared
        unclaimed_user.reload()
        assert_equal(unclaimed_user.unclaimed_records, {})
        assert_equal(len(unclaimed_user.email_verifications.keys()), 0)

    def test_confirmation_link_registers_user(self):
        user = User.create_unconfirmed('brian@queen.com', 'bicycle123', 'Brian May')
        assert_false(user.is_registered)  # sanity check
        user.save()
        confirmation_url = user.get_confirmation_url('brian@queen.com', external=False)
        res = self.app.get(confirmation_url)
        assert_equal(res.status_code, 302, 'redirects to settings page')
        res = res.follow()
        user.reload()
        assert_true(user.is_registered)


class TestAuthLoginAndRegisterLogic(OsfTestCase):

    def setUp(self):
        super(TestAuthLoginAndRegisterLogic, self).setUp()
        self.no_auth = Auth()
        self.user_auth = AuthUserFactory()
        self.auth = Auth(user=self.user_auth)
        self.next_url = web_url_for('my_projects', _absolute=True)

    def test_osf_login_with_auth(self):
        # login: user with auth
        data = login_and_register_handler(self.auth)
        assert_equal(data.get('status_code'), http.FOUND)
        assert_equal(data.get('next_url'), web_url_for('dashboard', _absolute=True))

    def test_osf_login_without_auth(self):
        # login: user without auth
        data = login_and_register_handler(self.no_auth)
        assert_equal(data.get('status_code'), http.FOUND)
        assert_equal(data.get('next_url'), web_url_for('dashboard', _absolute=True))

    def test_osf_register_with_auth(self):
        # register: user with auth
        data = login_and_register_handler(self.auth, login=False)
        assert_equal(data.get('status_code'), http.FOUND)
        assert_equal(data.get('next_url'), web_url_for('dashboard', _absolute=True))

    def test_osf_register_without_auth(self):
        # register: user without auth
        data = login_and_register_handler(self.no_auth, login=False)
        assert_equal(data.get('status_code'), http.OK)
        assert_equal(data.get('next_url'), web_url_for('dashboard', _absolute=True))

    def test_next_url_login_with_auth(self):
        # next_url login: user with auth
        data = login_and_register_handler(self.auth, next_url=self.next_url)
        assert_equal(data.get('status_code'), http.FOUND)
        assert_equal(data.get('next_url'), self.next_url)

    def test_next_url_login_without_auth(self):
        # login: user without auth
        request.url = web_url_for('auth_login', next=self.next_url, _absolute=True)
        data = login_and_register_handler(self.no_auth, next_url=self.next_url)
        assert_equal(data.get('status_code'), http.FOUND)
        assert_equal(data.get('next_url'), get_login_url(request.url))

    def test_next_url_register_with_auth(self):
        # register: user with auth
        data = login_and_register_handler(self.auth, login=False, next_url=self.next_url)
        assert_equal(data.get('status_code'), http.FOUND)
        assert_equal(data.get('next_url'), self.next_url)

    def test_next_url_register_without_auth(self):
        # register: user without auth
        data = login_and_register_handler(self.no_auth, login=False, next_url=self.next_url)
        assert_equal(data.get('status_code'), http.OK)
        assert_equal(data.get('next_url'), request.url)

    def test_institution_login_and_register(self):
        pass

    def test_institution_login_with_auth(self):
        # institution login: user with auth
        data = login_and_register_handler(self.auth, campaign='institution')
        assert_equal(data.get('status_code'), http.FOUND)
        assert_equal(data.get('next_url'), web_url_for('dashboard', _absolute=True))

    def test_institution_login_without_auth(self):
        # institution login: user without auth
        data = login_and_register_handler(self.no_auth, campaign='institution')
        assert_equal(data.get('status_code'), http.FOUND)
        assert_equal(
            data.get('next_url'),
            get_login_url(web_url_for('dashboard', _absolute=True), campaign='institution'))

    def test_institution_regsiter_with_auth(self):
        # institution register: user with auth
        data = login_and_register_handler(self.auth, login=False, campaign='institution')
        assert_equal(data.get('status_code'), http.FOUND)
        assert_equal(data.get('next_url'), web_url_for('dashboard', _absolute=True))

    def test_institution_register_without_auth(self):
        # institution register: user without auth
        data = login_and_register_handler(self.no_auth, login=False, campaign='institution')
        assert_equal(data.get('status_code'), http.FOUND)
        assert_equal(
            data.get('next_url'),
            get_login_url(web_url_for('dashboard', _absolute=True), campaign='institution')
        )

    def test_campaign_login_with_auth(self):
        for campaign in get_campaigns():
            if is_institution_login(campaign):
                continue
            # campaign login: user with auth
            data = login_and_register_handler(self.auth, campaign=campaign)
            assert_equal(data.get('status_code'), http.FOUND)
            assert_equal(data.get('next_url'), campaign_url_for(campaign))

    def test_campaign_login_without_auth(self):
        for campaign in get_campaigns():
            if is_institution_login(campaign):
                continue
            # campaign login: user without auth
            data = login_and_register_handler(self.no_auth, campaign=campaign)
            assert_equal(data.get('status_code'), http.FOUND)
            assert_equal(
                data.get('next_url'),
                web_url_for('auth_register', campaign=campaign, next=campaign_url_for(campaign))
            )

    def test_campaign_register_with_auth(self):
        for campaign in get_campaigns():
            if is_institution_login(campaign):
                continue
            # campaign register: user with auth
            data = login_and_register_handler(self.auth, login=False, campaign=campaign)
            assert_equal(data.get('status_code'), http.FOUND)
            assert_equal(data.get('next_url'), campaign_url_for(campaign))

    def test_campaign_register_without_campaign(self):
        for campaign in get_campaigns():
            if is_institution_login(campaign):
                continue
            # campaign register: user without auth
            data = login_and_register_handler(self.no_auth, login=False, campaign=campaign)
            assert_equal(data.get('status_code'), http.OK)
            if is_native_login(campaign):
                # native campaign: prereg and erpc
                assert_equal(data.get('next_url'), campaign_url_for(campaign))
            elif is_proxy_login(campaign):
                # proxy campaign: preprints and branded ones
                assert_equal(
                    data.get('next_url'),
                    web_url_for('auth_login', next=campaign_url_for(campaign), _absolute=True)
                )

    def test_campaign_next_url_login_with_auth(self):
        for campaign in get_campaigns():
            if is_institution_login(campaign):
                continue
            # campaign login: user with auth
            next_url = campaign_url_for(campaign)
            data = login_and_register_handler(self.auth, campaign=campaign, next_url=next_url)
            assert_equal(data.get('status_code'), http.FOUND)
            assert_equal(data.get('next_url'), next_url)

    def test_campaign_next_url_login_without_auth(self):
        for campaign in get_campaigns():
            if is_institution_login(campaign):
                continue
            # campaign login: user without auth
            next_url = campaign_url_for(campaign)
            data = login_and_register_handler(self.no_auth, campaign=campaign, next_url=next_url)
            assert_equal(data.get('status_code'), http.FOUND)
            assert_equal(
                data.get('next_url'),
                web_url_for('auth_register', campaign=campaign, next=next_url)
            )

    def test_campaign_next_url_register_with_auth(self):
        for campaign in get_campaigns():
            if is_institution_login(campaign):
                continue
            # campaign register: user with auth
            next_url = campaign_url_for(campaign)
            data = login_and_register_handler(self.auth, login=False, campaign=campaign, next_url=next_url)
            assert_equal(data.get('status_code'), http.FOUND)
            assert_equal(data.get('next_url'), next_url)

    def test_campaign_next_url_register_without_auth(self):
        for campaign in get_campaigns():
            if is_institution_login(campaign):
                continue
            # campaign register: user without auth
            next_url = campaign_url_for(campaign)
            data = login_and_register_handler(self.no_auth, login=False, campaign=campaign, next_url=next_url)
            assert_equal(data.get('status_code'), http.OK)
            if is_native_login(campaign):
                # native campaign: prereg and erpc
                assert_equal(data.get('next_url'), next_url)
            elif is_proxy_login(campaign):
                # proxy campaign: preprints and branded ones
                assert_equal(
                    data.get('next_url'),
                    web_url_for('auth_login', next= next_url, _absolute=True)
                )

    # The following two tests handles the special case for `claim_user_registered`
    # When an authenticated user clicks the claim confirmation clink, there are two ways to trigger this flow:
    # 1. If the authenticated user is already a contributor to the project, OSF will ask the user to sign out
    #    by providing a "logout" link.
    # 2. If the authenticated user is not a contributor but decides not to claim contributor under this account,
    #    OSF provides a link "not <username>?" for the user to logout.
    # Both links will land user onto the register page with "MUST LOGIN" push notification.
    def test_register_logout_flag_with_auth(self):
        # when user click the "logout" or "not <username>?" link, first step is to log user out
        data = login_and_register_handler(self.auth, login=False, campaign=None, next_url=self.next_url, logout=True)
        assert_equal(data.get('status_code'), 'auth_logout')
        assert_equal(data.get('next_url'), self.next_url)

    def test_register_logout_flage_without(self):
        # the second step is to land user on register page with "MUST LOGIN" warning
        data = login_and_register_handler(self.no_auth, login=False, campaign=None, next_url=self.next_url, logout=True)
        assert_equal(data.get('status_code'), http.OK)
        assert_equal(data.get('next_url'), self.next_url)
        assert_true(data.get('must_login_warning'))


class TestExternalAuthViews(OsfTestCase):

    def setUp(self):
        super(TestExternalAuthViews, self).setUp()
        name, email = fake.name(), fake.email()
        self.provider_id = fake.ean()
        external_identity = {
            'service': {
                self.provider_id: 'CREATE'
            }
        }
        self.user = User.create_unconfirmed(
            username=email,
            password=str(fake.password()),
            fullname=name,
            external_identity=external_identity,
        )
        self.user.save()
        self.auth = Auth(self.user)

    def test_external_login_email_get_with_invalid_session(self):
        url = web_url_for('external_login_email_get')
        resp = self.app.get(url, expect_errors=True)
        assert_equal(resp.status_code, 401)

    def test_external_login_confirm_email_get_with_another_user_logged_in(self):
        another_user = AuthUserFactory()
        url = self.user.get_confirmation_url(self.user.username, external_id_provider='service', destination='dashboard')
        res = self.app.get(url, auth=another_user.auth)
        assert_equal(res.status_code, 302, 'redirects to cas logout')
        assert_in('/logout?service=', res.location)
        assert_in(url, res.location)

    def test_external_login_confirm_email_get_without_destination(self):
        url = self.user.get_confirmation_url(self.user.username, external_id_provider='service')
        res = self.app.get(url, auth=self.auth, expect_errors=True)
        assert_equal(res.status_code, 400, 'bad request')

    @mock.patch('website.mails.send_mail')
    def test_external_login_confirm_email_get_create(self, mock_welcome):
        assert_false(self.user.is_registered)
        url = self.user.get_confirmation_url(self.user.username, external_id_provider='service', destination='dashboard')
        res = self.app.get(url, auth=self.auth)
        assert_equal(res.status_code, 302, 'redirects to cas login')
        assert_in('/login?service=', res.location)
        assert_in('new=true', res.location)

        assert_equal(mock_welcome.call_count, 1)

        self.user.reload()
        assert_equal(self.user.external_identity['service'][self.provider_id], 'VERIFIED')
        assert_true(self.user.is_registered)
        assert_true(self.user.has_usable_password())

    @mock.patch('website.mails.send_mail')
    def test_external_login_confirm_email_get_link(self, mock_link_confirm):
        self.user.external_identity['service'][self.provider_id] = 'LINK'
        self.user.save()
        assert_false(self.user.is_registered)
        url = self.user.get_confirmation_url(self.user.username, external_id_provider='service', destination='dashboard')
        res = self.app.get(url, auth=self.auth)
        assert_equal(res.status_code, 302, 'redirects to cas login')
        assert_in('/login?service=', res.location)
        assert_not_in('new=true', res.location)

        assert_equal(mock_link_confirm.call_count, 1)

        self.user.reload()
        assert_equal(self.user.external_identity['service'][self.provider_id], 'VERIFIED')
        assert_true(self.user.is_registered)
        assert_true(self.user.has_usable_password())

    @mock.patch('website.mails.send_mail')
    def test_external_login_confirm_email_get_duped_id(self, mock_confirm):
        dupe_user = UserFactory(external_identity={'service': {self.provider_id: 'CREATE'}})
        assert_equal(dupe_user.external_identity, self.user.external_identity)
        url = self.user.get_confirmation_url(self.user.username, external_id_provider='service', destination='dashboard')
        res = self.app.get(url, auth=self.auth)
        assert_equal(res.status_code, 302, 'redirects to cas login')
        assert_in('/login?service=', res.location)

        assert_equal(mock_confirm.call_count, 1)

        self.user.reload()
        dupe_user.reload()

        assert_equal(self.user.external_identity['service'][self.provider_id], 'VERIFIED')
        assert_equal(dupe_user.external_identity, {})

    @mock.patch('website.mails.send_mail')
    def test_external_login_confirm_email_get_duping_id(self, mock_confirm):
        dupe_user = UserFactory(external_identity={'service': {self.provider_id: 'VERIFIED'}})
        url = self.user.get_confirmation_url(self.user.username, external_id_provider='service', destination='dashboard')
        res = self.app.get(url, auth=self.auth, expect_errors=True)
        assert_equal(res.status_code, 403, 'only allows one user to link an id')

        assert_equal(mock_confirm.call_count, 0)

        self.user.reload()
        dupe_user.reload()

        assert_equal(dupe_user.external_identity['service'][self.provider_id], 'VERIFIED')
        assert_equal(self.user.external_identity, {})

    def test_ensure_external_identity_uniqueness_unverified(self):
        dupe_user = UserFactory(external_identity={'service': {self.provider_id: 'CREATE'}})
        assert_equal(dupe_user.external_identity, self.user.external_identity)

        ensure_external_identity_uniqueness('service', self.provider_id, self.user)

        dupe_user.reload()
        self.user.reload()

        assert_equal(dupe_user.external_identity, {})
        assert_equal(self.user.external_identity, {'service': {self.provider_id: 'CREATE'}})

    def test_ensure_external_identity_uniqueness_verified(self):
        dupe_user = UserFactory(external_identity={'service': {self.provider_id: 'VERIFIED'}})
        assert_equal(dupe_user.external_identity, {'service': {self.provider_id: 'VERIFIED'}})
        assert_not_equal(dupe_user.external_identity, self.user.external_identity)

        with assert_raises(ValidationError):
            ensure_external_identity_uniqueness('service', self.provider_id, self.user)

        dupe_user.reload()
        self.user.reload()

        assert_equal(dupe_user.external_identity, {'service': {self.provider_id: 'VERIFIED'}})
        assert_equal(self.user.external_identity, {})

    def test_ensure_external_identity_uniqueness_multiple(self):
        dupe_user = UserFactory(external_identity={'service': {self.provider_id: 'CREATE'}})
        assert_equal(dupe_user.external_identity, self.user.external_identity)

        ensure_external_identity_uniqueness('service', self.provider_id)

        dupe_user.reload()
        self.user.reload()

        assert_equal(dupe_user.external_identity, {})
        assert_equal(self.user.external_identity, {})

# TODO: Use mock add-on
class TestAddonUserViews(OsfTestCase):

    def setUp(self):
        super(TestAddonUserViews, self).setUp()
        self.user = AuthUserFactory()

    def test_choose_addons_add(self):
        """Add add-ons; assert that add-ons are attached to project.

        """
        url = '/api/v1/settings/addons/'
        self.app.post_json(
            url,
            {'github': True},
            auth=self.user.auth,
        ).maybe_follow()
        self.user.reload()
        assert_true(self.user.get_addon('github'))

    def test_choose_addons_remove(self):
        # Add, then delete, add-ons; assert that add-ons are not attached to
        # project.
        url = '/api/v1/settings/addons/'
        self.app.post_json(
            url,
            {'github': True},
            auth=self.user.auth,
        ).maybe_follow()
        self.app.post_json(
            url,
            {'github': False},
            auth=self.user.auth
        ).maybe_follow()
        self.user.reload()
        assert_false(self.user.get_addon('github'))


class TestConfigureMailingListViews(OsfTestCase):

    @classmethod
    def setUpClass(cls):
        super(TestConfigureMailingListViews, cls).setUpClass()
        cls._original_enable_email_subscriptions = settings.ENABLE_EMAIL_SUBSCRIPTIONS
        settings.ENABLE_EMAIL_SUBSCRIPTIONS = True

    def test_user_unsubscribe_and_subscribe_help_mailing_list(self):
        user = AuthUserFactory()
        url = api_url_for('user_choose_mailing_lists')
        payload = {settings.OSF_HELP_LIST: False}
        res = self.app.post_json(url, payload, auth=user.auth)
        user.reload()

        assert_false(user.osf_mailing_lists[settings.OSF_HELP_LIST])

        payload = {settings.OSF_HELP_LIST: True}
        res = self.app.post_json(url, payload, auth=user.auth)
        user.reload()

        assert_true(user.osf_mailing_lists[settings.OSF_HELP_LIST])

    def test_get_notifications(self):
        user = AuthUserFactory()
        mailing_lists = dict(user.osf_mailing_lists.items() + user.mailchimp_mailing_lists.items())
        url = api_url_for('user_notifications')
        res = self.app.get(url, auth=user.auth)
        assert_equal(mailing_lists, res.json['mailing_lists'])

    def test_osf_help_mails_subscribe(self):
        user = UserFactory()
        user.osf_mailing_lists[settings.OSF_HELP_LIST] = False
        user.save()
        update_osf_help_mails_subscription(user, True)
        assert_true(user.osf_mailing_lists[settings.OSF_HELP_LIST])

    def test_osf_help_mails_unsubscribe(self):
        user = UserFactory()
        user.osf_mailing_lists[settings.OSF_HELP_LIST] = True
        user.save()
        update_osf_help_mails_subscription(user, False)
        assert_false(user.osf_mailing_lists[settings.OSF_HELP_LIST])

    @unittest.skipIf(settings.USE_CELERY, 'Subscription must happen synchronously for this test')
    @mock.patch('website.mailchimp_utils.get_mailchimp_api')
    def test_user_choose_mailing_lists_updates_user_dict(self, mock_get_mailchimp_api):
        user = AuthUserFactory()
        list_name = 'OSF General'
        mock_client = mock.MagicMock()
        mock_get_mailchimp_api.return_value = mock_client
        mock_client.lists.list.return_value = {'data': [{'id': 1, 'list_name': list_name}]}
        list_id = mailchimp_utils.get_list_id_from_name(list_name)

        payload = {settings.MAILCHIMP_GENERAL_LIST: True}
        url = api_url_for('user_choose_mailing_lists')
        res = self.app.post_json(url, payload, auth=user.auth)
        user.reload()

        # check user.mailing_lists is updated
        assert_true(user.mailchimp_mailing_lists[settings.MAILCHIMP_GENERAL_LIST])
        assert_equal(
            user.mailchimp_mailing_lists[settings.MAILCHIMP_GENERAL_LIST],
            payload[settings.MAILCHIMP_GENERAL_LIST]
        )

        # check that user is subscribed
        mock_client.lists.subscribe.assert_called_with(id=list_id,
                                                       email={'email': user.username},
                                                       merge_vars={
                                                           'fname': user.given_name,
                                                           'lname': user.family_name,
                                                       },
                                                       double_optin=False,
                                                       update_existing=True)

    def test_get_mailchimp_get_endpoint_returns_200(self):
        url = api_url_for('mailchimp_get_endpoint')
        res = self.app.get(url)
        assert_equal(res.status_code, 200)

    @mock.patch('website.mailchimp_utils.get_mailchimp_api')
    def test_mailchimp_webhook_subscribe_action_does_not_change_user(self, mock_get_mailchimp_api):
        """ Test that 'subscribe' actions sent to the OSF via mailchimp
            webhooks update the OSF database.
        """
        list_id = '12345'
        list_name = 'OSF General'
        mock_client = mock.MagicMock()
        mock_get_mailchimp_api.return_value = mock_client
        mock_client.lists.list.return_value = {'data': [{'id': list_id, 'name': list_name}]}

        # user is not subscribed to a list
        user = AuthUserFactory()
        user.mailchimp_mailing_lists = {'OSF General': False}
        user.save()

        # user subscribes and webhook sends request to OSF
        data = {
            'type': 'subscribe',
            'data[list_id]': list_id,
            'data[email]': user.username
        }
        url = api_url_for('sync_data_from_mailchimp') + '?key=' + settings.MAILCHIMP_WEBHOOK_SECRET_KEY
        res = self.app.post(url,
                            data,
                            content_type="application/x-www-form-urlencoded",
                            auth=user.auth)

        # user field is updated on the OSF
        user.reload()
        assert_true(user.mailchimp_mailing_lists[list_name])

    @mock.patch('website.mailchimp_utils.get_mailchimp_api')
    def test_mailchimp_webhook_profile_action_does_not_change_user(self, mock_get_mailchimp_api):
        """ Test that 'profile' actions sent to the OSF via mailchimp
            webhooks do not cause any database changes.
        """
        list_id = '12345'
        list_name = 'OSF General'
        mock_client = mock.MagicMock()
        mock_get_mailchimp_api.return_value = mock_client
        mock_client.lists.list.return_value = {'data': [{'id': list_id, 'name': list_name}]}

        # user is subscribed to a list
        user = AuthUserFactory()
        user.mailchimp_mailing_lists = {'OSF General': True}
        user.save()

        # user hits subscribe again, which will update the user's existing info on mailchimp
        # webhook sends request (when configured to update on changes made through the API)
        data = {
            'type': 'profile',
            'data[list_id]': list_id,
            'data[email]': user.username
        }
        url = api_url_for('sync_data_from_mailchimp') + '?key=' + settings.MAILCHIMP_WEBHOOK_SECRET_KEY
        res = self.app.post(url,
                            data,
                            content_type="application/x-www-form-urlencoded",
                            auth=user.auth)

        # user field does not change
        user.reload()
        assert_true(user.mailchimp_mailing_lists[list_name])

    @mock.patch('website.mailchimp_utils.get_mailchimp_api')
    def test_sync_data_from_mailchimp_unsubscribes_user(self, mock_get_mailchimp_api):
        list_id = '12345'
        list_name = 'OSF General'
        mock_client = mock.MagicMock()
        mock_get_mailchimp_api.return_value = mock_client
        mock_client.lists.list.return_value = {'data': [{'id': list_id, 'name': list_name}]}

        # user is subscribed to a list
        user = AuthUserFactory()
        user.mailchimp_mailing_lists = {'OSF General': True}
        user.save()

        # user unsubscribes through mailchimp and webhook sends request
        data = {
            'type': 'unsubscribe',
            'data[list_id]': list_id,
            'data[email]': user.username
        }
        url = api_url_for('sync_data_from_mailchimp') + '?key=' + settings.MAILCHIMP_WEBHOOK_SECRET_KEY
        res = self.app.post(url,
                            data,
                            content_type="application/x-www-form-urlencoded",
                            auth=user.auth)

        # user field is updated on the OSF
        user.reload()
        assert_false(user.mailchimp_mailing_lists[list_name])

    def test_sync_data_from_mailchimp_fails_without_secret_key(self):
        user = AuthUserFactory()
        payload = {'values': {'type': 'unsubscribe',
                              'data': {'list_id': '12345',
                                       'email': 'freddie@cos.io'}}}
        url = api_url_for('sync_data_from_mailchimp')
        res = self.app.post_json(url, payload, auth=user.auth, expect_errors=True)
        assert_equal(res.status_code, http.UNAUTHORIZED)

    @classmethod
    def tearDownClass(cls):
        super(TestConfigureMailingListViews, cls).tearDownClass()
        settings.ENABLE_EMAIL_SUBSCRIPTIONS = cls._original_enable_email_subscriptions

# TODO: Move to OSF Storage
class TestFileViews(OsfTestCase):

    def setUp(self):
        super(TestFileViews, self).setUp()
        self.user = AuthUserFactory()
        self.project = ProjectFactory(creator=self.user, is_public=True)
        self.project.add_contributor(self.user)
        self.project.save()

    def test_files_get(self):

        url = self.project.api_url_for('collect_file_trees')
        res = self.app.get(url, auth=self.user.auth)
        expected = _view_project(self.project, auth=Auth(user=self.user))

        assert_equal(res.status_code, http.OK)
        assert_equal(res.json['node'], expected['node'])
        assert_in('tree_js', res.json)
        assert_in('tree_css', res.json)

    def test_grid_data(self):
        url = self.project.api_url_for('grid_data')
        res = self.app.get(url, auth=self.user.auth).maybe_follow()
        assert_equal(res.status_code, http.OK)
        expected = rubeus.to_hgrid(self.project, auth=Auth(self.user))
        data = res.json['data']
        assert_equal(len(data), len(expected))


class TestTagViews(OsfTestCase):

    def setUp(self):
        super(TestTagViews, self).setUp()
        self.user = AuthUserFactory()
        self.project = ProjectFactory(creator=self.user)

    @unittest.skip('Tags endpoint disabled for now.')
    def test_tag_get_returns_200(self):
        url = web_url_for('project_tag', tag='foo')
        res = self.app.get(url)
        assert_equal(res.status_code, 200)


class TestReorderComponents(OsfTestCase):

    def setUp(self):
        super(TestReorderComponents, self).setUp()
        self.creator = AuthUserFactory()
        self.contrib = AuthUserFactory()
        # Project is public
        self.project = ProjectFactory.create(creator=self.creator, is_public=True)
        self.project.add_contributor(self.contrib, auth=Auth(self.creator))

        # subcomponent that only creator can see
        self.public_component = NodeFactory(creator=self.creator, is_public=True)
        self.private_component = NodeFactory(creator=self.creator, is_public=False)
        NodeRelation.objects.create(parent=self.project, child=self.public_component)
        NodeRelation.objects.create(parent=self.project, child=self.private_component)

        self.project.save()

    # https://github.com/CenterForOpenScience/openscienceframework.org/issues/489
    def test_reorder_components_with_private_component(self):

        # contrib tries to reorder components
        payload = {
            'new_list': [
                '{0}'.format(self.private_component._id),
                '{0}'.format(self.public_component._id),
            ]
        }
        url = self.project.api_url_for('project_reorder_components')
        res = self.app.post_json(url, payload, auth=self.contrib.auth)
        assert_equal(res.status_code, 200)


class TestWikiWidgetViews(OsfTestCase):

    def setUp(self):
        super(TestWikiWidgetViews, self).setUp()

        # project with no home wiki page
        self.project = ProjectFactory()
        self.read_only_contrib = AuthUserFactory()
        self.project.add_contributor(self.read_only_contrib, permissions='read')
        self.noncontributor = AuthUserFactory()

        # project with no home wiki content
        self.project2 = ProjectFactory(creator=self.project.creator)
        self.project2.add_contributor(self.read_only_contrib, permissions='read')
        self.project2.update_node_wiki(name='home', content='', auth=Auth(self.project.creator))

    def test_show_wiki_for_contributors_when_no_wiki_or_content(self):
        assert_true(_should_show_wiki_widget(self.project, self.project.creator))
        assert_true(_should_show_wiki_widget(self.project2, self.project.creator))

    def test_show_wiki_is_false_for_read_contributors_when_no_wiki_or_content(self):
        assert_false(_should_show_wiki_widget(self.project, self.read_only_contrib))
        assert_false(_should_show_wiki_widget(self.project2, self.read_only_contrib))

    def test_show_wiki_is_false_for_noncontributors_when_no_wiki_or_content(self):
        assert_false(_should_show_wiki_widget(self.project, self.noncontributor))
        assert_false(_should_show_wiki_widget(self.project2, self.read_only_contrib))


class TestForkViews(OsfTestCase):

    def setUp(self):
        super(TestForkViews, self).setUp()
        self.user = AuthUserFactory()
        self.project = ProjectFactory.build(creator=self.user, is_public=True)
        self.consolidated_auth = Auth(user=self.project.creator)
        self.user.save()
        self.project.save()

<<<<<<< HEAD
    def test_registered_forks_dont_show_in_fork_list(self):
        fork = self.project.fork_node(self.consolidated_auth)
        RegistrationFactory(project=fork)

        url = self.project.api_url_for('get_forks')
        res = self.app.get(url, auth=self.user.auth)

        assert_equal(len(res.json['nodes']), 1)
        assert_equal(res.json['nodes'][0]['id'], fork._id)
=======
    def test_fork_private_project_non_contributor(self):
        self.project.set_privacy("private")
        self.project.save()

        url = self.project.api_url_for('node_fork_page')
        non_contributor = AuthUserFactory()
        res = self.app.post_json(url,
                                 auth=non_contributor.auth,
                                 expect_errors=True)
        assert_equal(res.status_code, http.FORBIDDEN)

    def test_fork_public_project_non_contributor(self):
        url = self.project.api_url_for('node_fork_page')
        non_contributor = AuthUserFactory()
        res = self.app.post_json(url, auth=non_contributor.auth)
        assert_equal(res.status_code, 200)

    def test_fork_project_contributor(self):
        contributor = AuthUserFactory()
        self.project.set_privacy("private")
        self.project.add_contributor(contributor)
        self.project.save()

        url = self.project.api_url_for('node_fork_page')
        res = self.app.post_json(url, auth=contributor.auth)
        assert_equal(res.status_code, 200)
>>>>>>> 9337a9b5


class TestProjectCreation(OsfTestCase):

    def setUp(self):
        super(TestProjectCreation, self).setUp()
        self.creator = AuthUserFactory()
        self.url = api_url_for('project_new_post')
        self.user1 = AuthUserFactory()
        self.user2 = AuthUserFactory()
        self.project = ProjectFactory(creator=self.user1)
        self.project.add_contributor(self.user2, auth=Auth(self.user1))
        self.project.save()

    def tearDown(self):
        super(TestProjectCreation, self).tearDown()

    def test_needs_title(self):
        res = self.app.post_json(self.url, {}, auth=self.creator.auth, expect_errors=True)
        assert_equal(res.status_code, 400)

    def test_create_component_strips_html(self):
        user = AuthUserFactory()
        project = ProjectFactory(creator=user)
        url = web_url_for('project_new_node', pid=project._id)
        post_data = {'title': '<b>New <blink>Component</blink> Title</b>', 'category': ''}
        request = self.app.post(url, post_data, auth=user.auth).follow()
        project.reload()
        child = project.nodes[0]
        # HTML has been stripped
        assert_equal(child.title, 'New Component Title')

    def test_strip_html_from_title(self):
        payload = {
            'title': 'no html <b>here</b>'
        }
        res = self.app.post_json(self.url, payload, auth=self.creator.auth)
        node = Node.load(res.json['projectUrl'].replace('/', ''))
        assert_true(node)
        assert_equal('no html here', node.title)

    def test_only_needs_title(self):
        payload = {
            'title': 'Im a real title'
        }
        res = self.app.post_json(self.url, payload, auth=self.creator.auth)
        assert_equal(res.status_code, 201)

    def test_title_must_be_one_long(self):
        payload = {
            'title': ''
        }
        res = self.app.post_json(
            self.url, payload, auth=self.creator.auth, expect_errors=True)
        assert_equal(res.status_code, 400)

    def test_title_must_be_less_than_200(self):
        payload = {
            'title': ''.join([str(x) for x in xrange(0, 250)])
        }
        res = self.app.post_json(
            self.url, payload, auth=self.creator.auth, expect_errors=True)
        assert_equal(res.status_code, 400)

    def test_fails_to_create_project_with_whitespace_title(self):
        payload = {
            'title': '   '
        }
        res = self.app.post_json(
            self.url, payload, auth=self.creator.auth, expect_errors=True)
        assert_equal(res.status_code, 400)

    def test_creates_a_project(self):
        payload = {
            'title': 'Im a real title'
        }
        res = self.app.post_json(self.url, payload, auth=self.creator.auth)
        assert_equal(res.status_code, 201)
        node = Node.load(res.json['projectUrl'].replace('/', ''))
        assert_true(node)
        assert_true(node.title, 'Im a real title')

    def test_create_component_add_contributors_admin(self):
        url = web_url_for('project_new_node', pid=self.project._id)
        post_data = {'title': 'New Component With Contributors Title', 'category': '', 'inherit_contributors': True}
        res = self.app.post(url, post_data, auth=self.user1.auth)
        self.project.reload()
        child = self.project.nodes[0]
        assert_equal(child.title, 'New Component With Contributors Title')
        assert_in(self.user1, child.contributors)
        assert_in(self.user2, child.contributors)
        # check redirect url
        assert_in('/contributors/', res.location)

    def test_create_component_with_contributors_read_write(self):
        url = web_url_for('project_new_node', pid=self.project._id)
        non_admin = AuthUserFactory()
        self.project.add_contributor(non_admin, permissions=['read', 'write'])
        self.project.save()
        post_data = {'title': 'New Component With Contributors Title', 'category': '', 'inherit_contributors': True}
        res = self.app.post(url, post_data, auth=non_admin.auth)
        self.project.reload()
        child = self.project.nodes[0]
        assert_equal(child.title, 'New Component With Contributors Title')
        assert_in(non_admin, child.contributors)
        assert_in(self.user1, child.contributors)
        assert_in(self.user2, child.contributors)
        assert_equal(child.get_permissions(non_admin), ['read', 'write', 'admin'])
        # check redirect url
        assert_in('/contributors/', res.location)

    def test_create_component_with_contributors_read(self):
        url = web_url_for('project_new_node', pid=self.project._id)
        non_admin = AuthUserFactory()
        self.project.add_contributor(non_admin, permissions=['read'])
        self.project.save()
        post_data = {'title': 'New Component With Contributors Title', 'category': '', 'inherit_contributors': True}
        res = self.app.post(url, post_data, auth=non_admin.auth, expect_errors=True)
        assert_equal(res.status_code, 403)

    def test_create_component_add_no_contributors(self):
        url = web_url_for('project_new_node', pid=self.project._id)
        post_data = {'title': 'New Component With Contributors Title', 'category': ''}
        res = self.app.post(url, post_data, auth=self.user1.auth)
        self.project.reload()
        child = self.project.nodes[0]
        assert_equal(child.title, 'New Component With Contributors Title')
        assert_in(self.user1, child.contributors)
        assert_not_in(self.user2, child.contributors)
        # check redirect url
        assert_not_in('/contributors/', res.location)

    def test_new_project_returns_serialized_node_data(self):
        payload = {
            'title': 'Im a real title'
        }
        res = self.app.post_json(self.url, payload, auth=self.creator.auth)
        assert_equal(res.status_code, 201)
        node = res.json['newNode']
        assert_true(node)
        assert_equal(node['title'], 'Im a real title')

    def test_description_works(self):
        payload = {
            'title': 'Im a real title',
            'description': 'I describe things!'
        }
        res = self.app.post_json(self.url, payload, auth=self.creator.auth)
        assert_equal(res.status_code, 201)
        node = Node.load(res.json['projectUrl'].replace('/', ''))
        assert_true(node)
        assert_true(node.description, 'I describe things!')

    def test_can_template(self):
        other_node = ProjectFactory(creator=self.creator)
        payload = {
            'title': 'Im a real title',
            'template': other_node._id
        }
        res = self.app.post_json(self.url, payload, auth=self.creator.auth)
        assert_equal(res.status_code, 201)
        node = Node.load(res.json['projectUrl'].replace('/', ''))
        assert_true(node)
        assert_true(node.template_node, other_node)

    def test_project_before_template_no_addons(self):
        project = ProjectFactory()
        res = self.app.get(project.api_url_for('project_before_template'), auth=project.creator.auth)
        assert_equal(res.json['prompts'], [])

    def test_project_before_template_with_addons(self):
        project = ProjectWithAddonFactory(addon='box')
        res = self.app.get(project.api_url_for('project_before_template'), auth=project.creator.auth)
        assert_in('Box', res.json['prompts'])

    def test_project_new_from_template_non_user(self):
        project = ProjectFactory()
        url = api_url_for('project_new_from_template', nid=project._id)
        res = self.app.post(url, auth=None)
        assert_equal(res.status_code, 302)
        res2 = res.follow(expect_errors=True)
        assert_equal(res2.status_code, 301)
        assert_equal(res2.request.path, '/login')

    def test_project_new_from_template_public_non_contributor(self):
        non_contributor = AuthUserFactory()
        project = ProjectFactory(is_public=True)
        url = api_url_for('project_new_from_template', nid=project._id)
        res = self.app.post(url, auth=non_contributor.auth)
        assert_equal(res.status_code, 201)

    def test_project_new_from_template_contributor(self):
        contributor = AuthUserFactory()
        project = ProjectFactory(is_public=False)
        project.add_contributor(contributor)
        project.save()

        url = api_url_for('project_new_from_template', nid=project._id)
        res = self.app.post(url, auth=contributor.auth)
        assert_equal(res.status_code, 201)


class TestUnconfirmedUserViews(OsfTestCase):

    def test_can_view_profile(self):
        user = UnconfirmedUserFactory()
        url = web_url_for('profile_view_id', uid=user._id)
        res = self.app.get(url, expect_errors=True)
        assert_equal(res.status_code, http.BAD_REQUEST)

class TestStaticFileViews(OsfTestCase):

    def test_robots_dot_txt(self):
        res = self.app.get('/robots.txt')
        assert_equal(res.status_code, 200)
        assert_in('User-agent', res)
        assert_in('text/plain', res.headers['Content-Type'])

    def test_favicon(self):
        res = self.app.get('/favicon.ico')
        assert_equal(res.status_code, 200)
        assert_in('image/vnd.microsoft.icon', res.headers['Content-Type'])

    def test_getting_started_page(self):
        res = self.app.get('/getting-started/')
        assert_equal(res.status_code, 302)
        assert_equal(res.location, 'http://help.osf.io/')
    def test_help_redirect(self):
        res = self.app.get('/help/')
        assert_equal(res.status_code,302)


class TestUserConfirmSignal(OsfTestCase):

    def test_confirm_user_signal_called_when_user_claims_account(self):
        unclaimed_user = UnconfirmedUserFactory()
        # unclaimed user has been invited to a project.
        referrer = UserFactory()
        project = ProjectFactory(creator=referrer)
        unclaimed_user.add_unclaimed_record(project, referrer, 'foo', email=fake.email())
        unclaimed_user.save()

        token = unclaimed_user.get_unclaimed_record(project._primary_key)['token']
        with capture_signals() as mock_signals:
            url = web_url_for('claim_user_form', pid=project._id, uid=unclaimed_user._id, token=token)
            payload = {'username': unclaimed_user.username,
                       'password': 'password',
                       'password2': 'password'}
            res = self.app.post(url, payload)
            assert_equal(res.status_code, 302)

        assert_equal(mock_signals.signals_sent(), set([auth.signals.user_confirmed]))

    def test_confirm_user_signal_called_when_user_confirms_email(self):
        unconfirmed_user = UnconfirmedUserFactory()
        unconfirmed_user.save()

        # user goes to email confirmation link
        token = unconfirmed_user.get_confirmation_token(unconfirmed_user.username)
        with capture_signals() as mock_signals:
            url = web_url_for('confirm_email_get', uid=unconfirmed_user._id, token=token)
            res = self.app.get(url)
            assert_equal(res.status_code, 302)

        assert_equal(mock_signals.signals_sent(), set([auth.signals.user_confirmed]))


# copied from tests/test_comments.py
class TestCommentViews(OsfTestCase):

    def setUp(self):
        super(TestCommentViews, self).setUp()
        self.project = ProjectFactory(is_public=True)
        self.user = AuthUserFactory()
        self.project.add_contributor(self.user)
        self.project.save()
        self.user.save()

    def test_view_project_comments_updates_user_comments_view_timestamp(self):
        url = self.project.api_url_for('update_comments_timestamp')
        res = self.app.put_json(url, {
            'page': 'node',
            'rootId': self.project._id
        }, auth=self.user.auth)
        self.user.reload()

        user_timestamp = self.user.comments_viewed_timestamp[self.project._id]
        view_timestamp = timezone.now()
        assert_datetime_equal(user_timestamp, view_timestamp)

    def test_confirm_non_contrib_viewers_dont_have_pid_in_comments_view_timestamp(self):
        non_contributor = AuthUserFactory()
        url = self.project.api_url_for('update_comments_timestamp')
        res = self.app.put_json(url, {
            'page': 'node',
            'rootId': self.project._id
        }, auth=self.user.auth)

        non_contributor.reload()
        assert_not_in(self.project._id, non_contributor.comments_viewed_timestamp)

    def test_view_comments_updates_user_comments_view_timestamp_files(self):
        osfstorage = self.project.get_addon('osfstorage')
        root_node = osfstorage.get_root()
        test_file = root_node.append_file('test_file')
        test_file.create_version(self.user, {
            'object': '06d80e',
            'service': 'cloud',
            osfstorage_settings.WATERBUTLER_RESOURCE: 'osf',
        }, {
            'size': 1337,
            'contentType': 'img/png'
        }).save()

        url = self.project.api_url_for('update_comments_timestamp')
        res = self.app.put_json(url, {
            'page': 'files',
            'rootId': test_file._id
        }, auth=self.user.auth)
        self.user.reload()

        user_timestamp = self.user.comments_viewed_timestamp[test_file._id]
        view_timestamp = timezone.now()
        assert_datetime_equal(user_timestamp, view_timestamp)

        # Regression test for https://openscience.atlassian.net/browse/OSF-5193
        # moved from tests/test_comments.py
        def test_find_unread_includes_edited_comments(self):
            project = ProjectFactory()
            user = AuthUserFactory()
            project.add_contributor(user, save=True)
            comment = CommentFactory(node=project, user=project.creator)
            n_unread = Comment.find_n_unread(user=user, node=project, page='node')
            assert n_unread == 1

            url = project.api_url_for('update_comments_timestamp')
            payload = {'page': 'node', 'rootId': project._id}
            self.app.put_json(url, payload, auth=user.auth)
            user.reload()
            n_unread = Comment.find_n_unread(user=user, node=project, page='node')
            assert n_unread == 0

            # Edit previously read comment
            comment.edit(
                auth=Auth(project.creator),
                content='edited',
                save=True
            )
            n_unread = Comment.find_n_unread(user=user, node=project, page='node')
            assert n_unread == 1


class TestResetPassword(OsfTestCase):

    def setUp(self):
        super(TestResetPassword, self).setUp()
        self.user = AuthUserFactory()
        self.another_user = AuthUserFactory()
        self.osf_key_v2 = generate_verification_key(verification_type='password')
        self.user.verification_key_v2 = self.osf_key_v2
        self.user.verification_key = None
        self.user.save()
        self.get_url = web_url_for(
            'reset_password_get',
            uid=self.user._id,
            token=self.osf_key_v2['token']
        )
        self.get_url_invalid_key = web_url_for(
            'reset_password_get',
            uid=self.user._id,
            token=generate_verification_key()
        )
        self.get_url_invalid_user = web_url_for(
            'reset_password_get',
            uid=self.another_user._id,
            token=self.osf_key_v2['token']
        )

    # successfully load reset password page
    def test_reset_password_view_returns_200(self):
        res = self.app.get(self.get_url)
        assert_equal(res.status_code, 200)

    # raise http 400 error
    def test_reset_password_view_raises_400(self):
        res = self.app.get(self.get_url_invalid_key, expect_errors=True)
        assert_equal(res.status_code, 400)

        res = self.app.get(self.get_url_invalid_user, expect_errors=True)
        assert_equal(res.status_code, 400)

        self.user.verification_key_v2['expires'] = timezone.now()
        self.user.save()
        res = self.app.get(self.get_url, expect_errors=True)
        assert_equal(res.status_code, 400)

    # successfully reset password
    @mock.patch('framework.auth.cas.CasClient.service_validate')
    def test_can_reset_password_if_form_success(self, mock_service_validate):
        # load reset password page and submit email
        res = self.app.get(self.get_url)
        form = res.forms['resetPasswordForm']
        form['password'] = 'newpassword'
        form['password2'] = 'newpassword'
        res = form.submit()

        # check request URL is /resetpassword with username and new verification_key_v2 token
        request_url_path = res.request.path
        assert_in('resetpassword', request_url_path)
        assert_in(self.user._id, request_url_path)
        assert_not_in(self.user.verification_key_v2['token'], request_url_path)

        # check verification_key_v2 for OSF is destroyed and verification_key for CAS is in place
        self.user.reload()
        assert_equal(self.user.verification_key_v2, {})
        assert_not_equal(self.user.verification_key, None)

        # check redirection to CAS login with username and the new verification_key(CAS)
        assert_equal(res.status_code, 302)
        location = res.headers.get('Location')
        assert_true('login?service=' in location)
        assert_true('username={}'.format(self.user.username) in location)
        assert_true('verification_key={}'.format(self.user.verification_key) in location)

        # check if password was updated
        self.user.reload()
        assert_true(self.user.check_password('newpassword'))

        # check if verification_key is destroyed after service validation
        mock_service_validate.return_value = cas.CasResponse(
            authenticated=True,
            user=self.user._id,
            attributes={'accessToken': fake.md5()}
        )
        ticket = fake.md5()
        service_url = 'http://accounts.osf.io/?ticket=' + ticket
        cas.make_response_from_ticket(ticket, service_url)
        self.user.reload()
        assert_equal(self.user.verification_key, None)

    #  log users out before they land on reset password page
    def test_reset_password_logs_out_user(self):
        # visit reset password link while another user is logged in
        res = self.app.get(self.get_url, auth=self.another_user.auth)
        # check redirection to CAS logout
        assert_equal(res.status_code, 302)
        location = res.headers.get('Location')
        assert_not_in('reauth', location)
        assert_in('logout?service=', location)
        assert_in('resetpassword', location)

@unittest.skip('Unskip when institution hiding code is reimplemented')
class TestIndexView(OsfTestCase):

    def setUp(self):
        super(TestIndexView, self).setUp()

        self.inst_one = InstitutionFactory()
        self.inst_two = InstitutionFactory()
        self.inst_three = InstitutionFactory()
        self.inst_four = InstitutionFactory()
        self.inst_five = InstitutionFactory()

        self.user = AuthUserFactory()
        self.user.affiliated_institutions.add(self.inst_one)
        self.user.affiliated_institutions.add(self.inst_two)
        self.user.save()

        # tests 5 affiliated, non-registered, public projects
        for i in range(settings.INSTITUTION_DISPLAY_NODE_THRESHOLD):
            node = ProjectFactory(creator=self.user, is_public=True)
            node.affiliated_institutions.add(self.inst_one)
            node.save()

        # tests 4 affiliated, non-registered, public projects
        for i in range(settings.INSTITUTION_DISPLAY_NODE_THRESHOLD - 1):
            node = ProjectFactory(creator=self.user, is_public=True)
            node.affiliated_institutions.add(self.inst_two)
            node.save()

        # tests 5 affiliated, registered, public projects
        for i in range(settings.INSTITUTION_DISPLAY_NODE_THRESHOLD):
            registration = RegistrationFactory(creator=self.user, is_public=True)
            registration.affiliated_institutions.add(self.inst_three)
            registration.save()

        # tests 5 affiliated, non-registered public components
        for i in range(settings.INSTITUTION_DISPLAY_NODE_THRESHOLD):
            node = NodeFactory(creator=self.user, is_public=True)
            node.affiliated_institutions.add(self.inst_four)
            node.save()

        # tests 5 affiliated, non-registered, private projects
        for i in range(settings.INSTITUTION_DISPLAY_NODE_THRESHOLD):
            node = ProjectFactory(creator=self.user)
            node.affiliated_institutions.add(self.inst_five)
            node.save()

    def test_dashboard_institutions(self):
        dashboard_institutions = index()['dashboard_institutions']
        assert_equal(len(dashboard_institutions), 1)
        assert_equal(dashboard_institutions[0]['id'], self.inst_one._id)
        assert_not_equal(dashboard_institutions[0]['id'], self.inst_two._id)
        assert_not_equal(dashboard_institutions[0]['id'], self.inst_three._id)
        assert_not_equal(dashboard_institutions[0]['id'], self.inst_four._id)
        assert_not_equal(dashboard_institutions[0]['id'], self.inst_five._id)


class TestConfirmationViewBlockBingPreview(OsfTestCase):

    def setUp(self):

        super(TestConfirmationViewBlockBingPreview, self).setUp()
        self.user_agent = 'Mozilla/5.0 (Windows NT 6.1; WOW64) AppleWebKit/534+ (KHTML, like Gecko) BingPreview/1.0b'

    # reset password link should fail with BingPreview
    def test_reset_password_get_returns_403(self):

        user = UserFactory()
        osf_key_v2 = generate_verification_key(verification_type='password')
        user.verification_key_v2 = osf_key_v2
        user.verification_key = None
        user.save()

        reset_password_get_url = web_url_for(
            'reset_password_get',
            uid=user._id,
            token=osf_key_v2['token']
        )
        res = self.app.get(
            reset_password_get_url,
            expect_errors=True,
            headers={
                'User-Agent': self.user_agent,
            }
        )
        assert_equal(res.status_code, 403)

    # new user confirm account should fail with BingPreview
    def test_confirm_email_get_new_user_returns_403(self):

        user = User.create_unconfirmed('unconfirmed@cos.io', 'abCD12#$', 'Unconfirmed User')
        user.save()
        confirm_url = user.get_confirmation_url('unconfirmed@cos.io', external=False)
        res = self.app.get(
            confirm_url,
            expect_errors=True,
            headers={
                'User-Agent': self.user_agent,
            }
        )
        assert_equal(res.status_code, 403)

    # confirmation for adding new email should fail with BingPreview
    def test_confirm_email_add_email_returns_403(self):

        user = UserFactory()
        user.add_unconfirmed_email('unconfirmed@cos.io')
        user.save()

        confirm_url = user.get_confirmation_url('unconfirmed@cos.io', external=False) + '?logout=1'
        res = self.app.get(
            confirm_url,
            expect_errors=True,
            headers={
                'User-Agent': self.user_agent,
            }
        )
        assert_equal(res.status_code, 403)

    # confirmation for merging accounts should fail with BingPreview
    def test_confirm_email_merge_account_returns_403(self):

        user = UserFactory()
        user_to_be_merged = UserFactory()
        user.add_unconfirmed_email(user_to_be_merged.username)
        user.save()

        confirm_url = user.get_confirmation_url(user_to_be_merged.username, external=False) + '?logout=1'
        res = self.app.get(
            confirm_url,
            expect_errors=True,
            headers={
                'User-Agent': self.user_agent,
            }
        )
        assert_equal(res.status_code, 403)

    # confirmation for new user claiming contributor should fail with BingPreview
    def test_claim_user_form_new_user(self):

        referrer = AuthUserFactory()
        project = ProjectFactory(creator=referrer, is_public=True)
        given_name = fake.name()
        given_email = fake.email()
        user = project.add_unregistered_contributor(
            fullname=given_name,
            email=given_email,
            auth=Auth(user=referrer)
        )
        project.save()

        claim_url = user.get_claim_url(project._primary_key)
        res = self.app.get(
            claim_url,
            expect_errors=True,
            headers={
                'User-Agent': self.user_agent,
            }
        )
        assert_equal(res.status_code, 403)

    # confirmation for existing user claiming contributor should fail with BingPreview
    def test_claim_user_form_existing_user(self):

        referrer = AuthUserFactory()
        project = ProjectFactory(creator=referrer, is_public=True)
        auth_user = AuthUserFactory()
        pending_user = project.add_unregistered_contributor(
            fullname=auth_user.fullname,
            email=None,
            auth=Auth(user=referrer)
        )
        project.save()
        claim_url = pending_user.get_claim_url(project._primary_key)
        res = self.app.get(
            claim_url,
            auth = auth_user.auth,
            expect_errors=True,
            headers={
                'User-Agent': self.user_agent,
            }
        )
        assert_equal(res.status_code, 403)

    # account creation confirmation for ORCiD login should fail with BingPreview
    def test_external_login_confirm_email_get_create_user(self):
        name, email = fake.name(), fake.email()
        provider_id = fake.ean()
        external_identity = {
            'service': {
                provider_id: 'CREATE'
            }
        }
        user = User.create_unconfirmed(
            username=email,
            password=str(fake.password()),
            fullname=name,
            external_identity=external_identity,
        )
        user.save()
        create_url = user.get_confirmation_url(
            user.username,
            external_id_provider='service',
            destination='dashboard'
        )

        res = self.app.get(
            create_url,
            expect_errors=True,
            headers={
                'User-Agent': self.user_agent,
            }
        )
        assert_equal(res.status_code, 403)

    # account linking confirmation for ORCiD login should fail with BingPreview
    def test_external_login_confirm_email_get_link_user(self):

        user = UserFactory()
        provider_id = fake.ean()
        user.external_identity = {
            'service': {
                provider_id: 'LINK'
            }
        }
        user.add_unconfirmed_email(user.username, external_identity='service')
        user.save()

        link_url = user.get_confirmation_url(
            user.username,
            external_id_provider='service',
            destination='dashboard'
        )

        res = self.app.get(
            link_url,
            expect_errors=True,
            headers={
                'User-Agent': self.user_agent,
            }
        )
        assert_equal(res.status_code, 403)


if __name__ == '__main__':
    unittest.main()<|MERGE_RESOLUTION|>--- conflicted
+++ resolved
@@ -4155,56 +4155,6 @@
         assert_false(_should_show_wiki_widget(self.project2, self.read_only_contrib))
 
 
-class TestForkViews(OsfTestCase):
-
-    def setUp(self):
-        super(TestForkViews, self).setUp()
-        self.user = AuthUserFactory()
-        self.project = ProjectFactory.build(creator=self.user, is_public=True)
-        self.consolidated_auth = Auth(user=self.project.creator)
-        self.user.save()
-        self.project.save()
-
-<<<<<<< HEAD
-    def test_registered_forks_dont_show_in_fork_list(self):
-        fork = self.project.fork_node(self.consolidated_auth)
-        RegistrationFactory(project=fork)
-
-        url = self.project.api_url_for('get_forks')
-        res = self.app.get(url, auth=self.user.auth)
-
-        assert_equal(len(res.json['nodes']), 1)
-        assert_equal(res.json['nodes'][0]['id'], fork._id)
-=======
-    def test_fork_private_project_non_contributor(self):
-        self.project.set_privacy("private")
-        self.project.save()
-
-        url = self.project.api_url_for('node_fork_page')
-        non_contributor = AuthUserFactory()
-        res = self.app.post_json(url,
-                                 auth=non_contributor.auth,
-                                 expect_errors=True)
-        assert_equal(res.status_code, http.FORBIDDEN)
-
-    def test_fork_public_project_non_contributor(self):
-        url = self.project.api_url_for('node_fork_page')
-        non_contributor = AuthUserFactory()
-        res = self.app.post_json(url, auth=non_contributor.auth)
-        assert_equal(res.status_code, 200)
-
-    def test_fork_project_contributor(self):
-        contributor = AuthUserFactory()
-        self.project.set_privacy("private")
-        self.project.add_contributor(contributor)
-        self.project.save()
-
-        url = self.project.api_url_for('node_fork_page')
-        res = self.app.post_json(url, auth=contributor.auth)
-        assert_equal(res.status_code, 200)
->>>>>>> 9337a9b5
-
-
 class TestProjectCreation(OsfTestCase):
 
     def setUp(self):
