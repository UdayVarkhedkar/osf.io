# -*- coding: utf-8 -*-
"""OSF mailing utilities.

Email templates go in website/templates/emails
Templates must end in ``.txt.mako`` for plaintext emails or``.html.mako`` for html emails.

You can then create a `Mail` object given the basename of the template and
the email subject. ::

    CONFIRM_EMAIL = Mail(tpl_prefix='confirm', subject="Confirm your email address")

You can then use ``send_mail`` to send the email.

Usage: ::

    from website import mails
    ...
    mails.send_mail('foo@bar.com', mails.CONFIRM_EMAIL, user=user)

"""
import os
import logging

from mako.lookup import TemplateLookup, Template

from framework.email import tasks
from website import settings

logger = logging.getLogger(__name__)

EMAIL_TEMPLATES_DIR = os.path.join(settings.TEMPLATES_PATH, 'emails')

_tpl_lookup = TemplateLookup(
    directories=[EMAIL_TEMPLATES_DIR],
)

TXT_EXT = '.txt.mako'
HTML_EXT = '.html.mako'


class Mail(object):
    """An email object.

    :param str tpl_prefix: The template name prefix.
    :param str subject: The subject of the email.
    """

    def __init__(self, tpl_prefix, subject):
        self.tpl_prefix = tpl_prefix
        self._subject = subject

    def html(self, **context):
        """Render the HTML email message."""
        tpl_name = self.tpl_prefix + HTML_EXT
        return render_message(tpl_name, **context)

    def text(self, **context):
        """Render the plaintext email message"""
        tpl_name = self.tpl_prefix + TXT_EXT
        return render_message(tpl_name, **context)

    def subject(self, **context):
        return Template(self._subject).render(**context)


def render_message(tpl_name, **context):
    """Render an email message."""
    tpl = _tpl_lookup.get_template(tpl_name)
    return tpl.render(**context)


def send_mail(to_addr, mail, mimetype='plain', from_addr=None, mailer=None,
            username=None, password=None, mail_server=None, callback=None, **context):
    """Send an email from the OSF.
    Example: ::

        from website import mails

        mails.send_email('foo@bar.com', mails.TEST, name="Foo")

    :param str to_addr: The recipient's email address
    :param Mail mail: The mail object
    :param str mimetype: Either 'plain' or 'html'
    :param function callback: celery task to execute after send_mail completes
    :param **context: Context vars for the message template

    .. note:
         Uses celery if available
    """

    from_addr = from_addr or settings.FROM_EMAIL
    mailer = mailer or tasks.send_email
    subject = mail.subject(**context)
    message = mail.text(**context) if mimetype in ('plain', 'txt') else mail.html(**context)
    # Don't use ttls and login in DEBUG_MODE
    ttls = login = not settings.DEBUG_MODE
    logger.debug('Sending email...')
    logger.debug(u'To: {to_addr}\nFrom: {from_addr}\nSubject: {subject}\nMessage: {message}'.format(**locals()))

    kwargs = dict(
        from_addr=from_addr,
        to_addr=to_addr,
        subject=subject,
        message=message,
        mimetype=mimetype,
        ttls=ttls,
        login=login,
        username=username,
        password=password,
        mail_server=mail_server
    )

    if settings.USE_EMAIL:
        if settings.USE_CELERY:
            return mailer.apply_async(kwargs=kwargs, link=callback)
        else:
            ret = mailer(**kwargs)
            if callback:
                callback()

            return ret

# Predefined Emails

TEST = Mail('test', subject='A test email to ${name}')

CONFIRM_EMAIL = Mail('confirm', subject='Open Science Framework Account Verification')
CONFIRM_EMAIL_PREREG = Mail('confirm_prereg', subject='Open Science Framework Account Verification')

CONFIRM_MERGE = Mail('confirm_merge', subject='Confirm account merge')

REMOVED_EMAIL = Mail('email_removed', subject='Email address removed from your OSF account')
PRIMARY_EMAIL_CHANGED = Mail('primary_email_changed', subject='Primary email changed')
INVITE = Mail('invite', subject='You have been added as a contributor to an OSF project.')
CONTRIBUTOR_ADDED = Mail('contributor_added', subject='You have been added as a contributor to an OSF project.')

FORWARD_INVITE = Mail('forward_invite', subject='Please forward to ${fullname}')
FORWARD_INVITE_REGISTERED = Mail('forward_invite_registered', subject='Please forward to ${fullname}')

FORGOT_PASSWORD = Mail('forgot_password', subject='Reset Password')
PENDING_VERIFICATION = Mail('pending_invite', subject="Your account is almost ready!")
PENDING_VERIFICATION_REGISTERED = Mail('pending_registered', subject='Received request to be a contributor')

REQUEST_EXPORT = Mail('support_request', subject='[via OSF] Export Request')
REQUEST_DEACTIVATION = Mail('support_request', subject='[via OSF] Deactivation Request')

CONFERENCE_SUBMITTED = Mail(
    'conference_submitted',
    subject='Project created on Open Science Framework',
)
CONFERENCE_INACTIVE = Mail(
    'conference_inactive',
    subject='Open Science Framework Error: Conference inactive',
)
CONFERENCE_FAILED = Mail(
    'conference_failed',
    subject='Open Science Framework Error: No files attached',
)

DIGEST = Mail('digest', subject='OSF Notifications')
TRANSACTIONAL = Mail('transactional', subject='OSF: ${subject}')

# Retraction related Mail objects
PENDING_RETRACTION_ADMIN = Mail(
    'pending_retraction_admin',
    subject='Retraction pending for one of your projects.'
)
PENDING_RETRACTION_NON_ADMIN = Mail(
    'pending_retraction_non_admin',
    subject='Retraction pending for one of your projects.'
)
# Embargo related Mail objects
PENDING_EMBARGO_ADMIN = Mail(
    'pending_embargo_admin',
    subject='Registration pending for one of your projects.'
)
PENDING_EMBARGO_NON_ADMIN = Mail(
    'pending_embargo_non_admin',
    subject='Registration pending for one of your projects.'
)
# Registration related Mail Objects
PENDING_REGISTRATION_ADMIN = Mail(
    'pending_registration_admin',
    subject='Registration pending for one of your projects.'
)
PENDING_REGISTRATION_NON_ADMIN = Mail(
    'pending_registration_non_admin',
    subject='Registration pending for one of your projects.'
)
FILE_OPERATION_SUCCESS = Mail(
    'file_operation_success',
    subject='Your ${action} has finished',
)

FILE_OPERATION_FAILED = Mail(
    'file_operation_failed',
    subject='Your ${action} has failed',
)

UNESCAPE = "<% from website.util.sanitize import unescape_entities %> ${unescape_entities(src.title)}"
PROBLEM_REGISTERING = "Problem registering " + UNESCAPE

ARCHIVE_SIZE_EXCEEDED_DESK = Mail(
    'archive_size_exceeded_desk',
    subject=PROBLEM_REGISTERING
)
ARCHIVE_SIZE_EXCEEDED_USER = Mail(
    'archive_size_exceeded_user',
    subject=PROBLEM_REGISTERING
)

ARCHIVE_COPY_ERROR_DESK = Mail(
    'archive_copy_error_desk',
    subject=PROBLEM_REGISTERING
)
ARCHIVE_COPY_ERROR_USER = Mail(
    'archive_copy_error_user',
    subject=PROBLEM_REGISTERING
)

ARCHIVE_UNCAUGHT_ERROR_DESK = Mail(
    'archive_uncaught_error_desk',
    subject=PROBLEM_REGISTERING
)
ARCHIVE_UNCAUGHT_ERROR_USER = Mail(
    'archive_uncaught_error_user',
    subject=PROBLEM_REGISTERING
)

ARCHIVE_SUCCESS = Mail(
    'archive_success',
    subject="Registration of " + UNESCAPE + " complete"
)

WELCOME = Mail(
    'welcome',
    subject='Welcome to the Open Science Framework'
)

<<<<<<< HEAD
PREREG_CHALLENGE_REJECTED = Mail(
    'prereg_challenge_rejected',
    subject='Revisions required, your submission for the Preregistration Challenge is not yet registered'
)

PREREG_CHALLENGE_ACCEPTED = Mail(
    'prereg_challenge_accepted',
    subject='Your research plan has been registered and accepted for the Preregistration Challenge'
)
=======

EMPTY = Mail('empty', subject='${subject}')
>>>>>>> 4c310f9e
<|MERGE_RESOLUTION|>--- conflicted
+++ resolved
@@ -237,7 +237,6 @@
     subject='Welcome to the Open Science Framework'
 )
 
-<<<<<<< HEAD
 PREREG_CHALLENGE_REJECTED = Mail(
     'prereg_challenge_rejected',
     subject='Revisions required, your submission for the Preregistration Challenge is not yet registered'
@@ -247,7 +246,5 @@
     'prereg_challenge_accepted',
     subject='Your research plan has been registered and accepted for the Preregistration Challenge'
 )
-=======
-
-EMPTY = Mail('empty', subject='${subject}')
->>>>>>> 4c310f9e
+
+EMPTY = Mail('empty', subject='${subject}')