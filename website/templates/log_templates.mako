--- conflicted
+++ resolved
@@ -27,18 +27,14 @@
 </script>
 
 <script type="text/html" id="contributor_removed">
-<<<<<<< HEAD
-removed <a data-bind="attr: {href: '/' + contributor.id + '/'}, text: contributor.fullname"></a> as a contributor from
-=======
 removed
 <span data-bind="if: contributor.registered">
-    <a data-bind="attr: {href: '/profile/' + contributor.id + '/'}, text: contributor.fullname"></a>
+    <a data-bind="attr: {href: '/' + contributor.id + '/'}, text: contributor.fullname"></a>
 </span>
 <span data-bind="ifnot: contributor.registered">
     <span data-bind="text: contributor.nr_name"></span>
 </span>
 as a contributor from
->>>>>>> 87b14581
 <span data-bind="text: nodeCategory"></span>
 <a class="log-node-title-link overflow" data-bind="attr: {href: nodeUrl}, text: nodeTitle"></a>
 </script>
