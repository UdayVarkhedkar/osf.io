--- conflicted
+++ resolved
@@ -9,14 +9,8 @@
 from django.utils import timezone
 from flask import request
 import mailchimp
-<<<<<<< HEAD
-
-from osf.models import Node, NodeRelation, OSFUser as User
-=======
-from modularodm.exceptions import ValidationError, NoResultsFound, MultipleResultsFound
-from modularodm import Q
+
 from osf.models import Node, NodeRelation, OSFUser
->>>>>>> f9352806
 
 from framework import sentry
 from framework.auth import Auth
@@ -558,13 +552,8 @@
         username = r.values['data[email]']
 
         try:
-<<<<<<< HEAD
-            user = User.objects.get(username=username)
-        except User.DoesNotExist:
-=======
-            user = OSFUser.find_one(Q('username', 'eq', username))
-        except NoResultsFound:
->>>>>>> f9352806
+            user = OSFUser.objects.get(username=username)
+        except OSFUser.DoesNotExist:
             sentry.log_exception()
             sentry.log_message('A user with this username does not exist.')
             raise HTTPError(404, data=dict(message_short='User not found',
@@ -607,15 +596,8 @@
 
 
 def get_target_user(auth, uid=None):
-<<<<<<< HEAD
     user_id = uid if uid else auth.user
-    return get_object_or_404(User, _id=user_id)
-=======
-    target = OSFUser.load(uid) if uid else auth.user
-    if target is None:
-        raise HTTPError(http.NOT_FOUND)
-    return target
->>>>>>> f9352806
+    return get_object_or_404(OSFUser, _id=user_id)
 
 
 def fmt_date_or_none(date, fmt='%Y-%m-%d'):
@@ -834,38 +816,4 @@
     user.email_last_sent = timezone.now()
     user.requested_deactivation = True
     user.save()
-<<<<<<< HEAD
-    return {'message': 'Sent account deactivation request'}
-=======
-    return {'message': 'Sent account deactivation request'}
-
-
-def redirect_to_twitter(twitter_handle):
-    """Redirect GET requests for /@TwitterHandle/ to respective the OSF user
-    account if it associated with an active account
-
-    :param uid: uid for requested User
-    :return: Redirect to User's Twitter account page
-    """
-    try:
-        user = OSFUser.find_one(Q('social.twitter', 'iexact', twitter_handle))
-    except NoResultsFound:
-        raise HTTPError(http.NOT_FOUND, data={
-            'message_short': 'User Not Found',
-            'message_long': 'There is no active user associated with the Twitter handle: {0}.'.format(twitter_handle)
-        })
-    except MultipleResultsFound:
-        users = OSFUser.find(Q('social.twitter', 'iexact', twitter_handle))
-        message_long = 'There are multiple OSF accounts associated with the ' \
-                       'Twitter handle: <strong>{0}</strong>. <br /> Please ' \
-                       'select from the accounts below. <br /><ul>'.format(markupsafe.escape(twitter_handle))
-        for user in users:
-            message_long += '<li><a href="{0}">{1}</a></li>'.format(user.url, markupsafe.escape(user.fullname))
-        message_long += '</ul>'
-        raise HTTPError(http.MULTIPLE_CHOICES, data={
-            'message_short': 'Multiple Users Found',
-            'message_long': message_long
-        })
-
-    return redirect(user.url)
->>>>>>> f9352806
+    return {'message': 'Sent account deactivation request'}