--- conflicted
+++ resolved
@@ -9,23 +9,6 @@
 
 urlpatterns = [
     url(base_pattern,
-<<<<<<< HEAD
-        include(patterns('',
-                         url(r'^$', views.root, name='root'),
-                         url(r'^applications/', include('api.applications.urls', namespace='applications')),
-                         url(r'^comments/', include('api.comments.urls', namespace='comments')),
-                         url(r'^nodes/', include('api.nodes.urls', namespace='nodes')),
-                         url(r'^registrations/', include('api.registrations.urls', namespace='registrations')),
-                         url(r'^users/', include('api.users.urls', namespace='users')),
-                         url(r'^tokens/', include('api.tokens.urls', namespace='tokens')),
-                         url(r'^logs/', include('api.logs.urls', namespace='logs')),
-                         url(r'^files/', include('api.files.urls', namespace='files')),
-                         url(r'^docs/', include('rest_framework_swagger.urls')),
-                         url(r'^institutions/', include('api.institutions.urls', namespace='institutions')),
-                         url(r'^collections/', include('api.collections.urls', namespace='collections')),
-                         url(r'^guid/', include('api.guid.urls', namespace='guid')),
-                         ))
-=======
         include(
             [
                 url(r'^$', views.root, name='root'),
@@ -39,10 +22,10 @@
                 url(r'^files/', include('api.files.urls', namespace='files')),
                 url(r'^docs/', include('rest_framework_swagger.urls')),
                 url(r'^institutions/', include('api.institutions.urls', namespace='institutions')),
-                url(r'^collections/', include('api.collections.urls', namespace='collections'))
+                url(r'^collections/', include('api.collections.urls', namespace='collections')),
+                url(r'^guid/', include('api.guid.urls', namespace='guid'))
             ],
         )
->>>>>>> fe70b52a
         )
 ]
 
