# -*- coding: utf-8 -*-
import httplib as http
import logging

from framework import request, User, Q
from ..decorators import must_not_be_registration, must_be_valid_project, \
    must_be_contributor, must_be_contributor_or_public
from framework.auth import must_have_session_auth, get_current_user, get_api_key
from framework.forms.utils import sanitize
import hashlib
import json

from framework import HTTPError

logger = logging.getLogger(__name__)

@must_be_valid_project
def get_node_contributors_abbrev(*args, **kwargs):

    user = get_current_user()
    api_key = get_api_key()
    node_to_use = kwargs['node'] or kwargs['project']

    max_count = kwargs.get('max_count', 3)
    if 'user_ids' in kwargs:
        user_ids = [
            user for user in kwargs['user_ids']
            if user in node_to_use.contributors
        ]
    else:
        user_ids = node_to_use.contributors

    if not node_to_use.can_edit(user, api_key) \
            and not node_to_use.are_contributors_public:
        raise HTTPError(http.FORBIDDEN)

    contributors = []

    n_contributors = len(user_ids)
    others_count, others_suffix = '', ''

    for index, user_id in enumerate(user_ids[:max_count]):

        if index == max_count - 1 and len(user_ids) > max_count:
            separator = ' &'
            others_count = n_contributors - 3
            others_suffix = 's' if others_count > 1 else ''
        elif index == len(user_ids) - 1:
            separator = ''
        elif index == len(user_ids) - 2:
            separator = ' &'
        else:
            separator = ','

        contributors.append({
            'user_id': user_id,
            'separator': separator,
        })

    return {
        'contributors': contributors,
        'others_count': others_count,
        'others_suffix': others_suffix,
    }

@must_be_valid_project
def get_contributors(*args, **kwargs):

    user = get_current_user()
    api_key = get_api_key()
    node_to_use = kwargs['node'] or kwargs['project']

    if not node_to_use.can_edit(user, api_key) \
            and not node_to_use.are_contributors_public:
        raise HTTPError(http.FORBIDDEN)

    contributors = []
    for contributor in node_to_use.contributor_list:
        if 'id' in contributor:
            user = User.load(contributor['id'])
            contributors.append({
                'registered' : True,
                'id' : user._primary_key,
                'fullname' : user.fullname,
            })
        else:
            contributors.append({
                'registered' : False,
                'id' : hashlib.md5(contributor['nr_email']).hexdigest(),
                'fullname' : contributor['nr_name'],
            })

    return {'contributors' : contributors}


@must_have_session_auth
@must_be_valid_project  # returns project
@must_be_contributor  # returns user, project
@must_not_be_registration
def project_removecontributor(*args, **kwargs):

    project = kwargs['project']
    node = kwargs['node']
    user = kwargs['user']
    api_key = get_api_key()
    node_to_use = node or project
<<<<<<< HEAD
=======

    # FIXME: this isn't working
>>>>>>> 542d832b
    if request.json['id'].startswith('nr-'):
        outcome = node_to_use.remove_nonregistered_contributor(
            user, request.json['name'], request.json['id'].replace('nr-', '')
        )
    else:
        try:
            contributor = User.find_one(Q("_id", "eq", request.json['id']))
        except Exception as err:
            logger.error(err)
            raise HTTPError(http.BAD_REQUEST)
        outcome = node_to_use.remove_contributor(
            user, contributor, api_key=api_key
        )
    if outcome:
        # TODO(sloria): Add flash message
        return {'status': 'success'}
    raise HTTPError(http.BAD_REQUEST)

<<<<<<< HEAD


=======
# TODO: This should accept json--not form--data
>>>>>>> 542d832b
@must_have_session_auth # returns user
@must_be_valid_project # returns project
@must_be_contributor # returns user, project
@must_not_be_registration
def project_addcontributors_post(*args, **kwargs):
    """ Add contributors to a node. """

    node_to_use = kwargs['node'] or kwargs['project']
    user = kwargs['user']
    api_key = get_api_key()
    user_ids = request.json.get('user_ids', [])
    # TODO: Move to model

    for user_id in user_ids:
        if user_id not in node_to_use.contributors:
            added_user = User.load(user_id)
            node_to_use.contributors.append(added_user)
            node_to_use.contributor_list.append({
                'id': added_user._primary_key,
            })

<<<<<<< HEAD
    node_to_use = node or project
    # TODO: use Node.add_contributor
    if "user_id" in request.form:
        user_id = request.form['user_id'].strip()
        added_user = User.load(user_id)
        if added_user:
            if user_id not in node_to_use.contributors:
                node_to_use.contributors.append(added_user)
                node_to_use.contributor_list.append({'id':added_user._primary_key})
                node_to_use.save()

                node_to_use.add_log(
                    action='contributor_added',
                    params={
                        'project':node_to_use.node__parent[0]._primary_key if node_to_use.node__parent else None,
                        'node':node_to_use._primary_key,
                        'contributors':[added_user._primary_key],
                    },
                    user=user,
                    api_key=api_key
                )
    elif "email" in request.form and "fullname" in request.form:
        # TODO: Nothing is done here to make sure that this looks like an email.
        # todo have same behavior as wtforms
        email = sanitize(request.form["email"].strip())
        fullname = sanitize(request.form["fullname"].strip())
        if email and fullname:
            node_to_use.contributor_list.append({'nr_name':fullname, 'nr_email':email})
            node_to_use.save()

        node_to_use.add_log(
            action='contributor_added',
            params={
                'project':node_to_use.node__parent[0]._primary_key if node_to_use.node__parent else None,
                'node':node_to_use._primary_key,
                'contributors':[{"nr_name":fullname, "nr_email":email}],
            },
            user=user,
            api_key=api_key
        )
=======
    node_to_use.save()

    node_to_use.add_log(
        action='contributor_added',
        params={
            'project': node_to_use.parent_id,
            'node': node_to_use._primary_key,
            'contributors': user_ids,
        },
        user=user,
        api_key=api_key,
    )
>>>>>>> 542d832b

    return {'status': 'success'}, 201<|MERGE_RESOLUTION|>--- conflicted
+++ resolved
@@ -104,11 +104,8 @@
     user = kwargs['user']
     api_key = get_api_key()
     node_to_use = node or project
-<<<<<<< HEAD
-=======
 
     # FIXME: this isn't working
->>>>>>> 542d832b
     if request.json['id'].startswith('nr-'):
         outcome = node_to_use.remove_nonregistered_contributor(
             user, request.json['name'], request.json['id'].replace('nr-', '')
@@ -127,12 +124,7 @@
         return {'status': 'success'}
     raise HTTPError(http.BAD_REQUEST)
 
-<<<<<<< HEAD
 
-
-=======
-# TODO: This should accept json--not form--data
->>>>>>> 542d832b
 @must_have_session_auth # returns user
 @must_be_valid_project # returns project
 @must_be_contributor # returns user, project
@@ -153,49 +145,6 @@
             node_to_use.contributor_list.append({
                 'id': added_user._primary_key,
             })
-
-<<<<<<< HEAD
-    node_to_use = node or project
-    # TODO: use Node.add_contributor
-    if "user_id" in request.form:
-        user_id = request.form['user_id'].strip()
-        added_user = User.load(user_id)
-        if added_user:
-            if user_id not in node_to_use.contributors:
-                node_to_use.contributors.append(added_user)
-                node_to_use.contributor_list.append({'id':added_user._primary_key})
-                node_to_use.save()
-
-                node_to_use.add_log(
-                    action='contributor_added',
-                    params={
-                        'project':node_to_use.node__parent[0]._primary_key if node_to_use.node__parent else None,
-                        'node':node_to_use._primary_key,
-                        'contributors':[added_user._primary_key],
-                    },
-                    user=user,
-                    api_key=api_key
-                )
-    elif "email" in request.form and "fullname" in request.form:
-        # TODO: Nothing is done here to make sure that this looks like an email.
-        # todo have same behavior as wtforms
-        email = sanitize(request.form["email"].strip())
-        fullname = sanitize(request.form["fullname"].strip())
-        if email and fullname:
-            node_to_use.contributor_list.append({'nr_name':fullname, 'nr_email':email})
-            node_to_use.save()
-
-        node_to_use.add_log(
-            action='contributor_added',
-            params={
-                'project':node_to_use.node__parent[0]._primary_key if node_to_use.node__parent else None,
-                'node':node_to_use._primary_key,
-                'contributors':[{"nr_name":fullname, "nr_email":email}],
-            },
-            user=user,
-            api_key=api_key
-        )
-=======
     node_to_use.save()
 
     node_to_use.add_log(
@@ -208,6 +157,4 @@
         user=user,
         api_key=api_key,
     )
->>>>>>> 542d832b
-
     return {'status': 'success'}, 201