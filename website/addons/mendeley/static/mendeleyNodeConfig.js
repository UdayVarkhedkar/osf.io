--- conflicted
+++ resolved
@@ -340,16 +340,12 @@
                     inputType: 'select',
                     inputOptions: ko.utils.arrayMap(
                         self.accounts(),
-<<<<<<< HEAD
                         function(item) {
                             return {
                                 text: item.name,
                                 value: item.id
                             }
                         }
-=======
-                        function(item) { return {text: item.name, value: item.id }; }
->>>>>>> 01a1e6fc
                     ),
                     value: self.accounts()[0].id,
                     callback: self.connectExistingAccount
