--- conflicted
+++ resolved
@@ -8,17 +8,12 @@
 import furl
 import pymongo
 import requests
-<<<<<<< HEAD
 from flask import request, redirect
 from box import CredentialsV2, refresh_v2_token, BoxClient
 from box.client import BoxClientException
 from modularodm import fields, Q, StoredObject
 from modularodm.exceptions import ModularOdmException
 from werkzeug.wrappers import BaseResponse
-=======
-from modularodm import fields, StoredObject
-from box import CredentialsV2, refresh_v2_token, BoxClientException
->>>>>>> 973981fd
 
 from framework.auth import Auth
 from framework.exceptions import HTTPError
