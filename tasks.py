#!/usr/bin/env python
# -*- coding: utf-8 -*-
"""Invoke tasks. To run a task, run ``$ invoke <COMMAND>``. To see a list of
commands, run ``$ invoke --list``.
"""
import os
import sys
import code
import platform
import subprocess
import logging

from invoke import task, run
from invoke.exceptions import Failure

from website import settings

logging.getLogger('invoke').setLevel(logging.CRITICAL)

HERE = os.path.dirname(os.path.abspath(__file__))

def get_bin_path():
    """Get parent path of current python binary.
    """
    return os.path.dirname(sys.executable)


def bin_prefix(cmd):
    """Prefix command with current binary path.
    """
    return os.path.join(get_bin_path(), cmd)


try:
    run('pip freeze | grep rednose', hide='both')
    TEST_CMD = 'nosetests --rednose'
except Failure:
    TEST_CMD = 'nosetests'


@task
def server(host=None, port=5000, debug=True):
    """Run the app server."""
    from website.app import init_app
    app = init_app(set_backends=True, routes=True)
    app.run(host=host, port=port, debug=debug)


SHELL_BANNER = """
{version}

+--------------------------------------------------+
|cccccccccccccccccccccccccccccccccccccccccccccccccc|
|ccccccccccccccccccccccOOOOOOOccccccccccccccccccccc|
|ccccccccccccccccccccOOOOOOOOOOcccccccccccccccccccc|
|cccccccccccccccccccOOOOOOOOOOOOccccccccccccccccccc|
|cccccccccOOOOOOOcccOOOOOOOOOOOOcccOOOOOOOccccccccc|
|cccccccOOOOOOOOOOccOOOOOsssOOOOcOOOOOOOOOOOccccccc|
|ccccccOOOOOOOOOOOOccOOssssssOOccOOOOOOOOOOOccccccc|
|ccccccOOOOOOOOOOOOOcOssssssssOcOOOOOOOOOOOOOcccccc|
|ccccccOOOOOOOOOOOOsOcOssssssOOOOOOOOOOOOOOOccccccc|
|cccccccOOOOOOOOOOOssccOOOOOOcOssOOOOOOOOOOcccccccc|
|cccccccccOOOOOOOsssOccccccccccOssOOOOOOOcccccccccc|
|cccccOOOccccOOssssOccccccccccccOssssOccccOOOcccccc|
|ccOOOOOOOOOOOOOccccccccccccccccccccOOOOOOOOOOOOccc|
|cOOOOOOOOssssssOcccccccccccccccccOOssssssOOOOOOOOc|
|cOOOOOOOssssssssOccccccccccccccccOsssssssOOOOOOOOc|
|cOOOOOOOOsssssssOccccccccccccccccOsssssssOOOOOOOOc|
|cOOOOOOOOOssssOOccccccccccccccccccOsssssOOOOOOOOcc|
|cccOOOOOOOOOOOOOOOccccccccccccccOOOOOOOOOOOOOOOccc|
|ccccccccccccOOssssOOccccccccccOssssOOOcccccccccccc|
|ccccccccOOOOOOOOOssOccccOOcccOsssOOOOOOOOccccccccc|
|cccccccOOOOOOOOOOOsOcOOssssOcOssOOOOOOOOOOOccccccc|
|ccccccOOOOOOOOOOOOOOOsssssssOcOOOOOOOOOOOOOOcccccc|
|ccccccOOOOOOOOOOOOOcOssssssssOcOOOOOOOOOOOOOcccccc|
|ccccccOOOOOOOOOOOOcccOssssssOcccOOOOOOOOOOOccccccc|
|ccccccccOOOOOOOOOcccOOOOOOOOOOcccOOOOOOOOOcccccccc|
|ccccccccccOOOOcccccOOOOOOOOOOOcccccOOOOccccccccccc|
|ccccccccccccccccccccOOOOOOOOOOcccccccccccccccccccc|
|cccccccccccccccccccccOOOOOOOOOcccccccccccccccccccc|
|cccccccccccccccccccccccOOOOccccccccccccccccccccccc|
|cccccccccccccccccccccccccccccccccccccccccccccccccc|
+--------------------------------------------------+

Welcome to the OSF Python Shell. Happy hacking!

Available variables:

{context}
"""


def make_shell_context():
    from modularodm import Q
    from framework.auth import User, Auth
    from framework.mongo import database
    from website.app import init_app
    from website.project.model import Node
    from website import models  # all models
    from website import settings
    import requests
    app = init_app()
    context = {
        'app': app,
        'db': database,
        'User': User,
        'Auth': Auth,
        'Node': Node,
        'Q': Q,
        'models': models,
        'run_tests': test,
        'rget': requests.get,
        'rpost': requests.post,
        'rdelete': requests.delete,
        'rput': requests.put,
        'settings': settings,
    }
    try:  # Add a fake factory for generating fake names, emails, etc.
        from faker import Factory
        fake = Factory.create()
        context['fake'] = fake
    except ImportError:
        pass
    return context


def format_context(context):
    lines = []
    for name, obj in context.items():
        line = "{name}: {obj!r}".format(**locals())
        lines.append(line)
    return '\n'.join(lines)

# Shell command adapted from Flask-Script. See NOTICE for license info.
@task
def shell():
    context = make_shell_context()
    banner = SHELL_BANNER.format(version=sys.version,
        context=format_context(context)
    )
    try:
        try:
            # 0.10.x
            from IPython.Shell import IPShellEmbed
            ipshell = IPShellEmbed(banner=banner)
            ipshell(global_ns={}, local_ns=context)
        except ImportError:
            # 0.12+
            from IPython import embed
            embed(banner1=banner, user_ns=context)
        return
    except ImportError:
        pass
    # fallback to basic python shell
    code.interact(banner, local=context)
    return

@task(aliases=['mongo'])
def mongoserver(daemon=False, config=None):
    """Run the mongod process.
    """
    if not config:
        platform_configs = {
            'darwin': '/usr/local/etc/tokumx.conf',  # default for homebrew install
            'linux': '/etc/tokumx.conf',
        }
        platform = str(sys.platform).lower()
        config = platform_configs.get(platform)
    port = settings.DB_PORT
    cmd = 'mongod --port {0}'.format(port)
    if config:
        cmd += ' --config {0}'.format(config)
    if daemon:
        cmd += " --fork"
    run(cmd, echo=True)


@task(aliases=['mongoshell'])
def mongoclient():
    """Run the mongo shell for the OSF database."""
    db = settings.DB_NAME
    port = settings.DB_PORT
    run("mongo {db} --port {port}".format(db=db, port=port), pty=True)


@task
def mongodump(path):
    """Back up the contents of the running OSF database"""
    db = settings.DB_NAME
    port = settings.DB_PORT

    cmd = "mongodump --db {db} --port {port} --out {path}".format(
        db=db,
        port=port,
        path=path,
        pty=True)

    if settings.DB_USER:
        cmd += ' --username {0}'.format(settings.DB_USER)
    if settings.DB_PASS:
        cmd += ' --password {0}'.format(settings.DB_PASS)

    run(cmd, echo=True)

    print()
    print("To restore from the dumped database, run `invoke mongorestore {0}`".format(
        os.path.join(path, settings.DB_NAME)))


@task
def mongorestore(path, drop=False):
    """Restores the running OSF database with the contents of the database at
    the location given its argument.

    By default, the contents of the specified database are added to
    the existing database. The `--drop` option will cause the existing database
    to be dropped.

    A caveat: if you `invoke mongodump {path}`, you must restore with
    `invoke mongorestore {path}/{settings.DB_NAME}, as that's where the
    database dump will be stored.
    """
    db = settings.DB_NAME
    port = settings.DB_PORT

    cmd = "mongorestore --db {db} --port {port}".format(
        db=db,
        port=port,
        pty=True)

    if settings.DB_USER:
        cmd += ' --username {0}'.format(settings.DB_USER)
    if settings.DB_PASS:
        cmd += ' --password {0}'.format(settings.DB_PASS)

    if drop:
        cmd += " --drop"

    cmd += " " + path
    run(cmd, echo=True)


@task(aliases=['celery'])
def celery_worker(level="debug"):
    """Run the Celery process."""
    cmd = 'celery worker -A framework.tasks -l {0}'.format(level)
    run(bin_prefix(cmd))


@task
def rabbitmq():
    """Start a local rabbitmq server.

    NOTE: this is for development only. The production environment should start
    the server as a daemon.
    """
    run("rabbitmq-server", pty=True)


@task(aliases=['elastic'])
def elasticsearch():
    """Start a local elasticsearch server

    NOTE: Requires that elasticsearch is installed. See README for instructions
    """
    import platform
    if platform.linux_distribution()[0] == 'Ubuntu':
        run("sudo service elasticsearch start")
    elif platform.system() == 'Darwin':  # Mac OSX
        run('elasticsearch')
    else:
        print("Your system is not recognized, you will have to start elasticsearch manually")

@task
def migrate_search(python='python'):
    '''Migrate the search-enabled models.'''
    cmd = '{0} -m website.search_migration.migrate'.format(python)
    run(bin_prefix(cmd))

@task
def mailserver(port=1025):
    """Run a SMTP test server."""
    cmd = 'python -m smtpd -n -c DebuggingServer localhost:{port}'.format(port=port)
    run(bin_prefix(cmd), pty=True)


@task
def flake8():
    run('flake8 .', echo=True)


@task
def requirements(all=False, download_cache=None):
    """Install dependencies."""
    cmd = "pip install --upgrade -r dev-requirements.txt"
    if download_cache:
        cmd += ' --download-cache {0}'.format(download_cache)
    run(bin_prefix(cmd), echo=True)
    if all:
        addon_requirements(download_cache=download_cache)
        mfr_requirements()


@task
def test_module(module=None, verbosity=2):
    """Helper for running tests.
    """
    # Allow selecting specific submodule
    module_fmt = ' '.join(module) if isinstance(module, list) else module
    args = " --verbosity={0} -s {1}".format(verbosity, module_fmt)
    # Use pty so the process buffers "correctly"
    run(bin_prefix(TEST_CMD) + args, pty=True)


@task
def test_osf():
    """Run the OSF test suite."""
    test_module(module="tests/")


@task
def test_addons():
    """Run all the tests in the addons directory.
    """
    modules = []
    for addon in settings.ADDONS_REQUESTED:
        module = os.path.join(settings.BASE_PATH, 'addons', addon)
        modules.append(module)
    test_module(module=modules)


@task
def test():
    """Alias of `invoke test_osf`.
    """
    test_osf()


@task
def test_all(flake=False):
    if flake:
        flake8()
    test_osf()
    test_addons()

@task
def addon_requirements(download_cache=None):
    """Install all addon requirements."""
    for directory in os.listdir(settings.ADDON_PATH):
        path = os.path.join(settings.ADDON_PATH, directory)
        if os.path.isdir(path):
            try:
                requirements_file = os.path.join(path, 'requirements.txt')
                open(requirements_file)
                print('Installing requirements for {0}'.format(directory))
                cmd = 'pip install --upgrade -r {0}'.format(requirements_file)
                if download_cache:
                    cmd += ' --download-cache {0}'.format(download_cache)
                run(bin_prefix(cmd))
            except IOError:
                pass
    print('Finished')


@task
def mfr_requirements(download_cache=None):
    """Install modular file renderer requirements"""
    print('Installing mfr requirements')
    cmd = 'pip install --upgrade -r mfr/requirements.txt'
    if download_cache:
        cmd += ' --download-cache {0}'.format(download_cache)
    run(bin_prefix(cmd), echo=True)


@task
def encryption(owner=None):
    """Generate GnuPG key.

    For local development:
    > invoke encryption
    On Linode:
    > sudo env/bin/invoke encryption --owner www-data

    """
    if not settings.USE_GNUPG:
        print('GnuPG is not enabled. No GnuPG key will be generated.')
        return

    import gnupg
    gpg = gnupg.GPG(gnupghome=settings.GNUPG_HOME, gpgbinary=settings.GNUPG_BINARY)
    keys = gpg.list_keys()
    if keys:
        print('Existing GnuPG key found')
        return
    print('Generating GnuPG key')
    input_data = gpg.gen_key_input(name_real='OSF Generated Key')
    gpg.gen_key(input_data)
    if owner:
        run('sudo chown -R {0} {1}'.format(owner, settings.GNUPG_HOME))


@task
def travis_addon_settings():
    for directory in os.listdir(settings.ADDON_PATH):
        path = os.path.join(settings.ADDON_PATH, directory, 'settings')
        if os.path.isdir(path):
            try:
                open(os.path.join(path, 'local-travis.py'))
                run('cp {path}/local-travis.py {path}/local.py'.format(path=path))
            except IOError:
                pass


@task
def copy_addon_settings():
    for directory in os.listdir(settings.ADDON_PATH):
        path = os.path.join(settings.ADDON_PATH, directory, 'settings')
        if os.path.isdir(path) and not os.path.isfile(os.path.join(path, 'local.py')):
            try:
                open(os.path.join(path, 'local-dist.py'))
                run('cp {path}/local-dist.py {path}/local.py'.format(path=path))
            except IOError:
                pass


@task
def copy_settings(addons=False):
    # Website settings
    if not os.path.isfile('website/settings/local.py'):
        print('Creating local.py file')
        run('cp website/settings/local-dist.py website/settings/local.py')

    # Addon settings
    if addons:
        copy_addon_settings()


@task
def packages():
    brew_commands = [
        'update',
        'upgrade',
        'install libxml2',
        'install libxslt',
        'install elasticsearch',
        'install gpg',
        'install node',
        'tap tokutek/tokumx',
        'install tokumx-bin',
    ]
    if platform.system() == 'Darwin':
        print('Running brew commands')
        for item in brew_commands:
            command = 'brew {cmd}'.format(cmd=item)
            run(command)
    elif platform.system() == 'Linux':
        # TODO: Write a script similar to brew bundle for Ubuntu
        # e.g., run('sudo apt-get install [list of packages]')
        pass


@task
def npm_bower():
    print('Installing bower')
    run('npm install -g bower', echo=True)


@task
def bower_install():
    print('Installing bower-managed packages')
    run('bower install', echo=True)


@task
def setup():
    """Creates local settings, installs requirements, and generates encryption key"""
    copy_settings(addons=True)
    packages()
    requirements(all=True)
    encryption()
    npm_bower()
    bower_install()


@task
def analytics():
    from scripts.analytics import (
        logs, addons, comments, links, watch, email_invites,
        permissions, profile, benchmarks
    )
    modules = (
        logs, addons, comments, links, watch, email_invites,
        permissions, profile, benchmarks
    )
    for module in modules:
        module.main()


@task
def clear_sessions(months=1, dry_run=False):
    from website.app import init_app
    init_app(routes=False, set_backends=True)
    from scripts import clear_sessions
    clear_sessions.clear_sessions_relative(months=months, dry_run=dry_run)


@task
def clear_mfr_cache():
    run('rm -rf {0}/*'.format(settings.MFR_CACHE_PATH), echo=True)


# Release tasks

@task
def hotfix(name, finish=False, push=False):
    """Rename hotfix branch to hotfix/<next-patch-version> and optionally
    finish hotfix.
    """
    print('Checking out master to calculate curent version')
    run('git checkout master')
    latest_version = latest_tag_info()['current_version']
    print('Current version is: {}'.format(latest_version))
    major, minor, patch = latest_version.split('.')
    next_patch_version = '.'.join([major, minor, str(int(patch) + 1)])
    print('Bumping to next patch version: {}'.format(next_patch_version))
    print('Renaming branch...')

    new_branch_name = 'hotfix/{}'.format(next_patch_version)
    run('git checkout {}'.format(name), echo=True)
    run('git branch -m {}'.format(new_branch_name), echo=True)
    if finish:
        run('git flow hotfix finish {}'.format(next_patch_version), echo=True, pty=True)
    if push:
        run('git push origin master', echo=True)
        run('git push --tags', echo=True)
        run('git push origin develop', echo=True)


@task
def feature(name, finish=False, push=False):
    """Rename the current branch to a feature branch and optionally finish it."""
    print('Renaming branch...')
    run('git br -m feature/{}'.format(name), echo=True)
    if finish:
        run('git flow feature finish {}'.format(name), echo=True)
    if push:
        run('git push origin develop', echo=True)


# Adapted from bumpversion
def latest_tag_info():
    try:
        # git-describe doesn't update the git-index, so we do that
        # subprocess.check_output(["git", "update-index", "--refresh"])

        # get info about the latest tag in git
        describe_out = subprocess.check_output([
            "git",
            "describe",
            "--dirty",
            "--tags",
            "--long",
            "--abbrev=40"
        ], stderr=subprocess.STDOUT
        ).decode().split("-")
    except subprocess.CalledProcessError as err:
        raise err
        # logger.warn("Error when running git describe")
        return {}

    info = {}

    if describe_out[-1].strip() == "dirty":
        info["dirty"] = True
        describe_out.pop()

    info["commit_sha"] = describe_out.pop().lstrip("g")
    info["distance_to_latest_tag"] = int(describe_out.pop())
    info["current_version"] = describe_out.pop().lstrip("v")

    # assert type(info["current_version"]) == str
    assert 0 == len(describe_out)

    return info


# Tasks for generating and bundling SSL certificates
# See http://cosdev.readthedocs.org/en/latest/osf/ops.html for details

@task
def generate_key(domain, bits=2048):
    cmd = 'openssl genrsa -des3 -out {0}.key {1}'.format(domain, bits)
    run(cmd)


@task
def generate_key_nopass(domain):
    cmd = 'openssl rsa -in {domain}.key -out {domain}.key.nopass'.format(
        domain=domain
    )
    run(cmd)


@task
def generate_csr(domain):
    cmd = 'openssl req -new -key {domain}.key.nopass -out {domain}.csr'.format(
        domain=domain
    )
    run(cmd)


@task
def request_ssl_cert(domain):
    """Generate a key, a key with password removed, and a signing request for
    the specified domain.

    Usage:
    > invoke request_ssl_cert pizza.osf.io
    """
    generate_key(domain)
    generate_key_nopass(domain)
    generate_csr(domain)


@task
def bundle_certs(domain, cert_path):
    """Concatenate certificates from NameCheap in the correct order. Certificate
    files must be in the same directory.
    """
    cert_files = [
        '{0}.crt'.format(domain),
        'COMODORSADomainValidationSecureServerCA.crt',
        'COMODORSAAddTrustCA.crt',
        'AddTrustExternalCARoot.crt',
    ]
    certs = ' '.join(
        os.path.join(cert_path, cert_file)
        for cert_file in cert_files
    )
    cmd = 'cat {certs} > {domain}.bundle.crt'.format(
        certs=certs,
        domain=domain,
    )
    run(cmd)

<<<<<<< HEAD
@task
def clean_assets():
    """Remove built JS files."""
    build_path = os.path.join(HERE,
                              'website',
                              'static',
                              'public',
                              'js',
                              '*')
    run('rm -rf {0}'.format(build_path), echo=True)


@task(aliases=['pack'])
def webpack(clean=True, watch=False, production=False):
    """Build static assets with webpack."""
    if clean:
        clean_assets()
    args = ['webpack']
    if settings.DEBUG_MODE and not production:
        args += ['--colors']
    else:
        args += ['-p']
    if watch:
        args += ['--watch']
    command = ' '.join(args)
    run(command, echo=True)
=======

@task
def generate_self_signed(domain):
    """Generate self-signed SSL key and certificate.
    """
    cmd = (
        'openssl req -x509 -nodes -days 365 -newkey rsa:2048'
        ' -keyout {0}.key -out {0}.crt'
    ).format(domain)
    run(cmd)
>>>>>>> b782b48b
<|MERGE_RESOLUTION|>--- conflicted
+++ resolved
@@ -643,7 +643,6 @@
     )
     run(cmd)
 
-<<<<<<< HEAD
 @task
 def clean_assets():
     """Remove built JS files."""
@@ -670,7 +669,6 @@
         args += ['--watch']
     command = ' '.join(args)
     run(command, echo=True)
-=======
 
 @task
 def generate_self_signed(domain):
@@ -680,5 +678,4 @@
         'openssl req -x509 -nodes -days 365 -newkey rsa:2048'
         ' -keyout {0}.key -out {0}.crt'
     ).format(domain)
-    run(cmd)
->>>>>>> b782b48b
+    run(cmd)