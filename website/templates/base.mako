<% import json %>
<% from website import settings %>

<!DOCTYPE html>
<html lang="en">
<head>
    <meta charset="utf-8">
    <title>OSF | ${self.title()}</title>
    % if settings.GOOGLE_SITE_VERIFICATION:
        <meta name="google-site-verification" content="${settings.GOOGLE_SITE_VERIFICATION}" />
    % endif
    <meta name="viewport" content="width=device-width, initial-scale=1.0">
    <meta name="description" content="${self.description()}">
    <meta http-equiv="X-UA-Compatible" content="IE=edge">

    % if sentry_dsn_js:
    <script src="/static/vendor/bower_components/raven-js/dist/raven.min.js"></script>
    <script src="/static/vendor/bower_components/raven-js/plugins/jquery.js"></script>
    <script>
        Raven.config('${ sentry_dsn_js }', {}).install();
    </script>
    % else:
    <script>
        window.Raven = {};
        Raven.captureMessage = function(msg, context) {
            console.error('=== Mock Raven.captureMessage called with: ===');
            console.log('Message: ' + msg);
            console.log(context);
        };
        Raven.captureException = function(err, context) {
            console.error('=== Mock Raven.captureException called with: ===');
            console.log('Error: ' + err);
            console.log(context);
        };
    </script>
    % endif

    <!-- Facebook display -->
    <meta name="og:image" content="http://centerforopenscience.org/static/img/cos_center_logo_small.png"/>
    <meta name="og:title" content="${self.title()}"/>
    <meta name="og:ttl" content="3"/>
    <meta name="og:description" content="${self.og_description()}"/>

    ${includes_top()}
    ${self.stylesheets()}
    ${self.javascript()}

    <link href='//fonts.googleapis.com/css?family=Carrois+Gothic|Inika|Patua+One' rel='stylesheet' type='text/css'>

</head>
<body data-spy="scroll" data-target=".nav-list-spy">
    % if dev_mode:
    <style>
        #devmode {
            position:fixed;
            bottom:0;
            left:0;
            border-top-right-radius:8px;
            background-color:red;
            color:white;
            padding:.5em;
        }
    </style>
    <div id='devmode'><strong>WARNING</strong>: This site is running in development mode.</div>
    % endif

    <%include file="nav.mako"/>
     ## TODO: shouldn't always have the watermark class
    <div class="watermarked">
        <div class="container">
            % if status:
                <%include file="alert.mako"/>
            % endif
            ${self.content()}
        </div><!-- end container -->
    </div><!-- end watermarked -->

% if not user_id:
<div id="footerSlideIn">
    <div class="container">
        <div class="row">
            <div class='col-sm-2 hidden-xs'>
                <img class="logo" src="/static/img/circle_logo.png"></img>
            </div>
            <div class='col-sm-10 col-xs-12'>
                <a data-bind="click: dismiss" class="close" href="#">&times;</a>
                <h1>Start managing your projects on the OSF today.</h1>
                <p>Free and easy to use, the Open Science Framework supports the entire research lifecycle: planning, execution, reporting, archiving, and discovery.</p>
                <div>
                    <a class="btn btn-primary" href="/login/">Create an Account</a>
                    <a class="btn btn-primary" href="/getting-started/">Learn More</a>
                    <a data-bind="click: dismiss">Hide this message</a>
                </div>
            </div>
        </div>
    </div>
</div>
% endif

    <%include file="footer.mako"/>
        % if settings.PINGDOM_ID:
            <script>
            var _prum = [['id', '${settings.PINGDOM_ID}'],
                            ['mark', 'firstbyte', (new Date()).getTime()]];
            (function() {
                var s = document.getElementsByTagName('script')[0]
                    , p = document.createElement('script');
                p.async = 'async';
                p.src = '//rum-static.pingdom.net/prum.min.js';
                s.parentNode.insertBefore(p, s);
            })();
            </script>
        % endif

        % if settings.GOOGLE_ANALYTICS_ID:
            <script>
            (function(i,s,o,g,r,a,m){i['GoogleAnalyticsObject']=r;i[r]=i[r]||function(){
            (i[r].q=i[r].q||[]).push(arguments)},i[r].l=1*new Date();a=s.createElement(o),
            m=s.getElementsByTagName(o)[0];a.async=1;a.src=g;m.parentNode.insertBefore(a,m)
            })(window,document,'script','//www.google-analytics.com/analytics.js','ga');

            ga('create', '${settings.GOOGLE_ANALYTICS_ID}', 'auto', {'allowLinker': true});
            ga('require', 'linker');
            ga('linker:autoLink', ['centerforopenscience.org'] );
            ga('send', 'pageview');
            </script>
        % endif

        % if piwik_host:
            <script src="${ piwik_host }piwik.js" type="text/javascript"></script>
            <% is_public = node.get('is_public', 'ERROR') if node else True %>
            <script type="text/javascript">

                $(function() {
                    var cvars = [];
                    % if user_id:
                        cvars.push([1, "User ID", "${ user_id }", "visit"])
                        cvars.push([2, "User Name", "${ user_full_name }", "visit"])
                    % endif
                    % if node:
                        <% parent_project = parent_node.get('id') or node.get('id') %>
                        cvars.push([2, "Project ID", "${ parent_project }", "page"]);
                        cvars.push([3, "Node ID", "${ node.get('id') }", "page"]);
                        cvars.push([4, "Tags", ${ json.dumps(','.join(node.get('tags', []))) }, "page"]);
                    % endif
                    // Note: Use cookies for global site ID; only one cookie
                    // will be used, so this won't overflow uwsgi header
                    // buffer.
                    $.osf.trackPiwik("${ piwik_host }", ${ piwik_site_id }, cvars, true);
                });
            </script>
        % endif

        <script src="/static/vendor/bower_components/dropzone/downloads/dropzone.min.js"></script>
        <script src="/static/vendor/bower_components/hgrid/dist/hgrid.js"></script>
<<<<<<< HEAD
        <script src="/static/public/js/vendor.bundle.js"></script>
        <script src="/static/public/js/base-page.js"></script>
=======
        <script src=${"/static/public/js/vendor.js" | webpack_asset}></script>
        <script src=${"/static/public/js/base-page.js" | webpack_asset}></script>
>>>>>>> 6bb21554
        ${self.javascript_bottom()}
    </body>
</html>


###### Base template functions #####

<%def name="title()">
    ### The page title ###
</%def>

<%def name="description()">
    ### The page description ###
</%def>

<%def name="og_description()">
    Hosted on the Open Science Framework
</%def>

<%def name="stylesheets()">
    ### Extra css for this page. ###
</%def>

<%def name="javascript()">
    ### Additional javascript, loaded at the top of the page ###
</%def>

<%def name="content()">
    ### The body content. ###
</%def>

<%def name="javascript_bottom()">
    ### Javascript loaded at the bottom of the page ###
</%def>


<%def name="includes_top()">

    <!-- HTML5 shim and Respond.js for IE8 support of HTML5 elements and media queries -->
    <!-- WARNING: Respond.js doesn't work if you view the page via file:// -->
    <!--[if lt IE 9]>
      <script src="https://oss.maxcdn.com/html5shiv/3.7.2/html5shiv.min.js"></script>
      <script src="https://oss.maxcdn.com/respond/1.4.2/respond.min.js"></script>
      <script src="//cdnjs.cloudflare.com/ajax/libs/es5-shim/4.0.3/es5-shim.min.js"></script>
      <script src="//cdnjs.cloudflare.com/ajax/libs/es5-shim/4.0.3/es5-sham.min.js"></script>
    <![endif]-->

    <!-- Le styles -->
    ## Don't bundle Bootstrap or else Glyphicons won't work
    <link rel="stylesheet" href="/static/vendor/bower_components/bootstrap/dist/css/bootstrap.min.css">
    <link rel="stylesheet" href="/static/vendor/font-awesome/css/font-awesome.min.css">
    ## select2 stylesheet also needs to be here so that it finds the correct images
    <link rel="stylesheet" href="/static/vendor/bower_components/select2/select2.css">

    % for url in css_all:
    <link rel="stylesheet" href="${url}">
    % endfor
    ## <link rel="stylesheet" href="/static/css/site.css">

    <script src="//code.jquery.com/jquery-1.11.0.min.js"></script>
    <script>window.jQuery || document.write('<script src="/static/vendor/bower_components/jQuery/dist/jquery.min.js">\x3C/script>')</script>
    <script src="//code.jquery.com/ui/1.10.3/jquery-ui.min.js"></script>
    <script>window.jQuery.ui || document.write('<script src="/static/vendor/bower_components/jquery-ui/ui/minified/jquery-ui.min.js">\x3C/script>')</script>
</%def><|MERGE_RESOLUTION|>--- conflicted
+++ resolved
@@ -153,13 +153,8 @@
 
         <script src="/static/vendor/bower_components/dropzone/downloads/dropzone.min.js"></script>
         <script src="/static/vendor/bower_components/hgrid/dist/hgrid.js"></script>
-<<<<<<< HEAD
-        <script src="/static/public/js/vendor.bundle.js"></script>
-        <script src="/static/public/js/base-page.js"></script>
-=======
         <script src=${"/static/public/js/vendor.js" | webpack_asset}></script>
         <script src=${"/static/public/js/base-page.js" | webpack_asset}></script>
->>>>>>> 6bb21554
         ${self.javascript_bottom()}
     </body>
 </html>
