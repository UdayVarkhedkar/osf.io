--- conflicted
+++ resolved
@@ -365,17 +365,9 @@
     vertical-align: bottom;
     margin-right: 4px;
 }
-<<<<<<< HEAD
-
 .tb-h-success {
     background: #B8ECC0;
 }
-
-=======
-.tb-h-success {
-    background: #B8ECC0;
-}
->>>>>>> a88df874
 .po-icon-registered {
     color: #D4D4D4;
 }
