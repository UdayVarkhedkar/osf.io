--- conflicted
+++ resolved
@@ -410,35 +410,20 @@
         assert_equal(res.status_code, http.FORBIDDEN)
 
     def test_delete_draft_registration(self):
-<<<<<<< HEAD
         assert_equal(1, DraftRegistration.objects.filter(deleted__isnull=True).count())
-=======
-        assert_equal(1, DraftRegistration.objects.all().count())
->>>>>>> 2881a189
         url = self.node.api_url_for('delete_draft_registration', draft_id=self.draft._id)
 
         res = self.app.delete(url, auth=self.user.auth)
         assert_equal(res.status_code, http.NO_CONTENT)
-<<<<<<< HEAD
         assert_equal(0, DraftRegistration.objects.filter(deleted__isnull=True).count())
 
     def test_delete_draft_registration_non_admin(self):
         assert_equal(1, DraftRegistration.objects.filter(deleted__isnull=True).count())
-=======
-        assert_equal(0, DraftRegistration.objects.all().count())
-
-    def test_delete_draft_registration_non_admin(self):
-        assert_equal(1, DraftRegistration.objects.all().count())
->>>>>>> 2881a189
         url = self.node.api_url_for('delete_draft_registration', draft_id=self.draft._id)
 
         res = self.app.delete(url, auth=self.non_admin.auth, expect_errors=True)
         assert_equal(res.status_code, http.FORBIDDEN)
-<<<<<<< HEAD
         assert_equal(1, DraftRegistration.objects.filter(deleted__isnull=True).count())
-=======
-        assert_equal(1, DraftRegistration.objects.all().count())
->>>>>>> 2881a189
 
     @mock.patch('website.archiver.tasks.archive')
     def test_delete_draft_registration_registered(self, mock_register_draft):
@@ -454,37 +439,21 @@
         self.draft.registered_node.is_deleted = True
         self.draft.registered_node.save()
 
-<<<<<<< HEAD
         assert_equal(1, DraftRegistration.objects.filter(deleted__isnull=True).count())
-=======
-        assert_equal(1, DraftRegistration.objects.all().count())
->>>>>>> 2881a189
         url = self.node.api_url_for('delete_draft_registration', draft_id=self.draft._id)
 
         res = self.app.delete(url, auth=self.user.auth)
         assert_equal(res.status_code, http.NO_CONTENT)
-<<<<<<< HEAD
         assert_equal(0, DraftRegistration.objects.filter(deleted__isnull=True).count())
 
     def test_only_admin_can_delete_registration(self):
         non_admin = AuthUserFactory()
         assert_equal(1, DraftRegistration.objects.filter(deleted__isnull=True).count())
-=======
-        assert_equal(0, DraftRegistration.objects.all().count())
-
-    def test_only_admin_can_delete_registration(self):
-        non_admin = AuthUserFactory()
-        assert_equal(1, DraftRegistration.objects.all().count())
->>>>>>> 2881a189
         url = self.node.api_url_for('delete_draft_registration', draft_id=self.draft._id)
 
         res = self.app.delete(url, auth=non_admin.auth, expect_errors=True)
         assert_equal(res.status_code, http.FORBIDDEN)
-<<<<<<< HEAD
         assert_equal(1, DraftRegistration.objects.filter(deleted__isnull=True).count())
-=======
-        assert_equal(1, DraftRegistration.objects.all().count())
->>>>>>> 2881a189
 
     def test_get_metaschemas(self):
         url = api_url_for('get_metaschemas')
