--- conflicted
+++ resolved
@@ -1,16 +1,19 @@
-<<<<<<< HEAD
-;
-(function (global, factory) {
-    if (typeof define === 'function' && define.amd) {
-        define(['knockout', 'jquery', 'osfutils', 'treebeard', 'bootstrap', 'hgrid-draggable',
-            'typeahead', 'handlebars'], factory);
-    } else if (typeof $script === 'function') {
-        global.ProjectOrganizer = factory(jQuery, global.Treebeard, global.ko);
-        $script.done('projectorganizer');
-    } else {
-        global.ProjectOrganizer = factory(jQuery, global.Treebeard, global.ko);
-    }
-}(this, function ($, Treebeard, ko) {
+
+'use strict';
+
+var Handlebars = require('handlebars');
+var $ = require('jquery');
+var HGrid = require('hgrid');
+var bootbox = require('bootbox');
+var Bloodhound = require('exports?Bloodhound!typeahead.js');
+var moment = require('moment');
+var Raven = require('raven-js');
+
+require('../vendor/jquery-drag-drop/jquery.event.drag-2.2.js');
+require('../vendor/jquery-drag-drop/jquery.event.drop-2.2.js');
+require('../vendor/bower_components/hgrid/plugins/hgrid-draggable/hgrid-draggable.js');
+
+var osfHelpers = require('./osf-helpers.js');
 
     // copyMode can be 'copy', 'move', 'forbidden', or null.
     var copyMode = null;
@@ -62,338 +65,37 @@
         //  smart folders should be italicized.
         var css = item.data.isSmartFolder ? 'project-smart-folder smart-folder' : '';
         return m('span', { 'class' : css }, item.data.name);
-=======
-'use strict';
-
-var Handlebars = require('handlebars');
-var $ = require('jquery');
-var HGrid = require('hgrid');
-var bootbox = require('bootbox');
-var Bloodhound = require('exports?Bloodhound!typeahead.js');
-var moment = require('moment');
-var Raven = require('raven-js');
-
-require('../vendor/jquery-drag-drop/jquery.event.drag-2.2.js');
-require('../vendor/jquery-drag-drop/jquery.event.drop-2.2.js');
-require('../vendor/bower_components/hgrid/plugins/hgrid-draggable/hgrid-draggable.js');
-
-var osfHelpers = require('./osf-helpers.js');
-
-//
-// Globals
-//
-// ReloadNextFolder semaphores
-var reloadNewFolder = false;
-var rnfPrevItem = '';
-var rnfToReload = '';
-// copyMode can be 'copy', 'move', 'forbidden', or null.
-var copyMode = null;
-var projectOrganizer = null;
-
-$.ajaxSetup({ cache: false });
-
-//
-// Private Helper Functions
-//
-function setReloadNextFolder(prevItem, toReload){
-    reloadNewFolder = true;
-    rnfPrevItem = prevItem;
-    rnfToReload = toReload;
-}
-
-function getItemParentNodeId(theHgrid, item) {
-    var itemParentID = item.parentID;
-    var itemParent = theHgrid.grid.getData().getItemById(itemParentID);
-    return itemParent.node_id;
-}
-
-function addAlert(status, message, priority) {
-    var $alertDiv = $('<div class = "alert alert-' + priority + '"><a href="#" class="close" data-dismiss="alert">&times;</a>' +
-        '<strong>' + status + ':</strong> ' + message +
-        '</div>');
-    $('body').append($alertDiv);
-}
-
-function deleteMultiplePointersFromFolder(theHgrid, pointerIds, folderToDeleteFrom) {
-    if(pointerIds.length > 0) {
-        var folderNodeId = folderToDeleteFrom.node_id;
-        var url = '/api/v1/folder/' + folderNodeId + '/pointers/';
-        var postData = JSON.stringify({pointerIds: pointerIds});
-        var reloadHgrid = function () {
-            if (theHgrid !== null) {
-                reloadFolder(theHgrid, folderToDeleteFrom);
-            }
-        };
-        var deleteAction = $.ajax({
-            type: 'DELETE',
-            url: url,
-            data: postData,
-            contentType: 'application/json',
-            dataType: 'json'
-        });
-        deleteAction.done(reloadHgrid);
-        deleteAction.fail(function (jqxhr, textStatus, errorThrown){
-            osfHelpers.growl('Error:', textStatus + '. ' + errorThrown);
-
-        });
-    }
-}
-
-function setItemToExpand(item, callback) {
-    var expandUrl = item.apiURL + 'expand/';
-    var postAction = osfHelpers.postJSON(expandUrl,{});
-    postAction.done(function() {
-        item.expand = false;
-        if (typeof callback !== 'undefined') {
-            callback();
-        }
-    }).fail(osfHelpers.handleJSONError);
-}
-
-function reloadFolder(hgrid, theItem, theParentNode) {
-    var toReload = theItem;
-    if(typeof theParentNode !== 'undefined' || theItem.kind !== 'folder') {
-        toReload = theParentNode;
-    }
-    hgrid.reloadFolder(toReload);
-    hgrid.grid.setSelectedRows([]);
-    hgrid.grid.resetActiveCell();
-    return toReload;
-}
-function canAcceptDrop(items, folder){
-    // folder is the drop target.
-    // items is an array of things to go into the drop target.
-
-    if (folder.isSmartFolder || !folder.isFolder){
-        return false;
-    }
-
-
-    // if the folder is contained by the item, return false
-
-    var representativeItem = items[0];
-    if (draggable.grid.folderContains(representativeItem.id, folder.id)){
-        return false;
-    }
-
-    // If trying to drop on the folder it came from originally, return false
-    var itemParentNodeId = getItemParentNodeId(draggable.grid, representativeItem);
-    if (itemParentNodeId === folder.node_id){
-        return false;
-    }
-
-    var hasComponents = false;
-    var hasFolders = false;
-    var copyable = true;
-    var movable = true;
-    var canDrop = true;
-
-    items.forEach(function(item){
-        hasComponents = hasComponents || item.isComponent;
-        hasFolders = hasFolders || item.isFolder;
-        copyable = copyable && item.permissions.copyable;
-        movable = movable && item.permissions.movable;
-    });
-
-
-    if(hasComponents){
-        canDrop = canDrop && folder.permissions.acceptsComponents;
->>>>>>> 12cce5b9
-    }
-    if(hasFolders){
-        canDrop = canDrop && folder.permissions.acceptsFolders;
-    }
-    if(copyMode === 'move'){
-        canDrop = canDrop && folder.permissions.acceptsMoves && movable;
-    }
-    if(copyMode === 'copy'){
-        canDrop = canDrop && folder.permissions.acceptsCopies && copyable;
-    }
-    return canDrop;
-}
-
-function dragLogic(event, items, folder){
-    var canCopy = true;
-    var canMove = true;
-    items.forEach(function (item) {
-        canCopy = canCopy && item.permissions.copyable;
-        canMove = canMove && item.permissions.movable;
-    });
-
-<<<<<<< HEAD
+    }
+
     function _gotoEvent (event, item, col) {
         // var evt = event || window.event;
         // evt.stopPropagation();
         window.location = item.data.urls.fetch;
     }
 
-=======
-    // Check through possible move and copy options, and set the copyMode appropriately.
-    if (!(canMove && canCopy && canAcceptDrop(items, folder))) {
-        copyMode = 'forbidden';
-    }
-    else if (canMove && canCopy) {
-        if (altKey) {
-            copyMode = 'copy';
-        } else {
-            copyMode = 'move';
-        }
-    }
-    if (!canMove && canCopy) {
-        copyMode = 'copy';
-    }
-    if (!canCopy && canMove) {
-        copyMode = 'move';
-    }
-
-    // Set the cursor to match the appropriate copy mode
-    switch (copyMode) {
-        case 'forbidden':
-            $('.project-organizer-dand').css('cursor', 'not-allowed');
-            break;
-        case 'copy':
-            $('.project-organizer-dand').css('cursor', 'copy');
-            break;
-        case 'move':
-            $('.project-organizer-dand').css('cursor', 'move');
-            break;
-        default:
-            $('.project-organizer-dand').css('cursor', 'default');
-    }
-
-}
-
-function dropLogic(event, items, folder) {
-    if (typeof folder !== 'undefined' && folder !== null) {
-        var theFolderNodeID = folder.node_id;
-        var getChildrenURL = folder.apiURL + 'get_folder_pointers/';
-        var folderChildren;
-        var sampleItem = items[0];
-        var itemParentID = sampleItem.parentID;
-        var itemParent = draggable.grid.grid.getData().getItemById(itemParentID);
-        var itemParentNodeID = itemParent.node_id;
-        if (itemParentNodeID !== theFolderNodeID) { // This shouldn't happen, but if it does, it's bad
-            var getAction = $.getJSON(getChildrenURL, function (data) {
-                // We can't add a pointer to a folder that already has those pointers, so cull those away
-                folderChildren = data;
-                var itemsToMove = [];
-                var itemsNotToMove = [];
-                items.forEach(function (item) {
-                    if ($.inArray(item.node_id, folderChildren) === -1) { // pointer not in folder to be moved to
-                        itemsToMove.push(item.node_id);
-                    } else if (copyMode === 'move') { // Pointer is already in the folder and it's a move
-//                              We  need to make sure not to delete the folder if the item is moved to the same folder.
-//                              When we add the ability to reorganize within a folder, this will have to change.
-                        itemsNotToMove.push(item.node_id);
-                    }
-                });
-
-                var postInfo = {
-                    'copy': {
-                        'url': '/api/v1/project/' + theFolderNodeID + '/pointer/',
-                        'json': {
-                            nodeIds: itemsToMove
-                        }
-                    },
-                    'move': {
-                        'url': '/api/v1/pointers/move/',
-                        'json': {
-                            pointerIds: itemsToMove,
-                            toNodeId: theFolderNodeID,
-                            fromNodeId: itemParentNodeID
-                        }
-                    }
-                };
-
-                if (copyMode === 'copy' || copyMode === 'move') {
-                    // Remove all the duplicated pointers
-                    deleteMultiplePointersFromFolder(null, itemsNotToMove, itemParent);
-                    setItemToExpand(folder, function () {
-                        if (itemsToMove.length > 0) {
-                            var url = postInfo[copyMode].url;
-                            var postData = JSON.stringify(postInfo[copyMode].json);
-                            var outerFolderID = whichIsContainer(draggable.grid, itemParentID, folder.id);
-
-                            var postAction = $.ajax({
-                                type: 'POST',
-                                url: url,
-                                data: postData,
-                                contentType: 'application/json',
-                                dataType: 'json'
-                            });
-                            postAction.always(function () {
-                                    if (copyMode === 'move') {
-                                        if (typeof outerFolderID === 'undefined' || outerFolderID === null) {
-                                            itemParent = draggable.grid.grid.getData().getItemById(itemParentID);
-                                            setReloadNextFolder(itemParentID, folder.id);
-                                            draggable.grid.reloadFolder(itemParent);
-
-                                        } else {
-                                            var outerFolder = draggable.grid.grid.getData().getItemById(outerFolderID);
-                                            reloadFolder(draggable.grid, outerFolder);
-                                        }
-
-                                    } else {
-                                        reloadFolder(draggable.grid, folder);
-
-                                    }
-                                    copyMode = null;
-
-                            });
-                            postAction.fail(function (jqxhr, textStatus, errorThrown){
-                                osfHelpers.growl('Error:', textStatus + '. ' + errorThrown);
-                            });
-                        } else { // From:  if(itemsToMove.length > 0)
-//                                folder.childrenCount = folder.children.length;
-                                draggable.grid.refreshData();
-                                reloadFolder(draggable.grid, itemParent);
-                            }
-                        });
-                    } // From: if (copyMode === 'copy' || copyMode === 'move')
-                });
-                getAction.fail(function (jqxhr, textStatus, errorThrown){
-                    osfHelpers.growl('Error:', textStatus + '. ' + errorThrown);
-                });
-            } else {
-                Raven.captureMessage('Project dashboard: Parent node (' + itemParentNodeID + ') == Folder Node (' + theFolderNodeID + ')');
-            }
-    } else {
-        if (typeof folder === 'undefined') {
-            Raven.captureMessage('onDrop folder is undefined.');
-        }/* else {
-            Raven.captureMessage('onDrop folder is null.');
-        }*/
-    }
-    $('.project-organizer-dand').css('cursor', 'default');
-}
-  /**
-  * Takes two element IDs and tries to determine if one contains the other. Returns the container or null if
-  * they are not directly related. Items contain themselves.
-  * @method whichIsContainer
-  * @param hgrid {Object: Hgrid}
-  * @param itemOneID {Number}
-  * @param itemTwoID {Number}
-  * @returns item ID or null
-  */
-function whichIsContainer(hgrid, itemOneID, itemTwoID){
-    var pathToOne = hgrid.getPathToRoot(itemOneID);
-    var pathToTwo = hgrid.getPathToRoot(itemTwoID);
-    if(pathToOne.indexOf(itemTwoID) > -1 ){
-        return itemTwoID;
-    } else if (pathToTwo.indexOf(itemOneID) > -1) {
-        return itemOneID;
-    } else {
-        return null;
-    }
-}
->>>>>>> 12cce5b9
+
 
 function createProjectDetailHTMLFromTemplate(theItem) {
     var detailTemplateSource = $('#project-detail-template').html();
     Handlebars.registerHelper('commalist', function (items, options) {
         var out = '';
-
-<<<<<<< HEAD
+        for (var i = 0, l = items.length; i < l; i++) {
+            out = out + options.fn(items[i]) + (i !== (l - 1) ? ', ' : '');
+        }
+        return out;
+        });
+        var detailTemplate = Handlebars.compile(detailTemplateSource);
+        var detailTemplateContext = {
+            theItem: theItem,
+            multipleContributors: theItem.contributors.length > 1,
+            parentIsSmartFolder: theItem.parentIsSmartFolder
+        };
+        var displayHTML = detailTemplate(detailTemplateContext);
+        $('.project-details').html(displayHTML);
+       addFormKeyBindings(theItem.node_id);
+
+    }
+
     function addFormKeyBindings(nodeID){
         $('#ptd-'+nodeID).keyup(function (e){
             /*if(e.which == 13){ //return
@@ -463,132 +165,23 @@
             if (suggestions.length === 0) {
               cb([emptyPublicProjects]);
             }
-
-=======
-        for (var i = 0, l = items.length; i < l; i++) {
-            out = out + options.fn(items[i]) + (i !== (l - 1) ? ', ' : '');
-        }
-        return out;
-    });
-    var detailTemplate = Handlebars.compile(detailTemplateSource);
-    var detailTemplateContext = {
-        theItem: theItem,
-        multipleContributors: theItem.contributors.length > 1,
-        parentIsSmartFolder: theItem.parentIsSmartFolder
-    };
-    var displayHTML = detailTemplate(detailTemplateContext);
-    $('.project-details').html(displayHTML);
-    addFormKeyBindings(theItem.node_id);
-
-}
-
-var altKey = false;
-$(document).keydown(function (e) {
-    if (e.altKey) {
-        altKey = true;
-    }
-});
-$(document).keyup(function (e) {
-    if (!e.altKey) {
-        altKey = false;
-    }
-});
-
-function addFormKeyBindings(nodeID){
-    $('#ptd-'+nodeID).keyup(function (e){
-        /*if(e.which == 13){ //return
-            // Find visible submit-button in this div and activate it
-            $('#ptd-'+nodeID).find('.submit-button-'+nodeID).filter(':visible').click();
-            return false;
-        } else*/ if (e.which === 27) {//esc
-            // Find visible cancel-button in this div and activate it
-            $('#ptd-'+nodeID).find('.cancel-button-'+nodeID).filter(':visible').click();
-            return false;
-        }
-    });
-}
-
-var collapseAllInHGrid = function (grid) {
-    grid.collapseAll();
-};
-
-var expandAllInHGrid = function (grid) {
-    grid.getData().forEach(function (item) {
-        grid.expandItem(item);
-    });
-};
-
-//
-// HGrid Customization
-//
-
-HGrid.Actions['visitPage'] = {
-    on: 'click',
-    callback: function(event, item) {
-        var url = item.urls.fetch;
-        window.location = url;
-    }
-};
-HGrid.Actions['showProjectDetails'] =  {
-    on: 'click',
-    callback: function(evt, item) {
-
-        projectOrganizer.myProjects.initialize();
-        projectOrganizer.publicProjects.initialize();
-        // injecting error into search results from https://github.com/twitter/typeahead.js/issues/747
-
-        var mySourceWithEmptySelectable = function(q, cb) {
-          var emptyMyProjects = [{ error: 'There are no matching projects to which you contribute.' }];
-          projectOrganizer.myProjects.get(q, injectEmptySelectable);
-
-          function injectEmptySelectable(suggestions) {
-            if (suggestions.length === 0) {
-              cb(emptyMyProjects);
-            }
-
             else {
               cb(suggestions);
             }
           }
-        };
-
-        var publicSourceWithEmptySelectable = function(q, cb) {
-          var emptyPublicProjects = { error: 'There are no matching public projects.' };
-          projectOrganizer.publicProjects.get(q, injectEmptySelectable);
-
-          function injectEmptySelectable(suggestions) {
-            if (suggestions.length === 0) {
-              cb([emptyPublicProjects]);
-            }
-
->>>>>>> 12cce5b9
-            else {
-              cb(suggestions);
-            }
-          }
 
         };
 
         var linkName;
         var linkID;
-<<<<<<< HEAD
         var theItem = item.data;
 
         var theParentNode = item.parent();
-=======
-        var theItem = item;
-
-        var theParentNode = projectOrganizer.grid.grid.getData().getItemById(theItem.parentID);
->>>>>>> 12cce5b9
         if (typeof theParentNode === 'undefined') {
             theParentNode = theItem;
             theItem.parentIsSmartFolder = true;
         }
-<<<<<<< HEAD
         theItem.parentNode = theParentNode.data;
-=======
-        theItem.parentNode = theParentNode;
->>>>>>> 12cce5b9
 
             var theParentNodeID = theParentNode.node_id;
             theItem.parentIsSmartFolder = theParentNode.isSmartFolder;
@@ -609,11 +202,7 @@
                     source: mySourceWithEmptySelectable,
                     templates: {
                         header: function () {
-<<<<<<< HEAD
                             return '<h3 class="category">My Projects</h3>'
-=======
-                            return '<h3 class="category">My Projects</h3>';
->>>>>>> 12cce5b9
                         },
                         suggestion: function (data) {
                             if(typeof data.name !== 'undefined') {
@@ -632,11 +221,7 @@
                     source: publicSourceWithEmptySelectable,
                     templates: {
                         header: function () {
-<<<<<<< HEAD
                             return '<h3 class="category">Public Projects</h3>'
-=======
-                            return '<h3 class="category">Public Projects</h3>';
->>>>>>> 12cce5b9
                         },
                         suggestion: function (data) {
                             if(typeof data.name !== 'undefined') {
@@ -675,16 +260,9 @@
                         linkName = datum.name;
                         linkID = datum.node_id;
                     } else {
-<<<<<<< HEAD
                         $('#add-link-warn-' + theItem.node_id).text('This project is already in the folder')
                     }
                 }).fail($.osf.handleJSONError);
-=======
-                        $('#add-link-warn-' + theItem.node_id).text('This project is already in the folder');
-                    }
-                }).fail(osfHelpers.handleJSONError);
->>>>>>> 12cce5b9
-
             });
             $('#close-' + theItem.node_id).click(function () {
                 $('.project-details').hide();
@@ -697,13 +275,9 @@
                         pointerID: linkID,
                         toNodeID: theItem.node_id
                     });
-<<<<<<< HEAD
                 theItem.expand = false;
                 saveExpandState(theItem, function() {
                     var tb = treebeard; 
-=======
-                setItemToExpand(theItem, function() {
->>>>>>> 12cce5b9
                     var postAction = $.ajax({
                         type: 'POST',
                         url: url,
@@ -712,16 +286,10 @@
                         dataType: 'json'
                     });
                     postAction.done(function () {
-<<<<<<< HEAD
                         tb.updateFolder(null, item);
                     });
                 });
                 $('.project-details').hide();
-=======
-                        reloadFolder(projectOrganizer.grid, theItem, theParentNode);
-                    });
-                });
->>>>>>> 12cce5b9
                 return false;
             });
 
@@ -734,11 +302,7 @@
                     dataType: 'json'
                 });
                 deleteAction.done(function () {
-<<<<<<< HEAD
                         treebeard.updateFolder(null, theParentNode);
-=======
-                    reloadFolder(projectOrganizer.grid, theParentNode);
->>>>>>> 12cce5b9
                 });
             });
             $('#delete-folder-' + theItem.node_id).click(function () {
@@ -756,12 +320,8 @@
                                 dataType: 'json'
                             });
                             deleteAction.done(function () {
-<<<<<<< HEAD
                                 treebeard.updateFolder(null, item.parent());
                                 $('.project-details').hide();
-=======
-                                reloadFolder(projectOrganizer.grid, theParentNode);
->>>>>>> 12cce5b9
                             });
                         }
                     }
@@ -788,7 +348,6 @@
                     node_id: theItem.node_id,
                     title: $.trim($('#add-folder-input' + theItem.node_id).val())
                 };
-<<<<<<< HEAD
                 theItem.expand = false;
                 saveExpandState(theItem, function() {
                     var putAction = $.osf.putJSON(url, postData);
@@ -907,96 +466,8 @@
         var dateString = moment.utc(item.data.dateModified).fromNow();
         if (item.data.modifiedBy !== '') {
             personString = item.data.modifiedBy.toString();
-=======
-                setItemToExpand(theItem, function() {
-                    var putAction = osfHelpers.putJSON(url, postData);
-                    putAction.done(function () {
-                        reloadFolder(projectOrganizer.grid, theItem, theParentNode);
-                    }).fail(osfHelpers.handleJSONError);
-
-                });
-                return false;
-            });
-            $('#rename-node-' + theItem.node_id).click(function () {
-                $('#buttons' + theItem.node_id).hide();
-                $('#afc-' + theItem.node_id).hide();
-                $('#findNode' + theItem.node_id).hide();
-                $('#nc-' + theItem.node_id).hide();
-                $('#rnc-' + theItem.node_id).show();
-            });
-            $('#rename-node-input' + theItem.node_id).bind('keyup', function () {
-                var contents = $.trim($(this).val());
-                if (contents === '' || contents === theItem.name) {
-                    $('#rename-node-button' + theItem.node_id).attr('disabled', 'disabled');
-                } else {
-                    $('#rename-node-button' + theItem.node_id).removeAttr('disabled');
-                }
-            });
-
-            $('#rename-node-button' + theItem.node_id).click(function () {
-                var url = theItem.apiURL + 'edit/';
-                var postData = {
-                    name: 'title',
-                    value: $.trim($('#rename-node-input' + theItem.node_id).val())
-                };
-                var postAction = osfHelpers.postJSON(url, postData);
-                postAction.done(function () {
-                        reloadFolder(projectOrganizer.grid, theParentNode);
-                    }).fail(osfHelpers.handleJSONError);
-                return false;
-            });
-            $('.cancel-button-' + theItem.node_id).click(function() {
-                $('#afc-' + theItem.node_id).hide();
-                $('#rnc-' + theItem.node_id).hide();
-                $('#findNode' + theItem.node_id).hide();
-                $('#nc-' + theItem.node_id).show();
-                $('#buttons' + theItem.node_id).show();
-
-            });
-
-            $('#add-item-' + theItem.node_id).click(function () {
-                $('#buttons' + theItem.node_id).hide();
-                $('#afc-' + theItem.node_id).hide();
-                $('#rnc-' + theItem.node_id).hide();
-                $('#findNode' + theItem.node_id).show();
-            });
-
-            $('.project-details').toggle();
-        } else {
-            $('.project-details').hide();
-        }
-
-    }
-};
-
-ProjectOrganizer.Html = $.extend({}, HGrid.Html);
-ProjectOrganizer.Col = {};
-ProjectOrganizer.Col.Name = $.extend({}, HGrid.Col.Name);
-
-var iconButtons = function (row) {
-    var url = row.urls.fetch;
-    if (!row.isSmartFolder) {
-        var buttonDefs = [
-            {
-                text: '<i class="project-organizer-info-icon" title=""></i>',
-                action: 'showProjectDetails',
-                cssClass: 'project-organizer-icon-info',
-                attributes:'data-placement="right" data-toggle="tooltip" data-original-title="Info"'
-            }
-        ];
-        if (url !== null) {
-            buttonDefs.push({
-                text: '<i class="project-organizer-visit-icon" title="" ></i>',
-                action: 'visitPage',
-                cssClass: 'project-organizer-icon-visit',
-                attributes:'data-placement="right" data-toggle="tooltip" data-original-title="Go to page"'
-            });
->>>>>>> 12cce5b9
-        }
-        return HGrid.Fmt.buttons(buttonDefs);
-    }
-
-<<<<<<< HEAD
+
+        }
         return m('span', dateString + ', by ' + personString );
     }
 
@@ -1057,88 +528,6 @@
             });
         return columns;  
     } 
-=======
-};
-
-var dateModifiedColumn = {
-    id: 'date-modified',
-    text: 'Modified',
-    // Using a function that receives `row` containing all the item information
-    itemView: function (row) {
-        if (row.modifiedDelta === 0) {
-            return '';
-        }
-        var returnString = moment.utc(row.dateModified).fromNow();
-        if (row.modifiedBy !== '') {
-            returnString +=  ', ' + row.modifiedBy.toString();
-        }
-        return returnString;
-    },
-    folderView: function (row) {
-        if (row.modifiedDelta === 0) {
-            return '';
-        }
-        return moment.utc(row.dateModified).fromNow() + ', ' + row.modifiedBy.toString();
-    },
-    sortable: false,
-    selectable: true,
-    behavior: 'move',
-    width: 40
-};
-
-var contributorsColumn = {
-    id: 'contributors',
-    text: 'Contributors',
-    // Using a function that receives `row` containing all the item information
-    itemView: function (row) {
-        var contributorCount = row.contributors.length;
-        if (contributorCount === 0) {
-            return '';
-        }
-        var contributorString = row.contributors[0].name.toString();
-        if (contributorCount > 1) {
-            contributorString += ' +' + (contributorCount - 1);
-        }
-        return contributorString;
-    },
-    folderView: function (row) {
-        var contributorCount = row.contributors.length;
-        if (contributorCount === 0) {
-            return '';
-        }
-        var contributorString = row.contributors[0].name.toString();
-        if (contributorCount > 1) {
-            contributorString += ' +' + (contributorCount - 1);
-        }
-        return contributorString;
-    },
-    sortable: false,
-    selectable: true,
-    behavior: 'move',
-    width: 30
-};
-
-ProjectOrganizer.Col.Name.selectable = true;
-ProjectOrganizer.Col.Name.sortable = false;
-ProjectOrganizer.Col.Name.behavior = 'move';
-ProjectOrganizer.Col.Name.indent = 20;
-ProjectOrganizer.Col.Name.showExpander = function(row, args) {
-    return (row.childrenCount > 0 &&
-            !row._processing && !row.isDashboard);
-};
-ProjectOrganizer.Col.Name.itemView = function (row) {
-    var name = row.name.toString();
-
-    var url = row.urls.fetch;
-    var linkString = name;
-    var extraClass = '';
-    var nodeLink = '';
-    var nodeLinkEnd = '';
-    if (url != null) {
-        nodeLink = '<a href=' + url + '>';
-        nodeLinkEnd = '</a>';
-    }
->>>>>>> 12cce5b9
 
     function _poToggleCheck (item) {
         if (item.data.permissions.view) {
@@ -1147,12 +536,6 @@
         item.notify.update('Not allowed: Private folder', 'warning', 1, undefined);
         return false;
     }
-
-<<<<<<< HEAD
-    // function _poMouseOverRow (item, event) {
-    //     $('.fg-hover-hide').hide(); 
-    //         $(event.target).closest('.tb-row').find('.fg-hover-hide').show();
-    // }
 
     function _poResolveIcon(item){
 
@@ -1325,152 +708,9 @@
             this.highlightMultiselect.call(this); 
             return newRows;
         }
-=======
-    var type = row.type;
-
-    if (row.isSmartFolder) {
-        extraClass += ' smart-folder';
-    }
-
-    var regType = '';
-    if(row.isRegistration){
-        regType = 'reg-';
-        extraClass += ' registration';
-    }
-    return nodeLink + "<span class='project-organizer-icon-" + regType + type + "'></span>" + nodeLinkEnd +
-        "<span class='project-" + type + extraClass + "'>" + linkString + "</span>";
-};
-ProjectOrganizer.Col.Name.folderView = ProjectOrganizer.Col.Name.itemView;
-
-
-//
-// Hgrid Init
-//
-
-var hgridInit = function () {
-    var self = this;
-    self.gridData = self.grid.grid.getData();
-    self.myProjects = [];
-    self.grid.registerPlugin(draggable);
-    // Expand/collapse All functions
-    $('.pg-expand-all').click(function () {
-        expandAllInHGrid(self.grid);
-    });
-    $('.pg-collapse-all').click(function () {
-        collapseAllInHGrid(self.grid);
-    });
-
-    // This useful function found on StackOverflow http://stackoverflow.com/a/7385673
-    // Used to hide the detail card when you click outside of it onto its containing div
-    $(document).click(function (e) {
-        var container = $('#project-grid');
-        var altContainer = $('.project-details');
-        var gridBackground = $('.grid-canvas');
-        var gridHeader = $('.slick-header-column');
-
-        if ((!container.is(e.target) && !altContainer.is(e.target) // if the target of the click isn't the container...
-            && container.has(e.target).length === 0 && altContainer.has(e.target).length === 0) // ... nor a descendant of the container
-            || gridBackground.is(e.target) || gridHeader.is(e.target)) // or the target of the click is the background of the hgrid div
-        {
-            self.grid.grid.setSelectedRows([]);
-            self.grid.grid.resetActiveCell();
-        }
-    });
-
-
-    self.publicProjects = new Bloodhound({
-        datumTokenizer: function (d) {
-            return Bloodhound.tokenizers.whitespace(d.name);
-        },
-        queryTokenizer: Bloodhound.tokenizers.whitespace,
-        remote: {
-            url: '/api/v1/search/projects/?term=%QUERY&maxResults=20&includePublic=yes&includeContributed=no',
-            filter: function (projects) {
-                return $.map(projects, function (project) {
-                    return {
-                        name: project.value,
-                        node_id: project.id,
-                        category: project.category
-                    };
-                });
-            },
-            limit: 10
-        }
-
-    });
-
-    self.myProjects = new Bloodhound({
-        datumTokenizer: function (d) {
-            return Bloodhound.tokenizers.whitespace(d.name);
-        },
-        queryTokenizer: Bloodhound.tokenizers.whitespace,
-        remote: {
-            url: '/api/v1/search/projects/?term=%QUERY&maxResults=20&includePublic=no&includeContributed=yes',
-            filter: function (projects) {
-                return $.map(projects, function (project) {
-                    return {
-                        name: project.value,
-                        node_id: project.id,
-                        category: project.category
-                    };
-                });
-            },
-            limit: 10
-        }
-    });
-
-    //
-    // When the selection changes, create the div that holds the detail information for the project including
-    // whichever action buttons will work with that type of node. This is what will be changed by moving
-    // to Knockout.js
-    //
-
-
-    self.grid.grid.onSelectedRowsChanged.subscribe(function (e, args) {
-        var selectedRows = self.grid.grid.getSelectedRows();
-        if(selectedRows.length > 1) {
-            var someItemsAreFolders = false;
-            var pointerIds = [];
-
-            selectedRows.forEach(function(item){
-                var thisItem = self.grid.grid.getDataItem(item);
-                someItemsAreFolders = someItemsAreFolders ||
-                                      thisItem.isFolder ||
-                                      thisItem.isSmartFolder ||
-                                      thisItem.parentIsSmartFolder;
-                pointerIds.push(thisItem.node_id);
-            });
-
-            if(!someItemsAreFolders) {
-                var multiItemDetailTemplateSource = $('#project-detail-multi-item-template').html();
-                var detailTemplate = Handlebars.compile(multiItemDetailTemplateSource);
-                var detailTemplateContext = {
-                    multipleItems: true,
-                    itemsCount: selectedRows.length
-                };
-                var sampleItem = self.grid.grid.getDataItem(selectedRows[0]);
-                var theParentNode = self.grid.grid.getData().getItemById(sampleItem.parentID);
-                var displayHTML = detailTemplate(detailTemplateContext);
-                $('.project-details').html(displayHTML);
-                $('.project-details').show();
-                $('#remove-links-multiple').click(function(){
-                    deleteMultiplePointersFromFolder(self.grid, pointerIds, theParentNode);
-                });
-                $('#close-multi-select').click(function () {
-                    $('.project-details').hide();
-                    return false;
-                });
->>>>>>> 12cce5b9
-
-            } else {
-                $('.project-details').hide();
-            }
-        } else {
-                $('.project-details').hide();
-            }
-
-
-<<<<<<< HEAD
+
+
+
     // DRAG AND DROP METHODS
     function _poDragStart (event, ui) {
         var itemID = $(event.target).attr('data-id');
@@ -1799,158 +1039,4 @@
     };
 
 
-        return ProjectOrganizer;
-}));
-=======
-    }); // end onSelectedRowsChanged
-
-    // Disable right clicking within the grid
-    // Fixes https://github.com/CenterForOpenScience/openscienceframework.org/issues/945
-    self.grid.element[0].oncontextmenu = function() {
-        return false;
-    };
-
-};
-
-
-var draggable = new HGrid.Draggable({
-    onBeforeDrag: function(){
-        $('.project-details').hide();
-    },
-    onDrag: function (event, items, folder) {
-
-        dragLogic(event, items, folder);
-    },
-    onDrop: function (event, items, folder) {
-        dropLogic(event, items, folder);
-    },
-    canDrag: function (item) {
-        return item.permissions.copyable || item.permissions.movable;
-    },
-    acceptDrop: function (item, folder, done) {
-        done();
-    },
-    canAcceptDrop: function(items, folder) {
-        return canAcceptDrop(items, folder);
-    },
-    enableMove: false,
-    rowMoveManagerOptions: {proxyClass: 'project-organizer-dand'}
-});
-
-
-//
-// Public methods
-//
-
-function ProjectOrganizer(selector, options) {
-    var self = this;
-    projectOrganizer = self;
-    var baseHGridOptions = {
-        width: '98%',
-        height: '600',
-        columns: [
-            ProjectOrganizer.Col.Name,
-            {
-                text: 'Action',
-                itemView: iconButtons,
-                folderView: iconButtons,
-                width: 10
-            },
-            contributorsColumn,
-            dateModifiedColumn
-        ],
-        slickgridOptions: {
-            editable: true,
-            enableAddRow: false,
-            enableCellNavigation: true,
-            multiSelect: true,
-            forceFitColumns: true,
-            autoEdit: false,
-            addExtraRowsAtEnd: 1
-        },
-        data: '/api/v1/dashboard/',  // Where to get the initial data
-        fetchUrl: function (folder) {
-            return '/api/v1/dashboard/' + folder.node_id;
-        },
-        fetchSuccess: function(newData, item){
-
-            if(reloadNewFolder) {
-                reloadNewFolder = false;
-                var toReloadItem = draggable.grid.grid.getData().getItemById(rnfToReload);
-                if (rnfPrevItem !== rnfToReload && typeof toReloadItem !== 'undefined') {
-                    draggable.grid.reloadFolder(toReloadItem);
-                }
-                draggable.grid.grid.setSelectedRows([]);
-                draggable.grid.grid.resetActiveCell();
-            }
-            if(typeof newData.data !== 'undefined' ) {
-                item.childrenCount = newData.data.length;
-            } else {
-                return false;
-            }
-
-            var row = draggable.grid.getDataView().getRowById(item.id);
-            draggable.grid.grid.invalidateRow(row);
-            draggable.grid.grid.render();
-            self.options.success.call();
-        },
-        fetchError: function(error) {
-            if($('.modal-dialog').length === 0) {
-                osfHelpers.growl('Error:', error);
-            }
-        },
-        getExpandState: function(folder) {
-            return folder.expand;
-        },
-        onExpand: function(event, item) {
-            var self = this;
-            item.expand = false;
-            self.emptyFolder(item);
-            if(typeof event !== 'undefined' && typeof item.apiURL !== 'undefined' && item.type !== 'pointer') {
-                setItemToExpand(item);
-            }
-        },
-        onCollapse: function(event, item) {
-            item.expand = false;
-            if (typeof event !== 'undefined' && typeof item.apiURL !== 'undefined' && item.type !== 'pointer') {
-                var collapseUrl = item.apiURL + 'collapse/';
-                var postAction = osfHelpers.postJSON(collapseUrl, {});
-                postAction.done(function() {
-                    item.expand = false;
-                    if (item._node._load_status === HGrid.LOADING_FINISHED) {
-                        draggable.grid.resetLoadedState(item);
-                    }
-                }).fail(osfHelpers.handleJSONError);
-            } else if(typeof event !== 'undefined') {
-                if (item._node._load_status === HGrid.LOADING_FINISHED) {
-                    draggable.grid.resetLoadedState(item);
-                }
-            }
-        },
-
-        init: hgridInit.bind(self)
-    };
-
-    var defaultOptions = {
-        success: function() {}
-    };
-
-    self.selector = selector;
-    self.options = $.extend(defaultOptions, options);
-    self.hgridOptions = baseHGridOptions;
-
-    self.init(self);
-    self.altKey = false;
-}
-
-ProjectOrganizer.prototype.init = function () {
-    var self = this;
-    self.grid = new HGrid(self.selector, self.hgridOptions);
-};
-
-ProjectOrganizer.prototype.getGrid = function() {
-    return this.grid;
-};
-
-module.exports = ProjectOrganizer;
->>>>>>> 12cce5b9
+module.exports = ProjectOrganizer;