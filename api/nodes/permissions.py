# -*- coding: utf-8 -*-
from rest_framework import permissions
from rest_framework import exceptions

from addons.base.models import BaseAddonSettings
from osf.models import (
    AbstractNode,
    Contributor,
    DraftRegistration,
    Institution,
    Node,
    NodeRelation,
    OSFGroup,
    OSFUser,
    Preprint,
    PrivateLink,
)
from osf.utils import permissions as osf_permissions
from website.project.metadata.utils import is_prereg_admin

from api.base.utils import get_user_auth, is_deprecated, assert_resource_type


class ContributorOrPublic(permissions.BasePermission):

    acceptable_models = (AbstractNode, NodeRelation, Preprint)

    def has_object_permission(self, request, view, obj):
        from api.nodes.views import NodeStorageProvider
        if isinstance(obj, BaseAddonSettings):
            obj = obj.owner
        if isinstance(obj, (NodeStorageProvider)):
            obj = obj.node
        if isinstance(obj, dict):
            obj = obj.get('self', None)
        assert_resource_type(obj, self.acceptable_models)
        auth = get_user_auth(request)
        if request.method in permissions.SAFE_METHODS:
            return obj.is_public or obj.can_view(auth)
        else:
            return obj.can_edit(auth)


class IsPublic(permissions.BasePermission):

    acceptable_models = (AbstractNode,)

    def has_object_permission(self, request, view, obj):
        assert_resource_type(obj, self.acceptable_models)
        auth = get_user_auth(request)
        return obj.is_public or obj.can_view(auth)


class IsAdminContributor(permissions.BasePermission):
    """
    Use on API views where the requesting user needs to be an
    admin contributor to make changes.  Admin group membership
    is not sufficient.
    """
    acceptable_models = (AbstractNode, DraftRegistration)

    def has_object_permission(self, request, view, obj):
        assert_resource_type(obj, self.acceptable_models)
        if isinstance(obj, DraftRegistration):
            obj = obj.branched_from
        auth = get_user_auth(request)
        if request.method in permissions.SAFE_METHODS:
            return obj.has_permission(auth.user, osf_permissions.ADMIN)
        else:
            return obj.is_admin_contributor(auth.user)

class IsAdmin(permissions.BasePermission):
    acceptable_models = (AbstractNode, PrivateLink)

    def has_object_permission(self, request, view, obj):
        assert_resource_type(obj, self.acceptable_models)
        if isinstance(obj, PrivateLink):
            obj = view.get_node()
        auth = get_user_auth(request)
        return obj.has_permission(auth.user, osf_permissions.ADMIN)


<<<<<<< HEAD
class IsContributorOrGroupMember(permissions.BasePermission):
=======
class NodeDeletePermissions(permissions.BasePermission):
    acceptable_models = (AbstractNode,)

    def has_object_permission(self, request, view, obj):
        """
        Admin perms are required to delete a node
        """
        assert_resource_type(obj, self.acceptable_models)
        auth = get_user_auth(request)
        if request.method == 'DELETE':
            return obj.has_permission(auth.user, osf_permissions.ADMIN)
        return True


class IsContributor(permissions.BasePermission):
>>>>>>> 70576993
    def has_object_permission(self, request, view, obj):
        assert isinstance(obj, AbstractNode), 'obj must be an Node, got {}'.format(obj)
        auth = get_user_auth(request)
        if request.method in permissions.SAFE_METHODS:
            return obj.is_contributor_or_group_member(auth.user)
        else:
            return obj.has_permission(auth.user, 'write')


class IsAdminContributorOrReviewer(IsAdminContributor):
    """
    Prereg admins can update draft registrations.
    """
    acceptable_models = (AbstractNode, DraftRegistration,)
    def has_object_permission(self, request, view, obj):
        assert_resource_type(obj, self.acceptable_models)
        auth = get_user_auth(request)
        if request.method != 'DELETE' and is_prereg_admin(auth.user):
            return True
        return super(IsAdminContributorOrReviewer, self).has_object_permission(request, view, obj)


class AdminOrPublic(permissions.BasePermission):

    acceptable_models = (AbstractNode, OSFUser, Institution, BaseAddonSettings,)

    def has_object_permission(self, request, view, obj):
        assert_resource_type(obj, self.acceptable_models)
        auth = get_user_auth(request)
        if request.method in permissions.SAFE_METHODS:
            return obj.is_public or obj.can_view(auth)
        else:
            return obj.has_permission(auth.user, osf_permissions.ADMIN)

class AdminContributorOrPublic(permissions.BasePermission):

    acceptable_models = (AbstractNode, DraftRegistration)

    def has_object_permission(self, request, view, obj):
        """
        To make changes, user must be an admin contributor. Admin group membership is not sufficient.
        """
        assert_resource_type(obj, self.acceptable_models)
        auth = get_user_auth(request)
        if request.method in permissions.SAFE_METHODS:
            return obj.is_public or obj.can_view(auth)
        else:
            return obj.is_admin_contributor(auth.user)


class ExcludeWithdrawals(permissions.BasePermission):

    def has_object_permission(self, request, view, obj):
        if isinstance(obj, Node):
            node = obj
        else:
            context = request.parser_context['kwargs']
            node = AbstractNode.load(context[view.node_lookup_url_kwarg])
        if node.is_retracted:
            return False
        return True


class ContributorDetailPermissions(permissions.BasePermission):
    """Permissions for contributor detail page."""

    acceptable_models = (AbstractNode, OSFUser, Contributor)

    def load_resource(self, context, view):
        return AbstractNode.load(context[view.node_lookup_url_kwarg])

    def has_object_permission(self, request, view, obj):
        assert_resource_type(obj, self.acceptable_models)
        auth = get_user_auth(request)
        context = request.parser_context['kwargs']
        node = self.load_resource(context, view)
        user = OSFUser.load(context['user_id'])
        if request.method in permissions.SAFE_METHODS:
            return node.is_public or node.can_view(auth)
        elif request.method == 'DELETE':
            return node.has_permission(auth.user, osf_permissions.ADMIN) or auth.user == user
        else:
            return node.has_permission(auth.user, osf_permissions.ADMIN)


class NodeGroupDetailPermissions(permissions.BasePermission):
    """Permissions for node group detail - involving who can update the relationship
    between a node and an OSF Group."""

    acceptable_models = (OSFGroup, AbstractNode,)

    def load_resource(self, context, view):
        return AbstractNode.load(context[view.node_lookup_url_kwarg])

    def has_object_permission(self, request, view, obj):
        assert_resource_type(obj, self.acceptable_models)
        auth = get_user_auth(request)
        node = self.load_resource(request.parser_context['kwargs'], view)
        if request.method in permissions.SAFE_METHODS:
            return node.is_public or node.can_view(auth)
        elif request.method == 'DELETE':
            # If deleting an OSF group from a node, you either need admin perms
            # or you need to be an OSF group manager
            return node.has_permission(auth.user, osf_permissions.ADMIN) or obj.has_permission(auth.user, 'manage')
        else:
            return node.has_permission(auth.user, osf_permissions.ADMIN)


class ContributorOrPublicForPointers(permissions.BasePermission):

    acceptable_models = (AbstractNode, NodeRelation)

    def has_object_permission(self, request, view, obj):
        assert_resource_type(obj, self.acceptable_models)
        auth = get_user_auth(request)
        parent_node = AbstractNode.load(request.parser_context['kwargs']['node_id'])
        pointer_node = NodeRelation.load(request.parser_context['kwargs']['node_link_id']).child
        if request.method in permissions.SAFE_METHODS:
            has_parent_auth = parent_node.can_view(auth)
            has_pointer_auth = pointer_node.can_view(auth)
            public = pointer_node.is_public
            has_auth = public or (has_parent_auth and has_pointer_auth)
            return has_auth
        else:
            has_auth = parent_node.can_edit(auth)
            return has_auth


class ContributorOrPublicForRelationshipPointers(permissions.BasePermission):

    def has_object_permission(self, request, view, obj):
        assert isinstance(obj, dict)
        auth = get_user_auth(request)
        parent_node = obj['self']

        if request.method in permissions.SAFE_METHODS:
            return parent_node.can_view(auth)
        elif request.method == 'DELETE':
            return parent_node.can_edit(auth)
        else:
            has_parent_auth = parent_node.can_edit(auth)
            if not has_parent_auth:
                return False
            pointer_nodes = []
            for pointer in request.data.get('data', []):
                node = AbstractNode.load(pointer['id'])
                if not node or node.is_collection:
                    raise exceptions.NotFound(detail='Node with id "{}" was not found'.format(pointer['id']))
                pointer_nodes.append(node)
            has_pointer_auth = True
            for pointer in pointer_nodes:
                if not pointer.can_view(auth):
                    has_pointer_auth = False
                    break
            return has_pointer_auth


class RegistrationAndPermissionCheckForPointers(permissions.BasePermission):

    def has_object_permission(self, request, view, obj):
        node_link = NodeRelation.load(request.parser_context['kwargs']['node_link_id'])
        node = AbstractNode.load(request.parser_context['kwargs'][view.node_lookup_url_kwarg])
        auth = get_user_auth(request)
        if request.method == 'DELETE'and node.is_registration:
            raise exceptions.MethodNotAllowed(method=request.method)
        if node.is_collection or node.is_registration:
            raise exceptions.NotFound
        if node != node_link.parent:
            raise exceptions.NotFound
        if request.method == 'DELETE' and not node.can_edit(auth):
            return False
        return True


class WriteOrPublicForRelationshipInstitutions(permissions.BasePermission):
    def has_object_permission(self, request, view, obj):
        assert isinstance(obj, dict)
        auth = get_user_auth(request)
        node = obj['self']

        if request.method in permissions.SAFE_METHODS:
            return node.is_public or node.can_view(auth)
        else:
            return node.has_permission(auth.user, osf_permissions.WRITE)


class ReadOnlyIfRegistration(permissions.BasePermission):
    """Makes PUT and POST forbidden for registrations."""

    acceptable_models = (AbstractNode,)

    def has_object_permission(self, request, view, obj):
        # Preprints cannot be registrations
        if isinstance(obj, Preprint):
            return True

        if not isinstance(obj, AbstractNode):
            obj = AbstractNode.load(request.parser_context['kwargs'][view.node_lookup_url_kwarg])
        assert_resource_type(obj, self.acceptable_models)
        if obj.is_registration:
            return request.method in permissions.SAFE_METHODS
        return True


class ShowIfVersion(permissions.BasePermission):

    def __init__(self, min_version, max_version, deprecated_message):
        super(ShowIfVersion, self).__init__()
        self.min_version = min_version
        self.max_version = max_version
        self.deprecated_message = deprecated_message

    def has_object_permission(self, request, view, obj):
        if is_deprecated(request.version, self.min_version, self.max_version):
            raise exceptions.NotFound(detail=self.deprecated_message)
        return True


class NodeLinksShowIfVersion(ShowIfVersion):

    def __init__(self):
        min_version = '2.0'
        max_version = '2.0'
        deprecated_message = 'This feature is deprecated as of version 2.1'
        super(NodeLinksShowIfVersion, self).__init__(min_version, max_version, deprecated_message)<|MERGE_RESOLUTION|>--- conflicted
+++ resolved
@@ -80,9 +80,6 @@
         return obj.has_permission(auth.user, osf_permissions.ADMIN)
 
 
-<<<<<<< HEAD
-class IsContributorOrGroupMember(permissions.BasePermission):
-=======
 class NodeDeletePermissions(permissions.BasePermission):
     acceptable_models = (AbstractNode,)
 
@@ -97,8 +94,7 @@
         return True
 
 
-class IsContributor(permissions.BasePermission):
->>>>>>> 70576993
+class IsContributorOrGroupMember(permissions.BasePermission):
     def has_object_permission(self, request, view, obj):
         assert isinstance(obj, AbstractNode), 'obj must be an Node, got {}'.format(obj)
         auth = get_user_auth(request)
