/**
 * UI and function to quick search projects
 */

var m = require('mithril');
var $osf = require('js/osfHelpers');

// CSS
require('css/quick-project-search-plugin.css');

// XHR config for apiserver connection
var xhrconfig = function(xhr) {
    xhr.withCredentials = true;
};


var QuickSearchProject = {
    controller: function() {
        var self = this;
        self.nodes = m.prop([]); // Master node list
        self.eligibleNodes = m.prop([]); // Array of indices corresponding to self.nodes() that are eligible to be loaded
        self.sortState = m.prop('dateDesc'); //How nodes are sorted - default is date descending - dateDesc
        self.countDisplayed = m.prop(); // Max number of nodes that can be rendered.  'Load more' increases this by up to ten.
        self.next = m.prop(); // URL for getting the next ten user nodes. When null, all nodes are loaded.
        self.loadingComplete = m.prop(false); // True when all user nodes are loaded.
        self.contributorMapping = {}; // Maps node id to list of contributors for searching
        self.filter = m.prop(); // Search query from user
        self.fieldSort = m.prop(); // For xs screen, either alpha or date
        self.directionSort = m.prop(); // For xs screen, either Asc or Desc

        // Load up to first ten nodes
        var url = $osf.apiV2Url('users/me/nodes/', { query : { 'embed': 'contributors'}});
        var promise = m.request({method: 'GET', url : url, config : xhrconfig});
        promise.then(function(result) {
            self.countDisplayed(result.data.length);
            result.data.forEach(function (node) {
                self.nodes().push(node);
                self.retrieveContributors(node);
            });
            self.populateEligibleNodes(0, self.countDisplayed());
            self.next(result.links.next);
        });
        promise.then(
            function(){
                if (self.next()) {
                    self.recursiveNodes(self.next());
                }
                else {
                    self.loadingComplete(true);
                }
            }
        );

        // Recursively fetches remaining user's nodes
        self.recursiveNodes = function (url) {
            if (self.next()) {
                var nextPromise = m.request({method: 'GET', url : url, config : xhrconfig, background : true});
                nextPromise.then(function(result){
                    result.data.forEach(function(node){
                        self.nodes().push(node);
                        self.retrieveContributors(node);
                    });
                self.populateEligibleNodes(self.eligibleNodes().length, self.nodes().length);
                self.next(result.links.next);
                self.recursiveNodes(self.next());
                });
            }
            else {
                self.loadingComplete(true);
                m.redraw();
            }
        };

        // Adds eligible node indices to array - used when no filter
        self.populateEligibleNodes = function (first, last) {
            for (var n = first; n < last; n++) {
                self.eligibleNodes().push(n);
            }
        };

        // Returns true if there are nodes in the background that are not rendered on screen
        self.pendingNodes = function () {
            return (self.countDisplayed() < self.eligibleNodes().length);
        };


        // When 'load more' button pressed, loads up to 10 nodes
        self.loadUpToTen = function () {
            if (self.eligibleNodes().length - self.countDisplayed() >= 10) {
                self.countDisplayed(self.countDisplayed() + 10);
            }
            else {
                self.countDisplayed(self.eligibleNodes().length);
            }
        };

        // If < 10 contribs, map node id to contrib names. Otherwise, make a call to get all contribs.
        self.retrieveContributors = function(node) {
            if (node.embeds.contributors.links.meta.total > 10) {
                self.pullOverTenContributorNames(node);
            }
            else {
                var contributors = node.embeds.contributors;
                self.mapNodeToContributors(node, contributors);
            }
        };

        // Call to get up to 1000 contributors on a node.
        self.pullOverTenContributorNames = function (node) {
            var url = $osf.apiV2Url('nodes/' + node.id + '/contributors/', { query : { 'page[size]': 1000 }});
            var promise = m.request({method: 'GET', url : url, config: xhrconfig, background : true});
            promise.then(function(result){
                self.mapNodeToContributors(node, result);
            });
        };

        // Maps node id to list of contrib names for later searching
        self.mapNodeToContributors = function (node, contributors){
            var contributorList = [];
            contributors.data.forEach(function(contrib){
                fullName = contrib.embeds.users.data.attributes.full_name;
                contributorList.push(fullName);
            });
            self.contributorMapping[node.id] = contributorList;
        };

        // Gets contrib family name for display
        self.getFamilyName = function(i, node) {
            var attributes = node.embeds.contributors.data[i].embeds.users.data.attributes;
            return $osf.findContribName(attributes);
        };

         // Formats date for display
        self.formatDate = function (node) {
            return new $osf.FormattableDate(node.attributes.date_modified).local;
        };

        // Shortcut for sorting ascending
        self.sortAscending = function (A, B) {
            return (A < B) ? -1 : (A > B) ? 1 : 0;
        };

        // Shortcut for sorting descending
        self.sortDescending = function (A, B) {
            return (A > B) ? -1 : (A < B) ? 1 : 0;
        };

        self.sortAlphabeticalAscending = function () {
            self.nodes().sort(function(a,b){
                var A = a.attributes.title.toUpperCase();
                var B = b.attributes.title.toUpperCase();
                return self.sortAscending(A, B);
            });
            self.sortState('alphaAsc');
        };

        self.sortAlphabeticalDescending = function () {
            self.nodes().sort(function(a,b){
                var A = a.attributes.title.toUpperCase();
                var B = b.attributes.title.toUpperCase();
                return self.sortDescending(A, B);
            });
            self.sortState('alphaDesc');
        };

        self.sortDateAscending = function () {
            self.nodes().sort(function(a,b){
                var A = a.attributes.date_modified;
                var B = b.attributes.date_modified;
                return self.sortAscending(A, B);
            });
            self.sortState('dateAsc');
        };

        self.sortDateDescending = function () {
            self.nodes().sort(function(a,b){
                var A = a.attributes.date_modified;
                var B = b.attributes.date_modified;
                return self.sortDescending(A, B);
            });
            self.sortState('dateDesc');
        };

        // Sorts nodes depending on current sort state.
        self.sortBySortState = function () {
            switch (self.sortState()) {
                case 'alphaAsc':
                    self.sortAlphabeticalAscending();
                    break;
                case 'alphaDesc':
                    self.sortAlphabeticalDescending();
                    break;
                case 'dateAsc':
                    self.sortDateAscending();
                    break;
                default:
                    self.sortDateDescending();
            }
            if (self.filter()) {
                self.quickSearch();
            }
        };

        // For xs screen
        self.sortFieldGivenDirection = function(){
            var directionSort = self.preSelectDirection();
            self.sortState(self.fieldSort() + directionSort);
            self.sortBySortState();
        };

        // For xs screen
        self.sortDirectionGivenField = function() {
            var fieldSort = self.preSelectField();
            self.sortState(fieldSort + self.directionSort());
            self.sortBySortState();
        };

        // When shifting to xs screen, tells which field to automatically display in select
        self.preSelectField = function(){
            return self.sortState().split(/[A-Z][a-z]+/g)[0];
        };

        // When shifting to xs screen, tells which direction to automatically highlight in select
        self.preSelectDirection = function(){
            return self.sortState().match(/[A-Z][a-z]+/g)[0];
        };

        // Colors sort asc/desc buttons either selected or not-selected
        self.colorSortButtons = function (sort) {
            return self.sortState() === sort ? 'selected' : 'not-selected';
        };

        // Colors asc/desc buttons on XS screen
        self.colorSortButtonsXS = function (sort) {
            return self.preSelectDirection() === sort ? 'selected' : 'not-selected';
        };

        // Filtering on title
        self.titleMatch = function (node) {
            return (node.attributes.title.toUpperCase().indexOf(self.filter().toUpperCase()) !== -1);
        };

        // Filtering on contrib
        self.contributorMatch = function (node) {
            var contributors = self.contributorMapping[node.id];
            for (var c = 0; c < contributors.length; c++) {
                if (contributors[c].toUpperCase().indexOf(self.filter().toUpperCase()) !== -1){
                    return true;
                }
            }
            return false;
        };

        // Filtering on tag
        self.tagMatch = function (node) {
            var tags = node.attributes.tags;
            for (var t = 0; t < tags.length; t++){
                if (tags[t].toUpperCase().indexOf(self.filter().toUpperCase()) !== -1) {
                    return true;
                }
            }
            return false;
        };

        // Filters nodes
        self.filterNodes = function (){
            for (var n = 0;  n < self.nodes().length;  n++) {
                var node = self.nodes()[n];
                if (self.titleMatch(node) || self.contributorMatch(node) || self.tagMatch(node)) {
                    self.eligibleNodes().push(n);
                }
            }
        };

        self.quickSearch = function () {
            self.eligibleNodes([]);
            // if backspace completely, previous nodes with prior sorting/count will be displayed
            if (self.filter() === '') {
                self.populateEligibleNodes(0, self.nodes().length);
            }
            else {
                self.filterNodes();
            }
        };

        // Onclick, directs user to project page
        self.nodeDirect = function(node) {
            location.href = '/'+ node.id;
        };

    },
    view : function(ctrl) {
        function loadMoreButton(){
            if (ctrl.pendingNodes()){
                return m('button.col-sm-12.text-muted', {onclick: function(){
                    ctrl.loadUpToTen();
                }},
                    m('i.fa.fa-caret-down.load-nodes.m-b-xl'));
            }
            else {
                return m('.m-b-xl');
            }
        }

        function sortAlphaAsc() {
            if (ctrl.loadingComplete()) {
                return m('button', {'class': ctrl.colorSortButtons('alphaAsc'), onclick: function() {
                    ctrl.sortBySortState(ctrl.sortState('alphaAsc'));
                }},
                    m('i.fa.fa-angle-up'));
            }
        }

        function sortAlphaDesc(){
            if (ctrl.loadingComplete()){
                return m('button', {'class': ctrl.colorSortButtons('alphaDesc'), onclick: function() {
                    ctrl.sortBySortState(ctrl.sortState('alphaDesc'));
                }},
                    m('i.fa.fa-angle-down'));
            }
        }

        function sortDateAsc(){
            if (ctrl.loadingComplete()){
                 return m('button', {'class': ctrl.colorSortButtons('dateAsc'), onclick: function() {
                     ctrl.sortBySortState(ctrl.sortState('dateAsc'));
                 }},
                     m('i.fa.fa-angle-up'));
            }
        }

        function sortDateDesc(){
            if (ctrl.loadingComplete()){
                return m('button', {'class': ctrl.colorSortButtons('dateDesc'), onclick: function() {
                    ctrl.sortBySortState(ctrl.sortState('dateDesc'));
               }},
                    m('i.fa.fa-angle-down'));
            }
        }

        // Sort button for xs screen
        function ascending() {
            if (ctrl.loadingComplete()){
                return m('button', {'class': ctrl.colorSortButtonsXS('Asc'), onclick: function() {
                     ctrl.directionSort('Asc');
                     ctrl.sortDirectionGivenField();
                }},
                     m('i.fa.fa-angle-up'));
            }
        }

        // Sort button for xs screen
        function descending() {
            if (ctrl.loadingComplete()){
                return m('button', {'class': ctrl.colorSortButtonsXS('Desc'), onclick: function() {
                    ctrl.directionSort('Desc');
                    ctrl.sortDirectionGivenField();
                }},
                     m('i.fa.fa-angle-down'));
            }
        }

        // Dropdown for XS screen - if sort on title on large screen, when resize to xs, 'title' is default selected
        function defaultSelected() {
            var selected = ctrl.preSelectField();
            if (selected === 'alpha') {
                return [m('option', {value: 'alpha', selected:'selected'}, 'Title'), m('option', {value: 'date'}, 'Modified')];
            }
            else {
                return [m('option', {value: 'alpha'}, 'Title'), m('option', {value: 'date', selected:'selected'}, 'Modified')];
            }
        }

        function searchBar() {
            if (ctrl.loadingComplete()){
<<<<<<< HEAD
                return m('.m-v-sm.input-group', [
                    m('span.input-group-addon', m('i.fa.fa-search')),
                    m('input[type=search].form-control', {'id': 'searchQuery', placeholder: 'Quick search projects', onkeyup: function(search) {
=======
                return m('div.m-v-sm.input-group.quick-search-input', [
                    m('input[type=search]', {'id': 'searchQuery', 'class': 'form-control', placeholder: 'Quick search projects', onkeyup: function(search) {
>>>>>>> 8f6d875c
                        ctrl.filter(search.target.value);
                        ctrl.quickSearch();
                    }}),
                    m('span.input-group-addon', {onclick: function() {
                        ctrl.filter('');
                        document.getElementById('searchQuery').value = '';
                        ctrl.quickSearch();
<<<<<<< HEAD
                    }},  m('button', m('i.fa.fa-times')))
=======
                    }},  m('button', '×'))
>>>>>>> 8f6d875c
                ]);
            }
        }

        function displayNodes() {
<<<<<<< HEAD
            if (ctrl.eligibleNodes().length === 0 && ctrl.filter() != null) {
                return m('.row.m-v-sm', m('.col-sm-10.col-sm-offset-1',
                    m('.row',
                        m('.col-sm-12', [m('p.fa.fa-exclamation-triangle'), m('em', 'No results found!')])
                    ))
                );
=======
            if (ctrl.eligibleNodes().length ===0 && ctrl.filter() != null) {
                return m('div', {'class': 'row m-v-sm'}, m('div', {'class': 'col-md-10 col-md-offset-1 col-lg-8 col-lg-offset-2'},
                    m('div', {'class': 'row'}, [
                        m('div', {'class': 'col-sm-1'}),
                        m('div', {'class': 'col-sm-11'},[m('p', {'class' :'fa fa-exclamation-triangle'}, m('em', '  No results found!'))])
                    ])
                ));
>>>>>>> 8f6d875c
            }
            else {
                return ctrl.eligibleNodes().slice(0, ctrl.countDisplayed()).map(function(n){
                   return projectView(ctrl.nodes()[n]);
                });
            }
        }

        function projectView(project) {
            var numContributors = project.embeds.contributors.links.meta.total;
<<<<<<< HEAD
            return m('.row.m-v-sm', {onclick: function(){
                ctrl.nodeDirect(project);
            }}, m('.col-xs-10.col-xs-offset-1.col-sm-10.col-sm-offset-1', m('.row.node-styling',
                [
                    m('.col-sm-4.col-md-5.p-v-xs', project.attributes.title),
                    m('.col-sm-4.col-md-4.text-muted.p-v-xs', $osf.contribNameFormat(project, numContributors, ctrl.getFamilyName)),
                    m('.col-sm-4.col-md-3.p-v-xs', ctrl.formatDate(project))
                ]
            )));
=======
            return m('div', {'class': 'm-v-sm'}, m('div', {'class': 'col-md-10 col-md-offset-1 col-lg-8 col-lg-offset-2'},
                m('div', {'class': ' row node-styling', onclick: function(){{ctrl.nodeDirect(project);
                }}}, [
                    m('div', {'class': 'col-sm-6 col-md-6 col-lg-5 p-v-xs'}, project.attributes.title),
                    m('div', {'class': 'col-sm-3 col-md-3 col-lg-4 text-muted p-v-xs'}, $osf.contribNameFormat(project, numContributors, ctrl.getFamilyName)),
                    m('div', {'class': 'col-sm-3 col-md-3 col-lg-3 p-v-xs'}, ctrl.formatDate(project))
                ])
            ));
>>>>>>> 8f6d875c
        }

        function xsDropdown() {
            if (ctrl.loadingComplete()){
                return m('.row', m('.col-xs-12.f-w-xl.node-sort-dropdown.text-right',
                    m('span', ascending(), descending()),
                    m('label', [
                        m('select.form-control', {'id': 'sortDropDown', onchange: function(dropdown){
                            ctrl.fieldSort(dropdown.target.value);
                            ctrl.sortFieldGivenDirection();
                        }}, defaultSelected())
                    ])
                ));
            }
        }

<<<<<<< HEAD
        function resultsFound() {
            return m('.row.quick-project',
                m('.col-sm-8.col-sm-offset-2.m-b-sm.text-center', [
                    searchBar(),
                    ctrl.loadingComplete() ? '' : m('.spinner-div', m('.logo-spin.logo-sm.m-r-md'), 'Loading projects...')
                ]),
                m('.row', m('.col-sm-12.text-center.m-b-sm',
                    m('p', 'Go to ', m('a', {href:'/dashboard/'}, 'My Projects'),  ' to organize your work or ', m('a', {href: '/search/'}, 'Search Everything'))
=======
        function resultsFound(){
            return m('div', {'class': 'quick-project'}, [
                m('div', {'class': 'row'},
                    m('div', {'class': 'col-sm-3'}),
                    m('div.m-b-sm.text-center', {'class': 'col-sm-6'}, [
                        searchBar(),
                        ctrl.loadingComplete() ? '' : m('.spinner-div', m('div.logo-spin.logo-sm.m-r-md'), 'Loading projects...')
                    ]),
                    m('div', {'class': 'col-sm-3'})),

                m('div', {class: 'row'},
                    m('div.text-center.m-b-sm', {'class': 'col-sm-12'},
                    m('p', 'Go to ', m('a', {href:'/dashboard/'}, 'My Projects'),  ' to organize your work or ', m('a', {href: '/search/'}, 'Search Everything')
                    ))
                ),

                m('div', {'class': 'row'}, m('div', {'class': 'col-md-10 col-md-offset-1 col-lg-8 col-lg-offset-2'},
                    m('div.node-col-headers', {'class': 'row'}, [
                        m('div.p-v-xs.f-w-xl', {'class': 'col-sm-6 col-md-6 col-lg-5'}, 'Title', sortAlphaAsc(), sortAlphaDesc()),
                        m('div.f-w-xl.p-v-xs', {'class': 'col-sm-3 col-md-3 col-lg-4'}, 'Contributors'),
                        m('div.f-w-xl.p-v-xs', {'class': 'col-sm-3 col-md-3 col-lg-3'}, 'Modified', m('span.sort-group', sortDateAsc(), sortDateDesc()))]
                    )
>>>>>>> 8f6d875c
                )),
                m('.row', m('.col-sm-10.col-sm-offset-1',
                    m('.row.node-col-headers', [
                        m('.col-sm-4.col-md-5', 'Title', sortAlphaAsc(), sortAlphaDesc()),
                        m('.col-sm-4.col-md-4', 'Contributors'),
                        m('.col-sm-4.col-md-3', 'Modified', m('span.sort-group', sortDateAsc(), sortDateDesc()))
                ]))),
                xsDropdown(),
                displayNodes(),
                m('.row.text-center', m('.col-xs-12', loadMoreButton()))
            );
        }

        if (ctrl.eligibleNodes().length === 0 && ctrl.filter() == null) {
            return m('.row.quick-project',
                m('.col-sm-8.col-sm-offset-2.m-b-sm',
                    m('.row', m('.col-sm-12'), m('h4', 'You have no projects. Go ', m('a', {href: '/dashboard'}, 'here'), ' to create one.')))
            );
        }
        else {
            return resultsFound();
        }
    }
};
module.exports = QuickSearchProject;


<|MERGE_RESOLUTION|>--- conflicted
+++ resolved
@@ -297,9 +297,6 @@
                 }},
                     m('i.fa.fa-caret-down.load-nodes.m-b-xl'));
             }
-            else {
-                return m('.m-b-xl');
-            }
         }
 
         function sortAlphaAsc() {
@@ -373,14 +370,8 @@
 
         function searchBar() {
             if (ctrl.loadingComplete()){
-<<<<<<< HEAD
-                return m('.m-v-sm.input-group', [
-                    m('span.input-group-addon', m('i.fa.fa-search')),
-                    m('input[type=search].form-control', {'id': 'searchQuery', placeholder: 'Quick search projects', onkeyup: function(search) {
-=======
                 return m('div.m-v-sm.input-group.quick-search-input', [
                     m('input[type=search]', {'id': 'searchQuery', 'class': 'form-control', placeholder: 'Quick search projects', onkeyup: function(search) {
->>>>>>> 8f6d875c
                         ctrl.filter(search.target.value);
                         ctrl.quickSearch();
                     }}),
@@ -388,32 +379,18 @@
                         ctrl.filter('');
                         document.getElementById('searchQuery').value = '';
                         ctrl.quickSearch();
-<<<<<<< HEAD
                     }},  m('button', m('i.fa.fa-times')))
-=======
-                    }},  m('button', '×'))
->>>>>>> 8f6d875c
                 ]);
             }
         }
 
         function displayNodes() {
-<<<<<<< HEAD
             if (ctrl.eligibleNodes().length === 0 && ctrl.filter() != null) {
                 return m('.row.m-v-sm', m('.col-sm-10.col-sm-offset-1',
                     m('.row',
                         m('.col-sm-12', [m('p.fa.fa-exclamation-triangle'), m('em', 'No results found!')])
                     ))
                 );
-=======
-            if (ctrl.eligibleNodes().length ===0 && ctrl.filter() != null) {
-                return m('div', {'class': 'row m-v-sm'}, m('div', {'class': 'col-md-10 col-md-offset-1 col-lg-8 col-lg-offset-2'},
-                    m('div', {'class': 'row'}, [
-                        m('div', {'class': 'col-sm-1'}),
-                        m('div', {'class': 'col-sm-11'},[m('p', {'class' :'fa fa-exclamation-triangle'}, m('em', '  No results found!'))])
-                    ])
-                ));
->>>>>>> 8f6d875c
             }
             else {
                 return ctrl.eligibleNodes().slice(0, ctrl.countDisplayed()).map(function(n){
@@ -424,7 +401,6 @@
 
         function projectView(project) {
             var numContributors = project.embeds.contributors.links.meta.total;
-<<<<<<< HEAD
             return m('.row.m-v-sm', {onclick: function(){
                 ctrl.nodeDirect(project);
             }}, m('.col-xs-10.col-xs-offset-1.col-sm-10.col-sm-offset-1', m('.row.node-styling',
@@ -434,16 +410,6 @@
                     m('.col-sm-4.col-md-3.p-v-xs', ctrl.formatDate(project))
                 ]
             )));
-=======
-            return m('div', {'class': 'm-v-sm'}, m('div', {'class': 'col-md-10 col-md-offset-1 col-lg-8 col-lg-offset-2'},
-                m('div', {'class': ' row node-styling', onclick: function(){{ctrl.nodeDirect(project);
-                }}}, [
-                    m('div', {'class': 'col-sm-6 col-md-6 col-lg-5 p-v-xs'}, project.attributes.title),
-                    m('div', {'class': 'col-sm-3 col-md-3 col-lg-4 text-muted p-v-xs'}, $osf.contribNameFormat(project, numContributors, ctrl.getFamilyName)),
-                    m('div', {'class': 'col-sm-3 col-md-3 col-lg-3 p-v-xs'}, ctrl.formatDate(project))
-                ])
-            ));
->>>>>>> 8f6d875c
         }
 
         function xsDropdown() {
@@ -460,7 +426,6 @@
             }
         }
 
-<<<<<<< HEAD
         function resultsFound() {
             return m('.row.quick-project',
                 m('.col-sm-8.col-sm-offset-2.m-b-sm.text-center', [
@@ -469,30 +434,6 @@
                 ]),
                 m('.row', m('.col-sm-12.text-center.m-b-sm',
                     m('p', 'Go to ', m('a', {href:'/dashboard/'}, 'My Projects'),  ' to organize your work or ', m('a', {href: '/search/'}, 'Search Everything'))
-=======
-        function resultsFound(){
-            return m('div', {'class': 'quick-project'}, [
-                m('div', {'class': 'row'},
-                    m('div', {'class': 'col-sm-3'}),
-                    m('div.m-b-sm.text-center', {'class': 'col-sm-6'}, [
-                        searchBar(),
-                        ctrl.loadingComplete() ? '' : m('.spinner-div', m('div.logo-spin.logo-sm.m-r-md'), 'Loading projects...')
-                    ]),
-                    m('div', {'class': 'col-sm-3'})),
-
-                m('div', {class: 'row'},
-                    m('div.text-center.m-b-sm', {'class': 'col-sm-12'},
-                    m('p', 'Go to ', m('a', {href:'/dashboard/'}, 'My Projects'),  ' to organize your work or ', m('a', {href: '/search/'}, 'Search Everything')
-                    ))
-                ),
-
-                m('div', {'class': 'row'}, m('div', {'class': 'col-md-10 col-md-offset-1 col-lg-8 col-lg-offset-2'},
-                    m('div.node-col-headers', {'class': 'row'}, [
-                        m('div.p-v-xs.f-w-xl', {'class': 'col-sm-6 col-md-6 col-lg-5'}, 'Title', sortAlphaAsc(), sortAlphaDesc()),
-                        m('div.f-w-xl.p-v-xs', {'class': 'col-sm-3 col-md-3 col-lg-4'}, 'Contributors'),
-                        m('div.f-w-xl.p-v-xs', {'class': 'col-sm-3 col-md-3 col-lg-3'}, 'Modified', m('span.sort-group', sortDateAsc(), sortDateDesc()))]
-                    )
->>>>>>> 8f6d875c
                 )),
                 m('.row', m('.col-sm-10.col-sm-offset-1',
                     m('.row.node-col-headers', [
