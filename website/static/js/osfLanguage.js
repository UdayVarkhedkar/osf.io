var SUPPORT_EMAIL = 'support@osf.io';
var SUPPORT_LINK = '<a href="mailto: ' + SUPPORT_EMAIL + '">' + SUPPORT_EMAIL + '</a>';

var REFRESH_OR_SUPPORT = 'Please refresh the page and try again or contact ' + SUPPORT_LINK + ' if the problem persists.';

module.exports = {
    // TODO
    makePublic: null,
    makePrivate: null,
    registrations: {
        registrationFailed: 'Registration failed. If this problem persists, please contact ' + SUPPORT_EMAIL + '.',
        invalidEmbargoTitle: 'Invalid embargo end date',
        invalidEmbargoMessage: 'Please choose a date more than two days, but less than four years, from today.',
        registerConfirm: 'Are you sure you want to register this project?',
        registerSkipAddons: 'If you choose to continue with the registration at this time we will exclude the contents of any addons that are not copyable. These files will not appear in the final registration.'
    },
    Addons: {
        dataverse: {
            userSettingsError: 'Could not retrieve settings. Please refresh the page or ' +
                'contact <a href="mailto: ' + SUPPORT_EMAIL + '">' + SUPPORT_EMAIL + '</a> if the ' +
                'problem persists.',
            deauthError: 'Could not disconnect the Dataverse account at this time.',
            authError: 'Sorry, but there was a problem connecting to that instance of Dataverse. It ' +
                'is likely that the instance hasn\'t been upgraded to Dataverse 4.0. If you ' +
                'have any questions or believe this to be an error, please contact ' +
                'support@osf.io.',
            authInvalid: 'Your Dataverse API token is invalid.',
            authSuccess: 'Your Dataverse account was linked.',
            datasetDeaccessioned: 'This dataset has already been deaccessioned on the Dataverse ' +
                'and cannot be connected to the OSF.',
            forbiddenCharacters: 'This dataset cannot be connected due to forbidden characters ' +
                'in one or more of the dataset\'s file names. This issue has been forwarded to our ' +
                'development team.',
            setDatasetError: 'Could not connect to this dataset.',
            widgetInvalid: 'The credentials associated with this Dataverse account ' +
                'appear to be invalid.',
            widgetError: 'There was a problem connecting to the Dataverse.'
        },
        dropbox: {
            // Shown on clicking "Delete Access Token" for dropbox
            confirmDeauth: 'Are you sure you want to disconnect the Dropbox account? ' +
                'This will revoke access to Dropbox for all projects you have ' +
                'associated with this account.',
            deauthError: 'Could not disconnect Dropbox account at this time',
        },
        figshare: {
            confirmDeauth: 'Are you sure you want to disconnect the figshare account? ' +
                'This will revoke access to figshare for all projects you have ' +
                'associated with this account.',
        },
        // TODO
        github: {
            confirmDeauth: 'Are you sure you want to disconnect the GitHub account? ' +
                'This will revoke access to GitHub for all projects you have ' +
                'associated with this account.',
        },
        s3: {
            confirmDeauth: 'Are you sure you want to disconnect the S3 account? ' +
                'This will revoke access to S3 for all projects you have ' +
                'associated with this account.',
        },
        googledrive: {
          // Shown on clicking "Delete Access Token" for googledrive
            confirmDeauth: 'Are you sure you want to disconnect the Google Drive account? ' +
                'This will revoke access to Google Drive for all projects you have ' +
                'associated with this account.',
            deauthError: 'Could not disconnect the Google Drive account at this time',
        }
    },
    apiOauth2Application: {
        discardUnchanged: 'Are you sure you want to discard your unsaved changes?',
        deactivateConfirm: 'Are you sure you want to deactivate this application for all users and revoke all access tokens? This cannot be reversed.',
        deactivateError: 'Could not deactivate application. Please wait a few minutes and try again, or contact ' + SUPPORT_LINK + ' if the problem persists.',
        dataFetchError: 'Data not loaded. ' + REFRESH_OR_SUPPORT,
        dataListFetchError: 'Could not load list of developer applications at this time. ' + REFRESH_OR_SUPPORT,
        dataSendError: 'Error sending data to the server. Check that all fields are valid, or contact ' + SUPPORT_LINK + ' if the problem persists.',
        creationSuccess: 'Successfully registered new application',
<<<<<<< HEAD
        dataUpdated: 'Application data updated',
        resetSecretConfirm: 'Are you sure you want to reset the client secret? This cannot be reversed. Your application will be unusable until it is updated with the new client secret, and all users must reauthorize access. Previously issued access tokens will no longer work.',
        resetSecretError: 'Could not reset client secret. Please wait a few minutes and try again, or contact ' + SUPPORT_LINK + 'if the problem persists.',
=======
        dataUpdated: 'Application data updated'
    },
    projectSettings: {
        updateSuccessMessage: 'Successfully updated project settings.',
        updateErrorMessage400: 'Error updating project settings. Check that all fields are valid.',
        updateErrorMessage: 'Could not update project settings. ' + REFRESH_OR_SUPPORT,
        instantiationErrorMessage: 'Trying to instantiate ProjectSettings view model without an update URL'
>>>>>>> d4627fd5
    }
};<|MERGE_RESOLUTION|>--- conflicted
+++ resolved
@@ -75,18 +75,14 @@
         dataListFetchError: 'Could not load list of developer applications at this time. ' + REFRESH_OR_SUPPORT,
         dataSendError: 'Error sending data to the server. Check that all fields are valid, or contact ' + SUPPORT_LINK + ' if the problem persists.',
         creationSuccess: 'Successfully registered new application',
-<<<<<<< HEAD
         dataUpdated: 'Application data updated',
         resetSecretConfirm: 'Are you sure you want to reset the client secret? This cannot be reversed. Your application will be unusable until it is updated with the new client secret, and all users must reauthorize access. Previously issued access tokens will no longer work.',
         resetSecretError: 'Could not reset client secret. Please wait a few minutes and try again, or contact ' + SUPPORT_LINK + 'if the problem persists.',
-=======
-        dataUpdated: 'Application data updated'
     },
     projectSettings: {
         updateSuccessMessage: 'Successfully updated project settings.',
         updateErrorMessage400: 'Error updating project settings. Check that all fields are valid.',
         updateErrorMessage: 'Could not update project settings. ' + REFRESH_OR_SUPPORT,
         instantiationErrorMessage: 'Trying to instantiate ProjectSettings view model without an update URL'
->>>>>>> d4627fd5
-    }
+    },
 };