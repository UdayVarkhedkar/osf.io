#!/usr/bin/env python
# -*- coding: utf-8 -*-
'''Functional tests using WebTest.'''
import httplib as http
import unittest
import re
import mock
import logging

from nose.tools import *  # flake8: noqa (PEP8 asserts)

from framework.mongo.utils import to_mongo_key
from framework.auth import exceptions as auth_exc
from framework.auth.core import Auth
from tests.base import OsfTestCase, fake
from tests.factories import (UserFactory, AuthUserFactory, ProjectFactory,
                             WatchConfigFactory, ApiKeyFactory,
                             NodeFactory, NodeWikiFactory, RegistrationFactory,
                             UnregUserFactory, UnconfirmedUserFactory,
                             PrivateLinkFactory)
from tests.test_features import requires_piwik
from website import settings, language
from website.security import random_string
from website.project.metadata.schemas import OSF_META_SCHEMAS
from website.project.model import ensure_schemas
from website.util import web_url_for, api_url_for

logging.getLogger('website.project.model').setLevel(logging.ERROR)


class TestDisabledUser(OsfTestCase):

    def setUp(self):
        super(TestDisabledUser, self).setUp()
        self.user = UserFactory()
        self.user.set_password('Korben Dallas')
        self.user.is_disabled = True
        self.user.save()

    def test_profile_disabled_returns_401(self):
        res = self.app.get(self.user.url, expect_errors=True)
        assert_equal(res.status_code, 410)


class TestAnUnregisteredUser(OsfTestCase):

    def test_cant_see_profile_if_not_logged_in(self):
        url = web_url_for('profile_view')
        res = self.app.get(url)
        res = res.follow()
        assert_equal(res.status_code, 301)
        assert_in('/login/', res.headers['Location'])


class TestAUser(OsfTestCase):

    def setUp(self):
        super(TestAUser, self).setUp()
        self.user = AuthUserFactory()
        self.user.set_password('science')
        # Add an API key for quicker authentication
        api_key = ApiKeyFactory()
        self.user.api_keys.append(api_key)
        self.user.save()
        self.auth = ('test', api_key._primary_key)

    def test_can_see_profile_url(self):
        res = self.app.get(self.user.url).maybe_follow()
        assert_in(self.user.url, res)

    def test_can_see_homepage(self):
        # Goes to homepage
        res = self.app.get('/').maybe_follow()  # Redirects
        assert_equal(res.status_code, 200)

    def test_is_redirected_to_dashboard_already_logged_in_at_login_page(self):
        res = self.app.get('/login/', auth=self.user.auth)
        assert_equal(res.status_code, 302)
        res = res.follow(auth=self.user.auth)
        assert_equal(res.request.path, '/dashboard/')

    def test_sees_projects_in_her_dashboard(self):
        # the user already has a project
        project = ProjectFactory(creator=self.user)
        project.add_contributor(self.user)
        project.save()
        # Goes to homepage, already logged in
        res = self.app.get('/', auth=self.user.auth).follow(auth=self.user.auth)
        # Clicks Dashboard link in navbar
        res = res.click('My Dashboard', index=0, auth=self.user.auth)
        assert_in('Projects', res)  # Projects heading

    def test_does_not_see_osffiles_in_user_addon_settings(self):
        res = self.app.get('/settings/addons/', auth=self.auth, auto_follow=True)
        assert_not_in('OSF Storage', res)

    def test_sees_osffiles_in_project_addon_settings(self):
        project = ProjectFactory(creator=self.user)
        project.add_contributor(
            self.user,
            permissions=['read', 'write', 'admin'],
            save=True)
        res = self.app.get('/{0}/settings/'.format(project._primary_key), auth=self.auth, auto_follow=True)
        assert_in('OSF Storage', res)

    @unittest.skip("Can't test this, since logs are dynamically loaded")
    def test_sees_log_events_on_watched_projects(self):
        # Another user has a public project
        u2 = UserFactory(username='bono@u2.com', fullname='Bono')
        key = ApiKeyFactory()
        u2.api_keys.append(key)
        u2.save()
        project = ProjectFactory(creator=u2, is_public=True)
        project.add_contributor(u2)
        auth = Auth(user=u2, api_key=key)
        project.save()
        # User watches the project
        watch_config = WatchConfigFactory(node=project)
        self.user.watch(watch_config)
        self.user.save()
        # Goes to her dashboard, already logged in
        res = self.app.get('/dashboard/', auth=self.auth, auto_follow=True)
        # Sees logs for the watched project
        assert_in('Watched Projects', res)  # Watched Projects header
        # The log action is in the feed
        assert_in(project.title, res)

    def test_sees_correct_title_home_page(self):
        # User goes to homepage
        res = self.app.get('/', auto_follow=True)
        title = res.html.title.string
        # page title is correct
        assert_equal('OSF | Home', title)

    def test_sees_correct_title_on_dashboard(self):
        # User goes to dashboard
        res = self.app.get('/dashboard/', auth=self.auth, auto_follow=True)
        title = res.html.title.string
        assert_equal('OSF | Dashboard', title)

    def test_can_see_make_public_button_if_admin(self):
        # User is a contributor on a project
        project = ProjectFactory()
        project.add_contributor(
            self.user,
            permissions=['read', 'write', 'admin'],
            save=True)
        # User goes to the project page
        res = self.app.get(project.url, auth=self.auth).maybe_follow()
        assert_in('Make Public', res)

    def test_cant_see_make_public_button_if_not_admin(self):
        # User is a contributor on a project
        project = ProjectFactory()
        project.add_contributor(
            self.user,
            permissions=['read', 'write'],
            save=True)
        # User goes to the project page
        res = self.app.get(project.url, auth=self.auth).maybe_follow()
        assert_not_in('Make Public', res)

    def test_can_see_make_private_button_if_admin(self):
        # User is a contributor on a project
        project = ProjectFactory(is_public=True)
        project.add_contributor(
            self.user,
            permissions=['read', 'write', 'admin'],
            save=True)
        # User goes to the project page
        res = self.app.get(project.url, auth=self.auth).maybe_follow()
        assert_in('Make Private', res)

    def test_cant_see_make_private_button_if_not_admin(self):
        # User is a contributor on a project
        project = ProjectFactory(is_public=True)
        project.add_contributor(
            self.user,
            permissions=['read', 'write'],
            save=True)
        # User goes to the project page
        res = self.app.get(project.url, auth=self.auth).maybe_follow()
        assert_not_in('Make Private', res)

    def test_sees_logs_on_a_project(self):
        project = ProjectFactory(is_public=True)
        # User goes to the project's page
        res = self.app.get(project.url, auth=self.auth).maybe_follow()
        # Can see log event
        assert_in('created', res)

    def test_no_wiki_content_message(self):
        project = ProjectFactory(creator=self.user)
        # Goes to project's wiki, where there is no content
        res = self.app.get('/{0}/wiki/home/'.format(project._primary_key), auth=self.auth)
        # Sees a message indicating no content
        assert_in('No wiki content', res)

    def test_wiki_content(self):
        project = ProjectFactory(creator=self.user)
        wiki_page = 'home'
        wiki_content = 'Kittens'
        NodeWikiFactory(user=self.user, node=project, content=wiki_content, page_name=wiki_page)
        res = self.app.get('/{0}/wiki/{1}/'.format(
            project._primary_key,
            wiki_page,
        ), auth=self.auth)
        assert_not_in('No wiki content', res)
        assert_in(wiki_content, res)

    def test_wiki_page_name_non_ascii(self):
        project = ProjectFactory(creator=self.user)
        non_ascii = to_mongo_key('WöRlÐé')
        self.app.get('/{0}/wiki/{1}/'.format(
            project._primary_key,
            non_ascii
        ), auth=self.auth, expect_errors=True)
        project.update_node_wiki(non_ascii, 'new content', Auth(self.user))
        assert_in(non_ascii, project.wiki_pages_current)

    def test_noncontributor_cannot_see_wiki_if_no_content(self):
        user2 = UserFactory()
        # user2 creates a public project and adds no wiki content
        project = ProjectFactory(creator=user2, is_public=True)
        # self navigates to project
        res = self.app.get(project.url).maybe_follow()
        # Should not see wiki widget (since non-contributor and no content)
        assert_not_in('No wiki content', res)

    def test_wiki_does_not_exist(self):
        project = ProjectFactory(creator=self.user)
        res = self.app.get('/{0}/wiki/{1}/'.format(
            project._primary_key,
            'not a real page yet',
        ), auth=self.auth, expect_errors=True)
        assert_in('No wiki content', res)

    def test_sees_own_profile(self):
        res = self.app.get('/profile/', auth=self.auth)
        td1 = res.html.find('td', text=re.compile(r'Public(.*?)Profile'))
        td2 = td1.find_next_sibling('td')
        assert_equal(td2.text, self.user.display_absolute_url)

    def test_sees_another_profile(self):
        user2 = UserFactory()
        res = self.app.get(user2.url, auth=self.auth)
        td1 = res.html.find('td', text=re.compile(r'Public(.*?)Profile'))
        td2 = td1.find_next_sibling('td')
        assert_equal(td2.text, user2.display_absolute_url)

    # Regression test for https://github.com/CenterForOpenScience/osf.io/issues/1320
    @mock.patch('framework.auth.views.mails.send_mail')
    def test_can_reset_password(self, mock_send_mail):
        # A registered user
        user = UserFactory()
        # goes to the login page
        url = web_url_for('forgot_password_get')
        res = self.app.get(url)
        # and fills out forgot password form
        form = res.forms['forgotPasswordForm']
        form['forgot_password-email'] = user.username
        # submits
        res = form.submit()
        # mail was sent
        mock_send_mail.assert_called
        # gets 200 response
        assert_equal(res.status_code, 200)
        # URL is /forgotpassword
        assert_equal(res.request.path, web_url_for('forgot_password_post'))


class TestRegistrations(OsfTestCase):

    def setUp(self):
        super(TestRegistrations, self).setUp()
        ensure_schemas()
        self.user = UserFactory()
        # Add an API key for quicker authentication
        api_key = ApiKeyFactory()
        self.user.api_keys.append(api_key)
        self.user.save()
        self.auth = ('test', api_key._primary_key)
        self.original = ProjectFactory(creator=self.user, is_public=True)
        # A registration
        self.project = RegistrationFactory(
            creator=self.user,
            project=self.original,
            user=self.user,
        )

    def test_can_see_contributor(self):
        # Goes to project's page
        res = self.app.get(self.project.url, auth=self.auth).maybe_follow()
        # Settings is not in the project navigation bar
        subnav = res.html.select('#projectSubnav')[0]
        assert_in('Sharing', subnav.text)

    def test_sees_registration_templates(self):
        # Browse to original project
        res = self.app.get(
            '{}register/'.format(self.original.url),
            auth=self.auth
        ).maybe_follow()

        # Find registration options
        options = res.html.find(
            'select', id='select-registration-template'
        ).find_all('option')

        # Should see number of options equal to number of registration
        # templates, plus one for 'Select...'
        assert_equal(
            len(options),
            len(OSF_META_SCHEMAS) + 1
        )

        # First option should have empty value
        assert_equal(options[0].get('value'), '')

        # All registration templates should be listed in <option>
        option_values = [
            option.get('value')
            for option in options[1:]
        ]
        for schema in OSF_META_SCHEMAS:
            assert_in(
                schema['name'],
                option_values
            )

    def test_registration_nav_not_seen(self):
        # Goes to project's page
        res = self.app.get(self.project.url, auth=self.auth).maybe_follow()
        # Settings is not in the project navigation bar
        subnav = res.html.select('#projectSubnav')[0]
        assert_not_in('Registrations', subnav.text)

    def test_settings_nav_not_seen(self):
        # Goes to project's page
        res = self.app.get(self.project.url, auth=self.auth).maybe_follow()
        # Settings is not in the project navigation bar
        subnav = res.html.select('#projectSubnav')[0]
        assert_not_in('Settings', subnav.text)


class TestComponents(OsfTestCase):

    def setUp(self):
        super(TestComponents, self).setUp()
        self.user = AuthUserFactory()
        self.consolidate_auth = Auth(user=self.user)
        self.project = ProjectFactory(creator=self.user)
        self.project.add_contributor(contributor=self.user, auth=self.consolidate_auth)
        # A non-project componenet
        self.component = NodeFactory(
            category='hypothesis',
            creator=self.user,
            parent=self.project,
        )
        self.component.save()
        self.component.set_privacy('public', self.consolidate_auth)
        self.component.set_privacy('private', self.consolidate_auth)
        self.project.save()
        self.project_url = self.project.web_url_for('view_project')

    def test_can_create_component_from_a_project(self):
        res = self.app.get(self.project.url, auth=self.user.auth).maybe_follow()
        assert_in('Add Component', res)

    def test_can_create_component_from_a_component(self):
        res = self.app.get(self.component.url, auth=self.user.auth).maybe_follow()
        assert_in('Add Component', res)

    def test_sees_parent(self):
        res = self.app.get(self.component.url, auth=self.user.auth).maybe_follow()
        parent_title = res.html.find_all('h2', class_='node-parent-title')
        assert_equal(len(parent_title), 1)
        assert_in(self.project.title, parent_title[0].text)

    def test_delete_project(self):
        res = self.app.get(
            self.component.url + 'settings/',
            auth=self.user.auth
        ).maybe_follow()
        assert_in(
            'Delete {0}'.format(self.component.project_or_component),
            res
        )

    def test_cant_delete_project_if_not_admin(self):
        non_admin = AuthUserFactory()
        self.component.add_contributor(
            non_admin,
            permissions=['read', 'write'],
            auth=self.consolidate_auth,
            save=True,
        )
        res = self.app.get(
            self.component.url + 'settings/',
            auth=non_admin.auth
        ).maybe_follow()
        assert_not_in(
            'Delete {0}'.format(self.component.project_or_component),
            res
        )

    def test_can_configure_comments_if_admin(self):
        res = self.app.get(
            self.component.url + 'settings/',
            auth=self.user.auth,
        ).maybe_follow()
        assert_in('Configure Commenting', res)

    def test_cant_configure_comments_if_not_admin(self):
        non_admin = AuthUserFactory()
        self.component.add_contributor(
            non_admin,
            permissions=['read', 'write'],
            auth=self.consolidate_auth,
            save=True,
        )
        res = self.app.get(
            self.component.url + 'settings/',
            auth=non_admin.auth
        ).maybe_follow()
        assert_not_in('Configure commenting', res)

    def test_components_should_have_component_list(self):
        res = self.app.get(self.component.url, auth=self.user.auth)
        assert_in('Components', res)

    def test_does_show_registration_button(self):
        # No registrations on the component
        url = self.component.web_url_for('node_registrations')
        res = self.app.get(url, auth=self.user.auth)
        # New registration button is hidden
        assert_in('New Registration', res)


class TestPrivateLinkView(OsfTestCase):

    def setUp(self):
        super(TestPrivateLinkView, self).setUp()
        self.user = AuthUserFactory()  # Is NOT a contributor
        self.project = ProjectFactory(is_public=False)
        self.link = PrivateLinkFactory(anonymous=True)
        self.link.nodes.append(self.project)
        self.link.save()
        self.project_url = self.project.web_url_for('view_project')

    def test_anonymous_link_hide_contributor(self):
        res = self.app.get(self.project_url, {'view_only': self.link.key})
        assert_in("Anonymous Contributors", res.body)
        assert_not_in(self.user.fullname, res)

    def test_anonymous_link_hides_citations(self):
        res = self.app.get(self.project_url, {'view_only': self.link.key})
        assert_not_in('Citation:', res)

    def test_no_warning_for_read_only_user_with_valid_link(self):
        link2 = PrivateLinkFactory(anonymous=False)
        link2.nodes.append(self.project)
        link2.save()
        self.project.add_contributor(
            self.user,
            permissions=['read'],
            save=True,
        )
        res = self.app.get(self.project_url, {'view_only': link2.key},
                           auth=self.user.auth)
        assert_not_in(
            "is being viewed through a private, view-only link. "
            "Anyone with the link can view this project. Keep "
            "the link safe.",
            res.body
        )

    def test_no_warning_for_read_only_user_with_invalid_link(self):
        self.project.add_contributor(
            self.user,
            permissions=['read'],
            save=True,
        )
        res = self.app.get(self.project_url, {'view_only': "not_valid"},
                           auth=self.user.auth)
        assert_not_in(
            "is being viewed through a private, view-only link. "
            "Anyone with the link can view this project. Keep "
            "the link safe.",
            res.body
        )

class TestMergingAccounts(OsfTestCase):

    def setUp(self):
        super(TestMergingAccounts, self).setUp()
        self.user = UserFactory.build()
        self.user.set_password('science')
        self.user.save()
        self.dupe = UserFactory.build()
        self.dupe.set_password('example')
        self.dupe.save()

    def test_merged_user_is_not_shown_as_a_contributor(self):
        project = ProjectFactory(is_public=True)
        # Both the master and dupe are contributors
        project.add_contributor(self.dupe, log=False)
        project.add_contributor(self.user, log=False)
        project.save()
        # At the project page, both are listed as contributors
        res = self.app.get(project.url).maybe_follow()
        assert_in(self.user.fullname, res)
        assert_in(self.dupe.fullname, res)
        # The accounts are merged
        self.user.merge_user(self.dupe)
        self.user.save()
        # Now only the master user is shown at the project page
        res = self.app.get(project.url).maybe_follow()
        assert_in(self.user.fullname, res)
        assert_true(self.dupe.is_merged)
        assert_not_in(self.dupe.fullname, res)

    def test_merged_user_has_alert_message_on_profile(self):
        # Master merges dupe
        self.user.merge_user(self.dupe)
        self.user.save()
        # At the dupe user's profile there is an alert message at the top
        # indicating that the user is merged
        res = self.app.get('/profile/{0}/'.format(self.dupe._primary_key)).maybe_follow()
        assert_in('This account has been merged', res)


# FIXME: These affect search in development environment. So need to migrate solr after running.
# # Remove this side effect.
@unittest.skipIf(not settings.SEARCH_ENGINE, 'Skipping because search is disabled')
class TestSearching(OsfTestCase):
    '''Test searching using the search bar. NOTE: These may affect the
    Solr database. May need to migrate after running these.
    '''

    def setUp(self):
        super(TestSearching, self).setUp()
        import website.search.search as search
        search.delete_all()
        self.user = UserFactory()
        # Add an API key for quicker authentication
        api_key = ApiKeyFactory()
        self.user.api_keys.append(api_key)
        self.user.save()
        self.auth = ('test', api_key._primary_key)

    @unittest.skip(reason='¯\_(ツ)_/¯ knockout.')
    def test_a_user_from_home_page(self):
        user = UserFactory()
        # Goes to home page
        res = self.app.get('/').maybe_follow()
        # Fills search form
        form = res.forms['searchBar']
        form['q'] = user.fullname
        res = form.submit().maybe_follow()
        # The username shows as a search result
        assert_in(user.fullname, res)

    @unittest.skip(reason='¯\_(ツ)_/¯ knockout.')
    def test_a_public_project_from_home_page(self):
        project = ProjectFactory(title='Foobar Project', is_public=True)
        # Searches a part of the name
        res = self.app.get('/').maybe_follow()
        project.reload()
        form = res.forms['searchBar']
        form['q'] = 'Foobar'
        res = form.submit().maybe_follow()
        # A link to the project is shown as a result
        assert_in('Foobar Project', res)

    @unittest.skip(reason='¯\_(ツ)_/¯ knockout.')
    def test_a_public_component_from_home_page(self):
        component = NodeFactory(title='Foobar Component', is_public=True)
        # Searches a part of the name
        res = self.app.get('/').maybe_follow()
        component.reload()
        form = res.forms['searchBar']
        form['q'] = 'Foobar'
        res = form.submit().maybe_follow()
        # A link to the component is shown as a result
        assert_in('Foobar Component', res)


class TestShortUrls(OsfTestCase):

    def setUp(self):
        super(TestShortUrls, self).setUp()
        self.user = UserFactory()
        # Add an API key for quicker authentication
        api_key = ApiKeyFactory()
        self.user.api_keys.append(api_key)
        self.user.save()
        self.auth = ('test', api_key._primary_key)
        self.consolidate_auth = Auth(user=self.user, api_key=api_key)
        self.project = ProjectFactory(creator=self.user)
        # A non-project componenet
        self.component = NodeFactory(category='hypothesis', creator=self.user)
        self.project.nodes.append(self.component)
        self.component.save()
        # Hack: Add some logs to component; should be unnecessary pending
        # improvements to factories from @rliebz
        self.component.set_privacy('public', auth=self.consolidate_auth)
        self.component.set_privacy('private', auth=self.consolidate_auth)
        self.wiki = NodeWikiFactory(user=self.user, node=self.component)

    def _url_to_body(self, url):
        return self.app.get(
            url,
            auth=self.auth
        ).maybe_follow(
            auth=self.auth,
        ).normal_body

    def test_project_url(self):
        assert_equal(
            self._url_to_body(self.project.deep_url),
            self._url_to_body(self.project.url),
        )

    def test_component_url(self):
        assert_equal(
            self._url_to_body(self.component.deep_url),
            self._url_to_body(self.component.url),
        )

    def test_wiki_url(self):
        assert_equal(
            self._url_to_body(self.wiki.deep_url),
            self._url_to_body(self.wiki.url),
        )


@requires_piwik
class TestPiwik(OsfTestCase):

    def setUp(self):
        super(TestPiwik, self).setUp()
        self.users = [
            AuthUserFactory()
            for _ in range(3)
        ]
        self.consolidate_auth = Auth(user=self.users[0])
        self.project = ProjectFactory(creator=self.users[0], is_public=True)
        self.project.add_contributor(contributor=self.users[1])
        self.project.save()

    def test_contains_iframe_and_src(self):
        res = self.app.get(
            '/{0}/statistics/'.format(self.project._primary_key),
            auth=self.users[0].auth
        ).maybe_follow()
        assert_in('iframe', res)
        assert_in('src', res)
        assert_in(settings.PIWIK_HOST, res)

    def test_anonymous_no_token(self):
        res = self.app.get(
            '/{0}/statistics/'.format(self.project._primary_key),
            auth=self.users[2].auth
        ).maybe_follow()
        assert_in('token_auth=anonymous', res)

    def test_contributor_token(self):
        res = self.app.get(
            '/{0}/statistics/'.format(self.project._primary_key),
            auth=self.users[1].auth
        ).maybe_follow()
        assert_in(self.users[1].piwik_token, res)

    def test_no_user_token(self):
        res = self.app.get(
            '/{0}/statistics/'.format(self.project._primary_key)
        ).maybe_follow()
        assert_in('token_auth=anonymous', res)

    def test_private_alert(self):
        self.project.set_privacy('private', auth=self.consolidate_auth)
        self.project.save()
        res = self.app.get(
            '/{0}/statistics/'.format(self.project._primary_key),
            auth=self.users[0].auth
        ).maybe_follow().normal_body
        assert_in(
            'Usage statistics are collected only for public resources.',
            res
        )


class TestClaiming(OsfTestCase):

    def setUp(self):
        super(TestClaiming, self).setUp()
        self.referrer = AuthUserFactory()
        self.project = ProjectFactory(creator=self.referrer, is_public=True)

    def test_correct_name_shows_in_contributor_list(self):
        name1, email = fake.name(), fake.email()
        UnregUserFactory(fullname=name1, email=email)
        name2, email = fake.name(), fake.email()
        # Added with different name
        self.project.add_unregistered_contributor(fullname=name2,
            email=email, auth=Auth(self.referrer))
        self.project.save()

        res = self.app.get(self.project.url, auth=self.referrer.auth)
        # Correct name is shown
        assert_in(name2, res)
        assert_not_in(name1, res)

    def test_user_can_set_password_on_claim_page(self):
        name, email = fake.name(), fake.email()
        new_user = self.project.add_unregistered_contributor(
            email=email,
            fullname=name,
            auth=Auth(self.referrer)
        )
        self.project.save()
        claim_url = new_user.get_claim_url(self.project._primary_key)
        res = self.app.get(claim_url)
        self.project.reload()
        assert_in('Set Password', res)
        form = res.forms['setPasswordForm']
        #form['username'] = new_user.username #Removed as long as E-mail can't be updated.
        form['password'] = 'killerqueen'
        form['password2'] = 'killerqueen'
        res = form.submit().follow()
        new_user.reload()
        assert_true(new_user.check_password('killerqueen'))

    def test_sees_is_redirected_if_user_already_logged_in(self):
        name, email = fake.name(), fake.email()
        new_user = self.project.add_unregistered_contributor(
            email=email,
            fullname=name,
            auth=Auth(self.referrer)
        )
        self.project.save()
        existing = AuthUserFactory()
        claim_url = new_user.get_claim_url(self.project._primary_key)
        # a user is already logged in
        res = self.app.get(claim_url, auth=existing.auth, expect_errors=True)
        assert_equal(res.status_code, 302)

    def test_unregistered_users_names_are_project_specific(self):
        name1, name2, email = fake.name(), fake.name(), fake.email()
        project2 = ProjectFactory(creator=self.referrer)
        # different projects use different names for the same unreg contributor
        self.project.add_unregistered_contributor(
            email=email,
            fullname=name1,
            auth=Auth(self.referrer)
        )
        self.project.save()
        project2.add_unregistered_contributor(
            email=email,
            fullname=name2,
            auth=Auth(self.referrer)
        )
        project2.save()
        self.app.authenticate(*self.referrer.auth)
        # Each project displays a different name in the contributor list
        res = self.app.get(self.project.url)
        assert_in(name1, res)

        res2 = self.app.get(project2.url)
        assert_in(name2, res2)

    @unittest.skip("as long as E-mails cannot be changed")
    def test_cannot_set_email_to_a_user_that_already_exists(self):
        reg_user = UserFactory()
        name, email = fake.name(), fake.email()
        new_user = self.project.add_unregistered_contributor(
            email=email,
            fullname=name,
            auth=Auth(self.referrer)
        )
        self.project.save()
        # Goes to claim url and successfully claims account
        claim_url = new_user.get_claim_url(self.project._primary_key)
        res = self.app.get(claim_url)
        self.project.reload()
        assert_in('Set Password', res)
        form = res.forms['setPasswordForm']
        # Fills out an email that is the username of another user
        form['username'] = reg_user.username
        form['password'] = 'killerqueen'
        form['password2'] = 'killerqueen'
        res = form.submit().maybe_follow(expect_errors=True)
        assert_in(
            language.ALREADY_REGISTERED.format(email=reg_user.username),
            res
        )

    def test_correct_display_name_is_shown_at_claim_page(self):
        original_name = fake.name()
        unreg = UnregUserFactory(fullname=original_name)

        different_name = fake.name()
        new_user = self.project.add_unregistered_contributor(
            email=unreg.username,
            fullname=different_name,
            auth=Auth(self.referrer),
        )
        self.project.save()
        claim_url = new_user.get_claim_url(self.project._primary_key)
        res = self.app.get(claim_url)
        # Correct name (different_name) should be on page
        assert_in(different_name, res)


class TestConfirmingEmail(OsfTestCase):

    def setUp(self):
        super(TestConfirmingEmail, self).setUp()
        self.user = UnconfirmedUserFactory()
        self.confirmation_url = self.user.get_confirmation_url(
            self.user.username,
            external=False,
        )
        self.confirmation_token = self.user.get_confirmation_token(
            self.user.username
        )

    def test_cannot_remove_another_user_email(self):
        user1 = AuthUserFactory()
        user2 = AuthUserFactory()
        url = api_url_for('update_user')
        header = {'id': user1.username, 'emails': [{'address': user1.username}]}
        res = self.app.put_json(url, header, auth=user2.auth, expect_errors=True)
        assert_equal(res.status_code, 403)

    def test_cannnot_make_primary_email_for_another_user(self):
        user1 = AuthUserFactory()
        user2 = AuthUserFactory()
        email = 'test@cos.io'
        user1.emails.append(email)
        user1.save()
        url = api_url_for('update_user')
        header = {'id': user1.username,
                  'emails': [{'address': user1.username, 'primary': False, 'confirmed': True},
                            {'address': email, 'primary': True, 'confirmed': True}
                  ]}
        res = self.app.put_json(url, header, auth=user2.auth, expect_errors=True)
        assert_equal(res.status_code, 403)

    def test_cannnot_add_email_for_another_user(self):
        user1 = AuthUserFactory()
        user2 = AuthUserFactory()
        email = 'test@cos.io'
        url = api_url_for('update_user')
        header = {'id': user1.username,
                  'emails': [{'address': user1.username, 'primary': True, 'confirmed': True},
                            {'address': email, 'primary': False, 'confirmed': False}
                  ]}
        res = self.app.put_json(url, header, auth=user2.auth, expect_errors=True)
        assert_equal(res.status_code, 403)

    def test_error_page_if_confirm_link_is_used(self):
        self.user.confirm_email(self.confirmation_token)
        self.user.save()
        res = self.app.get(self.confirmation_url, expect_errors=True)

        assert_in(auth_exc.InvalidTokenError.message_short, res)
        assert_equal(res.status_code, http.BAD_REQUEST)

<<<<<<< HEAD
    def test_flash_message_does_not_break_page_if_email_unconfirmed(self):
        # set a password for user
        self.user.set_password('bicycle')
        self.user.save()
        # Goes to log in page
        res = self.app.get(web_url_for('auth_login')).maybe_follow()
        # Fills the form with correct password
        form = res.forms['logInForm']
        form['username'] = self.user.username
        form['password'] = 'bicycle'
        res = form.submit().maybe_follow()
        assert_in(language.UNCONFIRMED, res, 'shows flash message')
=======
    @mock.patch('framework.auth.views.send_confirm_email')
    def test_resend_form(self, send_confirm_email):
        res = self.app.get('/resend/')
        form = res.forms['resendForm']
        form['email'] = self.user.username
        res = form.submit()
        assert_true(send_confirm_email.called)
        assert_in('Resent email to', res)

    def test_resend_form_does_nothing_if_not_in_db(self):
        res = self.app.get('/resend/')
        form = res.forms['resendForm']
        form['email'] = 'nowheretobefound@foo.com'
        res = form.submit()
        assert_equal(res.request.path, '/resend/')

    def test_resend_form_shows_alert_if_email_already_confirmed(self):
        user = UnconfirmedUserFactory()
        url = user.get_confirmation_url(user.username, external=False)
        # User confirms their email address
        self.app.get(url).maybe_follow()
        # tries to resend confirmation
        res = self.app.get('/resend/')
        form = res.forms['resendForm']
        form['email'] = user.username
        res = form.submit()
        # Sees alert message
        assert_in('already been confirmed', res)
>>>>>>> ddd1b855


class TestClaimingAsARegisteredUser(OsfTestCase):

    def setUp(self):
        super(TestClaimingAsARegisteredUser, self).setUp()
        self.referrer = AuthUserFactory()
        self.project = ProjectFactory(creator=self.referrer, is_public=True)
        name, email = fake.name(), fake.email()
        self.user = self.project.add_unregistered_contributor(
            fullname=name,
            email=email,
            auth=Auth(user=self.referrer)
        )
        self.project.save()

    def test_claim_user_registered_with_correct_password(self):
        reg_user = AuthUserFactory()
        reg_user.set_password('killerqueen')
        reg_user.save()
        url = self.user.get_claim_url(self.project._primary_key)
        # Follow to password re-enter page
        res = self.app.get(url, auth=reg_user.auth).follow(auth=reg_user.auth)

        # verify that the "Claim Account" form is returned
        assert_in('Claim Contributor', res.body)

        form = res.forms['claimContributorForm']
        form['password'] = 'killerqueen'
        res = form.submit(auth=reg_user.auth).follow(auth=reg_user.auth)

        self.project.reload()
        self.user.reload()
        # user is now a contributor to the project
        assert_in(reg_user._primary_key, self.project.contributors)

        # the unregistered user (self.user) is removed as a contributor, and their
        assert_not_in(self.user._primary_key, self.project.contributors)

        # unclaimed record for the project has been deleted
        assert_not_in(self.project._primary_key, self.user.unclaimed_records)


class TestExplorePublicActivity(OsfTestCase):

    def setUp(self):
        super(TestExplorePublicActivity, self).setUp()
        self.project = ProjectFactory(is_public=True)
        self.registration = RegistrationFactory(project=self.project)
        self.private_project = ProjectFactory(title="Test private project")

    def test_newest_public_project_and_registrations_show_in_explore_activity(self):
        url = self.project.web_url_for('activity')
        res = self.app.get(url)

        assert_in(str(self.project.title), res)
        assert_in(str(self.project.date_created.date()), res)
        assert_in(str(self.registration.title), res)
        assert_in(str(self.registration.registered_date.date()), res)
        assert_not_in(str(self.private_project.title), res)


class TestForgotAndResetPasswordViews(OsfTestCase):

    def setUp(self):
        super(TestForgotAndResetPasswordViews, self).setUp()
        self.user = AuthUserFactory()
        self.key = random_string(20)
        # manually set verifification key
        self.user.verification_key = self.key
        self.user.save()

        self.url = web_url_for('reset_password', verification_key=self.key)

    def test_reset_password_view_returns_200(self):
        res = self.app.get(self.url)
        assert_equal(res.status_code, 200)

    def test_can_reset_password_if_form_success(self):
        res = self.app.get(self.url)
        form = res.forms['resetPasswordForm']
        form['password'] = 'newpassword'
        form['password2'] = 'newpassword'
        res = form.submit()

        # password was updated
        self.user.reload()
        assert_true(self.user.check_password('newpassword'))

    @unittest.skip('TODO: Get this working with CAS setup')
    def test_reset_password_logs_out_user(self):
        another_user = AuthUserFactory()
        # visits reset password link while another user is logged in
        res = self.app.get(self.url, auth=another_user.auth)
        assert_equal(res.status_code, 200)
        # We check if another_user is logged in by checking if
        # their full name appears on the page (it should be in the navbar).
        # Yes, this is brittle.
        assert_not_in(another_user.fullname, res)
        # make sure the form is on the page
        assert_true(res.forms['resetPasswordForm'])


class TestAUserProfile(OsfTestCase):

    def setUp(self):
        OsfTestCase.setUp(self)

        self.user = AuthUserFactory()
        self.me = AuthUserFactory()
        self.project = ProjectFactory(creator=self.me, is_public=True, title=fake.bs())
        self.component = NodeFactory(creator=self.me, project=self.project, is_public=True, title=fake.bs())

    # regression test for https://github.com/CenterForOpenScience/osf.io/issues/2623
    def test_has_public_projects_and_components(self):
        # I go to my own profile
        url = web_url_for('profile_view_id', uid=self.me._primary_key)
        # I see the title of both my project and component
        res = self.app.get(url, auth=self.me.auth)
        assert_in(self.component.title, res)
        assert_in(self.project.title, res)

        # Another user can also see my public project and component
        url = web_url_for('profile_view_id', uid=self.me._primary_key)
        # I see the title of both my project and component
        res = self.app.get(url, auth=self.user.auth)
        assert_in(self.component.title, res)
        assert_in(self.project.title, res)

    def test_user_no_public_projects_or_components(self):
        # I go to other user's profile
        url = web_url_for('profile_view_id', uid=self.user._primary_key)
        # User has no public components/projects
        res = self.app.get(url, auth=self.me.auth)
        assert_in('This user has no public projects', res)
        assert_in('This user has no public components', res)

if __name__ == '__main__':
    unittest.main()<|MERGE_RESOLUTION|>--- conflicted
+++ resolved
@@ -868,7 +868,6 @@
         assert_in(auth_exc.InvalidTokenError.message_short, res)
         assert_equal(res.status_code, http.BAD_REQUEST)
 
-<<<<<<< HEAD
     def test_flash_message_does_not_break_page_if_email_unconfirmed(self):
         # set a password for user
         self.user.set_password('bicycle')
@@ -881,36 +880,6 @@
         form['password'] = 'bicycle'
         res = form.submit().maybe_follow()
         assert_in(language.UNCONFIRMED, res, 'shows flash message')
-=======
-    @mock.patch('framework.auth.views.send_confirm_email')
-    def test_resend_form(self, send_confirm_email):
-        res = self.app.get('/resend/')
-        form = res.forms['resendForm']
-        form['email'] = self.user.username
-        res = form.submit()
-        assert_true(send_confirm_email.called)
-        assert_in('Resent email to', res)
-
-    def test_resend_form_does_nothing_if_not_in_db(self):
-        res = self.app.get('/resend/')
-        form = res.forms['resendForm']
-        form['email'] = 'nowheretobefound@foo.com'
-        res = form.submit()
-        assert_equal(res.request.path, '/resend/')
-
-    def test_resend_form_shows_alert_if_email_already_confirmed(self):
-        user = UnconfirmedUserFactory()
-        url = user.get_confirmation_url(user.username, external=False)
-        # User confirms their email address
-        self.app.get(url).maybe_follow()
-        # tries to resend confirmation
-        res = self.app.get('/resend/')
-        form = res.forms['resendForm']
-        form['email'] = user.username
-        res = form.submit()
-        # Sees alert message
-        assert_in('already been confirmed', res)
->>>>>>> ddd1b855
 
 
 class TestClaimingAsARegisteredUser(OsfTestCase):
