#!/usr/bin/env python
# encoding: utf-8

import os

from modularodm import Q
from modularodm.exceptions import ModularOdmException

from framework.auth.core import User

from website import settings
from website.app import init_app
from website.conferences.model import Conference


def main():
    init_app(set_backends=True, routes=False)
    populate_conferences()


MEETING_DATA = {
    'spsp2014': {
        'name': 'Society for Personality and Social Psychology 2014',
        'info_url': None,
        'logo_url': None,
        'active': False,
        'admins': [],
        'public_projects': True,
    },
    'asb2014': {
        'name': 'Association of Southeastern Biologists 2014',
        'info_url': 'http://www.sebiologists.org/meetings/talks_posters.html',
        'logo_url': None,
        'active': False,
        'admins': [],
        'public_projects': True,
    },
    'aps2014': {
        'name': 'Association for Psychological Science 2014',
        'info_url': 'http://centerforopenscience.org/aps/',
        'logo_url': '/static/img/2014_Convention_banner-with-APS_700px.jpg',
        'active': False,
        'admins': [],
        'public_projects': True,
    },
    'annopeer2014': {
        'name': '#annopeer',
        'info_url': None,
        'logo_url': None,
        'active': False,
        'admins': [],
        'public_projects': True,
    },
    'cpa2014': {
        'name': 'Canadian Psychological Association 2014',
        'info_url': None,
        'logo_url': None,
        'active': False,
        'admins': [],
        'public_projects': True,
    },
    'filaments2014': {
        'name': 'National Radio Astronomy Observatory Filaments 2014',
        'info_url': None,
        'logo_url': 'https://science.nrao.edu/science/meetings/2014/'
                    'filamentary-structure/images/filaments2014_660x178.png',
        'active': False,
        'admins': [
            'lvonschi@nrao.edu',
            # 'Dkim@nrao.edu',
        ],
        'public_projects': True,
    },
    'bitss2014': {
        'name': 'Berkeley Initiative for Transparency in the Social Sciences Research Transparency Forum 2014',
        'info_url': None,
        'logo_url': os.path.join(
            settings.STATIC_URL_PATH,
            'img',
            'conferences',
            'bitss.jpg',
        ),
        'active': False,
        'admins': [
            'gkroll@berkeley.edu',
            'awais@berkeley.edu',
        ],
        'public_projects': True,
    },
    'spsp2015': {
        'name': 'Society for Personality and Social Psychology 2015',
        'info_url': None,
        'logo_url': None,
        'active': False,
        'admins': [
            'meetings@spsp.org',
        ],
    },
    'aps2015': {
        'name': 'Association for Psychological Science 2015',
        'info_url': None,
        'logo_url': 'http://www.psychologicalscience.org/images/APS_2015_Banner_990x157.jpg',
        'active': True,
        'admins': [
        ],
        'public_projects': True,
    },
    'icps2015': {
        'name': 'International Convention of Psychological Science 2015',
        'info_url': None,
        'logo_url': 'http://icps.psychologicalscience.org/wp-content/themes/deepblue/images/ICPS_Website-header_990px.jpg',
        'active': False,
        'admins': [
        ],
        'public_projects': True,
    },
    'mpa2015': {
        'name': 'Midwestern Psychological Association 2015',
        'info_url': None,
        'logo_url': 'http://www.midwesternpsych.org/resources/Pictures/MPA%20logo.jpg',
        'active': True,
        'admins': [
            'mpa@kent.edu',
        ],
        'public_projects': True,
    },
    'NCCC2015': {
        'name': 'North Carolina Cognition Conference 2015',
        'info_url': None,
        'logo_url': None,
        'active': False,
        'admins': [
            'aoverman@elon.edu',
        ],
        'public_projects': True,
    },
    'VPRSF2015': {
        'name': 'Virginia Piedmont Regional Science Fair 2015',
        'info_url': None,
        'logo_url': 'http://vprsf.org/wp-content/themes/VPRSF/images/logo.png',
        'active': False,
        'admins': [
            'director@vprsf.org',
        ],
        'public_projects': True,
    },
    'APRS2015': {
        'name': 'UVA Annual Postdoctoral Research Symposium 2015',
        'info_url': None,
        'logo_url': 'http://s1.postimg.org/50qj9u6i7/GPA_Logo.jpg',
        'active': False,
        'admins': [
            'mhurst@virginia.edu',
        ],
        'public_projects': True,
    },
    'ASB2015': {
        'name': 'Association of Southeastern Biologists 2015',
        'info_url': None,
        'logo_url': 'http://www.sebiologists.org/wp/wp-content/uploads/2014/09/banner_image_Large.png',
        'active': False,
        'admins': [
            'amorris.mtsu@gmail.com',
        ],
        'public_projects': True,
    },
    'TeaP2015': {
        'name': 'Tagung experimentell arbeitender Psychologen 2015',
        'info_url': None,
        'logo_url': None,
        'active': False,
        'admins': [
        ],
        'public_projects': True,
    },
    'VSSEF2015': {
        'name': 'Virginia State Science and Engineering Fair 2015',
        'info_url': 'http://www.vmi.edu/conferences/vssef/vssef_home/',
        'logo_url': 'http://www.vmi.edu/uploadedImages/Images/Headers/vssef4.jpg',
        'active': False,
        'admins': [],
        'public_projects': True,
    },
    'RMPA2015': {
        'name': 'Rocky Mountain Psychological Association 2015',
        'info_url': 'http://www.rockymountainpsych.org/uploads/7/4/2/6/7426961/85th_annual_rmpa_conference_program_hr.pdf',
        'logo_url': 'http://www.rockymountainpsych.org/uploads/7/4/2/6/7426961/header_images/1397234084.jpg',
        'active': False,
        'admins': [],
        'public_projects': True,
    },
    'ARP2015': {
        'name': 'Association for Research in Personality 2015',
        'info_url': 'http://www.personality-arp.org/conference/',
        'logo_url': 'http://www.personality-arp.org/wp-content/uploads/conference/st-louis-arp.jpg',
        'active': True,
        'admins': [],
        'public_projects': True,
    },
    'SEP2015': {
        'name': 'Society of Experimental Psychologists Meeting 2015',
        'info_url': 'http://faculty.virginia.edu/Society_of_Experimental_Psychologists/',
        'logo_url': 'http://www.sepsych.org/nav/images/SEP-header.gif',
        'active': False,
        'admins': [],
        'public_projects': True,
    },
    'Reid2015': {
        'name': 'L. Starling Reid Undergraduate Psychology Conference 2015',
        'info_url': 'http://avillage.web.virginia.edu/Psych/Conference',
        'logo_url': None,
        'active': False,
        'admins': [],
        'public_projects': True,
    },
    'NEEPS2015': {
        'name': 'Northeastern Evolutionary Psychology Conference 2015',
        'info_url': 'http://neeps2015.weebly.com/',
        'logo_url': None,
        'active': False,
        'admins': [],
        'public_projects': True,
    },
    'VaACS2015': {
        'name': 'Virginia Section American Chemical Society Student Poster Session 2015',
        'info_url': 'http://virginia.sites.acs.org/',
        'logo_url': 'http://virginia.sites.acs.org/Bulletin/15/UVA.jpg',
        'active': False,
        'admins': [],
        'public_projects': True,
    },
    'MADSSCi2015': {
        'name': 'Mid-Atlantic Directors and Staff of Scientific Cores & Southeastern Association of Shared Services 2015',
        'info_url': 'http://madssci.abrf.org',
        'logo_url': 'http://s24.postimg.org/qtc3baefp/2015madssci_seasr.png',
        'active': True,
        'admins': [],
        'public_projects': True,
    },
    'NRAO2015': {
        'name': 'National Radio Astronomy Observatory Accretion 2015',
        'info_url': 'https://science.nrao.edu/science/meetings/2015/accretion2015/posters',
        'logo_url': None,
        'active': True,
        'admins': [],
        'public_projects': True,
    },
    'ARCS2015': {
        'name': 'Advancing Research Communication and Scholarship 2015',
        'info_url': 'http://commons.pacificu.edu/arcs/',
        'logo_url': 'http://commons.pacificu.edu/assets/md5images/4dfd167454e9f4745360a9550e189323.png',
        'active': True,
        'admins': [],
        'public_projects': True,
    },
<<<<<<< HEAD
     'singlecasedesigns2015': {
        'name': 'Single Case Designs in Clinical Psychology: Uniting Research and Practice',
        'info_url': 'https://www.royalholloway.ac.uk/psychology/events/eventsarticles/singlecasedesignsinclinicalpsychologyunitingresearchandpractice.aspx',
        'logo_url': none,
=======
    'singlecasedesigns2015': {
        'name': 'Single Case Designs in Clinical Psychology: Uniting Research and Practice',
        'info_url': 'https://www.royalholloway.ac.uk/psychology/events/eventsarticles/singlecasedesignsinclinicalpsychologyunitingresearchandpractice.aspx',
        'logo_url': None,
>>>>>>> c21569ea
        'active': True,
        'admins': [],
        'public_projects': True,
    },
}


def populate_conferences():
    for meeting, attrs in MEETING_DATA.iteritems():
        meeting = meeting.strip()
        admin_emails = attrs.pop('admins')
        admin_objs = []
        for email in admin_emails:
            try:
                user = User.find_one(Q('username', 'iexact', email))
                admin_objs.append(user)
            except ModularOdmException:
                raise RuntimeError('Username {0!r} is not registered.'.format(email))
        conf = Conference(
            endpoint=meeting, admins=admin_objs, **attrs
        )
        try:
            conf.save()
        except ModularOdmException:
            print('{0} Conference already exists. Updating existing record...'.format(meeting))
            conf = Conference.find_one(Q('endpoint', 'eq', meeting))
            for key, value in attrs.items():
                setattr(conf, key, value)
            conf.admins = admin_objs
            changed_fields = conf.save()
            if changed_fields:
                print('Changed: {}'.format(changed_fields))


if __name__ == '__main__':
    main()<|MERGE_RESOLUTION|>--- conflicted
+++ resolved
@@ -253,17 +253,10 @@
         'admins': [],
         'public_projects': True,
     },
-<<<<<<< HEAD
-     'singlecasedesigns2015': {
-        'name': 'Single Case Designs in Clinical Psychology: Uniting Research and Practice',
-        'info_url': 'https://www.royalholloway.ac.uk/psychology/events/eventsarticles/singlecasedesignsinclinicalpsychologyunitingresearchandpractice.aspx',
-        'logo_url': none,
-=======
     'singlecasedesigns2015': {
         'name': 'Single Case Designs in Clinical Psychology: Uniting Research and Practice',
         'info_url': 'https://www.royalholloway.ac.uk/psychology/events/eventsarticles/singlecasedesignsinclinicalpsychologyunitingresearchandpractice.aspx',
         'logo_url': None,
->>>>>>> c21569ea
         'active': True,
         'admins': [],
         'public_projects': True,
