<div class="container">

% if node['is_registration']:
    <div class="alert alert-info">This ${node['category']} is a registration of <a class="alert-link" href="${node['registered_from_url']}">this ${node["category"]}</a>; the content of the ${node["category"]} has been frozen and cannot be edited.
    </div>
    <style type="text/css">
    .watermarked {
        background-image:url('/static/img/read-only.png');
        background-repeat:repeat;
    }
    </style>
% endif

<style>
    .modal-subheader {
        font-size: 30px;
        margin-right: 10px;
    }
    .disabled {
        cursor: default !important;
        pointer-events: none;
    }
</style>


<div id="projectScope">
    <header class="subhead" id="overview">
        <div class="row">
            <div class="btn-toolbar pull-right">
                <div class="btn-group">
                %if not node["is_public"]:
                    <button class='btn btn-default disabled'>Private</button>
                    % if user["is_contributor"]:
                        <a class="btn btn-default" id="publicButton" data-target="${node['api_url']}permissions/public/">Make public</a>
                    % endif
                %else:
                    % if user["is_contributor"]:
                        <a class="btn btn-default" id="privateButton" data-target="${node['api_url']}permissions/private/">Make private</a>
                    % endif
                    <button class="btn btn-default disabled">Public</button>
                %endif
                </div><!-- end btn-group -->

                <div class="btn-group">
                    % if user_name:
                        <a rel="tooltip" title="Watch" class="btn btn-default" href="#" data-bind="click: toggleWatch">
                    % else:
                        <a rel="tooltip" title="Watch" class="btn btn-default disabled" href="#">
                    % endif
                    <i class="icon-eye-open"></i>
                    <span data-bind="text: watchButtonDisplay" id="watchCount"></span>

                    </a>


                    <a
                        rel="tooltip"
                        title="Number of times this node has been forked (copied)"
                        % if node["category"] == 'project' and user_name:
                            href="#"
                            class="btn btn-default node-fork-btn"
                            onclick="NodeActions.forkNode();"
                        % else:
                            class="btn btn-default disabled node-fork-btn"
                        % endif
                    >
                        <i class="icon-code-fork"></i>&nbsp;${node['fork_count']}
                    </a>

                </div><!-- end btn-grp -->
            </div><!-- end btn-toolbar -->


            <div class="col-md-8">
                %if parent['id']:
                    <h1 style="display:inline-block;word-wrap:break-word;width:100%" class="node-parent-title">
                        <a href="/project/${parent['id']}/">${parent['title']}</a> /
                    </h1>
                %endif
                <h1 id="nodeTitleEditable" class='node-title' style="display:inline-block;word-wrap:break-word;width:100%;">${node['title']}</h1>
            </div>

        </div><!-- end row -->


        <p id="contributors">Contributors:
            <div mod-meta='{
                    "tpl": "util/render_contributors.mako",
                    "uri": "${node["api_url"]}get_contributors/",
                    "replace": true
                }'></div>
            % if node['is_fork']:
                <br />Forked from <a class="node-forked-from" href="${node['forked_from_url']}">${node['forked_from_url']}</a> on
                <span data-bind="text: dateForked.local,
                                tooltip: {title: dateForked.utc}"></span>
            % endif
            % if node['is_registration'] and node['registered_meta']:
                <br />Registration Supplement:
                % for meta in node['registered_meta']:
                    <a href="${node['url']}register/${meta['name_no_ext']}">${meta['name_clean']}</a>
                % endfor
            % endif
            <br />Date Created:
                <span data-bind="text: dateCreated.local,
                                tooltip: {title: dateCreated.utc}"
                     class="date node-date-created"></span>
            | Last Updated:
            <span data-bind="text: dateModified.local,
                            tooltip: {title: dateModified.utc}"
                   class="date node-last-modified-date"></span>
            % if parent['id']:
                <br />Category: <span class="node-category">${node['category']}</span>
            % else:
                 <br />Description: <span id="nodeDescriptionEditable" class="node-description">${node['description']}</span>
            % endif
        </p>

        <nav id="projectSubnav" class="navbar navbar-default ">
            <ul class="nav navbar-nav">
                <li><a href="${node['url']}">Dashboard</a></li>
                <li><a href="${node['url']}wiki/">Wiki</a></li>
                <li><a href="${node['url']}statistics/">Statistics</a></li>
                <li><a href="${node['url']}files/">Files</a></li>
                <li><a href="${node['url']}registrations/">Registrations</a></li>
                <li><a href="${node['url']}forks/">Forks</a></li>
                % if user['is_contributor'] and not node['is_registration']:
                <li><a href="${node['url']}settings/">Settings</a></li>
                %endif
            </ul>
        </nav>
    </header>
</div><!-- end projectScope -->
<%include file="modal_add_contributor.mako"/>
## TODO: Find a better place to put this initialization code
<script>
    $(document).ready(function(){

<<<<<<< HEAD
        // Get project data from the server and initiate the ViewModels
        progressBar = $("#logProgressBar")
        progressBar.show();
=======
        $logScope = $("#logScope");
        if ($logScope.length > 0) {
            progressBar = $("#logProgressBar")
            progressBar.show();
        };
        // Get project data from the server and initiate the ProjectViewModel
>>>>>>> fe861a51
        $.ajax({
            url: nodeToUseUrl(),
            type: "get", contentType: "application/json",
            dataType: "json",
            cache: false,
            success: function(data){
                // Initialize ProjectViewModel with returned data
                ko.applyBindings(new ProjectViewModel(data), $("#projectScope")[0]);

                // Initialize LogViewModel
<<<<<<< HEAD
                var logs = data['node']['logs'];
                // Create an array of Log model objects from the returned log data
                var logModelObjects = createLogs(logs);
                $logScope = $("#logScope");
                ko.cleanNode($logScope[0]);
                progressBar.hide();
                ko.applyBindings(new LogsViewModel(logModelObjects), $logScope[0]);

                // Initiate AddContributorViewModel
                var $addContributors = $('#addContributors');
                viewModel = new AddContributorViewModel(data['node']['title'],
                                                        data['parent']['id'],
                                                        data['parent']['title']);
                ko.applyBindings(viewModel, $addContributors[0]);
                // Clear user search modal when dismissed; catches dismiss by escape key
                // or cancel button.
                $addContributors.on('hidden', function() {
                    viewModel.clear();
                });
=======
                if ($logScope.length > 0) {
                    progressBar.hide();
                    var logs = data['node']['logs'];
                    // Create an array of Log model objects from the returned log data
                    var logModelObjects = createLogs(logs);
                    ko.applyBindings(new LogsViewModel(logModelObjects), $logScope[0]);

                };

>>>>>>> fe861a51
            }
        });
    });
</script>
</div><!-- end container --><|MERGE_RESOLUTION|>--- conflicted
+++ resolved
@@ -134,19 +134,12 @@
 ## TODO: Find a better place to put this initialization code
 <script>
     $(document).ready(function(){
-
-<<<<<<< HEAD
-        // Get project data from the server and initiate the ViewModels
-        progressBar = $("#logProgressBar")
-        progressBar.show();
-=======
         $logScope = $("#logScope");
         if ($logScope.length > 0) {
             progressBar = $("#logProgressBar")
             progressBar.show();
         };
         // Get project data from the server and initiate the ProjectViewModel
->>>>>>> fe861a51
         $.ajax({
             url: nodeToUseUrl(),
             type: "get", contentType: "application/json",
@@ -156,38 +149,26 @@
                 // Initialize ProjectViewModel with returned data
                 ko.applyBindings(new ProjectViewModel(data), $("#projectScope")[0]);
 
-                // Initialize LogViewModel
-<<<<<<< HEAD
-                var logs = data['node']['logs'];
-                // Create an array of Log model objects from the returned log data
-                var logModelObjects = createLogs(logs);
-                $logScope = $("#logScope");
-                ko.cleanNode($logScope[0]);
-                progressBar.hide();
-                ko.applyBindings(new LogsViewModel(logModelObjects), $logScope[0]);
-
                 // Initiate AddContributorViewModel
                 var $addContributors = $('#addContributors');
-                viewModel = new AddContributorViewModel(data['node']['title'],
+                var addContribVM = new AddContributorViewModel(data['node']['title'],
                                                         data['parent']['id'],
                                                         data['parent']['title']);
-                ko.applyBindings(viewModel, $addContributors[0]);
+                ko.applyBindings(addContribVM, $addContributors[0]);
                 // Clear user search modal when dismissed; catches dismiss by escape key
                 // or cancel button.
                 $addContributors.on('hidden', function() {
                     viewModel.clear();
                 });
-=======
+
+                // Initialize LogsViewModel when appropriate
                 if ($logScope.length > 0) {
                     progressBar.hide();
                     var logs = data['node']['logs'];
                     // Create an array of Log model objects from the returned log data
                     var logModelObjects = createLogs(logs);
                     ko.applyBindings(new LogsViewModel(logModelObjects), $logScope[0]);
-
                 };
-
->>>>>>> fe861a51
             }
         });
     });
