from website.settings import DOMAIN as OSF_DOMAIN
from website.project.model import User
from furl import furl


def serialize_comment(comment, full=False):
    reports = serialize_reports(comment.reports)
    author_abs_url = furl(OSF_DOMAIN)
    author_abs_url.path.add(comment.user.url)

    return {
        'id': comment._id,
        'author': User.load(comment.user._id),
<<<<<<< HEAD
        'author_id': comment.user._id,
=======
        'author_path': author_abs_url.url,
>>>>>>> 62a9ea83
        'date_created': comment.date_created,
        'date_modified': comment.date_modified,
        'content': comment.content,
        'has_children': bool(getattr(comment, 'commented', [])),
        'modified': comment.modified,
        'is_deleted': comment.is_deleted,
        'spam_status': comment.spam_status,
        'reports': reports,
        'node': comment.node,
        'category': reports[0]['category'],
    }


def serialize_reports(reports):
    return [
        serialize_report(user, report)
        for user, report in reports.iteritems()
    ]


def serialize_report(user, report):
    return {
        'reporter': User.load(user),
        'category': report.get('category', None),
        'reason': report.get('text', None),
    }<|MERGE_RESOLUTION|>--- conflicted
+++ resolved
@@ -11,11 +11,8 @@
     return {
         'id': comment._id,
         'author': User.load(comment.user._id),
-<<<<<<< HEAD
         'author_id': comment.user._id,
-=======
         'author_path': author_abs_url.url,
->>>>>>> 62a9ea83
         'date_created': comment.date_created,
         'date_modified': comment.date_modified,
         'content': comment.content,
