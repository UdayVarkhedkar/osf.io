--- conflicted
+++ resolved
@@ -16,7 +16,6 @@
     return waterbutler.buildTreeBeardUpload(item, file, {branch: item.data.branch});
 }
 
-<<<<<<< HEAD
 // // TODO: Refactor, repeating from core function too much
 // function _removeEvent (event, items) {
 //     var tb = this;
@@ -116,161 +115,19 @@
 
 //     return true; // Let fangorn know this config option was used.
 // }
-=======
-// TODO: Refactor, repeating from core function too much
-function _removeEvent(event, items) {
-    var tb = this;
-    function cancelDelete() {
-        tb.modal.dismiss();
-    }
-    function runDelete(item) {
-        tb.select('.tb-modal-footer .text-danger').html('<i> Deleting...</i>').css('color', 'grey');
-        // delete from server, if successful delete from view
-        $.ajax({
-            url: waterbutler.buildTreeBeardDelete(item, {branch: item.data.branch, sha: item.data.extra.fileSha}),
-            type : 'DELETE'
-        })
-            .done(function (data) {
-                // delete view
-                tb.deleteNode(item.parentID, item.id);
-                Fangorn.Utils.resetToolbar.call(tb);
-                tb.modal.dismiss();
-            })
-            .fail(function (data) {
-                tb.modal.dismiss();
-                Fangorn.Utils.resetToolbar.call(tb);
-                item.notify.update('Delete failed.', 'danger', undefined, 3000);
-            });
-    }
-    function runDeleteMultiple(items) {
-        items.forEach(function (item) {
-            runDelete(item);
-        });
-        this.options.iconState.generalIcons.deleteMultiple.on = false;
-    }
-
-    // If there is only one item being deleted, don't complicate the issue:
-    if (items.length === 1) {
-        var parent = items[0].parent();
-        var mithrilContentSingle = m('div', [
-            m('h3.break-word', 'Delete "' + items[0].data.name + '"'),
-            m('p', 'This action is irreversible.'),
-            parent.children.length < 2 ? m('p', 'If a folder in Github has no children it will automatically be removed.') : ''
-        ]);
-        var mithrilButtonsSingle = m('div', [
-            m('span.tb-modal-btn', { 'class' : 'text-primary', onclick : function () { cancelDelete(); } }, 'Cancel'),
-            m('span.tb-modal-btn', { 'class' : 'text-danger', onclick : function () { runDelete(items[0]); }  }, 'Delete')
-        ]);
-        // This is already being checked before this step but will keep this edit permission check
-        if (items[0].data.permissions.edit) {
-            tb.modal.update(mithrilContentSingle, mithrilButtonsSingle);
-        }
-    } else {
-        // Check if all items can be deleted
-        var canDelete = true;
-        var deleteList = [];
-        var noDeleteList = [];
-        var mithrilContentMultiple;
-        var mithrilButtonsMultiple;
-        items.forEach(function (item, index, arr) {
-            if (!item.data.permissions.edit) {
-                canDelete = false;
-                noDeleteList.push(item);
-            } else {
-                deleteList.push(item);
-            }
-        });
-        // If all items can be deleted
-        if (canDelete) {
-            mithrilContentMultiple = m('div', [
-                m('h3.break-word', 'Delete multiple files?'),
-                m('p', 'This action is irreversible.'),
-                deleteList.map(function (item) {
-                    return m('.fangorn-canDelete.text-success', item.data.name);
-                })
-            ]);
-            mithrilButtonsMultiple =  m('div', [
-                m('span.tb-modal-btn', { 'class' : 'text-primary', onclick : function () { cancelDelete(); } }, 'Cancel'),
-                m('span.tb-modal-btn', { 'class' : 'text-danger', onclick : function () { runDeleteMultiple.call(tb, deleteList); }  }, 'Delete All')
-            ]);
-        } else {
-            mithrilContentMultiple = m('div', [
-                m('h3.break-word', 'Delete multiple files?'),
-                m('p', 'Some of these files can\'t be deleted but you can delete the ones highlighted with green. This action is irreversible.'),
-                deleteList.map(function (n) {
-                    return m('.fangorn-canDelete.text-success', n.data.name);
-                }),
-                noDeleteList.map(function (n) {
-                    return m('.fangorn-noDelete.text-warning', n.data.name);
-                })
-            ]);
-            mithrilButtonsMultiple =  m('div', [
-                m('span.tb-modal-btn', { 'class' : 'text-primary', onclick : function () { cancelDelete(); } }, 'Cancel'),
-                m('span.tb-modal-btn', { 'class' : 'text-danger', onclick : function () { runDeleteMultiple.call(tb, deleteList); }  }, 'Delete Some')
-            ]);
-        }
-        tb.modal.update(mithrilContentMultiple, mithrilButtonsMultiple);
-    }
->>>>>>> a88df874
-
-    return true; // Let fangorn know this config option was used.
-}
 
 
 // Define Fangorn Button Actions
-<<<<<<< HEAD
-function _githubDefineToolbar (item){
-    var tb = this;
-    var buttons = [];
-
-    function _downloadEvent (event, item, col) {
-=======
 function _githubDefineToolbar(item) {
     var tb = this;
     var buttons = [];
 
     function _downloadEvent(event, item, col) {
->>>>>>> a88df874
         event.stopPropagation();
         window.location = waterbutler.buildTreeBeardDownload(item, {fileSha: item.data.extra.fileSha});
     }
     // Download Zip File
     if (item.kind === 'folder') {
-<<<<<<< HEAD
-    var branchArray = [];
-    if (item.data.branches) {
-        item.data.branch = item.data.branch || item.data.defaultBranch;
-        for (var i = 0; i < item.data.branches.length; i++) {
-            var selected = item.data.branches[i] === item.data.branch ? 'selected' : '';
-            branchArray.push(m('option', {selected : selected, value:item.data.branches[i]}, item.data.branches[i]));
-        }
-    }
-
-
-        // If File and FileRead are not defined dropzone is not supported and neither is uploads
-        if (window.File && window.FileReader && item.data.permissions && item.data.permissions.edit) {
-            buttons.push({ name : 'uploadFiles', template : function(){
-                return m('.fangorn-toolbar-icon.text-success', {
-                        onclick : function(event) { Fangorn.ButtonEvents._uploadEvent.call(tb, event, item); }
-                    },[
-                    m('i.fa.fa-upload'),
-                    m('span.hidden-xs','Upload')
-                ]);
-            }},
-            { name : 'createFolder', template : function(){
-                return m('.fangorn-toolbar-icon.text-info', {
-                        onclick : function(event) {
-                            // Fangorn.ButtonEvents.createFolder.call(tb, event, item)
-                            tb.options.iconState.mode = 'createFolder';
-                            m.redraw(true);
-                        }
-                    },[
-                    m('span.osf-fa-stack', [ m('i.fa.fa-folder.osf-fa-stack-bottom.fa-stack-1x'),m('i.fa.fa-plus.fa-stack-1x.osf-fa-stack-top.text-white')]),
-                    m('span.hidden-xs','Create Folder')
-                ]);
-            }});
-        }
-=======
         var branchArray = [];
         if (item.data.branches) {
             item.data.branch = item.data.branch || item.data.defaultBranch;
@@ -301,7 +158,6 @@
                 ]);
             }});
         }
->>>>>>> a88df874
         if (item.data.addonFullname) {
             buttons.push(
                 { name : 'downloadFile', template : function(){
@@ -470,9 +326,4 @@
     lazyLoadOnLoad: _fangornLazyLoadOnLoad,
     uploadSuccess: _fangornUploadSuccess,
     defineToolbar: _githubDefineToolbar,
-<<<<<<< HEAD
-=======
-    removeEvent : _removeEvent
-
->>>>>>> a88df874
 };