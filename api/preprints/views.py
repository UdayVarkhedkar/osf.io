import re

from django.db.models import Q
from django.shortcuts import get_object_or_404

from rest_framework import generics
from rest_framework.exceptions import NotFound, PermissionDenied, NotAuthenticated
from rest_framework import permissions as drf_permissions

from framework.auth.oauth_scopes import CoreScopes
from osf.models import PreprintService

from api.base.exceptions import Conflict
from api.base.views import JSONAPIBaseView, WaterButlerMixin
from api.base.filters import PreprintFilterMixin
from api.base.parsers import (
    JSONAPIMultipleRelationshipsParser,
    JSONAPIMultipleRelationshipsParserForRegularJSON,
)
from api.base.utils import get_user_auth
from api.base import permissions as base_permissions
from api.citations.utils import render_citation, preprint_csl
from api.preprints.serializers import (
    PreprintSerializer,
    PreprintCreateSerializer,
    PreprintCitationSerializer,
)
from api.nodes.serializers import (
    NodeCitationStyleSerializer,
)

from api.identifiers.views import IdentifierList
from api.identifiers.serializers import PreprintIdentifierSerializer
from api.nodes.views import NodeMixin, NodeContributorsList
from api.nodes.permissions import ContributorOrPublic

from api.preprints.permissions import PreprintPublishedOrAdmin

class PreprintMixin(NodeMixin):
    serializer_class = PreprintSerializer
    preprint_lookup_url_kwarg = 'preprint_id'

    def get_preprint(self, check_object_permissions=True):
<<<<<<< HEAD
        preprint = get_object_or_error(
            PreprintService,
            self.kwargs[self.preprint_lookup_url_kwarg],
            self.request,
            display_name='preprint'
=======
        preprint = get_object_or_404(
            PreprintService.objects.select_related('node'), guids___id=self.kwargs[self.preprint_lookup_url_kwarg]
>>>>>>> a7cfccc4
        )
        if preprint.node.is_deleted:
            raise NotFound
        # May raise a permission denied
        if check_object_permissions:
            self.check_object_permissions(self.request, preprint)

        return preprint


class PreprintList(JSONAPIBaseView, generics.ListCreateAPIView, PreprintFilterMixin):
    """Preprints that represent a special kind of preprint node. *Writeable*.

    Paginated list of preprints ordered by their `date_created`.  Each resource contains a representation of the
    preprint.

    ##Preprint Attributes

    OSF Preprint entities have the "preprints" `type`.

        name                            type                                description
        ====================================================================================
        date_created                    iso8601 timestamp                   timestamp that the preprint was created
        date_modified                   iso8601 timestamp                   timestamp that the preprint was last modified
        date_published                  iso8601 timestamp                   timestamp when the preprint was published
        is_published                    boolean                             whether or not this preprint is published
        is_preprint_orphan              boolean                             whether or not this preprint is orphaned
        subjects                        list of lists of dictionaries       ids of Subject in the BePress taxonomy. Dictionary, containing the subject text and subject ID
        doi                             string                              bare DOI for the manuscript, as entered by the user

    ##Relationships

    ###Node
    The node that this preprint was created for

    ###Primary File
    The file that is designated as the preprint's primary file, or the manuscript of the preprint.

    ###Provider
    Link to preprint_provider detail for this preprint

    ##Links

    - `self` -- Preprint detail page for the current preprint
    - `html` -- Project on the OSF corresponding to the current preprint
    - `preprint_doi` -- DOI URL for the current preprint.

    See the [JSON-API spec regarding pagination](http://jsonapi.org/format/1.0/#fetching-pagination).

    ##Query Params

    + `page=<Int>` -- page number of results to view, default 1

    + `filter[<fieldname>]=<Str>` -- fields and values to filter the search results on.

    Preprints may be filtered by their `id`, `is_published`, `date_created`, `date_modified`, `provider`
    Most are string fields and will be filtered using simple substring matching.

    ###Creating New Preprints

    Create a new preprint by posting to the guid of the existing **node**, including the file_id for the
    file you'd like to make the primary preprint file. Note that the **node id** will not be accessible via the
    preprints detail view until after the preprint has been created.

        Method:        POST
        URL:           /preprints/
        Query Params:  <none>
        Body (JSON):   {
                        "data": {
                            "attributes": {},
                            "relationships": {
                                "node": {                           # required
                                    "data": {
                                        "type": "nodes",
                                        "id": {node_id}
                                    }
                                },
                                "primary_file": {                   # required
                                    "data": {
                                        "type": "primary_files",
                                        "id": {file_id}
                                    }
                                },
                                "provider": {                       # required
                                    "data": {
                                        "type": "providers",
                                        "id": {provider_id}
                                    }
                                },
                            }
                        }
                    }
        Success:       201 CREATED + preprint representation

    New preprints are created by issuing a POST request to this endpoint, along with the guid for the node to create a preprint from.
    Provider defaults to osf.

    #This Request/Response
    """
    # These permissions are not checked for the list of preprints, permissions handled by the query
    permission_classes = (
        drf_permissions.IsAuthenticatedOrReadOnly,
        base_permissions.TokenHasScope,
        ContributorOrPublic,
    )

    parser_classes = (JSONAPIMultipleRelationshipsParser, JSONAPIMultipleRelationshipsParserForRegularJSON,)

    required_read_scopes = [CoreScopes.NODE_PREPRINTS_READ]
    required_write_scopes = [CoreScopes.NODE_PREPRINTS_WRITE]

    serializer_class = PreprintSerializer

    ordering = ('-date_created')
    view_category = 'preprints'
    view_name = 'preprint-list'

    def get_serializer_class(self):
        if self.request.method == 'POST':
            return PreprintCreateSerializer
        else:
            return PreprintSerializer

    def get_default_queryset(self):
        auth = get_user_auth(self.request)
        auth_user = getattr(auth, 'user', None)

        # Permissions on the list objects are handled by the query
        default_qs = PreprintService.objects.filter(node__is_deleted=False, node__isnull=False)
        no_user_query = Q(is_published=True, node__is_public=True)
        if auth_user:
            contrib_user_query = Q(is_published=True, node__contributor__user_id=auth_user.id, node__contributor__read=True)
            admin_user_query = Q(node__contributor__user_id=auth_user.id, node__contributor__admin=True)
            return default_qs.filter(no_user_query | contrib_user_query | admin_user_query)
        return default_qs.filter(no_user_query)

    # overrides ListAPIView
    def get_queryset(self):
        return self.get_queryset_from_request().distinct('id', 'date_created')

class PreprintDetail(JSONAPIBaseView, generics.RetrieveUpdateDestroyAPIView, PreprintMixin, WaterButlerMixin):
    """Preprint Detail  *Writeable*.

    ##Preprint Attributes

    OSF Preprint entities have the "preprints" `type`.

        name                            type                                description
        ====================================================================================
        date_created                    iso8601 timestamp                   timestamp that the preprint was created
        date_modified                   iso8601 timestamp                   timestamp that the preprint was last modified
        date_published                  iso8601 timestamp                   timestamp when the preprint was published
        is_published                    boolean                             whether or not this preprint is published
        is_preprint_orphan              boolean                             whether or not this preprint is orphaned
        subjects                        array of tuples of dictionaries     ids of Subject in the BePress taxonomy. Dictionary, containing the subject text and subject ID
        doi                             string                              bare DOI for the manuscript, as entered by the user

    ##Relationships

    ###Node
    The node that this preprint was created for

    ###Primary File
    The file that is designated as the preprint's primary file, or the manuscript of the preprint.

    ###Provider
    Link to preprint_provider detail for this preprint

    ##Links
    - `self` -- Preprint detail page for the current preprint
    - `html` -- Project on the OSF corresponding to the current preprint
    - `doi` -- URL representation of the DOI entered by the user for the preprint manuscript

    ##Updating Preprints

    Update a preprint by sending a patch request to the guid of the existing preprint node that you'd like to update.

        Method:        PATCH
        URL:           /preprints/{node_id}/
        Query Params:  <none>
        Body (JSON):   {
                        "data": {
                            "id": node_id,
                            "attributes": {
                                "subjects":     [({root_subject_id}, {child_subject_id}), ...]  # optional
                                "is_published": true,                                           # optional
                                "doi":          {valid_doi}                                     # optional
                            },
                            "relationships": {
                                "primary_file": {                                               # optional
                                    "data": {
                                        "type": "primary_files",
                                        "id": {file_id}
                                    }
                                }
                            }
                        }
                    }
        Success:       200 OK + preprint representation

    #This Request/Response
    """
    permission_classes = (
        drf_permissions.IsAuthenticatedOrReadOnly,
        base_permissions.TokenHasScope,
        ContributorOrPublic,
        PreprintPublishedOrAdmin,
    )
    parser_classes = (JSONAPIMultipleRelationshipsParser, JSONAPIMultipleRelationshipsParserForRegularJSON,)

    required_read_scopes = [CoreScopes.NODE_PREPRINTS_READ]
    required_write_scopes = [CoreScopes.NODE_PREPRINTS_WRITE]

    serializer_class = PreprintSerializer

    view_category = 'preprints'
    view_name = 'preprint-detail'

    def get_object(self):
        return self.get_preprint()

    def perform_destroy(self, instance):
        if instance.is_published:
            raise Conflict('Published preprints cannot be deleted.')
        PreprintService.remove_one(instance)


class PreprintCitationDetail(JSONAPIBaseView, generics.RetrieveAPIView, PreprintMixin):
    """ The citation details for a preprint, in CSL format *Read Only*

    ##PreprintCitationDetail Attributes

        name                     type                description
        =================================================================================
        id                       string               unique ID for the citation
        title                    string               title of project or component
        author                   list                 list of authors for the preprint
        publisher                string               publisher - the preprint provider
        type                     string               type of citation - web
        doi                      string               doi of the resource

    """
    permission_classes = (
        drf_permissions.IsAuthenticatedOrReadOnly,
        base_permissions.TokenHasScope,
    )

    required_read_scopes = [CoreScopes.NODE_CITATIONS_READ]
    required_write_scopes = [CoreScopes.NULL]

    serializer_class = PreprintCitationSerializer
    view_category = 'preprints'
    view_name = 'preprint-citation'

    def get_object(self):
        preprint = self.get_preprint()
        auth = get_user_auth(self.request)

        if preprint.node.is_public or preprint.node.can_view(auth) or preprint.is_published:
            return preprint_csl(preprint, preprint.node)

        raise PermissionDenied if auth.user else NotAuthenticated


class PreprintCitationStyleDetail(JSONAPIBaseView, generics.RetrieveAPIView, PreprintMixin):
    """ The citation for a preprint in a specific style's format. *Read Only*

    ##NodeCitationDetail Attributes

        name                     type                description
        =================================================================================
        citation                string               complete citation for a preprint in the given style

    """
    permission_classes = (
        drf_permissions.IsAuthenticatedOrReadOnly,
        base_permissions.TokenHasScope,
    )

    required_read_scopes = [CoreScopes.NODE_CITATIONS_READ]
    required_write_scopes = [CoreScopes.NULL]

    serializer_class = NodeCitationStyleSerializer
    view_category = 'preprint'
    view_name = 'preprint-citation'

    def get_object(self):
        preprint = self.get_preprint()
        auth = get_user_auth(self.request)
        style = self.kwargs.get('style_id')

        if preprint.node.is_public or preprint.node.can_view(auth) or preprint.is_published:
            try:
                citation = render_citation(node=preprint, style=style)
            except ValueError as err:  # style requested could not be found
                csl_name = re.findall('[a-zA-Z]+\.csl', err.message)[0]
                raise NotFound('{} is not a known style.'.format(csl_name))

            return {'citation': citation, 'id': style}

        raise PermissionDenied if auth.user else NotAuthenticated

class PreprintIdentifierList(IdentifierList, PreprintMixin):
    """List of identifiers for a specified preprint. *Read-only*.

    ##Identifier Attributes

    OSF Identifier entities have the "identifiers" `type`.

        name           type                   description
        ----------------------------------------------------------------------------
        category       string                 e.g. 'ark', 'doi'
        value          string                 the identifier value itself

    ##Links

        self: this identifier's detail page

    ##Relationships

    ###Referent

    The identifier is refers to this preprint.

    ##Actions

    *None*.

    ##Query Params

     Identifiers may be filtered by their category.

    #This Request/Response

    """

    permission_classes = (
        PreprintPublishedOrAdmin,
        drf_permissions.IsAuthenticatedOrReadOnly,
        base_permissions.TokenHasScope,
    )
    serializer_class = PreprintIdentifierSerializer
    required_read_scopes = [CoreScopes.IDENTIFIERS_READ]
    required_write_scopes = [CoreScopes.NULL]

    preprint_lookup_url_kwarg = 'preprint_id'

    view_category = 'identifiers'
    view_name = 'identifier-list'

    # overrides IdentifierList
    def get_object(self, check_object_permissions=True):
        return self.get_preprint(check_object_permissions=check_object_permissions)


class PreprintContributorsList(NodeContributorsList, PreprintMixin):

    def create(self, request, *args, **kwargs):
        self.kwargs['node_id'] = self.get_preprint(check_object_permissions=False).node._id
        return super(PreprintContributorsList, self).create(request, *args, **kwargs)<|MERGE_RESOLUTION|>--- conflicted
+++ resolved
@@ -1,7 +1,6 @@
 import re
 
 from django.db.models import Q
-from django.shortcuts import get_object_or_404
 
 from rest_framework import generics
 from rest_framework.exceptions import NotFound, PermissionDenied, NotAuthenticated
@@ -41,17 +40,12 @@
     preprint_lookup_url_kwarg = 'preprint_id'
 
     def get_preprint(self, check_object_permissions=True):
-<<<<<<< HEAD
-        preprint = get_object_or_error(
-            PreprintService,
-            self.kwargs[self.preprint_lookup_url_kwarg],
-            self.request,
-            display_name='preprint'
-=======
-        preprint = get_object_or_404(
-            PreprintService.objects.select_related('node'), guids___id=self.kwargs[self.preprint_lookup_url_kwarg]
->>>>>>> a7cfccc4
-        )
+        qs = PreprintService.objects.select_related('node').filter(guids___id=self.kwargs[self.preprint_lookup_url_kwarg])
+        try:
+            preprint = qs.select_for_update().get() if self.request.method != 'GET' else qs.get()
+        except PreprintService.DoesNotExist:
+            raise NotFound
+
         if preprint.node.is_deleted:
             raise NotFound
         # May raise a permission denied
