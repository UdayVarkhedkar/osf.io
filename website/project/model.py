# -*- coding: utf-8 -*-
import subprocess
import uuid
import hashlib
import calendar
import datetime
import os
import re
import unicodedata
import urllib
import urlparse
import logging
from HTMLParser import HTMLParser

import pytz
from dulwich.repo import Repo
from dulwich.object_store import tree_lookup_path
from modularodm.exceptions import ValidationValueError
import blinker

from framework import status
from framework.mongo import ObjectId
from framework.mongo.utils import to_mongo
from framework.auth import get_user, User
from framework.auth.decorators import Auth
from framework.analytics import (
    get_basic_counters, increment_user_activity_counters, piwik
)
from framework.git.exceptions import FileNotModified
from framework import StoredObject, fields, utils
from framework.search.solr import update_solr, delete_solr_doc
from framework import GuidStoredObject, Q
from framework.addons import AddonModelMixin
from framework import session
from website.project.metadata.schemas import OSF_META_SCHEMAS
from website import settings

html_parser = HTMLParser()

logger = logging.getLogger(__name__)

def utc_datetime_to_timestamp(dt):
    return float(
        str(calendar.timegm(dt.utcnow().utctimetuple())) + '.' + str(dt.microsecond)
    )


def normalize_unicode(ustr):
    return unicodedata.normalize('NFKD', ustr)\
        .encode('ascii', 'ignore')


signals = blinker.Namespace()
contributor_added = signals.signal('contributor-added')
unreg_contributor_added = signals.signal('unreg-contributor-added')


class MetaSchema(StoredObject):

    _id = fields.StringField(default=lambda: str(ObjectId()))
    name = fields.StringField()
    schema = fields.DictionaryField()
    category = fields.StringField()

    # Version of the Knockout metadata renderer to use (e.g. if data binds
    # change)
    metadata_version = fields.IntegerField()
    # Version of the schema to use (e.g. if questions, responses change)
    schema_version = fields.IntegerField()


def ensure_schemas(clear=True):
    """Import meta-data schemas from JSON to database, optionally clearing
    database first.

    :param clear: Clear schema database before import

    """
    if clear:
        MetaSchema.remove()
    for schema in OSF_META_SCHEMAS:
        try:
            MetaSchema.find_one(
                Q('name', 'eq', schema['name']) &
                Q('schema_version', 'eq', schema['schema_version'])
            )
        except:
            schema['name'] = schema['name'].replace(' ', '_')
            schema_obj = MetaSchema(**schema)
            schema_obj.save()


class MetaData(GuidStoredObject):

    _id = fields.StringField()
    target = fields.AbstractForeignField(backref='annotated')

    # Annotation category: Comment, review, registration, etc.
    category = fields.StringField()

    # Annotation data
    schema = fields.ForeignField('MetaSchema')
    payload = fields.DictionaryField()

    # Annotation provenance
    user = fields.ForeignField('User', backref='annotated')
    date = fields.DateTimeField(auto_now_add=True)

    def __init__(self, *args, **kwargs):
        super(MetaData, self).__init__(*args, **kwargs)
        if self.category and not self.schema:
            if self.category in OSF_META_SCHEMAS:
                self.schema = self.category


class ApiKey(StoredObject):

    # The key is also its primary key
    _id = fields.StringField(
        primary=True,
        default=lambda: str(ObjectId()) + str(uuid.uuid4())
    )
    # A display name
    label = fields.StringField()

    @property
    def user(self):
        return self.user__keyed[0] if self.user__keyed else None

    @property
    def node(self):
        return self.node__keyed[0] if self.node__keyed else None


class NodeLog(StoredObject):

    _id = fields.StringField(primary=True, default=lambda: str(ObjectId()))

    date = fields.DateTimeField(default=datetime.datetime.utcnow)
    action = fields.StringField()
    params = fields.DictionaryField()

    user = fields.ForeignField('user', backref='created')
    api_key = fields.ForeignField('apikey', backref='created')
    foreign_user = fields.StringField()

    DATE_FORMAT = '%m/%d/%Y %H:%M UTC'

    # Log action constants
    PROJECT_CREATED = 'project_created'
    NODE_CREATED = 'node_created'
    NODE_REMOVED = 'node_removed'
    POINTER_CREATED = 'pointer_created'
    POINTER_REMOVED = 'pointer_removed'
    POINTER_FORKED = 'pointer_forked'
    WIKI_UPDATED = 'wiki_updated'
    CONTRIB_ADDED = 'contributor_added'
    CONTRIB_REMOVED = 'contributor_removed'
    MADE_PUBLIC = 'made_public'
    MADE_PRIVATE = 'made_private'
    TAG_ADDED = 'tag_added'
    TAG_REMOVED = 'tag_removed'
    EDITED_TITLE = 'edit_title'
    EDITED_DESCRIPTION = 'edit_description'
    PROJECT_REGISTERED = 'project_registered'
    FILE_ADDED = 'file_added'
    FILE_REMOVED = 'file_removed'
    FILE_UPDATED = 'file_updated'
    NODE_FORKED = 'node_forked'
    ADDON_ADDED = 'addon_added'
    ADDON_REMOVED = 'addon_removed'

    @property
    def node(self):
        return (
            Node.load(self.params.get('node')) or
            Node.load(self.params.get('project'))
        )

    @property
    def tz_date(self):
        '''Return the timezone-aware date.
        '''
        # Date should always be defined, but a few logs in production are
        # missing dates; return None and log error if date missing
        if self.date:
            return self.date.replace(tzinfo=pytz.UTC)
        logging.error('Date missing on NodeLog {}'.format(self._primary_key))

    @property
    def formatted_date(self):
        '''Return the timezone-aware, ISO-formatted string representation of
        this log's date.
        '''
        if self.tz_date:
            return self.tz_date.isoformat()

    def _render_log_contributor(self, contributor):
        user = User.load(contributor)
        if not user:
            return None
        if self.node:
            fullname = user.display_full_name(node=self.node)
        else:
            fullname = user.fullname
        return {
            'id': user._primary_key,
            'fullname': fullname,
            'registered': user.is_registered,
        }

    # TODO: Move to separate utility function
    def serialize(self):
        '''Return a dictionary representation of the log.'''
        return {
            'id': str(self._primary_key),
            'user': self.user.serialize()
                    if isinstance(self.user, User)
                    else {'fullname': self.foreign_user},
            'contributors': [self._render_log_contributor(c) for c in self.params.get("contributors", [])],
            'contributor': self._render_log_contributor(self.params.get("contributor")),
            'api_key': self.api_key.label if self.api_key else '',
            'action': self.action,
            'params': self.params,
            'date': utils.rfcformat(self.date),
            'node': self.node.serialize() if self.node else None
        }


class Tag(StoredObject):

    _id = fields.StringField(primary=True)
    count_public = fields.IntegerField(default=0)
    count_total = fields.IntegerField(default=0)

    @property
    def url(self):
        return '/search/?q=tags:{}'.format(self._id)


class Pointer(StoredObject):
    """A link to a Node. The Pointer delegates all but a few methods to its
    contained Node. Forking and registration are overridden such that the
    link is cloned, but its contained Node is not.

    """
    #: Whether this is a pointer or not
    primary = False

    _id = fields.StringField()
    node = fields.ForeignField('node', backref='_pointed')

    _meta = {'optimistic': True}

    def _clone(self):
        if self.node:
            clone = self.clone()
            clone.node = self.node
            clone.save()
            return clone

    def fork_node(self, *args, **kwargs):
        return self._clone()

    def register_node(self, *args, **kwargs):
        return self._clone()

    def __getattr__(self, item):
        """Delegate attribute access to the node being pointed to.
        """
        # Prevent backref lookups from being overriden by proxied node
        try:
            return super(Pointer, self).__getattr__(item)
        except AttributeError:
            pass
        if self.node:
            return getattr(self.node, item)
        raise AttributeError(
            'Pointer object has no attribute {0}'.format(
                item
            )
        )


class Node(GuidStoredObject, AddonModelMixin):

    redirect_mode = 'proxy'
    #: Whether this is a pointer or not
    primary = True

    # Node fields that trigger an update to Solr on save
    SOLR_UPDATE_FIELDS = {
        'title',
        'category',
        'description',
        'contributors',
        'tags',
        'is_fork',
        'is_registration',
        'is_public',
        'is_deleted',
        'wiki_pages_current',
    }

    _id = fields.StringField(primary=True)

    date_created = fields.DateTimeField(auto_now_add=datetime.datetime.utcnow)

    # Permissions
    is_public = fields.BooleanField(default=False)

    is_deleted = fields.BooleanField(default=False)
    deleted_date = fields.DateTimeField()

    is_registration = fields.BooleanField(default=False)
    registered_date = fields.DateTimeField()
    registered_user = fields.ForeignField('user', backref='registered')
    registered_schema = fields.ForeignField('metaschema', backref='registered')
    registered_meta = fields.DictionaryField()

    is_fork = fields.BooleanField(default=False)
    forked_date = fields.DateTimeField()

    title = fields.StringField(versioned=True)
    description = fields.StringField()
    category = fields.StringField()

    registration_list = fields.StringField(list=True)
    fork_list = fields.StringField(list=True)
    private_links = fields.StringField(list=True)

    # TODO: move these to NodeFile
    files_current = fields.DictionaryField()
    files_versions = fields.DictionaryField()
    wiki_pages_current = fields.DictionaryField()
    wiki_pages_versions = fields.DictionaryField()

    creator = fields.ForeignField('user', backref='created')
    contributors = fields.ForeignField('user', list=True, backref='contributed')
    users_watching_node = fields.ForeignField('user', list=True, backref='watched')

    logs = fields.ForeignField('nodelog', list=True, backref='logged')
    tags = fields.ForeignField('tag', list=True, backref='tagged')
    system_tags = fields.StringField(list=True)

    nodes = fields.AbstractForeignField(list=True, backref='parent')
    forked_from = fields.ForeignField('node', backref='forked')
    registered_from = fields.ForeignField('node', backref='registrations')

    api_keys = fields.ForeignField('apikey', list=True, backref='keyed')

    piwik_site_id = fields.StringField()

    ## Meta-data
    #comment_schema = OSF_META_SCHEMAS['osf_comment']

    _meta = {'optimistic': True}

    def __init__(self, *args, **kwargs):

        super(Node, self).__init__(*args, **kwargs)

        # Crash if parent provided and not project
        project = kwargs.get('project')
        if project and project.category != 'project':
            raise ValueError('Parent must be a project.')

        if kwargs.get('_is_loaded', False):
            return

        if self.creator:
            self.contributors.append(self.creator)

    def can_edit(self, auth=None, user=None):
        """Return if a user is authorized to edit this node.
        Must specify one of (`auth`, `user`).

        :param Auth auth: Auth object to check
        :param User user: User object to check
        :returns: Whether user has permission to edit this node.
        """
        if not auth and not user:
            raise ValueError('Must pass either `auth` or `user`')
        if auth and user:
            raise ValueError('Cannot pass both `auth` and `user`')
        user = user or auth.user
        if auth:
            is_api_node = auth.api_node == self
        else:
            is_api_node = False
        return (
            self.is_contributor(user)
            or is_api_node
        )

    def can_view(self, auth):
        if session:
            key_ring = set(session.data['key'])
            return self.is_public or self.can_edit(auth) \
                or not key_ring.isdisjoint(self.private_links)
        else:
            return self.is_public or self.can_edit(auth) \
                or auth.private_key in self.private_links

    def save(self, *args, **kwargs):

        first_save = not self._is_loaded
        is_original = not self.is_registration and not self.is_fork

        saved_fields = super(Node, self).save(*args, **kwargs)

        if first_save and is_original:

            #
            for addon in settings.ADDONS_AVAILABLE:
                if 'node' in addon.added_default:
                    self.add_addon(addon.short_name, auth=None, log=False)

            #
            if getattr(self, 'project', None):

                # Append log to parent
                self.project.nodes.append(self)
                self.project.save()

                # Define log fields for component
                log_action = NodeLog.NODE_CREATED
                log_params = {
                    'node': self._primary_key,
                    'project': self.project._primary_key,
                }

            else:

                # Define log fields for non-component project
                log_action = NodeLog.PROJECT_CREATED
                log_params = {
                    'project': self._primary_key,
                }

            # Add log with appropriate fields
            self.add_log(
                log_action,
                params=log_params,
                auth=Auth(user=self.creator),
                log_date=self.date_created,
                save=True,
            )

        # Only update Solr if at least one stored field has changed, and if
        # public or privacy setting has changed
        need_update = bool(self.SOLR_UPDATE_FIELDS.intersection(saved_fields))
        if not self.is_public:
            if first_save or 'is_public' not in saved_fields:
                need_update = False
        if need_update:
            self.update_solr()

        # This method checks what has changed.
        if settings.PIWIK_HOST:
            piwik.update_node(self, saved_fields)

        # Return expected value for StoredObject::save
        return saved_fields

    ############
    # Pointers #
    ############

    def add_pointer(self, node, auth, save=True):
        """Add a pointer to a node.

        :param Node node: Node to add
        :param Auth auth: Consolidated authorization
        :param bool save: Save changes
        :return: Created pointer

        """
        # Fail if node already in nodes / pointers. Note: cast node and node
        # to primary keys to test for conflicts with both nodes and pointers
        # contained in `self.nodes`.
        if node._id in self.node_ids:
            raise ValueError(
                'Pointer to node {0} already in list'.format(node._id)
            )

        # Append pointer
        pointer = Pointer(node=node)
        pointer.save()
        self.nodes.append(pointer)

        # Add log
        self.add_log(
            action=NodeLog.POINTER_CREATED,
            params={
                'project': self.parent_id,
                'node': self._primary_key,
                'pointer': {
                    'id': pointer.node._id,
                    'url': pointer.node.url,
                    'title': pointer.node.title,
                    'category': pointer.node.category,
                },
            },
            auth=auth,
            save=False,
        )

        # Optionally save changes
        if save:
            self.save()

        return pointer

    def rm_pointer(self, pointer, auth, save=True):
        """Remove a pointer.

        :param Pointer pointer: Pointer to remove
        :param Auth auth: Consolidated authorization
        :param bool save: Save changes

        """
        # Remove pointer from `nodes`
        self.nodes.remove(pointer)

        # Add log
        self.add_log(
            action=NodeLog.POINTER_REMOVED,
            params={
                'project': self.parent_id,
                'node': self._primary_key,
                'pointer': {
                    'id': pointer.node._id,
                    'url': pointer.node.url,
                    'title': pointer.node.title,
                    'category': pointer.node.category,
                },
            },
            auth=auth,
            save=False,
        )

        # Optionally save changes
        if save:
            self.save()
            pointer.remove_one(pointer)

    @property
    def node_ids(self):
        return [
            node._id if node.primary else node.node._id
            for node in self.nodes
        ]

    @property
    def nodes_primary(self):
        return [
            node
            for node in self.nodes
            if node.primary
        ]

    @property
    def nodes_pointer(self):
        return [
            node
            for node in self.nodes
            if not node.primary
        ]

    @property
    def pointed(self):
        return getattr(self, '_pointed', [])

    @property
    def points(self):
        return len(self.pointed)

    def fork_pointer(self, pointer, auth, save=True):
        """Replace a pointer with a fork. If the pointer points to a project,
        fork the project and replace the pointer with a new pointer pointing
        to the fork. If the pointer points to a component, fork the component
        and add it to the current node.

        :param Pointer pointer:
        :param Auth auth:
        :param bool save:
        :return: Forked node

        """
        # Fail if pointer not contained in `nodes`
        try:
            index = self.nodes.index(pointer)
        except ValueError:
            raise ValueError('Pointer {0} not in list'.format(pointer._id))

        # Get pointed node
        node = pointer.node

        # Fork into current node and replace pointer with forked component
        forked = node.fork_node(auth)
        if forked is None:
            raise ValueError('Could not fork node')

        self.nodes[index] = forked

        # Optionally save changes
        if save:
            self.save()
            # Garbage-collect pointer. Note: Must save current node before
            # removing pointer, else remove will fail when trying to remove
            # backref from self to pointer.
            Pointer.remove_one(pointer)

        # Add log
        self.add_log(
            NodeLog.POINTER_FORKED,
            params={
                'project': self.parent_id,
                'node': self._primary_key,
                'pointer': {
                    'id': pointer.node._id,
                    'url': pointer.node.url,
                    'title': pointer.node.title,
                    'category': pointer.node.category,
                },
            },
            auth=auth,
        )

        # Return forked content
        return forked

    def get_recent_logs(self, n=10):
        """Return a list of the n most recent logs, in reverse chronological
        order.

        :param int n: Number of logs to retrieve

        """
        return list(reversed(self.logs)[:n])

    @property
    def date_modified(self):
        '''The most recent datetime when this node was modified, based on
        the logs.
        '''
        try:
            return self.logs[-1].date
        except IndexError:
            return None

    def set_title(self, title, auth, save=False):
        """Set the title of this Node and log it.

        :param str title: The new title.
        :param auth: All the auth information including user, API key.

        """
        original_title = self.title
        self.title = title
        self.add_log(
            action=NodeLog.EDITED_TITLE,
            params={
                'project': self.parent_id,
                'node': self._primary_key,
                'title_new': self.title,
                'title_original': original_title,
            },
            auth=auth,
        )
        if save:
            self.save()
        return None

    def set_description(self, description, auth, save=False):
        """Set the description and log the event.

        :param str description: The new description
        :param auth: All the auth informtion including user, API key.
        :param bool save: Save self after updating.

        """
        original = self.description
        self.description = description
        if save:
            self.save()
        self.add_log(
            action=NodeLog.EDITED_DESCRIPTION,
            params={
                'project': self.parent_node,  # None if no parent
                'node': self._primary_key,
                'description_new': self.description,
                'description_original': original
            },
            auth=auth,
        )
        return None

    def update_solr(self):
        """Send the current state of the object to Solr, or delete it from Solr
        as appropriate.

        """
        if not settings.USE_SOLR:
            return

        from website.addons.wiki.model import NodeWikiPage

        if self.category == 'project':
            # All projects use their own IDs.
            solr_document_id = self._id
        else:
            try:
                # Components must have a project for a parent; use its ID.
                solr_document_id = self.parent_id
            except IndexError:
                # Skip orphaned components. There are some in the DB...
                return

        if self.is_deleted or not self.is_public:
            # If the Node is deleted *or made private*
            # Delete or otherwise ensure the Solr document doesn't exist.
            delete_solr_doc({
                'doc_id': solr_document_id,
                '_id': self._id,
            })
        else:
            # Insert/Update the Solr document
            solr_document = {
                'id': solr_document_id,
                #'public': self.is_public,
                '{}_contributors'.format(self._id): [
                    x.fullname for x in self.contributors
                    if x is not None
                ],
                '{}_contributors_url'.format(self._id): [
                    x.profile_url for x in self.contributors
                    if x is not None
                ],
                '{}_title'.format(self._id): self.title,
                '{}_category'.format(self._id): self.category,
                '{}_public'.format(self._id): self.is_public,
                '{}_tags'.format(self._id): [x._id for x in self.tags],
                '{}_description'.format(self._id): self.description,
                '{}_url'.format(self._id): self.url,
            }

            # TODO: Move to wiki add-on
            for wiki in [
                NodeWikiPage.load(x)
                for x in self.wiki_pages_current.values()
            ]:
                solr_document.update({
                    '__'.join((self._id, wiki.page_name, 'wiki')): wiki.raw_text
                })

            update_solr(solr_document)

    def remove_node(self, auth, date=None, top=True):
        """Remove node and recursively remove its children. Does not remove
        nodes from database; instead, removed nodes are flagged as deleted.
        Git repos are also not deleted. Adds a log to the parent node if top
        is True.

        :param auth: All the auth informtion including user, API key.
        :param date: Date node was removed
        :param top: Is this the first node being removed?

        """
        if not self.can_edit(auth):
            return False

        date = date or datetime.datetime.utcnow()

        # Remove child nodes
        for node in self.nodes_primary:
            if not node.category == 'project':
                if not node.remove_node(auth, date=date, top=False):
                    return False

        # Add log to parent
        if top and self.node__parent:
            self.node__parent[0].add_log(
                NodeLog.NODE_REMOVED,
                params={
                    'project': self._primary_key,
                },
                auth=auth,
                log_date=datetime.datetime.utcnow(),
            )

        # Remove self from parent registration list
        if self.is_registration:
            try:
                self.registered_from.registration_list.remove(self._primary_key)
                self.registered_from.save()
            except ValueError:
                pass

        # Remove self from parent fork list
        if self.is_fork:
            try:
                self.forked_from.fork_list.remove(self._primary_key)
                self.forked_from.save()
            except ValueError:
                pass

        self.is_deleted = True
        self.deleted_date = date
        self.save()

        return True

    def fork_node(self, auth, title='Fork of '):
        """Recursively fork a node.

        :param Auth auth: Consolidated authorization
        :param str title: Optional text to prepend to forked title
        :return: Forked node

        """
        user = auth.user

        # todo: should this raise an error?
        if not self.can_view(auth):
            return

        folder_old = os.path.join(settings.UPLOADS_PATH, self._primary_key)

        when = datetime.datetime.utcnow()

        original = self.load(self._primary_key)

        # Note: Cloning a node copies its `files_current` and
        # `wiki_pages_current` fields, but does not clone the underlying
        # database objects to which these dictionaries refer. This means that
        # the cloned node must pass itself to its file and wiki objects to
        # build the correct URLs to that content.
        forked = original.clone()

        forked.logs = self.logs
        forked.tags = self.tags

        for node_contained in original.nodes:
            forked_node = node_contained.fork_node(auth=auth, title='')
            if forked_node is not None:
                forked.nodes.append(forked_node)

        forked.title = title + forked.title
        forked.is_fork = True
        forked.forked_date = when
        forked.forked_from = original
        forked.is_public = False
        forked.creator = user
<<<<<<< HEAD
        forked.contributor_list = []
        forked.private_links = []
=======
>>>>>>> b82d0aff

        forked.add_contributor(contributor=user, log=False, save=False)

        forked.add_log(
            action=NodeLog.NODE_FORKED,
            params={
                'project': original.parent_id,
                'node': original._primary_key,
                'registration': forked._primary_key,
            },
            auth=auth,
            log_date=when,
            save=False,
        )

        forked.save()

        # After fork callback
        for addon in original.get_addons():
            _, message = addon.after_fork(original, forked, user)
            if message:
                status.push_status_message(message)

        if os.path.exists(folder_old):
            folder_new = os.path.join(settings.UPLOADS_PATH, forked._primary_key)
            Repo(folder_old).clone(folder_new)

        original.fork_list.append(forked._primary_key)
        original.save()

        return forked

    def register_node(self, schema, auth, template, data):
        """Make a frozen copy of a node.

        :param schema: Schema object
        :param auth: All the auth informtion including user, API key.
        :template: Template name
        :data: Form data

        """
        if not self.can_edit(auth):
            return

        folder_old = os.path.join(settings.UPLOADS_PATH, self._primary_key)
        template = urllib.unquote_plus(template)
        template = to_mongo(template)

        when = datetime.datetime.utcnow()

        original = self.load(self._primary_key)

        # Note: Cloning a node copies its `files_current` and
        # `wiki_pages_current` fields, but does not clone the underlying
        # database objects to which these dictionaries refer. This means that
        # the cloned node must pass itself to its file and wiki objects to
        # build the correct URLs to that content.
        registered = original.clone()

        registered.is_registration = True
        registered.registered_date = when
        registered.registered_user = auth.user
        registered.registered_schema = schema
        registered.registered_from = original
        if not registered.registered_meta:
            registered.registered_meta = {}
        registered.registered_meta[template] = data

        registered.contributors = self.contributors
        registered.private_links = []
        registered.forked_from = self.forked_from
        registered.creator = self.creator
        registered.logs = self.logs
        registered.tags = self.tags

        registered.save()

        # After register callback
        for addon in original.get_addons():
            _, message = addon.after_register(original, registered, auth.user)
            if message:
                status.push_status_message(message)

        if os.path.exists(folder_old):
            folder_new = os.path.join(settings.UPLOADS_PATH, registered._primary_key)
            Repo(folder_old).clone(folder_new)

        registered.nodes = []

        for node_contained in original.nodes:
            registered_node = node_contained.register_node(
                 schema, auth, template, data
            )
            if registered_node is not None:
                registered.nodes.append(registered_node)


        original.add_log(
            action=NodeLog.PROJECT_REGISTERED,
            params={
                'project':original.parent_id,
                'node':original._primary_key,
                'registration':registered._primary_key,
            },
            auth=auth,
            log_date=when,
        )
        original.registration_list.append(registered._id)
        original.save()

        registered.save()

        return registered

    def remove_tag(self, tag, auth, save=True):
        if tag in self.tags:
            self.tags.remove(tag)
            self.add_log(
                action=NodeLog.TAG_REMOVED,
                params={
                    'project':self.parent_id,
                    'node':self._primary_key,
                    'tag':tag,
                },
                auth=auth,
            )
            if save:
                self.save()

    def add_tag(self, tag, auth, save=True):
        if tag not in self.tags:
            new_tag = Tag.load(tag)
            if not new_tag:
                new_tag = Tag(_id=tag)
            new_tag.count_total += 1
            if self.is_public:
                new_tag.count_public += 1
            new_tag.save()
            self.tags.append(new_tag)
            self.add_log(
                action=NodeLog.TAG_ADDED,
                params={
                    'project': self.parent_id,
                    'node': self._primary_key,
                    'tag': tag,
                },
                auth=auth,
            )
            if save:
                self.save()

    def get_file(self, path, version=None):
        from website.addons.osffiles.model import NodeFile
        if version is not None:
            folder_name = os.path.join(settings.UPLOADS_PATH, self._primary_key)
            if os.path.exists(os.path.join(folder_name, ".git")):
                file_object = NodeFile.load(self.files_versions[path.replace('.', '_')][version])
                repo = Repo(folder_name)
                tree = repo.commit(file_object.git_commit).tree
                (mode, sha) = tree_lookup_path(repo.get_object, tree, path)
                return repo[sha].data, file_object.content_type
        return None, None

    def get_file_object(self, path, version=None):
        from website.addons.osffiles.model import NodeFile
        if version is not None:
            directory = os.path.join(settings.UPLOADS_PATH, self._primary_key)
            if os.path.exists(os.path.join(directory, '.git')):
                return NodeFile.load(self.files_versions[path.replace('.', '_')][version])
            # TODO: Raise exception here
        return None, None # TODO: Raise exception here

    def remove_file(self, auth, path):
        '''Removes a file from the filesystem, NodeFile collection, and does a git delete ('git rm <file>')

        :param auth: All the auth informtion including user, API key.
        :param path:

        :return: True on success, False on failure
        '''
        from website.addons.osffiles.model import NodeFile

        #FIXME: encoding the filename this way is flawed. For instance - foo.bar resolves to the same string as foo_bar.
        file_name_key = path.replace('.', '_')

        repo_path = os.path.join(settings.UPLOADS_PATH, self._primary_key)

        # TODO make sure it all works, otherwise rollback as needed
        # Do a git delete, which also removes from working filesystem.
        try:
            subprocess.check_output(
                ['git', 'rm', path],
                cwd=repo_path,
                shell=False
            )

            repo = Repo(repo_path)

            message = '{path} deleted'.format(path=path)
            committer = self._get_committer(auth)

            repo.do_commit(message, committer)

        except subprocess.CalledProcessError as error:
            # This exception can be ignored if the file has already been
            # deleted, e.g. if two users attempt to delete a file at the same
            # time. If another subprocess error is raised, fail.
            if error.returncode == 128 and 'did not match any files' in error.output:
                logger.warning(
                    'Attempted to delete file {0}, but file was not found.'.format(
                        path
                    )
                )
                return True
            return False

        if file_name_key in self.files_current:
            nf = NodeFile.load(self.files_current[file_name_key])
            nf.is_deleted = True
            nf.save()
            self.files_current.pop(file_name_key, None)

        if file_name_key in self.files_versions:
            for i in self.files_versions[file_name_key]:
                nf = NodeFile.load(i)
                nf.is_deleted = True
                nf.save()
            self.files_versions.pop(file_name_key)

        # Updates self.date_modified
        self.save()

        self.add_log(
            action=NodeLog.FILE_REMOVED,
            params={
                'project':self.parent_id,
                'node':self._primary_key,
                'path':path
            },
            auth=auth,
            log_date=nf.date_modified,
        )

        return True

    @staticmethod
    def _get_committer(auth):

        user = auth.user
        api_key = auth.api_key

        if api_key:
            commit_key_msg = ':{}'.format(api_key.label)
            if api_key.user:
                commit_name = api_key.user.fullname
                commit_id = api_key.user._primary_key
                commit_category = 'user'
            if api_key.node:
                commit_name = api_key.node.title
                commit_id = api_key.node._primary_key
                commit_category = 'node'

        elif user:
            commit_key_msg = ''
            commit_name = user.fullname
            commit_id = user._primary_key
            commit_category = 'user'

        else:
            raise Exception('Must provide either user or api_key.')

        committer = u'{name}{key_msg} <{category}-{id}@osf.io>'.format(
            name=commit_name,
            key_msg=commit_key_msg,
            category=commit_category,
            id=commit_id,
        )

        committer = normalize_unicode(committer)

        return committer



    def add_file(self, auth, file_name, content, size, content_type):
        """
        Instantiates a new NodeFile object, and adds it to the current Node as
        necessary.
        """
        from website.addons.osffiles.model import NodeFile
        # TODO: Reading the whole file into memory is not scalable. Fix this.

        # This node's folder
        folder_name = os.path.join(settings.UPLOADS_PATH, self._primary_key)

        # TODO: This should be part of the build phase, not here.
        # verify the upload root exists
        if not os.path.isdir(settings.UPLOADS_PATH):
            os.mkdir(settings.UPLOADS_PATH)

        # Make sure the upload directory contains a git repo.
        if os.path.exists(folder_name):
            if os.path.exists(os.path.join(folder_name, ".git")):
                repo = Repo(folder_name)
            else:
                # ... or create one
                repo = Repo.init(folder_name)
        else:
            # if the Node's folder isn't there, create it.
            os.mkdir(folder_name)
            repo = Repo.init(folder_name)

        # Is this a new file, or are we updating an existing one?
        file_is_new = not os.path.exists(os.path.join(folder_name, file_name))

        if not file_is_new:
            # Get the hash of the old file
            old_file_hash = hashlib.md5()
            with open(os.path.join(folder_name, file_name), 'rb') as f:
                for chunk in iter(
                        lambda: f.read(128 * old_file_hash.block_size),
                        b''
                ):
                    old_file_hash.update(chunk)

            # If the file hasn't changed
            if old_file_hash.digest() == hashlib.md5(content).digest():
                raise FileNotModified()

        # Write the content of the temp file into a new file
        with open(os.path.join(folder_name, file_name), 'wb') as f:
            f.write(content)

        # Deal with git
        repo.stage([file_name])

        committer = self._get_committer(auth)

        commit_id = repo.do_commit(
            message=unicode(file_name +
                            (' added' if file_is_new else ' updated')),
            committer=committer,
        )

        # Deal with creating a NodeFile in the database
        node_file = NodeFile(
            path=file_name,
            filename=file_name,
            size=size,
            node=self,
            uploader=auth.user,
            git_commit=commit_id,
            content_type=content_type,
        )
        node_file.save()

        # Add references to the NodeFile to the Node object
        file_name_key = node_file.clean_filename

        # Reference the current file version
        self.files_current[file_name_key] = node_file._primary_key

        # Create a version history if necessary
        if not file_name_key in self.files_versions:
            self.files_versions[file_name_key] = []

        # Add reference to the version history
        self.files_versions[file_name_key].append(node_file._primary_key)

        self.add_log(
            action=NodeLog.FILE_ADDED if file_is_new else NodeLog.FILE_UPDATED,
            params={
                'project': self.parent_id,
                'node': self._primary_key,
                'path': node_file.path,
                'version': len(self.files_versions),
                'urls': {
                    'view': node_file.url(self),
                    'download': node_file.download_url(self),
                },
            },
            auth=auth,
            log_date=node_file.date_uploaded
        )

        return node_file

    def add_private_link(self, link='', save=True):
        link = link or str(uuid.uuid4()).replace("-", "")
        self.private_links.append(link)
        if save:
            self.save()
        return link

    def remove_private_link(self, link, save=True):
        try:
            self.private_links.remove(link)
        except ValueError:
            pass
        if save:
            self.save()

    def add_log(self, action, params, auth, foreign_user=None, log_date=None, save=True):
        user = auth.user if auth else None
        api_key = auth.api_key if auth else None
        log = NodeLog(
            action=action,
            user=user,
            foreign_user=foreign_user,
            api_key=api_key,
            params=params,
        )
        if log_date:
            log.date = log_date
        log.save()
        self.logs.append(log)
        if save:
            self.save()
        if user:
            increment_user_activity_counters(user._primary_key, action, log.date)
        if self.node__parent:
            parent = self.node__parent[0]
            parent.logs.append(log)
            parent.save()
        return log

    @property
    def url(self):
        return '/{}/'.format(self._primary_key)

    @property
    def absolute_url(self):
        if not self.url:
            logging.error("Node {0} has a parent that is not a project".format(self._id))
            return None
        return urlparse.urljoin(settings.DOMAIN, self.url)

    @property
    def display_absolute_url(self):
        url = self.absolute_url
        if url is not None:
            return re.sub(r'https?:', '', url).strip('/')

    @property
    def api_url(self):
        if not self.url:
            logging.error('Node {0} has a parent that is not a project'.format(self._id))
            return None
        return '/api/v1{0}'.format(self.deep_url)

    @property
    def deep_url(self):
        if self.category == 'project':
            return '/project/{}/'.format(self._primary_key)
        else:
            if self.node__parent and self.node__parent[0].category == 'project':
                return '/project/{}/node/{}/'.format(
                    self.parent_id,
                    self._primary_key
                )
        logging.error("Node {0} has a parent that is not a project".format(self._id))

    def author_list(self, and_delim='&'):
        author_names = [
            author.biblio_name
            for author in self.contributors
            if author
        ]
        if len(author_names) < 2:
            return ' {0} '.format(and_delim).join(author_names)
        if len(author_names) > 7:
            author_names = author_names[:7]
            author_names.append('et al.')
            return ', '.join(author_names)
        return u'{0}, {1} {2}'.format(
            ', '.join(author_names[:-1]),
            and_delim,
            author_names[-1]
        )

    @property
    def citation_apa(self):
        return u'{authors}, ({year}). {title}. Retrieved from Open Science Framework, <a href="{url}">{url}</a>'.format(
            authors=self.author_list(and_delim='&'),
            year=self.logs[-1].date.year if self.logs else '?',
            title=self.title,
            url=self.display_absolute_url,
        )

    @property
    def citation_mla(self):
        return u'{authors}. "{title}". Open Science Framework, {year}. <a href="{url}">{url}</a>'.format(
            authors=self.author_list(and_delim='and'),
            year=self.logs[-1].date.year if self.logs else '?',
            title=self.title,
            url=self.display_absolute_url,
        )

    @property
    def citation_chicago(self):
        return u'{authors}. "{title}". Open Science Framework ({year}). <a href="{url}">{url}</a>'.format(
            authors=self.author_list(and_delim='and'),
            year=self.logs[-1].date.year if self.logs else '?',
            title=self.title,
            url=self.display_absolute_url,
        )

    @property
    def parent_node(self):
        """The parent node, if it exists, otherwise ``None``. Note: this
        property is named `parent_node` rather than `parent` to avoid a
        conflict with the `parent` back-reference created by the `nodes`
        field on this schema.
        
        """
        try:
            if not self.node__parent[0].is_deleted:
                return self.node__parent[0]
        except IndexError:
            pass
        return None

    @property
    def watch_url(self):
        return os.path.join(self.api_url, "watch/")

    @property
    def parent_id(self):
        if self.node__parent:
            return self.node__parent[0]._primary_key
        return None

    @property
    def project_or_component(self):
        return 'project' if self.category == 'project' else 'component'

    def is_contributor(self, user):
        return (
            user is not None
            and (
                user in self.contributors
            )
        )

    def add_addon(self, addon_name, auth, log=True):
        """Add an add-on to the node.

        :param str addon_name: Name of add-on
        :param Auth auth: Consolidated authorization object
        :param bool log: Add a log after adding the add-on
        :return bool: Add-on was added

        """
        rv = super(Node, self).add_addon(addon_name, auth)
        if rv and log:
            config = settings.ADDONS_AVAILABLE_DICT[addon_name]
            self.add_log(
                action=NodeLog.ADDON_ADDED,
                params={
                    'project': self.parent_id,
                    'node': self._primary_key,
                    'addon': config.full_name,
                },
                auth=auth,
            )
        return rv

    def delete_addon(self, addon_name, auth):
        """Delete an add-on from the node.

        :param str addon_name: Name of add-on
        :param Auth auth: Consolidated authorization object
        :return bool: Add-on was deleted

        """
        rv = super(Node, self).delete_addon(addon_name, auth)
        if rv:
            config = settings.ADDONS_AVAILABLE_DICT[addon_name]
            self.add_log(
                action=NodeLog.ADDON_REMOVED,
                params={
                    'project': self.parent_id,
                    'node': self._primary_key,
                    'addon': config.full_name,
                },
                auth=auth,
            )
        return rv

    def callback(self, callback, recursive=False, *args, **kwargs):
        """Invoke callbacks of attached add-ons and collect messages.

        :param str callback: Name of callback method to invoke
        :param bool recursive: Apply callback recursively over nodes
        :return list: List of callback messages

        """
        messages = []

        for addon in self.get_addons():
            method = getattr(addon, callback)
            message = method(self, *args, **kwargs)
            if message:
                messages.append(message)

        if recursive:
            for child in self.nodes:
                if not child.is_deleted:
                    messages.extend(
                        child.callback(
                            callback, recursive, *args, **kwargs
                        )
                    )

        return messages

    def get_pointers(self):
        pointers = self.nodes_pointer
        for node in self.nodes:
            pointers.extend(node.get_pointers())
        return pointers

    def remove_contributor(self, contributor, auth, log=True):
        """Remove a contributor from this node.

        :param contributor: User object, the contributor to be removed
        :param auth: All the auth informtion including user, API key.
        """
        if not auth.user._primary_key == contributor._id:
            # remove unclaimed record if necessary
            if self._primary_key in contributor.unclaimed_records:
                del contributor.unclaimed_records[self._primary_key]
            self.contributors.remove(contributor._id)
            self.save()
            removed_user = get_user(contributor._id)

            # After remove callback
            for addon in self.get_addons():
                message = addon.after_remove_contributor(self, removed_user)
                if message:
                    status.push_status_message(message)

            if log:
                self.add_log(
                    action=NodeLog.CONTRIB_REMOVED,
                    params={
                        'project': self.parent_id,
                        'node': self._primary_key,
                        'contributor': removed_user._primary_key,
                    },
                    auth=auth,
                )
            return True
        else:
            return False

    def add_contributor(self, contributor, auth=None, log=True, save=False):
        """Add a contributor to the project.

        :param User contributor: The contributor to be added
        :param User auth: All the auth informtion including user, API key.
        :param NodeLog log: Add log to self
        :param bool save: Save after adding contributor
        :returns: Whether contributor was added

        """
        MAX_RECENT_LENGTH = 15

        # If user is merged into another account, use master account
        contrib_to_add = contributor.merged_by if contributor.is_merged else contributor
        if contrib_to_add._primary_key not in self.contributors:
            self.contributors.append(contrib_to_add)
            # Add contributor to recently added list for user
            if auth is not None:
                user = auth.user
                if contrib_to_add in user.recently_added:
                    user.recently_added.remove(contrib_to_add)
                user.recently_added.insert(0, contrib_to_add)
                while len(user.recently_added) > MAX_RECENT_LENGTH:
                    user.recently_added.pop()

            if log:
                self.add_log(
                    action=NodeLog.CONTRIB_ADDED,
                    params={
                        'project': self.parent_id,
                        'node': self._primary_key,
                        'contributors': [contrib_to_add._primary_key],
                    },
                    auth=auth,
                    save=save,
                )
            if save:
                self.save()

            contributor_added.send(self, contributor=contributor, auth=auth)
            return True
        else:
            return False

    def add_contributors(self, contributors, auth=None, log=True, save=False):
        """Add multiple contributors

        :param contributors: A list of User objects to add as contributors.
        :param auth: All the auth informtion including user, API key.
        :param log: Add log to self
        :param save: Save after adding contributor

        """
        for contrib in contributors:
            self.add_contributor(contributor=contrib, auth=auth, log=False, save=False)
        if log and contributors:
            self.add_log(
                action=NodeLog.CONTRIB_ADDED,
                params={
                    'project': self.parent_id,
                    'node': self._primary_key,
                    'contributors': [c._id for c in contributors],
                },
                auth=auth,
                save=save,
            )
        if save:
            self.save()

    def add_unregistered_contributor(self, fullname, email, auth, save=False):
        """Add a non-registered contributor to the project.

        :param str fullname: The full name of the person.
        :param str email: The email address of the person.
        :param Auth auth: Auth object for the user adding the contributor.
        :returns: The added contributor

        :raises: DuplicateEmailError if user with given email is already in the database.

        """
        # Create a new user record
        contributor = User.create_unregistered(fullname=fullname, email=email)

        contributor.add_unclaimed_record(node=self, referrer=auth.user,
            given_name=fullname, email=email)
        try:
            contributor.save()
        except ValidationValueError:  # User with same email already exists
            contributor = get_user(username=email)
            # Unregistered users may have multiple unclaimed records, so
            # only raise error if user is registered.
            if contributor.is_registered or self.is_contributor(contributor):
                raise
            contributor.add_unclaimed_record(node=self, referrer=auth.user,
                given_name=fullname, email=email)
            contributor.save()

        self.add_contributor(contributor, auth=auth, log=True, save=save)
        return contributor

    def set_permissions(self, permissions, auth=None):
        """Set the permissions for this node.

        :param permissions: A string, either 'public' or 'private'
        :param auth: All the auth informtion including user, API key.
        """
        if permissions == 'public' and not self.is_public:
            self.is_public = True
            # If the node doesn't have a piwik site, make one.
            if settings.PIWIK_HOST:
                piwik.update_node(self)
        elif permissions == 'private' and self.is_public:
            self.is_public = False
        else:
            return False

        # After set permissions callback
        for addon in self.get_addons():
            message = addon.after_set_permissions(self, permissions)
            if message:
                status.push_status_message(message)

        action = NodeLog.MADE_PUBLIC if permissions == 'public' else NodeLog.MADE_PRIVATE
        self.add_log(
            action=action,
            params={
                'project':self.parent_id,
                'node':self._primary_key,
            },
            auth=auth,
        )
        return True

    # TODO: Move to wiki add-on
    def get_wiki_page(self, page, version=None):
        from website.addons.wiki.model import NodeWikiPage

        page = urllib.unquote_plus(page)
        page = to_mongo(page)

        page = str(page).lower()
        if version:
            try:
                version = int(version)
            except:
                return None

            if not page in self.wiki_pages_versions:
                return None

            if version > len(self.wiki_pages_versions[page]):
                return None
            else:
                return NodeWikiPage.load(self.wiki_pages_versions[page][version-1])

        if page in self.wiki_pages_current:
            pw = NodeWikiPage.load(self.wiki_pages_current[page])
        else:
            pw = None

        return pw

    # TODO: Move to wiki add-on
    def update_node_wiki(self, page, content, auth):
        """Update the node's wiki page with new content.

        :param page: A string, the page's name, e.g. ``"home"``.
        :param content: A string, the posted content.
        :param auth: All the auth informtion including user, API key.

        """
        from website.addons.wiki.model import NodeWikiPage

        temp_page = page

        page = urllib.unquote_plus(page)
        page = to_mongo(page)
        page = str(page).lower()

        if page not in self.wiki_pages_current:
            version = 1
        else:
            current = NodeWikiPage.load(self.wiki_pages_current[page])
            current.is_current = False
            version = current.version + 1
            current.save()

        v = NodeWikiPage(
            page_name=temp_page,
            version=version,
            user=auth.user,
            is_current=True,
            node=self,
            content=content
        )
        v.save()

        if page not in self.wiki_pages_versions:
            self.wiki_pages_versions[page] = []
        self.wiki_pages_versions[page].append(v._primary_key)
        self.wiki_pages_current[page] = v._primary_key

        self.add_log(
            action=NodeLog.WIKI_UPDATED,
            params={
                'project': self.parent_id,
                'node': self._primary_key,
                'page': v.page_name,
                'version': v.version,
            },
            auth=auth,
            log_date=v.date
        )

    def get_stats(self, detailed=False):
        if detailed:
            raise NotImplementedError(
                'Detailed stats exist, but are not yet implemented.'
            )
        else:
            return get_basic_counters('node:%s' % self._primary_key)

    def serialize(self):
        # TODO: incomplete implementation
        return {
            'id': str(self._primary_key),
            'category': self.project_or_component,
            'url': self.url,
            # TODO: Titles shouldn't contain escaped HTML in the first place
            'title': html_parser.unescape(self.title),
            'api_url': self.api_url,
            'is_public': self.is_public,
        }


class WatchConfig(StoredObject):

    _id = fields.StringField(primary=True, default=lambda: str(ObjectId()))
    node = fields.ForeignField('Node', backref='watched')
    digest = fields.BooleanField(default=False)
    immediate = fields.BooleanField(default=False)


class MailRecord(StoredObject):

    _id = fields.StringField(primary=True, default=lambda: str(ObjectId()))
    data = fields.DictionaryField()
    records = fields.AbstractForeignField(list=True, backref='created')<|MERGE_RESOLUTION|>--- conflicted
+++ resolved
@@ -853,11 +853,8 @@
         forked.forked_from = original
         forked.is_public = False
         forked.creator = user
-<<<<<<< HEAD
-        forked.contributor_list = []
         forked.private_links = []
-=======
->>>>>>> b82d0aff
+
 
         forked.add_contributor(contributor=user, log=False, save=False)
 
