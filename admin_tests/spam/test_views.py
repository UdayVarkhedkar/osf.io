--- conflicted
+++ resolved
@@ -6,13 +6,12 @@
 
 from admin.common_auth.logs import OSFLogEntry
 from admin.spam.forms import ConfirmForm
-from admin.spam.views import SpamDetail, UserSpamList
 from tests.base import AdminTestCase
-<<<<<<< HEAD
 from tests.factories import CommentFactory, AuthUserFactory, ProjectFactory
-from admin_tests.utilities import setup_view
+from admin_tests.utilities import setup_view, setup_form_view
+from admin_tests.factories import UserFactory
 
-from admin.spam.views import SpamList, UserSpamList
+from admin.spam.views import SpamList, UserSpamList, SpamDetail
 
 
 class TestSpamListView(AdminTestCase):
@@ -83,11 +82,6 @@
             self.comment_1._id
         ]
         nt.assert_list_equal(should_be, response_list)
-=======
-from tests.factories import CommentFactory, ProjectFactory, AuthUserFactory
-from admin_tests.factories import UserFactory
-
-from admin_tests.utilities import setup_form_view, setup_view
 
 
 class TestSpamDetail(AdminTestCase):
@@ -109,7 +103,6 @@
             view.form_valid(form)
         obj = OSFLogEntry.objects.latest(field_name='action_time')
         nt.assert_equal(obj.object_id, self.comment._id)
->>>>>>> dbc0834e
 
 
 class TestUserSpamListView(AdminTestCase):
