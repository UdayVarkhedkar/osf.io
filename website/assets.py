# -*- coding: utf-8 -*-
import logging

from webassets import Environment, Bundle

from website import settings

logger = logging.getLogger(__name__)

env = Environment(settings.STATIC_FOLDER, settings.STATIC_URL_PATH)

css = Bundle(
        # Vendorized libraries
         Bundle(
            'vendor/jquery-tagit/css/jquery.tagit.css',
            'vendor/jquery-tagsinput/css/jquery.tagsinput.css',
            'vendor/jquery-tagit/css/tagit.ui-zendesk.css',
            'vendor/jquery-fileupload/css/jquery.fileupload-ui.css',
            'vendor/pygments.css',
            'vendor/bootstrap3-editable/css/bootstrap-editable.css',
            'vendor/bower_components/bootstrap/dist/css/bootstrap-theme.css',
            'vendor/bower_components/hgrid/dist/hgrid.css',
            filters='cssmin'),
        # Site-specific CSS
        Bundle(
            'css/site.css',
            'css/rubeus.css',
            'css/commentpane.css',
            filters="cssmin"),
        output="public/css/common.css"
)


js = Bundle(
    # Vendorized libraries that are already minified
    Bundle(
        "vendor/bower_components/bootstrap/dist/js/bootstrap.min.js",
        "vendor/bootbox/bootbox.min.js",
        "vendor/script.min.js",
        "vendor/bower_components/momentjs/min/moment.min.js",
    ),
    'vendor/knockout-sortable/knockout-sortable.js',
    'js/site.js',
    'js/koHelpers.js',
    'js/language.js',
    output="public/js/common.js"
)

js_bottom = Bundle(
    # Vendorized libraries loaded at the bottom of the page
    "vendor/bootstrap3-editable/js/bootstrap-editable.min.js",
    "vendor/jquery-tagsinput/js/jquery.tagsinput.min.js",
    "vendor/jquery-tagcloud/jquery.tagcloud.js",
    "vendor/jquery-tagit/js/tag-it.js",
    "vendor/jquery-blockui/jquery.blockui.js",
    # 'vendor/dropzone/dropzone.js',
    # 'vendor/hgrid/hgrid.js',
    'vendor/autosize/jquery.autosize.min.js',
    # Site-specific JS
<<<<<<< HEAD
    Bundle('js/site.js',
           'js/koHelpers.js',
            'js/language.js',
            'js/project.js',
            'js/addons.js',
            # 'js/dropzone-patch.js',
            # 'js/rubeus.js'
            ),
=======
    Bundle(
        'js/project.js',
        'js/app.js',
        'js/addons.js',
        # 'js/dropzone-patch.js',
        # 'js/rubeus.js'
    ),
>>>>>>> 110d5299
    filters='jsmin',
    output='public/js/site.js'
)


logger.debug('Registering asset bundles')
env.register('js', js)
env.register('css', css)
env.register('js_bottom', js_bottom)
# Don't bundle in debug mode
env.debug = settings.DEBUG_MODE<|MERGE_RESOLUTION|>--- conflicted
+++ resolved
@@ -57,16 +57,6 @@
     # 'vendor/hgrid/hgrid.js',
     'vendor/autosize/jquery.autosize.min.js',
     # Site-specific JS
-<<<<<<< HEAD
-    Bundle('js/site.js',
-           'js/koHelpers.js',
-            'js/language.js',
-            'js/project.js',
-            'js/addons.js',
-            # 'js/dropzone-patch.js',
-            # 'js/rubeus.js'
-            ),
-=======
     Bundle(
         'js/project.js',
         'js/app.js',
@@ -74,7 +64,6 @@
         # 'js/dropzone-patch.js',
         # 'js/rubeus.js'
     ),
->>>>>>> 110d5299
     filters='jsmin',
     output='public/js/site.js'
 )
