--- conflicted
+++ resolved
@@ -67,11 +67,8 @@
     'admin.metrics',
     'admin.nodes',
     'admin.users',
-<<<<<<< HEAD
     'admin.meetings',
-=======
     'admin.sales_analytics',
->>>>>>> 8448b4d9
 
     # 3rd party
     'raven.contrib.django.raven_compat',
