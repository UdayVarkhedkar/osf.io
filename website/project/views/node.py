# -*- coding: utf-8 -*-
import logging
import httplib as http
import math
from itertools import islice

from flask import request
from modularodm import Q
from modularodm.exceptions import ModularOdmException, ValidationValueError

from framework import status
from framework.utils import iso8601format
from framework.mongo import StoredObject
from framework.auth.decorators import must_be_logged_in, collect_auth
from framework.exceptions import HTTPError, PermissionsError
from framework.mongo.utils import from_mongo

from website import language

from website.util import paths
from website.util import rubeus
from website.exceptions import NodeStateError
from website.project import clean_template_name, new_node, new_private_link
from website.project.decorators import (
    must_be_contributor_or_public,
    must_be_contributor,
    must_be_valid_project,
    must_have_permission,
    must_not_be_registration,
)
from website.util.permissions import ADMIN, READ, WRITE
from website.util.rubeus import collect_addon_js
from website.project.model import has_anonymous_link, get_pointer_parent, NodeUpdateError
from website.project.forms import NewNodeForm
from website.models import Node, Pointer, WatchConfig, PrivateLink
from website import settings
from website.views import _render_nodes, find_dashboard
from website.profile import utils
from website.project import new_folder
from website.util.sanitize import strip_html

logger = logging.getLogger(__name__)


@must_be_valid_project
@must_have_permission(WRITE)
@must_not_be_registration
def edit_node(auth, node, **kwargs):
    post_data = request.json
    edited_field = post_data.get('name')
    value = strip_html(post_data.get('value', ''))
    if edited_field == 'title':
        try:
            node.set_title(value, auth=auth)
        except ValidationValueError:
            raise HTTPError(
                http.BAD_REQUEST,
                data=dict(message_long='Title cannot be blank.')
            )
    elif edited_field == 'description':
        node.set_description(value, auth=auth)
    node.save()
    return {'status': 'success'}


##############################################################################
# New Project
##############################################################################


@must_be_logged_in
def project_new(**kwargs):
    return {}


@must_be_logged_in
def project_new_post(auth, **kwargs):
    user = auth.user

    title = strip_html(request.json.get('title'))
    template = request.json.get('template')
    description = strip_html(request.json.get('description'))
    title = title.strip()

    if not title or len(title) > 200:
        raise HTTPError(http.BAD_REQUEST)

    if template:
        original_node = Node.load(template)
        changes = {
            'title': title
        }

        if description:
            changes['description'] = description

        project = original_node.use_as_template(
            auth=auth,
            changes={
                template: changes
            })

    else:
        project = new_node('project', title, user, description)

    return {
        'projectUrl': project.url
    }, http.CREATED


@must_be_logged_in
@must_be_valid_project
def project_new_from_template(auth, node, **kwargs):
    new_node = node.use_as_template(
        auth=auth,
        changes=dict(),
    )
    return {'url': new_node.url}, http.CREATED, None

##############################################################################
# New Folder
##############################################################################


@must_be_logged_in
def folder_new(**kwargs):
    node_id = kwargs['nid']
    return_value = {}
    if node_id is not None:
        return_value = {'node_id': node_id}
    return return_value


@must_be_valid_project
@must_be_logged_in
def folder_new_post(auth, node, **kwargs):
    user = auth.user

    title = request.json.get('title')

    if not title or len(title) > 200:
        raise HTTPError(http.BAD_REQUEST)

    if not node.is_folder:
        raise HTTPError(http.BAD_REQUEST)
    folder = new_folder(strip_html(title), user)
    folders = [folder]
    try:
        _add_pointers(node, folders, auth)
    except ValueError:
        raise HTTPError(http.BAD_REQUEST)

    return {
        'projectUrl': '/dashboard/',
    }, http.CREATED

@must_be_valid_project
@collect_auth
def add_folder(auth, node, **kwargs):
    user = auth.user
    title = strip_html(request.json.get('title'))
    if not node.is_folder:
        raise HTTPError(http.BAD_REQUEST)

    folder = new_folder(
        title, user
    )
    folders = [folder]
    try:
        _add_pointers(node, folders, auth)
    except ValueError:
        raise HTTPError(http.BAD_REQUEST)
    return {}, 201, None

##############################################################################
# New Node
##############################################################################


@must_be_valid_project
@must_have_permission(WRITE)
@must_not_be_registration
def project_new_node(auth, node, **kwargs):
    form = NewNodeForm(request.form)
    user = auth.user
    if form.validate():
        node = new_node(
            title=strip_html(form.title.data),
            user=user,
            category=form.category.data,
            parent=node,
        )
        message = (
            'Your component was created successfully. You can keep working on the component page below, '
            'or return to the <u><a href="{url}">Project Page</a></u>.'
        ).format(url=node.url)
        status.push_status_message(message, 'info')

        return {
            'status': 'success',
        }, 201, None, node.url
    else:
        status.push_errors_to_status(form.errors)
    raise HTTPError(http.BAD_REQUEST, redirect_url=node.url)


@must_be_logged_in
@must_be_valid_project
def project_before_fork(auth, node, **kwargs):
    user = auth.user

    prompts = node.callback('before_fork', user=user)

    if node.has_pointers_recursive:
        prompts.append(
            language.BEFORE_FORK_HAS_POINTERS.format(
                category=node.project_or_component
            )
        )

    return {'prompts': prompts}


@must_be_logged_in
@must_be_valid_project
def project_before_template(auth, node, **kwargs):
    prompts = []

    for addon in node.get_addons():
        if 'node' in addon.config.configs:
            if addon.to_json(auth.user)['addon_full_name']:
                prompts.append(addon.to_json(auth.user)['addon_full_name'])

    return {'prompts': prompts}


@must_be_logged_in
@must_be_valid_project
def node_fork_page(auth, node, **kwargs):
    if settings.DISK_SAVING_MODE:
        raise HTTPError(
            http.METHOD_NOT_ALLOWED,
            redirect_url=node.url
        )
    try:
        fork = node.fork_node(auth)
    except PermissionsError:
        raise HTTPError(
            http.FORBIDDEN,
            redirect_url=node.url
        )
    return fork.url


@must_be_valid_project
@must_be_contributor_or_public
def node_registrations(auth, node, **kwargs):
    return _view_project(node, auth, primary=True)


@must_be_valid_project
@must_be_contributor_or_public
def node_forks(auth, node, **kwargs):
    return _view_project(node, auth, primary=True)


@must_be_valid_project
@must_be_logged_in
@must_be_contributor
def node_setting(auth, node, **kwargs):

    ret = _view_project(node, auth, primary=True)

    addons_enabled = []
    addon_enabled_settings = []

    for addon in node.get_addons():
        addons_enabled.append(addon.config.short_name)
        if 'node' in addon.config.configs:
            config = addon.to_json(auth.user)
            # inject the MakoTemplateLookup into the template context
            # TODO inject only short_name and render fully client side
            config['template_lookup'] = addon.config.template_lookup
            addon_enabled_settings.append(config)
    addon_enabled_settings = sorted(addon_enabled_settings, key=lambda addon: addon['addon_full_name'])

    ret['addon_categories'] = settings.ADDON_CATEGORIES
    ret['addons_available'] = sorted([
        addon
        for addon in settings.ADDONS_AVAILABLE
        if 'node' in addon.owners
        and addon.short_name not in settings.SYSTEM_ADDED_ADDONS['node']
    ], key=lambda addon: addon.full_name)

    ret['addons_enabled'] = addons_enabled
    ret['addon_enabled_settings'] = addon_enabled_settings
    ret['addon_capabilities'] = settings.ADDON_CAPABILITIES

    ret['addon_js'] = collect_node_config_js(node.get_addons())

    ret['comments'] = {
        'level': node.comment_level,
    }

    ret['categories'] = Node.CATEGORY_MAP
    ret['categories'].update({
        'project': 'Project'
    })

    return ret
def collect_node_config_js(addons):
    """Collect webpack bundles for each of the addons' node-cfg.js modules. Return
    the URLs for each of the JS modules to be included on the node addons config page.

    :param list addons: List of node's addon config records.
    """
    js_modules = []
    for addon in addons:
        js_path = paths.resolve_addon_path(addon.config, 'node-cfg.js')
        if js_path:
            js_modules.append(js_path)
    return js_modules


@must_have_permission(WRITE)
@must_not_be_registration
def node_choose_addons(auth, node, **kwargs):
    node.config_addons(request.json, auth)


@must_be_valid_project
@must_have_permission(READ)
def node_contributors(auth, node, **kwargs):
    ret = _view_project(node, auth, primary=True)
    ret['contributors'] = utils.serialize_contributors(node.contributors, node)
    ret['adminContributors'] = utils.serialize_contributors(node.admin_contributors, node, admin=True)
    return ret


@must_have_permission(ADMIN)
def configure_comments(node, **kwargs):
    comment_level = request.json.get('commentLevel')
    if not comment_level:
        node.comment_level = None
    elif comment_level in ['public', 'private']:
        node.comment_level = comment_level
    else:
        raise HTTPError(http.BAD_REQUEST)
    node.save()


##############################################################################
# View Project
##############################################################################

@must_be_valid_project(retractions_valid=True)
@must_be_contributor_or_public
def view_project(auth, node, **kwargs):
    primary = '/api/v1' not in request.path
    ret = _view_project(node, auth, primary=primary)
    ret['addon_capabilities'] = settings.ADDON_CAPABILITIES
    # Collect the URIs to the static assets for addons that have widgets
    ret['addon_widget_js'] = list(collect_addon_js(
        node,
        filename='widget-cfg.js',
        config_entry='widget'
    ))
    ret.update(rubeus.collect_addon_assets(node))
    return ret


# Expand/Collapse
@must_be_valid_project
@must_be_contributor_or_public
def expand(auth, node, **kwargs):
    node.expand(user=auth.user)
    return {}, 200, None


@must_be_valid_project
@must_be_contributor_or_public
def collapse(auth, node, **kwargs):
    node.collapse(user=auth.user)
    return {}, 200, None


# Reorder components
@must_be_valid_project
@must_not_be_registration
@must_have_permission(WRITE)
def project_reorder_components(node, **kwargs):
    """Reorders the components in a project's component list.

    :param-json list new_list: List of strings that include node IDs and
        node type delimited by ':'.

    """
    # TODO(sloria): Change new_list parameter to be an array of objects
    # {
    #   'newList': {
    #       {'key': 'abc123', 'type': 'node'}
    #   }
    # }
    new_list = [
        tuple(n.split(':'))
        for n in request.json.get('new_list', [])
    ]
    nodes_new = [
        StoredObject.get_collection(schema).load(key)
        for key, schema in new_list
    ]

    valid_nodes = [
        n for n in node.nodes
        if not n.is_deleted
    ]
    deleted_nodes = [
        n for n in node.nodes
        if n.is_deleted
    ]
    if len(valid_nodes) == len(nodes_new) and set(valid_nodes) == set(nodes_new):
        node.nodes = nodes_new + deleted_nodes
        node.save()
        return {}

    logger.error('Got invalid node list in reorder components')
    raise HTTPError(http.BAD_REQUEST)


##############################################################################


@must_be_valid_project
@must_be_contributor_or_public
def project_statistics(auth, node, **kwargs):
    if not (node.can_edit(auth) or node.is_public):
        raise HTTPError(http.FORBIDDEN)
    return _view_project(node, auth, primary=True)


###############################################################################
# Make Private/Public
###############################################################################


@must_be_valid_project
@must_have_permission(ADMIN)
def project_before_set_public(node, **kwargs):
    prompt = node.callback('before_make_public')
    anonymous_link_warning = any(private_link.anonymous for private_link in node.private_links_active)
    if anonymous_link_warning:
        prompt.append('Anonymized view-only links <b>DO NOT</b> anonymize '
                      'contributors after a project or component is made public.')

    return {
        'prompts': prompt
    }


@must_be_valid_project
@must_have_permission(ADMIN)
def project_set_privacy(auth, node, **kwargs):

    permissions = kwargs.get('permissions')
    if permissions is None:
        raise HTTPError(http.BAD_REQUEST)

    node.set_privacy(permissions, auth)

    return {
        'status': 'success',
        'permissions': permissions,
    }


@must_be_valid_project
@must_be_contributor_or_public
@must_not_be_registration
def watch_post(auth, node, **kwargs):
    user = auth.user
    watch_config = WatchConfig(node=node,
                               digest=request.json.get('digest', False),
                               immediate=request.json.get('immediate', False))
    try:
        user.watch(watch_config)
    except ValueError:  # Node is already being watched
        raise HTTPError(http.BAD_REQUEST)

    user.save()

    return {
        'status': 'success',
        'watchCount': len(node.watchconfig__watched)
    }


@must_be_valid_project
@must_be_contributor_or_public
@must_not_be_registration
def unwatch_post(auth, node, **kwargs):
    user = auth.user
    watch_config = WatchConfig(node=node,
                               digest=request.json.get('digest', False),
                               immediate=request.json.get('immediate', False))
    try:
        user.unwatch(watch_config)
    except ValueError:  # Node isn't being watched
        raise HTTPError(http.BAD_REQUEST)

    return {
        'status': 'success',
        'watchCount': len(node.watchconfig__watched)
    }


@must_be_valid_project
@must_be_contributor_or_public
@must_not_be_registration
def togglewatch_post(auth, node, **kwargs):
    '''View for toggling watch mode for a node.'''
    # TODO: refactor this, watch_post, unwatch_post (@mambocab)
    user = auth.user
    watch_config = WatchConfig(
        node=node,
        digest=request.json.get('digest', False),
        immediate=request.json.get('immediate', False)
    )
    try:
        if user.is_watching(node):
            user.unwatch(watch_config)
        else:
            user.watch(watch_config)
    except ValueError:
        raise HTTPError(http.BAD_REQUEST)

    user.save()

    return {
        'status': 'success',
        'watchCount': len(node.watchconfig__watched),
        'watched': user.is_watching(node)
    }

@must_be_valid_project
@must_not_be_registration
@must_have_permission(ADMIN)
def update_node(auth, node, **kwargs):
    try:
        return {
            'updated_fields': {
                key: getattr(node, key)
                for key in
                node.update(request.get_json(), auth=auth)
            }
        }
    except NodeUpdateError as e:
        raise HTTPError(400, data=dict(
            message_short="Failed to update attribute '{0}'".format(e.key),
            message_long=e.reason
        ))

@must_be_valid_project
@must_have_permission(ADMIN)
@must_not_be_registration
def component_remove(auth, node, **kwargs):
    """Remove component, and recursively remove its children. If node has a
    parent, add log and redirect to parent; else redirect to user dashboard.

    """
    try:
        node.remove_node(auth)
    except NodeStateError as e:
        raise HTTPError(
            http.BAD_REQUEST,
            data={
                'message_long': 'Could not delete component: ' + e.message
            },
        )
    node.save()

    message = '{} deleted'.format(
        node.project_or_component.capitalize()
    )
    status.push_status_message(message)
    if node.node__parent:
        redirect_url = node.node__parent[0].url
    else:
        redirect_url = '/dashboard/'

    return {
        'url': redirect_url,
    }


@must_have_permission(ADMIN)
@must_not_be_registration
def delete_folder(auth, node, **kwargs):
    """Remove folder node

    """
    if node is None:
        raise HTTPError(http.BAD_REQUEST)

    if not node.is_folder or node.is_dashboard:
        raise HTTPError(http.BAD_REQUEST)

    try:
        node.remove_node(auth)
    except NodeStateError as e:
        raise HTTPError(
            http.BAD_REQUEST,
            data={
                'message_long': 'Could not delete component: ' + e.message
            },
        )

    return {}


@must_be_valid_project
@must_have_permission("admin")
def remove_private_link(*args, **kwargs):
    link_id = request.json['private_link_id']

    try:
        link = PrivateLink.load(link_id)
        link.is_deleted = True
        link.save()
    except ModularOdmException:
        raise HTTPError(http.NOT_FOUND)


# TODO: Split into separate functions
def _render_addon(node):

    widgets = {}
    configs = {}
    js = []
    css = []

    for addon in node.get_addons():
        configs[addon.config.short_name] = addon.config.to_json()
        js.extend(addon.config.include_js.get('widget', []))
        css.extend(addon.config.include_css.get('widget', []))

        js.extend(addon.config.include_js.get('files', []))
        css.extend(addon.config.include_css.get('files', []))

    return widgets, configs, js, css


def _should_show_wiki_widget(node, user):

    has_wiki = bool(node.get_addon('wiki'))
    wiki_page = node.get_wiki_page('home', None)
    if not node.has_permission(user, 'write'):
        return has_wiki and wiki_page and wiki_page.html(node)
    else:
        return has_wiki


def _view_project(node, auth, primary=False):
    """Build a JSON object containing everything needed to render
    project.view.mako.
    """
    user = auth.user

    parent = node.parent_node
    if user:
        dashboard = find_dashboard(user)
        dashboard_id = dashboard._id
        in_dashboard = dashboard.pointing_at(node._primary_key) is not None
    else:
        in_dashboard = False
        dashboard_id = ''
    view_only_link = auth.private_key or request.args.get('view_only', '').strip('/')
    anonymous = has_anonymous_link(node, auth)
    widgets, configs, js, css = _render_addon(node)
    redirect_url = node.url + '?view_only=None'

    # Before page load callback; skip if not primary call
    if primary:
        for addon in node.get_addons():
            messages = addon.before_page_load(node, user) or []
            for message in messages:
                status.push_status_message(message, dismissible=False)
    data = {
        'node': {
            'id': node._primary_key,
            'title': node.title,
            'category': node.category_display,
            'category_short': node.category,
            'node_type': node.project_or_component,
            'description': node.description or '',
            'url': node.url,
            'api_url': node.api_url,
            'absolute_url': node.absolute_url,
            'redirect_url': redirect_url,
            'display_absolute_url': node.display_absolute_url,
            'update_url': node.api_url_for('update_node'),
            'in_dashboard': in_dashboard,
            'is_public': node.is_public,
            'date_created': iso8601format(node.date_created),
            'date_modified': iso8601format(node.logs[-1].date) if node.logs else '',
            'tags': [tag._primary_key for tag in node.tags],
            'children': bool(node.nodes),
            'is_registration': node.is_registration,
            'is_retracted': node.is_retracted,
            'pending_retraction': node.pending_retraction,
            'retracted_justification': getattr(node.retraction, 'justification', None),
            'registered_from_url': node.registered_from.url if node.is_registration else '',
            'registered_date': iso8601format(node.registered_date) if node.is_registration else '',
            'registered_meta': [
                {
                    'name_no_ext': from_mongo(meta),
                    'name_clean': clean_template_name(meta),
                }
                for meta in node.registered_meta or []
            ],
            'registration_count': len(node.node__registrations),
            'is_fork': node.is_fork,
            'forked_from_id': node.forked_from._primary_key if node.is_fork else '',
            'forked_from_display_absolute_url': node.forked_from.display_absolute_url if node.is_fork else '',
            'forked_date': iso8601format(node.forked_date) if node.is_fork else '',
            'fork_count': len(node.node__forked.find(Q('is_deleted', 'eq', False))),
            'templated_count': len(node.templated_list),
            'watched_count': len(node.watchconfig__watched),
            'private_links': [x.to_json() for x in node.private_links_active],
            'link': view_only_link,
            'anonymous': anonymous,
            'points': len(node.get_points(deleted=False, folders=False)),
            'piwik_site_id': node.piwik_site_id,
            'comment_level': node.comment_level,
            'has_comments': bool(getattr(node, 'commented', [])),
            'has_children': bool(getattr(node, 'commented', False)),
            'identifiers': {
                'doi': node.get_identifier_value('doi'),
                'ark': node.get_identifier_value('ark'),
            },
        },
        'parent_node': {
            'id': parent._primary_key if parent else '',
            'title': parent.title if parent else '',
            'url': parent.url if parent else '',
            'api_url': parent.api_url if parent else '',
            'absolute_url': parent.absolute_url if parent else '',
            'is_public': parent.is_public if parent else '',
            'is_contributor': parent.is_contributor(user) if parent else '',
            'can_view': parent.can_view(auth) if parent else False
        },
        'user': {
            'is_contributor': node.is_contributor(user),
            'is_admin_parent': parent.is_admin_parent(user) if parent else False,
            'can_edit': (node.can_edit(auth)
                         and not node.is_registration),
            'has_read_permissions': node.has_permission(user, 'read'),
            'permissions': node.get_permissions(user) if user else [],
            'is_watching': user.is_watching(node) if user else False,
            'piwik_token': user.piwik_token if user else '',
            'id': user._id if user else None,
            'username': user.username if user else None,
            'fullname': user.fullname if user else '',
            'can_comment': node.can_comment(auth),
            'show_wiki_widget': _should_show_wiki_widget(node, user),
            'dashboard_id': dashboard_id,
        },
        'badges': _get_badge(user),
        # TODO: Namespace with nested dicts
        'addons_enabled': node.get_addon_names(),
        'addons': configs,
        'addon_widgets': widgets,
        'addon_widget_js': js,
        'addon_widget_css': css,
        'node_categories': Node.CATEGORY_MAP,
    }
    return data


def _get_badge(user):
    if user:
        badger = user.get_addon('badges')
        if badger:
            return {
                'can_award': badger.can_award,
                'badges': badger.get_badges_json()
            }
    return {}


def _get_children(node, auth, indent=0):

    children = []

    for child in node.nodes_primary:
        if not child.is_deleted and child.can_edit(auth):
            children.append({
                'id': child._primary_key,
                'title': child.title,
                'indent': indent,
                'is_public': child.is_public,
                'parent_id': child.parent_id,
            })
            children.extend(_get_children(child, auth, indent + 1))

    return children


@must_be_valid_project
@must_have_permission(ADMIN)
def private_link_table(node, **kwargs):
    data = {
        'node': {
            'absolute_url': node.absolute_url,
            'private_links': [x.to_json() for x in node.private_links_active],
        }
    }
    return data


@collect_auth
@must_be_valid_project
def get_editable_children(auth, node, **kwargs):

    if not node.can_edit(auth):
        return

    children = _get_children(node, auth)

    return {
        'node': {'id': node._id, 'title': node.title, 'is_public': node.is_public},
        'children': children,
    }


def _get_user_activity(node, auth, rescale_ratio):

    # Counters
    total_count = len(node.logs)

    # Note: It's typically much faster to find logs of a given node
    # attached to a given user using node.logs.find(...) than by
    # loading the logs into Python and checking each one. However,
    # using deep caching might be even faster down the road.

    if auth.user:
        ua_count = node.logs.find(Q('user', 'eq', auth.user)).count()
    else:
        ua_count = 0

    non_ua_count = total_count - ua_count  # base length of blue bar

    # Normalize over all nodes
    try:
        ua = ua_count / rescale_ratio * 100
    except ZeroDivisionError:
        ua = 0
    try:
        non_ua = non_ua_count / rescale_ratio * 100
    except ZeroDivisionError:
        non_ua = 0

    return ua_count, ua, non_ua


@must_be_valid_project
def get_recent_logs(node, **kwargs):
    logs = list(reversed(node.logs._to_primary_keys()))[:3]
    return {'logs': logs}


def _get_summary(node, auth, rescale_ratio, primary=True, link_id=None):
    # TODO(sloria): Refactor this or remove (lots of duplication with _view_project)
    summary = {
        'id': link_id if link_id else node._id,
        'primary': primary,
        'is_registration': node.is_registration,
        'is_fork': node.is_fork,
        'is_retracted': node.is_retracted,
        'pending_retraction': node.pending_retraction,
    }

    if node.can_view(auth):
        summary.update({
            'can_view': True,
            'can_edit': node.can_edit(auth),
            'primary_id': node._id,
            'url': node.url,
            'primary': primary,
            'api_url': node.api_url,
            'title': node.title,
            'category': node.category,
            'node_type': node.project_or_component,
            'is_registration': node.is_registration,
            'anonymous': has_anonymous_link(node, auth),
            'registered_date': node.registered_date.strftime('%Y-%m-%d %H:%M UTC')
            if node.is_registration
            else None,
            'nlogs': None,
            'ua_count': None,
            'ua': None,
            'non_ua': None,
            'addons_enabled': node.get_addon_names(),
            'is_public': node.is_public
        })
        if rescale_ratio:
            ua_count, ua, non_ua = _get_user_activity(node, auth, rescale_ratio)
            summary.update({
                'nlogs': len(node.logs),
                'ua_count': ua_count,
                'ua': ua,
                'non_ua': non_ua,
            })
    else:
        summary['can_view'] = False

    # TODO: Make output format consistent with _view_project
    return {
        'summary': summary,
    }


@collect_auth
<<<<<<< HEAD
@must_be_valid_project(retractions_valid=True)
def get_summary(auth, **kwargs):
    node = kwargs['node'] or kwargs['project']
=======
@must_be_valid_project
def get_summary(auth, node, **kwargs):
>>>>>>> 5c8d1467
    rescale_ratio = kwargs.get('rescale_ratio')
    if rescale_ratio is None and request.args.get('rescale_ratio'):
        try:
            rescale_ratio = float(request.args.get('rescale_ratio'))
        except (TypeError, ValueError):
            raise HTTPError(http.BAD_REQUEST)
    primary = kwargs.get('primary')
    link_id = kwargs.get('link_id')

    return _get_summary(
        node, auth, rescale_ratio, primary=primary, link_id=link_id
    )


@must_be_contributor_or_public
def get_children(auth, node, **kwargs):
    user = auth.user
    if request.args.get('permissions'):
        perm = request.args['permissions'].lower().strip()
        nodes = [
            each
            for each in node.nodes
            if perm in each.get_permissions(user) and not each.is_deleted
        ]
    else:
        nodes = [
            each
            for each in node.nodes
            if not each.is_deleted
        ]
    return _render_nodes(nodes, auth)


@must_be_contributor_or_public
def get_folder_pointers(auth, node, **kwargs):
    if not node.is_folder:
        return []
    nodes = [
        each.resolve()._id
        for each in node.nodes
        if each is not None and not each.is_deleted and not each.primary
    ]
    return nodes


@must_be_contributor_or_public
def get_forks(auth, node, **kwargs):
    forks = node.node__forked.find(
        Q('is_deleted', 'eq', False) &
        Q('is_registration', 'eq', False)
    )
    return _render_nodes(forks, auth)


@must_be_contributor_or_public
def get_registrations(auth, node, **kwargs):
    registrations = node.node__registrations
    return _render_nodes(registrations, auth)


@must_be_valid_project
@must_have_permission(ADMIN)
def project_generate_private_link_post(auth, node, **kwargs):
    """ creata a new private link object and add it to the node and its selected children"""

    node_ids = request.json.get('node_ids', [])
    name = request.json.get('name', '')
    anonymous = request.json.get('anonymous', False)

    if node._id not in node_ids:
        node_ids.insert(0, node._id)

    nodes = [Node.load(node_id) for node_id in node_ids]

    has_public_node = any(node.is_public for node in nodes)

    new_link = new_private_link(
        name=name, user=auth.user, nodes=nodes, anonymous=anonymous
    )

    if anonymous and has_public_node:
        status.push_status_message(
            'Anonymized view-only links <b>DO NOT</b> '
            'anonymize contributors of public project or component.'
        )

    return new_link


@must_be_valid_project
@must_have_permission(ADMIN)
def project_private_link_edit(auth, **kwargs):
    new_name = request.json.get('value', '')
    private_link_id = request.json.get('pk', '')
    private_link = PrivateLink.load(private_link_id)
    if private_link:
        private_link.name = new_name
        private_link.save()


def _serialize_node_search(node):
    """Serialize a node for use in pointer search.

    :param Node node: Node to serialize
    :return: Dictionary of node data

    """
    title = node.title
    if node.is_registration:
        title += ' (registration)'

    return {
        'id': node._id,
        'title': title,
        'firstAuthor': node.visible_contributors[0].family_name,
        'etal': len(node.visible_contributors) > 1,
    }


@must_be_logged_in
def search_node(auth, **kwargs):
    """

    """
    # Get arguments
    node = Node.load(request.json.get('nodeId'))
    include_public = request.json.get('includePublic')
    size = float(request.json.get('size', '5').strip())
    page = request.json.get('page', 0)
    query = request.json.get('query', '').strip()

    start = (page * size)
    if not query:
        return {'nodes': []}

    # Build ODM query
    title_query = Q('title', 'icontains', query)
    not_deleted_query = Q('is_deleted', 'eq', False)
    visibility_query = Q('contributors', 'eq', auth.user)
    no_folders_query = Q('is_folder', 'eq', False)
    if include_public:
        visibility_query = visibility_query | Q('is_public', 'eq', True)
    odm_query = title_query & not_deleted_query & visibility_query & no_folders_query

    # Exclude current node from query if provided
    if node:
        nin = [node._id] + node.node_ids
        odm_query = (
            odm_query &
            Q('_id', 'nin', nin)
        )

    nodes = Node.find(odm_query)
    count = nodes.count()
    pages = math.ceil(count / size)

    return {
        'nodes': [
            _serialize_node_search(each)
            for each in islice(nodes, start, start + size)
            if each.contributors
        ],
        'total': count,
        'pages': pages,
        'page': page
    }


def _add_pointers(node, pointers, auth):
    """

    :param Node node: Node to which pointers will be added
    :param list pointers: Nodes to add as pointers

    """
    added = False
    for pointer in pointers:
        node.add_pointer(pointer, auth, save=False)
        added = True

    if added:
        node.save()


@collect_auth
def move_pointers(auth):
    """Move pointer from one node to another node.

    """

    from_node_id = request.json.get('fromNodeId')
    to_node_id = request.json.get('toNodeId')
    pointers_to_move = request.json.get('pointerIds')

    if from_node_id is None or to_node_id is None or pointers_to_move is None:
        raise HTTPError(http.BAD_REQUEST)

    from_node = Node.load(from_node_id)
    to_node = Node.load(to_node_id)

    if to_node is None or from_node is None:
        raise HTTPError(http.BAD_REQUEST)

    for pointer_to_move in pointers_to_move:
        pointer_id = from_node.pointing_at(pointer_to_move)
        pointer_node = Node.load(pointer_to_move)

        pointer = Pointer.load(pointer_id)
        if pointer is None:
            raise HTTPError(http.BAD_REQUEST)

        try:
            from_node.rm_pointer(pointer, auth=auth)
        except ValueError:
            raise HTTPError(http.BAD_REQUEST)

        from_node.save()
        try:
            _add_pointers(to_node, [pointer_node], auth)
        except ValueError:
            raise HTTPError(http.BAD_REQUEST)

    return {}, 200, None


@collect_auth
def add_pointer(auth):
    """Add a single pointer to a node using only JSON parameters

    """
    to_node_id = request.json.get('toNodeID')
    pointer_to_move = request.json.get('pointerID')

    if not (to_node_id and pointer_to_move):
        raise HTTPError(http.BAD_REQUEST)

    pointer = Node.load(pointer_to_move)
    to_node = Node.load(to_node_id)
    try:
        _add_pointers(to_node, [pointer], auth)
    except ValueError:
        raise HTTPError(http.BAD_REQUEST)


@must_have_permission(WRITE)
@must_not_be_registration
def add_pointers(auth, node, **kwargs):
    """Add pointers to a node.

    """
    node_ids = request.json.get('nodeIds')

    if not node_ids:
        raise HTTPError(http.BAD_REQUEST)

    nodes = [
        Node.load(node_id)
        for node_id in node_ids
    ]

    try:
        _add_pointers(node, nodes, auth)
    except ValueError:
        raise HTTPError(http.BAD_REQUEST)

    return {}


@must_have_permission(WRITE)
@must_not_be_registration
def remove_pointer(auth, node, **kwargs):
    """Remove a pointer from a node, raising a 400 if the pointer is not
    in `node.nodes`.

    """
    # TODO: since these a delete request, shouldn't use request body. put pointer
    # id in the URL instead
    pointer_id = request.json.get('pointerId')
    if pointer_id is None:
        raise HTTPError(http.BAD_REQUEST)

    pointer = Pointer.load(pointer_id)
    if pointer is None:
        raise HTTPError(http.BAD_REQUEST)

    try:
        node.rm_pointer(pointer, auth=auth)
    except ValueError:
        raise HTTPError(http.BAD_REQUEST)

    node.save()


@must_be_valid_project  # injects project
@must_have_permission(WRITE)
@must_not_be_registration
def remove_pointer_from_folder(auth, node, pointer_id, **kwargs):
    """Remove a pointer from a node, raising a 400 if the pointer is not
    in `node.nodes`.

    """
    if pointer_id is None:
        raise HTTPError(http.BAD_REQUEST)

    pointer_id = node.pointing_at(pointer_id)

    pointer = Pointer.load(pointer_id)

    if pointer is None:
        raise HTTPError(http.BAD_REQUEST)

    try:
        node.rm_pointer(pointer, auth=auth)
    except ValueError:
        raise HTTPError(http.BAD_REQUEST)

    node.save()


@must_be_valid_project  # injects project
@must_have_permission(WRITE)
@must_not_be_registration
def remove_pointers_from_folder(auth, node, **kwargs):
    """Remove multiple pointers from a node, raising a 400 if the pointer is not
    in `node.nodes`.
    """
    pointer_ids = request.json.get('pointerIds')

    if pointer_ids is None:
        raise HTTPError(http.BAD_REQUEST)

    for pointer_id in pointer_ids:
        pointer_id = node.pointing_at(pointer_id)

        pointer = Pointer.load(pointer_id)

        if pointer is None:
            raise HTTPError(http.BAD_REQUEST)

        try:
            node.rm_pointer(pointer, auth=auth)
        except ValueError:
            raise HTTPError(http.BAD_REQUEST)

    node.save()


@must_have_permission(WRITE)
@must_not_be_registration
def fork_pointer(auth, node, **kwargs):
    """Fork a pointer. Raises BAD_REQUEST if pointer not provided, not found,
    or not present in `nodes`.

    """
    pointer_id = request.json.get('pointerId')
    pointer = Pointer.load(pointer_id)

    if pointer is None:
        # TODO: Change this to 404?
        raise HTTPError(http.BAD_REQUEST)

    try:
        node.fork_pointer(pointer, auth=auth, save=True)
    except ValueError:
        raise HTTPError(http.BAD_REQUEST)


def abbrev_authors(node):
    lead_author = node.visible_contributors[0]
    ret = lead_author.family_name or lead_author.given_name or lead_author.fullname
    if len(node.visible_contributor_ids) > 1:
        ret += ' et al.'
    return ret


def serialize_pointer(pointer, auth):
    node = get_pointer_parent(pointer)
    if node.can_view(auth):
        return {
            'id': node._id,
            'url': node.url,
            'title': node.title,
            'authorShort': abbrev_authors(node),
        }
    return {
        'url': None,
        'title': 'Private Component',
        'authorShort': 'Private Author(s)',
    }


@must_be_contributor_or_public
def get_pointed(auth, node, **kwargs):
    """View that returns the pointers for a project."""
    # exclude folders
    return {'pointed': [
        serialize_pointer(each, auth)
        for each in node.pointed
        if not get_pointer_parent(each).is_folder
    ]}<|MERGE_RESOLUTION|>--- conflicted
+++ resolved
@@ -920,14 +920,8 @@
 
 
 @collect_auth
-<<<<<<< HEAD
 @must_be_valid_project(retractions_valid=True)
-def get_summary(auth, **kwargs):
-    node = kwargs['node'] or kwargs['project']
-=======
-@must_be_valid_project
 def get_summary(auth, node, **kwargs):
->>>>>>> 5c8d1467
     rescale_ratio = kwargs.get('rescale_ratio')
     if rescale_ratio is None and request.args.get('rescale_ratio'):
         try:
