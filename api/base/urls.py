--- conflicted
+++ resolved
@@ -31,11 +31,8 @@
                 url(r'^preprints/', include('api.preprints.urls', namespace='preprints')),
                 url(r'^preprint_providers/', include('api.preprint_providers.urls', namespace='preprint_providers')),
                 url(r'^registrations/', include('api.registrations.urls', namespace='registrations')),
-<<<<<<< HEAD
+                url(r'^taxonomies/', include('api.taxonomies.urls', namespace='taxonomies')),
                 url(r'^test/', include('api.test.urls', namespace='test')),
-=======
-                url(r'^taxonomies/', include('api.taxonomies.urls', namespace='taxonomies')),
->>>>>>> 46110176
                 url(r'^tokens/', include('api.tokens.urls', namespace='tokens')),
                 url(r'^users/', include('api.users.urls', namespace='users')),
                 url(r'^view_only_links/', include('api.view_only_links.urls', namespace='view-only-links')),
