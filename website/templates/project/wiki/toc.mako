--- conflicted
+++ resolved
@@ -6,19 +6,18 @@
 
         % for k in pages_current:
             <li>
-<<<<<<< HEAD
-                <a href="${url}wiki/${k}">${k}</a>
+                <a href="/project/${node['id']}/wiki/${k}">${k}</a>
             </li>
         % endfor
 
 
-        % if category== 'project':
+        % if category == 'project':
             <hr />
             <h4 style="margin-left: 10px;">Component Wiki Pages</h4>
 
             % for child in toc:
                 <li class="nav-header">
-                    <a href="/project/${node_id}/node/${child['id']}/wiki/home">${child['title']} (${child['category']})</a>
+                    <a href="/project/${node['id']}/node/${child['id']}/wiki/home">${child['title']} (${child['category']})</a>
                     <ul style="list-style-type: none;">
                         % for k in child['pages']:
                             % if k != 'home':
@@ -32,30 +31,6 @@
             % endfor
 
         % endif
-=======
-                <a href="/project/${node['id']}/wiki/${k}">${k}</a>
-            </li>
-        % endfor
-
-        <hr />
-
-        <h4 style="margin-left: 10px;">Component Wiki Pages</h4>
-
-        % for child in toc:
-            <li class="nav-header">
-                <a href="/project/${node['id']}/node/${child['id']}/wiki/home">${child['title']} (${child['category']})</a>
-                <ul style="list-style-type: none;">
-                    % for k in child['pages']:
-                        % if k != 'home':
-                            <li class="">
-                                <a class= href="/project/${node['id']}/node/${child['id']}/wiki/${k}">${k}</a>
-                            </li>
-                        % endif
-                    % endfor
-                </ul>
-            </li>
-        % endfor
->>>>>>> 17bc00d7
 
     </ul>
 
