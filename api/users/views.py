--- conflicted
+++ resolved
@@ -36,21 +36,15 @@
 from rest_framework import permissions as drf_permissions
 from rest_framework import generics
 from rest_framework.exceptions import NotAuthenticated, NotFound
-<<<<<<< HEAD
-from osf.models import (Contributor, ExternalAccount,
-                        QuickFilesNode, AbstractNode,
-                        Registration, PreprintService,
-                        OSFUser,)
-=======
 from osf.models import (Contributor,
                         ExternalAccount,
                         QuickFilesNode,
                         AbstractNode,
                         PreprintService,
                         OSFUser,
+                        Registration,
                         PreprintProvider,
                         Action,)
->>>>>>> b7f857f4
 
 
 class UserMixin(object):
