<%inherit file="base.mako"/>

<%def name="title()">Sign In</%def>

<%def name="content()">

%if campaign == "prereg":
<div class="text-center m-t-lg">
    <h3>Preregistration Challenge </h3>
    <hr>
    <p>
      Please login to the Open Science Framework or create a free account to continue.
    </p>
</div>
%endif

%if campaign == "institution" and enable_institutions:
<div class="text-center m-t-lg">
    <h3>OSF for Institutions </h3>
    <hr>
    <p>
      If your institution has partnered with the Open Science Framework, please
        select its name below and sign in with your institutional credentials.
    </p>
<<<<<<< HEAD
=======
    <p> If you do not currently have an OSF account, this will create one. By creating an account you agree to our <a href="https://github.com/CenterForOpenScience/centerforopenscience.org/blob/master/TERMS_OF_USE.md">Terms</a> and that you have read our <a href="https://github.com/CenterForOpenScience/centerforopenscience.org/blob/master/PRIVACY_POLICY.md">Privacy Policy</a>, including our information on <a href="https://github.com/CenterForOpenScience/centerforopenscience.org/blob/master/PRIVACY_POLICY.md#f-cookies">Cookie Use</a>.</p>
>>>>>>> 035c9f49
</div>
%endif
<div class="row m-t-xl">
    %if campaign == "institution" and enable_institutions:
    <div class="col-sm-6 col-sm-offset-3 toggle-box toggle-box-active">
        <h3 class="m-b-lg"> Login through institution</h3>
        <div id="inst">
            <div class="form-group">
                <label for="selectedInst" class="control-label">Select Institution</label>
                <select id="selectedInst" class="form-control" data-bind="value: selectedInst, options: instNames"></select>
            </div>
            <div class="form-group">
                <div class="col-sm-offset-3 col-sm-9">
                    <button data-bind="click: instLogin" class="btn btn-success pull-right">Sign in</button>
                </div>
            </div>
            <div class="form-group" style="padding-top: 15px">
                <div class="text-center m-t-lg">
                    <p>For non-institutional login, click <a href="/login/">here</a>.</p>
                </div>
            </div>
        </div>
    </div>
    %endif
    %if campaign != "institution" or not enable_institutions:
    <div class="col-sm-5 col-sm-offset-1 toggle-box toggle-box-left toggle-box-active p-h-lg">
        <form
            id="logInForm"
            class="form-horizontal"
            action="${login_url}"
            method="POST"
            data-bind="submit: submit"
        >
            <h3 class="m-b-lg"> Login </h3>
            <div class="form-group">
                <label for="inputEmail3" class="col-sm-3 control-label">Email</label>
                <div class="col-sm-9">
                    <input
                        type="email"
                        class="form-control"
                        data-bind="value: username"
                        name="username"
                        id="inputEmail3"
                        placeholder="Email"
                        autofocus
                    >
                </div>
            </div>
            <div class="form-group">
                <label for="inputPassword3" class="col-sm-3 control-label">Password</label>
                    <div class="col-sm-9">
                    <input
                        type="password"
                        class="form-control"
                        id="inputPassword3"
                        placeholder="Password"
                        data-bind="value: password"
                        name="password"
                    >
                </div>
            </div>
            <div class="form-group">
                <div class="col-sm-offset-3 col-sm-9">
                    <div class="checkbox">
                    <label><input type="checkbox"> Remember me</label>
                    </div>
                </div>
            </div>
            <div class="form-group">
                <div class="col-sm-offset-3 col-sm-9">
                    <button type="submit" class="btn btn-success pull-right">Sign in</button>
                </div>
            </div>
        </form>
    </div>
    <div id="signUpScope" class="col-sm-5 toggle-box toggle-box-right toggle-box-muted p-h-lg" style="height: auto;">
        <form data-bind="submit: submit" class="form-horizontal">
            <h3 class="m-b-lg"> Create a free account </h3>
                <div
                    class="form-group"
                    data-bind="
                        css: {
                            'has-error': fullName() && !fullName.isValid(),
                            'has-success': fullName() && fullName.isValid()
                        }"
                >
                    <label for="inputName" class="col-sm-4 control-label">Full Name</label>
                    <div class="col-sm-8">
                        <input
                            type="text"
                            class="form-control"
                            id="inputName"
                            placeholder="Name"
                            data-bind="
                                value: fullName, disable: submitted(),
                                event: {
                                    blur: trim.bind($data, fullName)
                                }"
                        >
                        <p class="help-block" data-bind="validationMessage: fullName" style="display: none;"></p>
                    </div>
                </div>
            <div
                class="form-group"
                data-bind="
                    css: {
                        'has-error': email1() && !email1.isValid(),
                        'has-success': email1() && email1.isValid()
                    }"
            >
                <label for="inputEmail" class="col-sm-4 control-label">Email</label>
                <div class="col-sm-8">
                    <input
                        type="text"
                        class="form-control"
                        id="inputEmail"
                        placeholder="Email"
                        data-bind="
                            value: email1,
                            disable: submitted(),
                            event: {
                                blur: trim.bind($data, email1)
                            }"
                    >
                    <p class="help-block" data-bind="validationMessage: email1" style="display: none;"></p>
                </div>
            </div>
            <div
                class="form-group"
                data-bind="
                    css: {
                        'has-error': email2() && !email2.isValid(),
                        'has-success': email2() && email2.isValid()
                    }"
            >
                <label for="inputEmail2" class="col-sm-4 control-label">Confirm Email</label>
                <div class="col-sm-8">
                    <input
                        type="text"
                        class="form-control"
                        id="inputEmail2"
                        placeholder="Re-enter email"
                        data-bind="
                            value: email2,
                            disable: submitted(),
                            event: {
                                blur: trim.bind($data, email2)
                            }"
                    >
                    <p class="help-block" data-bind="validationMessage: email2" style="display: none;"></p>
                </div>
            </div>
            <div
                class="form-group"
                data-bind="
                    css: {
                        'has-error': password() && !password.isValid(),
                        'has-success': password() && password.isValid()
                    }"
            >
                <label for="inputPassword3" class="col-sm-4 control-label">Password</label>
                <div class="col-sm-8">
                    <input
                        type="password"
                        class="form-control"
                        id="inputPassword3"
                        placeholder="Password"
                        data-bind="
                            value: password,
                            disable: submitted(),
                            event: {
                                blur: trim.bind($data, password)
                            }"
                    >
                    <p class="help-block" data-bind="validationMessage: password" style="display: none;"></p>
                </div>
            </div>
            <!-- Flashed Messages -->
            <div class="help-block" >
                <p data-bind="html: flashMessage, attr.class: flashMessageClass"></p>
            </div>
            <div>
                <p> By clicking "Create account", you agree to our <a href="https://github.com/CenterForOpenScience/centerforopenscience.org/blob/master/TERMS_OF_USE.md">Terms</a> and that you have read our <a href="https://github.com/CenterForOpenScience/centerforopenscience.org/blob/master/PRIVACY_POLICY.md">Privacy Policy</a>, including our information on <a href="https://github.com/CenterForOpenScience/centerforopenscience.org/blob/master/PRIVACY_POLICY.md#f-cookies">Cookie Use</a>.</p>
            </div>
            <div class="form-group">
                <div class="col-sm-offset-4 col-sm-8">
                    <button type="submit" class="btn pull-right btn-success ">Create account</button>
                </div>
            </div>
        </form>
    </div>
    %endif
</div>

</%def>

<%def name="javascript_bottom()">
    ${parent.javascript_bottom()}
    <script type="text/javascript">
        window.contextVars = $.extend(true, {}, window.contextVars, {
            'campaign': ${campaign or '' | sjson, n}
        });
    </script>
    <script src=${"/static/public/js/login-page.js" | webpack_asset}></script>
</%def>

<%def name="stylesheets()">
    ${parent.stylesheets()}

    <link rel="stylesheet" href="/static/css/pages/login-page.css">
</%def><|MERGE_RESOLUTION|>--- conflicted
+++ resolved
@@ -22,10 +22,7 @@
       If your institution has partnered with the Open Science Framework, please
         select its name below and sign in with your institutional credentials.
     </p>
-<<<<<<< HEAD
-=======
     <p> If you do not currently have an OSF account, this will create one. By creating an account you agree to our <a href="https://github.com/CenterForOpenScience/centerforopenscience.org/blob/master/TERMS_OF_USE.md">Terms</a> and that you have read our <a href="https://github.com/CenterForOpenScience/centerforopenscience.org/blob/master/PRIVACY_POLICY.md">Privacy Policy</a>, including our information on <a href="https://github.com/CenterForOpenScience/centerforopenscience.org/blob/master/PRIVACY_POLICY.md#f-cookies">Cookie Use</a>.</p>
->>>>>>> 035c9f49
 </div>
 %endif
 <div class="row m-t-xl">
