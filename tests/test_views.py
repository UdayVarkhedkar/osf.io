--- conflicted
+++ resolved
@@ -15,13 +15,9 @@
 from tests.factories import (UserFactory, ApiKeyFactory, ProjectFactory,
                             WatchConfigFactory, NodeFactory)
 
-<<<<<<< HEAD
-from framework import app
-import new_style  # This import sets up the routes
-=======
+
 app = website.app.init_app(routes=True, set_backends=False,
                             settings_module="website.settings")
->>>>>>> 542d832b
 
 
 class TestProjectViews(DbTestCase):
