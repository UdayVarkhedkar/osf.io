# -*- coding: utf-8 -*-
'''Unit tests for models and their factories.'''
import mock
import unittest
from nose.tools import *  # noqa (PEP8 asserts)

import pytz
import datetime
import urlparse
import itsdangerous
import random
import string
from dateutil import parser

from modularodm import Q
from modularodm.exceptions import ValidationError, ValidationValueError, ValidationTypeError


from framework.analytics import get_total_activity_count
from framework.exceptions import PermissionsError
from framework.auth import User, Auth
from framework.sessions.model import Session
from framework.auth import exceptions as auth_exc
from framework.auth.exceptions import ChangePasswordError, ExpiredTokenError
from framework.auth.utils import impute_names_model
from framework.auth.signals import user_merged
from framework.tasks import handlers
from framework.bcrypt import check_password_hash
from website import filters, language, settings, mailchimp_utils
from website.exceptions import NodeStateError
from website.profile.utils import serialize_user
from website.project.model import (
    ApiKey, Comment, Node, NodeLog, Pointer, ensure_schemas, has_anonymous_link,
    get_pointer_parent, Embargo,
)
from website.util.permissions import CREATOR_PERMISSIONS
from website.util import web_url_for, api_url_for
from website.addons.wiki.exceptions import (
    NameEmptyError,
    NameInvalidError,
    NameMaximumLengthError,
    PageCannotRenameError,
    PageConflictError,
    PageNotFoundError,
)

from tests.base import OsfTestCase, Guid, fake, capture_signals
from tests.factories import (
    UserFactory, ApiKeyFactory, NodeFactory, PointerFactory,
    ProjectFactory, NodeLogFactory, WatchConfigFactory,
    NodeWikiFactory, RegistrationFactory, UnregUserFactory,
    ProjectWithAddonFactory, UnconfirmedUserFactory, CommentFactory, PrivateLinkFactory,
    AuthUserFactory, DashboardFactory, FolderFactory
)
from tests.test_features import requires_piwik


GUID_FACTORIES = UserFactory, NodeFactory, ProjectFactory


class TestUserValidation(OsfTestCase):

    def setUp(self):
        super(TestUserValidation, self).setUp()
        self.user = AuthUserFactory()

    def test_validate_fullname_none(self):
        self.user.fullname = None
        with assert_raises(ValidationError):
            self.user.save()

    def test_validate_fullname_empty(self):
        self.user.fullname = ''
        with assert_raises(ValidationValueError):
            self.user.save()

    def test_validate_social_personal_empty(self):
        self.user.social = {'personal': ''}
        self.user.save()

    def test_validate_social_valid(self):
        self.user.social = {'personal': 'http://cos.io/'}
        self.user.save()

    def test_validate_social_personal_invalid(self):
        self.user.social = {'personal': 'help computer'}
        with assert_raises(ValidationError):
            self.user.save()

    def test_empty_social_links(self):
        assert_equal(self.user.social_links, {})
        assert_equal(len(self.user.social_links), 0)

    def test_personal_site_unchanged(self):
        self.user.social = {'personal': 'http://cos.io/'}
        self.user.save()
        assert_equal(self.user.social_links['personal'], 'http://cos.io/')
        assert_equal(len(self.user.social_links), 1)

    def test_various_social_handles(self):
        self.user.social = {
            'personal': 'http://cos.io/',
            'twitter': 'OSFramework',
            'github': 'CenterForOpenScience'
        }
        self.user.save()
        assert_equal(self.user.social_links, {
            'personal': 'http://cos.io/',
            'twitter': 'http://twitter.com/OSFramework',
            'github': 'http://github.com/CenterForOpenScience'
        })

    def test_nonsocial_ignored(self):
        self.user.social = {
            'foo': 'bar',
        }
        self.user.save()
        assert_equal(self.user.social_links, {})

    def test_validate_jobs_valid(self):
        self.user.jobs = [{
            'institution': 'School of Lover Boys',
            'department': 'Fancy Patter',
            'title': 'Lover Boy',
            'startMonth': 1,
            'startYear': '1970',
            'endMonth': 1,
            'endYear': '1980',
        }]
        self.user.save()

    def test_validate_jobs_institution_empty(self):
        self.user.jobs = [{'institution': ''}]
        with assert_raises(ValidationError):
            self.user.save()

    def test_validate_jobs_bad_end_date(self):
        # end year is < start year
        self.user.jobs = [{
            'institution': fake.company(),
            'department': fake.bs(),
            'position': fake.catch_phrase(),
            'startMonth': 1,
            'startYear': '1970',
            'endMonth': 1,
            'endYear': '1960',
        }]
        with assert_raises(ValidationValueError):
            self.user.save()

    def test_validate_schools_bad_end_date(self):
        # end year is < start year
        self.user.schools = [{
            'degree': fake.catch_phrase(),
            'institution': fake.company(),
            'department': fake.bs(),
            'startMonth': 1,
            'startYear': '1970',
            'endMonth': 1,
            'endYear': '1960',
        }]
        with assert_raises(ValidationValueError):
            self.user.save()

    def test_validate_jobs_bad_year(self):
        start_year = ['hi', '20507', '99', '67.34']
        for year in start_year:
            self.user.jobs = [{
                'institution': fake.company(),
                'department': fake.bs(),
                'position': fake.catch_phrase(),
                'startMonth': 1,
                'startYear': year,
                'endMonth': 1,
                'endYear': '1960',
            }]
            with assert_raises(ValidationValueError):
                self.user.save()

    def test_validate_schools_bad_year(self):
        start_year = ['hi', '20507', '99', '67.34']
        for year in start_year:
            self.user.schools = [{
                'degree': fake.catch_phrase(),
                'institution': fake.company(),
                'department': fake.bs(),
                'startMonth': 1,
                'startYear': year,
                'endMonth': 1,
                'endYear': '1960',
            }]
            with assert_raises(ValidationValueError):
                self.user.save()


class TestUser(OsfTestCase):

    def setUp(self):
        super(TestUser, self).setUp()
        self.user = UserFactory()
        self.consolidate_auth = Auth(user=self.user)

    def test_repr(self):
        assert_in(self.user.username, repr(self.user))
        assert_in(self.user._id, repr(self.user))

    def test_update_guessed_names(self):
        name = fake.name()
        u = User(fullname=name)
        u.update_guessed_names()
        u.save()

        parsed = impute_names_model(name)
        assert_equal(u.fullname, name)
        assert_equal(u.given_name, parsed['given_name'])
        assert_equal(u.middle_names, parsed['middle_names'])
        assert_equal(u.family_name, parsed['family_name'])
        assert_equal(u.suffix, parsed['suffix'])

    def test_non_registered_user_is_not_active(self):
        u = User(username=fake.email(),
                 fullname='Freddie Mercury',
                 is_registered=False)
        u.set_password('killerqueen')
        u.save()
        assert_false(u.is_active)

    def test_create_unregistered(self):
        name, email = fake.name(), fake.email()
        u = User.create_unregistered(email=email,
                                     fullname=name)
        u.save()
        assert_equal(u.username, email)
        assert_false(u.is_registered)
        assert_false(u.is_claimed)
        assert_true(u.is_invited)
        assert_false(email in u.emails)
        parsed = impute_names_model(name)
        assert_equal(u.given_name, parsed['given_name'])

    @mock.patch('framework.auth.core.User.update_search')
    def test_search_not_updated_for_unreg_users(self, update_search):
        u = User.create_unregistered(fullname=fake.name(), email=fake.email())
        u.save()
        assert not update_search.called

    @mock.patch('framework.auth.core.User.update_search')
    def test_search_updated_for_registered_users(self, update_search):
        UserFactory(is_registered=True)
        assert_true(update_search.called)

    def test_create_unregistered_raises_error_if_already_in_db(self):
        u = UnregUserFactory()
        dupe = User.create_unregistered(fullname=fake.name(), email=u.username)
        with assert_raises(ValidationValueError):
            dupe.save()

    def test_user_with_no_password_is_not_active(self):
        u = User(
            username=fake.email(),
            fullname='Freddie Mercury',
            is_registered=True,
        )
        u.save()
        assert_false(u.is_active)

    def test_merged_user_is_not_active(self):
        master = UserFactory()
        dupe = UserFactory(merged_by=master)
        assert_false(dupe.is_active)

    def test_cant_create_user_without_username(self):
        u = User()  # No username given
        with assert_raises(ValidationError):
            u.save()

    def test_date_registered_upon_saving(self):
        u = User(username=fake.email(), fullname='Foo bar')
        u.save()
        assert_true(u.date_registered)

    def test_create(self):
        name, email = fake.name(), fake.email()
        user = User.create(
            username=email, password='foobar', fullname=name
        )
        user.save()
        assert_true(user.check_password('foobar'))
        assert_true(user._id)
        assert_equal(user.given_name, impute_names_model(name)['given_name'])

    def test_create_unconfirmed(self):
        name, email = fake.name(), fake.email()
        user = User.create_unconfirmed(
            username=email, password='foobar', fullname=name
        )
        user.save()
        assert_false(user.is_registered)
        assert_equal(len(user.email_verifications.keys()), 1)
        assert_equal(
            len(user.emails),
            0,
            'primary email has not been added to emails list'
        )

    def test_create_confirmed(self):
        name, email = fake.name(), fake.email()
        user = User.create_confirmed(
            username=email, password='foobar', fullname=name
        )
        user.save()
        assert_true(user.is_registered)
        assert_true(user.is_claimed)
        assert_equal(user.date_registered, user.date_confirmed)

    def test_cant_create_user_without_full_name(self):
        u = User(username=fake.email())
        with assert_raises(ValidationError):
            u.save()

    @mock.patch('website.security.random_string')
    def test_add_unconfirmed_email(self, random_string):
        token = fake.lexify('???????')
        random_string.return_value = token
        u = UserFactory()
        assert_equal(len(u.email_verifications.keys()), 0)
        u.add_unconfirmed_email('foo@bar.com')
        assert_equal(len(u.email_verifications.keys()), 1)
        assert_equal(u.email_verifications[token]['email'], 'foo@bar.com')

    @mock.patch('website.security.random_string')
    def test_add_unconfirmed_email_adds_expiration_date(self, random_string):
        token = fake.lexify('???????')
        random_string.return_value = token
        u = UserFactory()
        u.add_unconfirmed_email("test@osf.io")
        assert_is_instance(u.email_verifications[token]['expiration'], datetime.datetime)

    def test_add_blank_unconfirmed_email(self):
        with assert_raises(ValidationError) as exc_info:
            self.user.add_unconfirmed_email('')
        assert_equal(exc_info.exception.message, "Invalid Email")

    @mock.patch('website.security.random_string')
    def test_get_confirmation_token(self, random_string):
        random_string.return_value = '12345'
        u = UserFactory()
        u.add_unconfirmed_email('foo@bar.com')
        assert_equal(u.get_confirmation_token('foo@bar.com'), '12345')
        assert_equal(u.get_confirmation_token('fOo@bar.com'), '12345')

    def test_get_confirmation_token_when_token_is_expired_raises_error(self):
        u = UserFactory()
        # Make sure token is already expired
        expiration = datetime.datetime.utcnow() - datetime.timedelta(seconds=1)
        u.add_unconfirmed_email('foo@bar.com', expiration=expiration)

        with assert_raises(ExpiredTokenError):
            u.get_confirmation_token('foo@bar.com')

    @mock.patch('website.security.random_string')
    def test_get_confirmation_token_when_token_is_expired_force(self, random_string):
        random_string.return_value = '12345'
        u = UserFactory()
        # Make sure token is already expired
        expiration = datetime.datetime.utcnow() - datetime.timedelta(seconds=1)
        u.add_unconfirmed_email('foo@bar.com', expiration=expiration)

        # sanity check
        with assert_raises(ExpiredTokenError):
            u.get_confirmation_token('foo@bar.com')

        random_string.return_value = '54321'

        token = u.get_confirmation_token('foo@bar.com', force=True)
        assert_equal(token, '54321')

    # Some old users will not have an 'expired' key in their email_verifications.
    # Assume the token in expired
    def test_get_confirmation_token_if_email_verification_doesnt_have_expiration(self):
        u = UserFactory()

        email = fake.email()
        u.add_unconfirmed_email(email)
        # manually remove 'expiration' key
        token = u.get_confirmation_token(email)
        del u.email_verifications[token]['expiration']
        u.save()

        with assert_raises(ExpiredTokenError):
            u.get_confirmation_token(email)

    @mock.patch('website.security.random_string')
    def test_get_confirmation_url(self, random_string):
        random_string.return_value = 'abcde'
        u = UserFactory()
        u.add_unconfirmed_email('foo@bar.com')
        assert_equal(u.get_confirmation_url('foo@bar.com'),
                '{0}confirm/{1}/{2}/'.format(settings.DOMAIN, u._primary_key, 'abcde'))

    def test_get_confirmation_url_when_token_is_expired_raises_error(self):
        u = UserFactory()
        # Make sure token is already expired
        expiration = datetime.datetime.utcnow() - datetime.timedelta(seconds=1)
        u.add_unconfirmed_email('foo@bar.com', expiration=expiration)

        with assert_raises(ExpiredTokenError):
            u.get_confirmation_url('foo@bar.com')

    @mock.patch('website.security.random_string')
    def test_get_confirmation_url_when_token_is_expired_force(self, random_string):
        random_string.return_value = '12345'
        u = UserFactory()
        # Make sure token is already expired
        expiration = datetime.datetime.utcnow() - datetime.timedelta(seconds=1)
        u.add_unconfirmed_email('foo@bar.com', expiration=expiration)

        # sanity check
        with assert_raises(ExpiredTokenError):
            u.get_confirmation_token('foo@bar.com')

        random_string.return_value = '54321'

        url = u.get_confirmation_url('foo@bar.com', force=True)
        expected = '{0}confirm/{1}/{2}/'.format(settings.DOMAIN, u._primary_key, '54321')
        assert_equal(url, expected)

    def test_confirm_primary_email(self):
        u = UnconfirmedUserFactory()
        token = u.get_confirmation_token(u.username)
        confirmed = u.confirm_email(token)
        u.save()
        assert_true(confirmed)
        assert_equal(len(u.email_verifications.keys()), 0)
        assert_in(u.username, u.emails)
        assert_true(u.is_registered)
        assert_true(u.is_claimed)

    def test_verify_confirmation_token(self):
        u = UserFactory.build()
        u.add_unconfirmed_email('foo@bar.com')
        u.save()

        with assert_raises(auth_exc.InvalidTokenError):
            u._get_unconfirmed_email_for_token('badtoken')

        valid_token = u.get_confirmation_token('foo@bar.com')
        assert_true(u._get_unconfirmed_email_for_token(valid_token))
        manual_expiration = datetime.datetime.utcnow() - datetime.timedelta(0, 10)
        u._set_email_token_expiration(valid_token, expiration=manual_expiration)

        with assert_raises(auth_exc.ExpiredTokenError):
            u._get_unconfirmed_email_for_token(valid_token)

    def test_verify_confirmation_token_when_token_has_no_expiration(self):
        # A user verification token may not have an expiration
        email = fake.email()
        u = UserFactory.build()
        u.add_unconfirmed_email(email)
        token = u.get_confirmation_token(email)
        # manually remove expiration to simulate legacy user
        del u.email_verifications[token]['expiration']
        u.save()

        assert_true(u._get_unconfirmed_email_for_token(token))

    def test_factory(self):
        # Clear users
        Node.remove()
        User.remove()
        user = UserFactory()
        assert_equal(User.find().count(), 1)
        assert_true(user.username)
        another_user = UserFactory(username='joe@example.com')
        assert_equal(another_user.username, 'joe@example.com')
        assert_equal(User.find().count(), 2)
        assert_true(user.date_registered)

    def test_format_surname(self):
        user = UserFactory(fullname='Duane Johnson')
        summary = user.get_summary(formatter='surname')
        assert_equal(
            summary['user_display_name'],
            'Johnson'
        )

    def test_format_surname_one_name(self):
        user = UserFactory(fullname='Rock')
        summary = user.get_summary(formatter='surname')
        assert_equal(
            summary['user_display_name'],
            'Rock'
        )

    def test_is_watching(self):
        # User watches a node
        watched_node = NodeFactory()
        unwatched_node = NodeFactory()
        config = WatchConfigFactory(node=watched_node)
        self.user.watched.append(config)
        self.user.save()
        assert_true(self.user.is_watching(watched_node))
        assert_false(self.user.is_watching(unwatched_node))

    def test_serialize(self):
        d = self.user.serialize()
        assert_equal(d['id'], str(self.user._primary_key))
        assert_equal(d['fullname'], self.user.fullname)
        assert_equal(d['registered'], self.user.is_registered)
        assert_equal(d['url'], self.user.url)

    def test_set_password(self):
        user = User(username=fake.email(), fullname='Nick Cage')
        user.set_password('ghostrider')
        user.save()
        assert_true(check_password_hash(user.password, 'ghostrider'))

    def test_check_password(self):
        user = User(username=fake.email(), fullname='Nick Cage')
        user.set_password('ghostrider')
        user.save()
        assert_true(user.check_password('ghostrider'))
        assert_false(user.check_password('ghostride'))

    def test_change_password(self):
        old_password = 'password'
        new_password = 'new password'
        confirm_password = new_password
        self.user.set_password(old_password)
        self.user.save()
        self.user.change_password(old_password, new_password, confirm_password)
        assert_true(self.user.check_password(new_password))

    def test_change_password_invalid(self, old_password=None, new_password=None, confirm_password=None,
                                     error_message='Old password is invalid'):
        self.user.set_password('password')
        self.user.save()
        with assert_raises(ChangePasswordError) as error:
            self.user.change_password(old_password, new_password, confirm_password)
            self.user.save()
        assert_in(error_message, error.exception.message)
        assert_false(self.user.check_password(new_password))

    def test_change_password_invalid_old_password(self):
        self.test_change_password_invalid(
            'invalid old password',
            'new password',
            'new password',
            'Old password is invalid',
        )

    def test_change_password_invalid_new_password_length(self):
        self.test_change_password_invalid(
            'password',
            '12345',
            '12345',
            'Password should be at least six characters',
        )

    def test_change_password_invalid_confirm_password(self):
        self.test_change_password_invalid(
            'password',
            'new password',
            'invalid confirm password',
            'Password does not match the confirmation',
        )

    def test_change_password_invalid_blank_password(self, old_password='', new_password='', confirm_password=''):
        self.test_change_password_invalid(
            old_password,
            new_password,
            confirm_password,
            'Passwords cannot be blank',
        )

    def test_change_password_invalid_blank_new_password(self):
        for password in (None, '', '      '):
            self.test_change_password_invalid_blank_password('password', password, 'new password')

    def test_change_password_invalid_blank_confirm_password(self):
        for password in (None, '', '      '):
            self.test_change_password_invalid_blank_password('password', 'new password', password)

    def test_url(self):
        assert_equal(
            self.user.url,
            '/{0}/'.format(self.user._primary_key)
        )

    def test_absolute_url(self):
        assert_equal(
            self.user.absolute_url,
            urlparse.urljoin(settings.DOMAIN, '/{0}/'.format(self.user._primary_key))
        )

    def test_gravatar_url(self):
        expected = filters.gravatar(
            self.user,
            use_ssl=True,
            size=settings.GRAVATAR_SIZE_ADD_CONTRIBUTOR
        )
        assert_equal(self.user.gravatar_url, expected)

    def test_activity_points(self):
        assert_equal(self.user.get_activity_points(db=self.db),
                    get_total_activity_count(self.user._primary_key))

    def test_serialize_user(self):
        master = UserFactory()
        user = UserFactory.build()
        master.merge_user(user)
        d = serialize_user(user)
        assert_equal(d['id'], user._primary_key)
        assert_equal(d['url'], user.url)
        assert_equal(d.get('username', None), None)
        assert_equal(d['fullname'], user.fullname)
        assert_equal(d['registered'], user.is_registered)
        assert_equal(d['absolute_url'], user.absolute_url)
        assert_equal(d['date_registered'], user.date_registered.strftime('%Y-%m-%d'))
        assert_equal(d['active'], user.is_active)

    def test_serialize_user_full(self):
        master = UserFactory()
        user = UserFactory.build()
        master.merge_user(user)
        d = serialize_user(user, full=True)
        gravatar = filters.gravatar(
            user,
            use_ssl=True,
            size=settings.GRAVATAR_SIZE_PROFILE
        )
        assert_equal(d['id'], user._primary_key)
        assert_equal(d['url'], user.url)
        assert_equal(d.get('username'), None)
        assert_equal(d['fullname'], user.fullname)
        assert_equal(d['registered'], user.is_registered)
        assert_equal(d['gravatar_url'], gravatar)
        assert_equal(d['absolute_url'], user.absolute_url)
        assert_equal(d['date_registered'], user.date_registered.strftime('%Y-%m-%d'))
        assert_equal(d['is_merged'], user.is_merged)
        assert_equal(d['merged_by']['url'], user.merged_by.url)
        assert_equal(d['merged_by']['absolute_url'], user.merged_by.absolute_url)
        projects = [
            node
            for node in user.node__contributed
            if node.category == 'project'
            and not node.is_registration
            and not node.is_deleted
        ]
        public_projects = [p for p in projects if p.is_public]
        assert_equal(d['number_projects'], len(projects))
        assert_equal(d['number_public_projects'], len(public_projects))

    def test_recently_added(self):
        # Project created
        project = ProjectFactory()

        assert_true(hasattr(self.user, 'recently_added'))

        # Two users added as contributors
        user2 = UserFactory()
        user3 = UserFactory()
        project.add_contributor(contributor=user2, auth=self.consolidate_auth)
        project.add_contributor(contributor=user3, auth=self.consolidate_auth)
        assert_equal(user3, self.user.recently_added[0])
        assert_equal(user2, self.user.recently_added[1])
        assert_equal(len(self.user.recently_added), 2)

    def test_recently_added_multi_project(self):
        # Three users are created
        user2 = UserFactory()
        user3 = UserFactory()
        user4 = UserFactory()

        # 2 projects created
        project = ProjectFactory()
        project2 = ProjectFactory()

        # Users 2 and 3 are added to original project
        project.add_contributor(contributor=user2, auth=self.consolidate_auth)
        project.add_contributor(contributor=user3, auth=self.consolidate_auth)

        # Users 2 and 3 are added to original project
        project2.add_contributor(contributor=user2, auth=self.consolidate_auth)
        project2.add_contributor(contributor=user4, auth=self.consolidate_auth)

        assert_equal(user4, self.user.recently_added[0])
        assert_equal(user2, self.user.recently_added[1])
        assert_equal(user3, self.user.recently_added[2])
        assert_equal(len(self.user.recently_added), 3)

    def test_recently_added_length(self):
        # Project created
        project = ProjectFactory()

        assert_equal(len(self.user.recently_added), 0)
        # Add 17 users
        for _ in range(17):
            project.add_contributor(
                contributor=UserFactory(),
                auth=self.consolidate_auth
            )

        assert_equal(len(self.user.recently_added), 15)

    def test_display_full_name_registered(self):
        u = UserFactory()
        assert_equal(u.display_full_name(), u.fullname)

    def test_display_full_name_unregistered(self):
        name = fake.name()
        u = UnregUserFactory()
        project = ProjectFactory()
        project.add_unregistered_contributor(fullname=name, email=u.username,
            auth=Auth(project.creator))
        project.save()
        assert_equal(u.display_full_name(node=project), name)

    def test_get_projects_in_common(self):
        user2 = UserFactory()
        project = ProjectFactory(creator=self.user)
        project.add_contributor(contributor=user2, auth=self.consolidate_auth)
        project.save()

        project_keys = set(self.user.node__contributed._to_primary_keys())
        projects = set(self.user.node__contributed)

        assert_equal(self.user.get_projects_in_common(user2, primary_keys=True),
                     project_keys.intersection(user2.node__contributed._to_primary_keys()))
        assert_equal(self.user.get_projects_in_common(user2, primary_keys=False),
                     projects.intersection(user2.node__contributed))

    def test_n_projects_in_common(self):
        user2 = UserFactory()
        user3 = UserFactory()
        project = ProjectFactory(creator=self.user)

        project.add_contributor(contributor=user2, auth=self.consolidate_auth)
        project.save()

        assert_equal(self.user.n_projects_in_common(user2), 1)
        assert_equal(self.user.n_projects_in_common(user3), 0)

    def test_user_get_cookie(self):
        user = UserFactory()
        super_secret_key = 'children need maps'
        signer = itsdangerous.Signer(super_secret_key)
        session = Session(data={
            'auth_user_id': user._id,
            'auth_user_username': user.username,
            'auth_user_fullname': user.fullname,
        })
        session.save()

        assert_equal(signer.unsign(user.get_or_create_cookie(super_secret_key)), session._id)

    def test_user_get_cookie_no_session(self):
        user = UserFactory()
        super_secret_key = 'children need maps'
        signer = itsdangerous.Signer(super_secret_key)
        assert_equal(
            0,
            Session.find(Q('data.auth_user_id', 'eq', user._id)).count()
        )

        cookie = user.get_or_create_cookie(super_secret_key)

        session = Session.find(Q('data.auth_user_id', 'eq', user._id))[0]

        assert_equal(session._id, signer.unsign(cookie))
        assert_equal(session.data['auth_user_id'], user._id)
        assert_equal(session.data['auth_user_username'], user.username)
        assert_equal(session.data['auth_user_fullname'], user.fullname)

    def test_get_user_by_cookie(self):
        user = UserFactory()
        cookie = user.get_or_create_cookie()
        assert_equal(user, User.from_cookie(cookie))

    def test_get_user_by_cookie_returns_none(self):
        assert_equal(None, User.from_cookie(''))

    def test_get_user_by_cookie_bad_cookie(self):
        assert_equal(None, User.from_cookie('foobar'))

    def test_get_user_by_cookie_no_user_id(self):
        user = UserFactory()
        cookie = user.get_or_create_cookie()
        session = Session.find_one(Q('data.auth_user_id', 'eq', user._id))
        del session.data['auth_user_id']
        assert_in('data', session.save())

        assert_equal(None, User.from_cookie(cookie))

    def test_get_user_by_cookie_no_session(self):
        user = UserFactory()
        cookie = user.get_or_create_cookie()
        Session.remove()
        assert_equal(
            0,
            Session.find(Q('data.auth_user_id', 'eq', user._id)).count()
        )
        assert_equal(None, User.from_cookie(cookie))


class TestUserParse(unittest.TestCase):

    def test_parse_first_last(self):
        parsed = impute_names_model('John Darnielle')
        assert_equal(parsed['given_name'], 'John')
        assert_equal(parsed['family_name'], 'Darnielle')

    def test_parse_first_last_particles(self):
        parsed = impute_names_model('John van der Slice')
        assert_equal(parsed['given_name'], 'John')
        assert_equal(parsed['family_name'], 'van der Slice')


class TestDisablingUsers(OsfTestCase):
    def setUp(self):
        super(TestDisablingUsers, self).setUp()
        self.user = UserFactory()

    def test_user_enabled_by_default(self):
        assert_false(self.user.is_disabled)

    def test_disabled_user(self):
        """Ensure disabling a user sets date_disabled"""
        self.user.is_disabled = True
        self.user.save()

        assert_true(isinstance(self.user.date_disabled, datetime.datetime))
        assert_true(self.user.is_disabled)
        assert_false(self.user.is_active)

    def test_reenabled_user(self):
        """Ensure restoring a disabled user unsets date_disabled"""
        self.user.is_disabled = True
        self.user.save()

        self.user.is_disabled = False
        self.user.save()

        assert_is_none(self.user.date_disabled)
        assert_false(self.user.is_disabled)
        assert_true(self.user.is_active)


class TestMergingUsers(OsfTestCase):

    def setUp(self):
        super(TestMergingUsers, self).setUp()
        with self.context:
            handlers.celery_before_request()

        self.master = UserFactory(
            fullname='Joe Shmo',
            is_registered=True,
            emails=['joe@example.com'],
        )
        self.dupe = UserFactory(
            fullname='Joseph Shmo',
            emails=['joseph123@hotmail.com']
        )

    def _merge_dupe(self):
        '''Do the actual merge.'''
        self.master.merge_user(self.dupe)
        self.master.save()

    def test_dashboard_nodes_arent_merged(self):
        dashnode = ProjectFactory(creator=self.dupe, is_dashboard=True)

        self._merge_dupe()

        assert_not_in(dashnode, self.master.node__contributed)

    def test_dupe_is_merged(self):
        self._merge_dupe()
        assert_true(self.dupe.is_merged)
        assert_equal(self.dupe.merged_by, self.master)

    def test_dupe_email_is_appended(self):
        self._merge_dupe()
        assert_in('joseph123@hotmail.com', self.master.emails)

    def test_send_user_merged_signal(self):
        self.dupe.mailing_lists['foo'] = True
        self.dupe.save()

        with capture_signals() as mock_signals:
            self._merge_dupe()
            assert_equal(mock_signals.signals_sent(), set([user_merged]))

    @mock.patch('website.mailchimp_utils.get_mailchimp_api')
    def test_merged_user_unsubscribed_from_mailing_lists(self, mock_get_mailchimp_api):
        list_name = 'foo'
        username = self.dupe.username
        self.dupe.mailing_lists[list_name] = True
        self.dupe.save()
        mock_client = mock.MagicMock()
        mock_get_mailchimp_api.return_value = mock_client
        mock_client.lists.list.return_value = {'data': [{'id': 2, 'list_name': list_name}]}
        list_id = mailchimp_utils.get_list_id_from_name(list_name)
<<<<<<< HEAD
        mailchimp_utils.unsubscribe_mailchimp(list_name, self.dupe._id, username=username)
=======
        self._merge_dupe()
>>>>>>> 6550898f
        handlers.celery_teardown_request()
        mock_client.lists.unsubscribe.assert_called_with(id=list_id, email={'email': username})
        assert_false(self.dupe.mailing_lists[list_name])

    def test_inherits_projects_contributed_by_dupe(self):
        project = ProjectFactory()
        project.add_contributor(self.dupe)
        project.save()
        self._merge_dupe()
        assert_true(project.is_contributor(self.master))
        assert_false(project.is_contributor(self.dupe))

    def test_inherits_projects_created_by_dupe(self):
        project = ProjectFactory(creator=self.dupe)
        self._merge_dupe()
        assert_equal(project.creator, self.master)

    def test_adding_merged_user_as_contributor_adds_master(self):
        project = ProjectFactory(creator=UserFactory())
        self._merge_dupe()
        project.add_contributor(contributor=self.dupe)
        assert_true(project.is_contributor(self.master))
        assert_false(project.is_contributor(self.dupe))

    def test_merging_dupe_who_is_contributor_on_same_projects(self):
        # Both master and dupe are contributors on the same project
        project = ProjectFactory()
        project.add_contributor(contributor=self.master)
        project.add_contributor(contributor=self.dupe)
        project.save()
        self._merge_dupe()  # perform the merge
        assert_true(project.is_contributor(self.master))
        assert_false(project.is_contributor(self.dupe))
        assert_equal(len(project.contributors), 2) # creator and master
                                                   # are the only contribs


class TestGUID(OsfTestCase):

    def setUp(self):
        super(TestGUID, self).setUp()
        self.records = {}
        for factory in GUID_FACTORIES:
            record = factory()
            self.records[record._name] = record

    def test_guid(self):

        for record in self.records.values():

            record_guid = Guid.load(record._primary_key)

            # GUID must exist
            assert_false(record_guid is None)

            # Primary keys of GUID and record must be the same
            assert_equal(
                record_guid._primary_key,
                record._primary_key
            )

            # GUID must refer to record
            assert_equal(
                record_guid.referent,
                record
            )


class TestApiKey(OsfTestCase):

    def test_factory(self):
        super(TestApiKey, self).setUp()
        key = ApiKeyFactory()
        user = UserFactory()
        user.api_keys.append(key)
        user.save()
        assert_equal(len(user.api_keys), 1)
        assert_equal(ApiKey.find().count(), 1)


class TestNodeWikiPage(OsfTestCase):

    def setUp(self):
        super(TestNodeWikiPage, self).setUp()
        self.user = UserFactory()
        self.project = ProjectFactory(creator=self.user)
        self.wiki = NodeWikiFactory(user=self.user, node=self.project)

    def test_factory(self):
        wiki = NodeWikiFactory()
        assert_equal(wiki.page_name, 'home')
        assert_equal(wiki.version, 1)
        assert_true(hasattr(wiki, 'is_current'))
        assert_equal(wiki.content, 'Some content')
        assert_true(wiki.user)
        assert_true(wiki.node)

    def test_url(self):
        assert_equal(self.wiki.url, '{project_url}wiki/home/'
                                    .format(project_url=self.project.url))


class TestUpdateNodeWiki(OsfTestCase):

    def setUp(self):
        super(TestUpdateNodeWiki, self).setUp()
        # Create project with component
        self.user = UserFactory()
        self.consolidate_auth = Auth(user=self.user)
        self.project = ProjectFactory()
        self.node = NodeFactory(creator=self.user, parent=self.project)
        # user updates the wiki
        self.project.update_node_wiki('home', 'Hello world', self.consolidate_auth)
        self.versions = self.project.wiki_pages_versions

    def test_default_wiki(self):
        # There is no default wiki
        project1 = ProjectFactory()
        assert_equal(project1.get_wiki_page('home'), None)

    def test_default_is_current(self):
        assert_true(self.project.get_wiki_page('home').is_current)
        self.project.update_node_wiki('home', 'Hello world 2', self.consolidate_auth)
        assert_true(self.project.get_wiki_page('home').is_current)
        self.project.update_node_wiki('home', 'Hello world 3', self.consolidate_auth)

    def test_wiki_content(self):
        # Wiki has correct content
        assert_equal(self.project.get_wiki_page('home').content, 'Hello world')
        # user updates the wiki a second time
        self.project.update_node_wiki('home', 'Hola mundo', self.consolidate_auth)
        # Both versions have the expected content
        assert_equal(self.project.get_wiki_page('home', 2).content, 'Hola mundo')
        assert_equal(self.project.get_wiki_page('home', 1).content, 'Hello world')

    def test_current(self):
        # Wiki is current
        assert_true(self.project.get_wiki_page('home', 1).is_current)
        # user updates the wiki a second time
        self.project.update_node_wiki('home', 'Hola mundo', self.consolidate_auth)
        # New version is current, old version is not
        assert_true(self.project.get_wiki_page('home', 2).is_current)
        assert_false(self.project.get_wiki_page('home', 1).is_current)

    def test_update_log(self):
        # Updates are logged
        assert_equal(self.project.logs[-1].action, 'wiki_updated')
        # user updates the wiki a second time
        self.project.update_node_wiki('home', 'Hola mundo', self.consolidate_auth)
        # There are two update logs
        assert_equal([log.action for log in self.project.logs].count('wiki_updated'), 2)

    def test_update_log_specifics(self):
        page = self.project.get_wiki_page('home')
        log = self.project.logs[-1]
        assert_equal('wiki_updated', log.action)
        assert_equal(page._primary_key, log.params['page_id'])

    def test_wiki_versions(self):
        # Number of versions is correct
        assert_equal(len(self.versions['home']), 1)
        # Update wiki
        self.project.update_node_wiki('home', 'Hello world', self.consolidate_auth)
        # Number of versions is correct
        assert_equal(len(self.versions['home']), 2)
        # Versions are different
        assert_not_equal(self.versions['home'][0], self.versions['home'][1])

    def test_update_two_node_wikis(self):
        # user updates a second wiki for the same node
        self.project.update_node_wiki('second', 'Hola mundo', self.consolidate_auth)
        # each wiki only has one version
        assert_equal(len(self.versions['home']), 1)
        assert_equal(len(self.versions['second']), 1)
        # There are 2 logs saved
        assert_equal([log.action for log in self.project.logs].count('wiki_updated'), 2)
        # Each wiki has the expected content
        assert_equal(self.project.get_wiki_page('home').content, 'Hello world')
        assert_equal(self.project.get_wiki_page('second').content, 'Hola mundo')

    def test_update_name_invalid(self):
        # forward slashes are not allowed
        invalid_name = 'invalid/name'
        with assert_raises(NameInvalidError):
            self.project.update_node_wiki(invalid_name, 'more valid content', self.consolidate_auth)


class TestRenameNodeWiki(OsfTestCase):

    def setUp(self):
        super(TestRenameNodeWiki, self).setUp()
        # Create project with component
        self.user = UserFactory()
        self.consolidate_auth = Auth(user=self.user)
        self.project = ProjectFactory()
        self.node = NodeFactory(creator=self.user, parent=self.project)
        # user updates the wiki
        self.project.update_node_wiki('home', 'Hello world', self.consolidate_auth)
        self.versions = self.project.wiki_pages_versions

    def test_rename_name_not_found(self):
        for invalid_name in [None, '', '   ', 'Unknown Name']:
            with assert_raises(PageNotFoundError):
                self.project.rename_node_wiki(invalid_name, None, auth=self.consolidate_auth)

    def test_rename_new_name_invalid_none_or_blank(self):
        name = 'New Page'
        self.project.update_node_wiki(name, 'new content', self.consolidate_auth)
        for invalid_name in [None, '', '   ']:
            with assert_raises(NameEmptyError):
                self.project.rename_node_wiki(name, invalid_name, auth=self.consolidate_auth)

    def test_rename_new_name_invalid_special_characters(self):
        old_name = 'old name'
        # forward slashes are not allowed
        invalid_name = 'invalid/name'
        self.project.update_node_wiki(old_name, 'some content', self.consolidate_auth)
        with assert_raises(NameInvalidError):
            self.project.rename_node_wiki(old_name, invalid_name, self.consolidate_auth)

    def test_rename_name_maximum_length(self):
        old_name = 'short name'
        new_name = 'a' * 101
        self.project.update_node_wiki(old_name, 'some content', self.consolidate_auth)
        with assert_raises(NameMaximumLengthError):
            self.project.rename_node_wiki(old_name, new_name, self.consolidate_auth)

    def test_rename_cannot_rename(self):
        for args in [('home', 'New Home'), ('HOME', 'New Home')]:
            with assert_raises(PageCannotRenameError):
                self.project.rename_node_wiki(*args, auth=self.consolidate_auth)

    def test_rename_page_not_found(self):
        for args in [('abc123', 'New Home'), (u'ˆ•¶£˙˙®¬™∆˙', 'New Home')]:
            with assert_raises(PageNotFoundError):
                self.project.rename_node_wiki(*args, auth=self.consolidate_auth)

    def test_rename_page(self):
        old_name = 'new page'
        new_name = 'New pAGE'
        self.project.update_node_wiki(old_name, 'new content', self.consolidate_auth)
        self.project.rename_node_wiki(old_name, new_name, self.consolidate_auth)
        page = self.project.get_wiki_page(new_name)
        assert_not_equal(old_name, page.page_name)
        assert_equal(new_name, page.page_name)
        assert_equal(self.project.logs[-1].action, NodeLog.WIKI_RENAMED)

    def test_rename_page_case_sensitive(self):
        old_name = 'new page'
        new_name = 'New pAGE'
        self.project.update_node_wiki(old_name, 'new content', self.consolidate_auth)
        self.project.rename_node_wiki(old_name, new_name, self.consolidate_auth)
        new_page = self.project.get_wiki_page(new_name)
        assert_equal(new_name, new_page.page_name)
        assert_equal(self.project.logs[-1].action, NodeLog.WIKI_RENAMED)

    def test_rename_existing_deleted_page(self):
        old_name = 'old page'
        new_name = 'new page'
        old_content = 'old content'
        new_content = 'new content'
        # create the old page and delete it
        self.project.update_node_wiki(old_name, old_content, self.consolidate_auth)
        assert_in(old_name, self.project.wiki_pages_current)
        self.project.delete_node_wiki(old_name, self.consolidate_auth)
        assert_not_in(old_name, self.project.wiki_pages_current)
        # create the new page and rename it
        self.project.update_node_wiki(new_name, new_content, self.consolidate_auth)
        self.project.rename_node_wiki(new_name, old_name, self.consolidate_auth)
        new_page = self.project.get_wiki_page(old_name)
        old_page = self.project.get_wiki_page(old_name, version=1)
        # renaming over an existing deleted page replaces it.
        assert_equal(new_content, old_page.content)
        assert_equal(new_content, new_page.content)
        assert_equal(self.project.logs[-1].action, NodeLog.WIKI_RENAMED)

    def test_rename_page_conflict(self):
        existing_name = 'existing page'
        new_name = 'new page'
        self.project.update_node_wiki(existing_name, 'old content', self.consolidate_auth)
        assert_in(existing_name, self.project.wiki_pages_current)
        self.project.update_node_wiki(new_name, 'new content', self.consolidate_auth)
        assert_in(new_name, self.project.wiki_pages_current)
        with assert_raises(PageConflictError):
            self.project.rename_node_wiki(new_name, existing_name, self.consolidate_auth)

    def test_rename_log(self):
        # Rename wiki
        self.project.update_node_wiki('wiki', 'content', self.consolidate_auth)
        self.project.rename_node_wiki('wiki', 'renamed wiki', self.consolidate_auth)
        # Rename is logged
        assert_equal(self.project.logs[-1].action, 'wiki_renamed')

    def test_rename_log_specifics(self):
        self.project.update_node_wiki('wiki', 'content', self.consolidate_auth)
        self.project.rename_node_wiki('wiki', 'renamed wiki', self.consolidate_auth)
        page = self.project.get_wiki_page('renamed wiki')
        log = self.project.logs[-1]
        assert_equal('wiki_renamed', log.action)
        assert_equal(page._primary_key, log.params['page_id'])


class TestDeleteNodeWiki(OsfTestCase):

    def setUp(self):
        super(TestDeleteNodeWiki, self).setUp()
        # Create project with component
        self.user = UserFactory()
        self.consolidate_auth = Auth(user=self.user)
        self.project = ProjectFactory()
        self.node = NodeFactory(creator=self.user, parent=self.project)
        # user updates the wiki
        self.project.update_node_wiki('home', 'Hello world', self.consolidate_auth)
        self.versions = self.project.wiki_pages_versions

    def test_delete_log(self):
        # Delete wiki
        self.project.delete_node_wiki('home', self.consolidate_auth)
        # Deletion is logged
        assert_equal(self.project.logs[-1].action, 'wiki_deleted')

    def test_delete_log_specifics(self):
        page = self.project.get_wiki_page('home')
        self.project.delete_node_wiki('home', self.consolidate_auth)
        log = self.project.logs[-1]
        assert_equal('wiki_deleted', log.action)
        assert_equal(page._primary_key, log.params['page_id'])

    def test_wiki_versions(self):
        # Number of versions is correct
        assert_equal(len(self.versions['home']), 1)
        # Delete wiki
        self.project.delete_node_wiki('home', self.consolidate_auth)
        # Number of versions is still correct
        assert_equal(len(self.versions['home']), 1)

    def test_wiki_delete(self):
        page = self.project.get_wiki_page('home')
        self.project.delete_node_wiki('home', self.consolidate_auth)

        # page was deleted
        assert_false(self.project.get_wiki_page('home'))

        log = self.project.logs[-1]

        # deletion was logged
        assert_equal(
            NodeLog.WIKI_DELETED,
            log.action,
        )
        # log date is not set to the page's creation date
        assert_true(log.date > page.date)

    def test_deleted_versions(self):
        # Update wiki a second time
        self.project.update_node_wiki('home', 'Hola mundo', self.consolidate_auth)
        assert_equal(self.project.get_wiki_page('home', 2).content, 'Hola mundo')
        # Delete wiki
        self.project.delete_node_wiki('home', self.consolidate_auth)
        # Check versions
        assert_equal(self.project.get_wiki_page('home',2).content, 'Hola mundo')
        assert_equal(self.project.get_wiki_page('home', 1).content, 'Hello world')


class TestNode(OsfTestCase):

    def setUp(self):
        super(TestNode, self).setUp()
        # Create project with component
        self.user = UserFactory()
        self.consolidate_auth = Auth(user=self.user)
        self.parent = ProjectFactory(creator=self.user)
        self.node = NodeFactory(creator=self.user, parent=self.parent)

    def test_validate_categories(self):
        with assert_raises(ValidationError):
            Node(category='invalid').save()  # an invalid category

    def test_web_url_for(self):
        result = self.parent.web_url_for('view_project')
        assert_equal(
            result,
            web_url_for(
                'view_project',
                pid=self.parent._id,
            )
        )

        result2 = self.node.web_url_for('view_project')
        assert_equal(
            result2,
            web_url_for(
                'view_project',
                pid=self.node._primary_key
            )
        )

    def test_web_url_for_absolute(self):
        result = self.parent.web_url_for('view_project', _absolute=True)
        assert_in(settings.DOMAIN, result)

    def test_category_display(self):
        node = NodeFactory(category='hypothesis')
        assert_equal(node.category_display, 'Hypothesis')
        node2 = NodeFactory(category='methods and measures')
        assert_equal(node2.category_display, 'Methods and Measures')

    def test_api_url_for(self):
        result = self.parent.api_url_for('view_project')
        assert_equal(
            result,
            api_url_for(
                'view_project',
                pid=self.parent._id
            )
        )

        result2 = self.node.api_url_for('view_project')
        assert_equal(
            result2,
            api_url_for(
                'view_project',
                pid=self.node._id,
            )
        )

    def test_api_url_for_absolute(self):
        result = self.parent.api_url_for('view_project', _absolute=True)
        assert_in(settings.DOMAIN, result)

    def test_node_factory(self):
        node = NodeFactory()
        assert_equal(node.category, 'hypothesis')
        assert_true(node.node__parent)
        assert_equal(node.logs[0].action, 'project_created')
        assert_equal(
            set(node.get_addon_names()),
            set([
                addon_config.short_name
                for addon_config in settings.ADDONS_AVAILABLE
                if 'node' in addon_config.added_default
            ])
        )
        for addon_config in settings.ADDONS_AVAILABLE:
            if 'node' in addon_config.added_default:
                assert_in(
                    addon_config.short_name,
                    node.get_addon_names()
                )
                assert_true(
                    len([
                        addon
                        for addon in node.addons
                        if addon.config.short_name == addon_config.short_name
                    ]),
                    1
                )

    def test_add_addon(self):
        addon_count = len(self.node.get_addon_names())
        addon_record_count = len(self.node.addons)
        added = self.node.add_addon('github', self.consolidate_auth)
        assert_true(added)
        self.node.reload()
        assert_equal(
            len(self.node.get_addon_names()),
            addon_count + 1
        )
        assert_equal(
            len(self.node.addons),
            addon_record_count + 1
        )
        assert_equal(
            self.node.logs[-1].action,
            NodeLog.ADDON_ADDED
        )

    def test_add_existing_addon(self):
        addon_count = len(self.node.get_addon_names())
        addon_record_count = len(self.node.addons)
        added = self.node.add_addon('osffiles', self.consolidate_auth)
        assert_false(added)
        assert_equal(
            len(self.node.get_addon_names()),
            addon_count
        )
        assert_equal(
            len(self.node.addons),
            addon_record_count
        )

    def test_delete_addon(self):
        addon_count = len(self.node.get_addon_names())
        deleted = self.node.delete_addon('wiki', self.consolidate_auth)
        assert_true(deleted)
        assert_equal(
            len(self.node.get_addon_names()),
            addon_count - 1
        )
        assert_equal(
            self.node.logs[-1].action,
            NodeLog.ADDON_REMOVED
        )

    @mock.patch('website.addons.github.model.AddonGitHubNodeSettings.config')
    def test_delete_mandatory_addon(self, mock_config):
        mock_config.added_mandatory = ['node']
        self.node.add_addon('github', self.consolidate_auth)
        with assert_raises(ValueError):
            self.node.delete_addon('github', self.consolidate_auth)

    def test_delete_nonexistent_addon(self):
        addon_count = len(self.node.get_addon_names())
        deleted = self.node.delete_addon('github', self.consolidate_auth)
        assert_false(deleted)
        assert_equal(
            len(self.node.get_addon_names()),
            addon_count
        )

    def test_url(self):
        assert_equal(
            self.node.url,
            '/{0}/'.format(self.node._primary_key)
        )

    def test_watch_url(self):
        url = self.node.watch_url
        assert_equal(url, '/api/v1/project/{0}/watch/'
                                .format(self.node._primary_key))

    def test_parent_id(self):
        assert_equal(self.node.parent_id, self.parent._id)

    def test_parent(self):
        assert_equal(self.node.parent_node, self.parent)

    def test_in_parent_nodes(self):
        assert_in(self.node, self.parent.nodes)

    def test_log(self):
        latest_log = self.node.logs[-1]
        assert_equal(latest_log.action, 'project_created')
        assert_equal(latest_log.params, {
            'node': self.node._primary_key,
            'parent_node': self.parent._primary_key,
        })
        assert_equal(latest_log.user, self.user)

    def test_add_pointer(self):
        node2 = NodeFactory(creator=self.user)
        pointer = self.node.add_pointer(node2, auth=self.consolidate_auth)
        assert_equal(pointer, self.node.nodes[0])
        assert_equal(len(self.node.nodes), 1)
        assert_false(self.node.nodes[0].primary)
        assert_equal(self.node.nodes[0].node, node2)
        assert_equal(len(node2.get_points()), 1)
        assert_equal(
            self.node.logs[-1].action, NodeLog.POINTER_CREATED
        )
        assert_equal(
            self.node.logs[-1].params, {
                'parent_node': self.node.parent_id,
                'node': self.node._primary_key,
                'pointer': {
                    'id': pointer.node._id,
                    'url': pointer.node.url,
                    'title': pointer.node.title,
                    'category': pointer.node.category,
                },
            }
        )

    def test_get_points_exclude_folders(self):
        user = UserFactory()
        pointer_project = ProjectFactory(is_public=True)  # project that points to another project
        pointed_project = ProjectFactory(creator=user)  # project that other project points to
        pointer_project.add_pointer(pointed_project, Auth(pointer_project.creator), save=True)

        # Project is in a dashboard folder
        folder = FolderFactory(creator=pointed_project.creator)
        folder.add_pointer(pointed_project, Auth(pointed_project.creator), save=True)

        assert_in(pointer_project, pointed_project.get_points(folders=False))
        assert_not_in(folder, pointed_project.get_points(folders=False))
        assert_in(folder, pointed_project.get_points(folders=True))

    def test_get_points_exclude_deleted(self):
        user = UserFactory()
        pointer_project = ProjectFactory(is_public=True, is_deleted=True)  # project that points to another project
        pointed_project = ProjectFactory(creator=user)  # project that other project points to
        pointer_project.add_pointer(pointed_project, Auth(pointer_project.creator), save=True)

        assert_not_in(pointer_project, pointed_project.get_points(deleted=False))
        assert_in(pointer_project, pointed_project.get_points(deleted=True))

    def test_add_pointer_already_present(self):
        node2 = NodeFactory(creator=self.user)
        self.node.add_pointer(node2, auth=self.consolidate_auth)
        with assert_raises(ValueError):
            self.node.add_pointer(node2, auth=self.consolidate_auth)

    def test_rm_pointer(self):
        node2 = NodeFactory(creator=self.user)
        pointer = self.node.add_pointer(node2, auth=self.consolidate_auth)
        self.node.rm_pointer(pointer, auth=self.consolidate_auth)
        assert_is(Pointer.load(pointer._id), None)
        assert_equal(len(self.node.nodes), 0)
        assert_equal(len(node2.get_points()), 0)
        assert_equal(
            self.node.logs[-1].action, NodeLog.POINTER_REMOVED
        )
        assert_equal(
            self.node.logs[-1].params, {
                'parent_node': self.node.parent_id,
                'node': self.node._primary_key,
                'pointer': {
                    'id': pointer.node._id,
                    'url': pointer.node.url,
                    'title': pointer.node.title,
                    'category': pointer.node.category,
                },
            }
        )

    def test_rm_pointer_not_present(self):
        node2 = NodeFactory(creator=self.user)
        pointer = Pointer(node=node2)
        with assert_raises(ValueError):
            self.node.rm_pointer(pointer, auth=self.consolidate_auth)

    def test_fork_pointer_not_present(self):
        pointer = PointerFactory()
        with assert_raises(ValueError):
            self.node.fork_pointer(pointer, auth=self.consolidate_auth)

    def test_cannot_fork_deleted_node(self):
        self.node.is_deleted = True
        self.node.save()
        fork = self.parent.fork_node(auth=self.consolidate_auth)
        assert_false(fork.nodes)

    def _fork_pointer(self, content):
        pointer = self.node.add_pointer(content, auth=self.consolidate_auth)
        forked = self.node.fork_pointer(pointer, auth=self.consolidate_auth)
        assert_true(forked.is_fork)
        assert_equal(forked.forked_from, content)
        assert_true(self.node.nodes[-1].primary)
        assert_equal(self.node.nodes[-1], forked)
        assert_equal(
            self.node.logs[-1].action, NodeLog.POINTER_FORKED
        )
        assert_equal(
            self.node.logs[-1].params, {
                'parent_node': self.node.parent_id,
                'node': self.node._primary_key,
                'pointer': {
                    'id': pointer.node._id,
                    'url': pointer.node.url,
                    'title': pointer.node.title,
                    'category': pointer.node.category,
                },
            }
        )

    def test_fork_pointer_project(self):
        project = ProjectFactory(creator=self.user)
        self._fork_pointer(project)

    def test_fork_pointer_component(self):
        component = NodeFactory(creator=self.user)
        self._fork_pointer(component)

    def test_add_file(self):
        #todo Add file series of tests
        pass

    def test_not_a_folder(self):
        assert_equal(self.node.is_folder, False)

    def test_not_a_dashboard(self):
        assert_equal(self.node.is_dashboard, False)

    def test_cannot_link_to_folder_more_than_once(self):
        folder = FolderFactory(creator=self.user)
        node_two = ProjectFactory(creator=self.user)
        self.node.add_pointer(folder, auth=self.consolidate_auth)
        with assert_raises(ValueError):
            node_two.add_pointer(folder, auth=self.consolidate_auth)

    def test_is_expanded_default_false_with_user(self):
        assert_equal(self.node.is_expanded(user=self.user), False)

    def test_expand_sets_true_with_user(self):
        self.node.expand(user=self.user)
        assert_equal(self.node.is_expanded(user=self.user), True)

    def test_collapse_sets_false_with_user(self):
        self.node.expand(user=self.user)
        self.node.collapse(user=self.user)
        assert_equal(self.node.is_expanded(user=self.user), False)

    def test_cannot_register_deleted_node(self):
        self.node.is_deleted = True
        self.node.save()
        with assert_raises(NodeStateError) as err:
            self.node.register_node(
                schema=None,
                auth=self.consolidate_auth,
                template='the template',
                data=None
            )
        assert_equal(err.exception.message, 'Cannot register deleted node.')


class TestNodeTraversals(OsfTestCase):

    def setUp(self):
        super(TestNodeTraversals, self).setUp()
        self.viewer = AuthUserFactory()
        self.user = UserFactory()
        self.consolidate_auth = Auth(user=self.user)
        self.root = ProjectFactory(creator=self.user)

    def test_next_descendants(self):

        comp1 = ProjectFactory(creator=self.user, parent=self.root)
        comp1a = ProjectFactory(creator=self.user, parent=comp1)
        comp1a.add_contributor(self.viewer, auth=self.consolidate_auth, permissions='read')
        comp1b = ProjectFactory(creator=self.user, parent=comp1)
        comp2 = ProjectFactory(creator=self.user, parent=self.root)
        comp2.add_contributor(self.viewer, auth=self.consolidate_auth, permissions='read')
        comp2a = ProjectFactory(creator=self.user, parent=comp2)
        comp2a.add_contributor(self.viewer, auth=self.consolidate_auth, permissions='read')
        comp2b = ProjectFactory(creator=self.user, parent=comp2)

        descendants = self.root.next_descendants(
            Auth(self.viewer),
            condition=lambda auth, node: node.is_contributor(auth.user)
        )
        assert_equal(len(descendants), 2)  # two immediate children
        assert_equal(len(descendants[0][1]), 1)  # only one visible child of comp1
        assert_equal(len(descendants[1][1]), 0)  # don't auto-include comp2's children

    def test_get_descendants_recursive(self):
        comp1 = ProjectFactory(creator=self.user, parent=self.root)
        comp1a = ProjectFactory(creator=self.user, parent=comp1)
        comp1a.add_contributor(self.viewer, auth=self.consolidate_auth, permissions='read')
        comp1b = ProjectFactory(creator=self.user, parent=comp1)
        comp2 = ProjectFactory(creator=self.user, parent=self.root)
        comp2.add_contributor(self.viewer, auth=self.consolidate_auth, permissions='read')
        comp2a = ProjectFactory(creator=self.user, parent=comp2)
        comp2a.add_contributor(self.viewer, auth=self.consolidate_auth, permissions='read')
        comp2b = ProjectFactory(creator=self.user, parent=comp2)

        descendants = self.root.get_descendants_recursive()
        ids = {d._id for d in descendants}
        assert_false({node._id for node in [comp1, comp1a, comp1b, comp2, comp2a, comp2b]}.difference(ids))

    def test_get_descendants_recursive_filtered(self):
        comp1 = ProjectFactory(creator=self.user, parent=self.root)
        comp1a = ProjectFactory(creator=self.user, parent=comp1)
        comp1a.add_contributor(self.viewer, auth=self.consolidate_auth, permissions='read')
        comp1b = ProjectFactory(creator=self.user, parent=comp1)
        comp2 = ProjectFactory(creator=self.user, parent=self.root)
        comp2.add_contributor(self.viewer, auth=self.consolidate_auth, permissions='read')
        comp2a = ProjectFactory(creator=self.user, parent=comp2)
        comp2a.add_contributor(self.viewer, auth=self.consolidate_auth, permissions='read')
        comp2b = ProjectFactory(creator=self.user, parent=comp2)

        descendants = self.root.get_descendants_recursive(
            lambda n: n.is_contributor(self.viewer)
        )
        ids = {d._id for d in descendants}
        nids = {node._id for node in [comp1a, comp2, comp2a]}
        assert_false(ids.difference(nids))

    def test_get_descendants_recursive_cyclic(self):
        point1 = ProjectFactory(creator=self.user, parent=self.root)
        point2 = ProjectFactory(creator=self.user, parent=self.root)
        point1.add_pointer(point2, auth=self.consolidate_auth)
        point2.add_pointer(point1, auth=self.consolidate_auth)

        descendants = list(point1.get_descendants_recursive())
        assert_equal(len(descendants), 1)

class TestRemoveNode(OsfTestCase):

    def setUp(self):
        super(TestRemoveNode, self).setUp()
        # Create project with component
        self.user = UserFactory()
        self.consolidate_auth = Auth(user=self.user)
        self.parent_project = ProjectFactory(creator=self.user)
        self.project = ProjectFactory(creator=self.user,
                                      parent=self.parent_project)

    def test_remove_project_without_children(self):
        self.project.remove_node(auth=self.consolidate_auth)

        assert_true(self.project.is_deleted)
        # parent node should have a log of the event
        assert_equal(
            self.parent_project.get_aggregate_logs_queryset(self.consolidate_auth)[0].action,
            'node_removed'
        )

    def test_delete_project_log_present(self):
        self.project.remove_node(auth=self.consolidate_auth)
        self.parent_project.remove_node(auth=self.consolidate_auth)

        assert_true(self.parent_project.is_deleted)
        # parent node should have a log of the event
        assert_equal(self.parent_project.logs[-1].action, 'project_deleted')

    def test_remove_project_with_project_child_fails(self):
        with assert_raises(NodeStateError):
            self.parent_project.remove_node(self.consolidate_auth)

    def test_remove_project_with_component_child_fails(self):
        NodeFactory(creator=self.user, parent=self.project)

        with assert_raises(NodeStateError):
            self.parent_project.remove_node(self.consolidate_auth)

    def test_remove_project_with_pointer_child(self):
        target = ProjectFactory(creator=self.user)
        self.project.add_pointer(node=target, auth=self.consolidate_auth)

        assert_equal(len(self.project.nodes), 1)

        self.project.remove_node(auth=self.consolidate_auth)

        assert_true(self.project.is_deleted)
        # parent node should have a log of the event
        assert_equal(self.parent_project.logs[-1].action, 'node_removed')

        # target node shouldn't be deleted
        assert_false(target.is_deleted)


class TestDashboard(OsfTestCase):

    def setUp(self):
        super(TestDashboard, self).setUp()
        # Create project with component
        self.user = UserFactory()
        self.consolidate_auth = Auth(user=self.user)
        self.project = DashboardFactory(creator=self.user)

    def test_dashboard_is_dashboard(self):
        assert_equal(self.project.is_dashboard, True)

    def test_dashboard_is_folder(self):
        assert_equal(self.project.is_folder, True)

    def test_cannot_remove_dashboard(self):
        with assert_raises(NodeStateError):
            self.project.remove_node(self.consolidate_auth)

    def test_cannot_have_two_dashboards(self):
        with assert_raises(NodeStateError):
            DashboardFactory(creator=self.user)

    def test_cannot_link_to_dashboard(self):
        new_node = ProjectFactory(creator=self.user)
        with assert_raises(ValueError):
            new_node.add_pointer(self.project, auth=self.consolidate_auth)

    def test_can_remove_empty_folder(self):
        new_folder = FolderFactory(creator=self.user)
        assert_equal(new_folder.is_folder, True)
        new_folder.remove_node(auth=self.consolidate_auth)
        assert_true(new_folder.is_deleted)

    def test_can_remove_folder_structure(self):
        outer_folder = FolderFactory(creator=self.user)
        assert_equal(outer_folder.is_folder, True)
        inner_folder = FolderFactory(creator=self.user)
        assert_equal(inner_folder.is_folder, True)
        outer_folder.add_pointer(inner_folder, self.consolidate_auth)
        outer_folder.remove_node(auth=self.consolidate_auth)
        assert_true(outer_folder.is_deleted)
        assert_true(inner_folder.is_deleted)


class TestAddonCallbacks(OsfTestCase):
    """Verify that callback functions are called at the right times, with the
    right arguments.
    """
    callbacks = {
        'after_remove_contributor': None,
        'after_set_privacy': None,
        'after_fork': (None, None),
        'after_register': (None, None),
    }

    def setUp(self):
        super(TestAddonCallbacks, self).setUp()
        # Create project with component
        self.user = UserFactory()
        self.consolidate_auth = Auth(user=self.user)
        self.parent = ProjectFactory()
        self.node = NodeFactory(creator=self.user, project=self.parent)

        # Mock addon callbacks
        for addon in self.node.addons:
            mock_settings = mock.create_autospec(addon.__class__)
            for callback, return_value in self.callbacks.iteritems():
                mock_callback = getattr(mock_settings, callback)
                mock_callback.return_value = return_value
                setattr(
                    addon,
                    callback,
                    getattr(mock_settings, callback)
                )

    def test_remove_contributor_callback(self):

        user2 = UserFactory()
        self.node.add_contributor(contributor=user2, auth=self.consolidate_auth)
        self.node.remove_contributor(contributor=user2, auth=self.consolidate_auth)
        for addon in self.node.addons:
            callback = addon.after_remove_contributor
            callback.assert_called_once_with(
                self.node, user2, self.consolidate_auth
            )

    def test_set_privacy_callback(self):

        self.node.set_privacy('public', self.consolidate_auth)
        for addon in self.node.addons:
            callback = addon.after_set_privacy
            callback.assert_called_with(
                self.node, 'public',
            )

        self.node.set_privacy('private', self.consolidate_auth)
        for addon in self.node.addons:
            callback = addon.after_set_privacy
            callback.assert_called_with(
                self.node, 'private'
            )

    def test_fork_callback(self):
        fork = self.node.fork_node(auth=self.consolidate_auth)
        for addon in self.node.addons:
            callback = addon.after_fork
            callback.assert_called_once_with(
                self.node, fork, self.user
            )

    @mock.patch('website.archiver.tasks.archive.si')
    def test_register_callback(self, mock_archive):
        registration = self.node.register_node(
            None, self.consolidate_auth, '', '',
        )
        for addon in self.node.addons:
            callback = addon.after_register
            callback.assert_called_once_with(
                self.node, registration, self.user
            )


class TestProject(OsfTestCase):

    def setUp(self):
        super(TestProject, self).setUp()
        # Create project
        self.user = UserFactory()
        self.consolidate_auth = Auth(user=self.user)
        self.project = ProjectFactory(creator=self.user, description='foobar')

    def test_repr(self):
        assert_in(self.project.title, repr(self.project))
        assert_in(self.project._id, repr(self.project))

    def test_project_factory(self):
        node = ProjectFactory()
        assert_equal(node.category, 'project')
        assert_true(node._id)
        assert_almost_equal(
            node.date_created, datetime.datetime.utcnow(),
            delta=datetime.timedelta(seconds=5),
        )
        assert_false(node.is_public)
        assert_false(node.is_deleted)
        assert_true(hasattr(node, 'deleted_date'))
        assert_false(node.is_registration)
        assert_true(hasattr(node, 'registered_date'))
        assert_false(node.is_fork)
        assert_true(hasattr(node, 'forked_date'))
        assert_true(node.title)
        assert_true(hasattr(node, 'description'))
        assert_true(hasattr(node, 'registered_meta'))
        assert_true(hasattr(node, 'registered_user'))
        assert_true(hasattr(node, 'registered_schema'))
        assert_true(node.creator)
        assert_true(node.contributors)
        assert_equal(len(node.logs), 1)
        assert_true(hasattr(node, 'tags'))
        assert_true(hasattr(node, 'nodes'))
        assert_true(hasattr(node, 'forked_from'))
        assert_true(hasattr(node, 'registered_from'))
        assert_true(hasattr(node, 'api_keys'))
        assert_equal(node.logs[-1].action, 'project_created')

    def test_log(self):
        latest_log = self.project.logs[-1]
        assert_equal(latest_log.action, 'project_created')
        assert_equal(latest_log.params['node'], self.project._primary_key)
        assert_equal(latest_log.user, self.user)

    def test_url(self):
        assert_equal(
            self.project.url,
            '/{0}/'.format(self.project._primary_key)
        )

    def test_api_url(self):
        api_url = self.project.api_url
        assert_equal(api_url, '/api/v1/project/{0}/'.format(self.project._primary_key))

    def test_watch_url(self):
        watch_url = self.project.watch_url
        assert_equal(
            watch_url,
            '/api/v1/project/{0}/watch/'.format(self.project._primary_key)
        )

    def test_parent_id(self):
        assert_false(self.project.parent_id)

    def test_watching(self):
        # A user watched a node
        user = UserFactory()
        config1 = WatchConfigFactory(node=self.project)
        user.watched.append(config1)
        user.save()
        assert_in(config1._id, self.project.watchconfig__watched)

    def test_add_contributor(self):
        # A user is added as a contributor
        user2 = UserFactory()
        self.project.add_contributor(contributor=user2, auth=self.consolidate_auth)
        self.project.save()
        assert_in(user2, self.project.contributors)
        assert_equal(self.project.logs[-1].action, 'contributor_added')

    def test_add_unregistered_contributor(self):
        self.project.add_unregistered_contributor(
            email='foo@bar.com',
            fullname='Weezy F. Baby',
            auth=self.consolidate_auth
        )
        self.project.save()
        latest_contributor = self.project.contributors[-1]
        assert_true(isinstance(latest_contributor, User))
        assert_equal(latest_contributor.username, 'foo@bar.com')
        assert_equal(latest_contributor.fullname, 'Weezy F. Baby')
        assert_false(latest_contributor.is_registered)

        # A log event was added
        assert_equal(self.project.logs[-1].action, 'contributor_added')
        assert_in(self.project._primary_key, latest_contributor.unclaimed_records,
            'unclaimed record was added')
        unclaimed_data = latest_contributor.get_unclaimed_record(self.project._primary_key)
        assert_equal(unclaimed_data['referrer_id'],
            self.consolidate_auth.user._primary_key)
        assert_true(self.project.is_contributor(latest_contributor))
        assert_equal(unclaimed_data['email'], 'foo@bar.com')

    def test_add_unregistered_adds_new_unclaimed_record_if_user_already_in_db(self):
        user = UnregUserFactory()
        given_name = fake.name()
        new_user = self.project.add_unregistered_contributor(
            email=user.username,
            fullname=given_name,
            auth=self.consolidate_auth
        )
        self.project.save()
        # new unclaimed record was added
        assert_in(self.project._primary_key, new_user.unclaimed_records)
        unclaimed_data = new_user.get_unclaimed_record(self.project._primary_key)
        assert_equal(unclaimed_data['name'], given_name)

    def test_add_unregistered_raises_error_if_user_is_registered(self):
        user = UserFactory(is_registered=True)  # A registered user
        with assert_raises(ValidationValueError):
            self.project.add_unregistered_contributor(
                email=user.username,
                fullname=user.fullname,
                auth=self.consolidate_auth
            )

    def test_remove_contributor(self):
        # A user is added as a contributor
        user2 = UserFactory()
        self.project.add_contributor(contributor=user2, auth=self.consolidate_auth)
        self.project.save()
        # The user is removed
        self.project.remove_contributor(
            auth=self.consolidate_auth,
            contributor=user2
        )

        self.project.reload()

        assert_not_in(user2, self.project.contributors)
        assert_not_in(user2._id, self.project.permissions)
        assert_equal(self.project.logs[-1].action, 'contributor_removed')

    def test_manage_contributors_cannot_remove_last_admin_contributor(self):
        user2 = UserFactory()
        self.project.add_contributor(contributor=user2, permissions=['read', 'write'], auth=self.consolidate_auth)
        self.project.save()
        with assert_raises(ValueError):
            self.project.manage_contributors(
                user_dicts=[{'id': user2._id,
                             'permission': 'write',
                             'visible': True}],
                auth=self.consolidate_auth,
                save=True
            )

    def test_manage_contributors_logs_when_users_reorder(self):
        user2 = UserFactory()
        self.project.add_contributor(contributor=user2, permissions=['read', 'write'], auth=self.consolidate_auth)
        self.project.save()
        self.project.manage_contributors(
            user_dicts=[
                {
                    'id': user2._id,
                    'permission': 'write',
                    'visible': True,
                },
                {
                    'id': self.user._id,
                    'permission': 'admin',
                    'visible': True,
                },
            ],
            auth=self.consolidate_auth,
            save=True
        )
        latest_log = self.project.logs[-1]
        assert_equal(latest_log.action, NodeLog.CONTRIB_REORDERED)
        assert_equal(latest_log.user, self.user)
        assert_in(self.user._id, latest_log.params['contributors'])
        assert_in(user2._id, latest_log.params['contributors'])

    def test_add_private_link(self):
        link = PrivateLinkFactory()
        link.nodes.append(self.project)
        link.save()
        assert_in(link, self.project.private_links)

    def test_has_anonymous_link(self):
        link1 = PrivateLinkFactory(anonymous=True, key="link1")
        link1.nodes.append(self.project)
        link1.save()
        user2 = UserFactory()
        auth2 = Auth(user=user2, private_key="link1")
        link2 = PrivateLinkFactory(key="link2")
        link2.nodes.append(self.project)
        link2.save()
        user3 = UserFactory()
        auth3 = Auth(user=user3, private_key="link2")
        assert_true(has_anonymous_link(self.project, auth2))
        assert_false(has_anonymous_link(self.project, auth3))

    def test_remove_unregistered_conributor_removes_unclaimed_record(self):
        new_user = self.project.add_unregistered_contributor(fullname=fake.name(),
            email=fake.email(), auth=Auth(self.project.creator))
        self.project.save()
        assert_true(self.project.is_contributor(new_user))  # sanity check
        assert_in(self.project._primary_key, new_user.unclaimed_records)
        self.project.remove_contributor(
            auth=self.consolidate_auth,
            contributor=new_user
        )
        self.project.save()
        assert_not_in(self.project._primary_key, new_user.unclaimed_records)

    def test_manage_contributors_new_contributor(self):
        user = UserFactory()
        users = [
            {'id': self.project.creator._id, 'permission': 'read', 'visible': True},
            {'id': user._id, 'permission': 'read', 'visible': True},
        ]
        with assert_raises(ValueError):
            self.project.manage_contributors(
                users, auth=self.consolidate_auth, save=True
            )

    def test_manage_contributors_no_contributors(self):
        with assert_raises(ValueError):
            self.project.manage_contributors(
                [], auth=self.consolidate_auth, save=True,
            )

    def test_manage_contributors_no_admins(self):
        user = UserFactory()
        self.project.add_contributor(
            user,
            permissions=['read', 'write', 'admin'],
            save=True
        )
        users = [
            {'id': self.project.creator._id, 'permission': 'read', 'visible': True},
            {'id': user._id, 'permission': 'read', 'visible': True},
        ]
        with assert_raises(ValueError):
            self.project.manage_contributors(
                users, auth=self.consolidate_auth, save=True,
            )

    def test_manage_contributors_no_registered_admins(self):
        unregistered = UnregUserFactory()
        self.project.add_contributor(
            unregistered,
            permissions=['read', 'write', 'admin'],
            save=True
        )
        users = [
            {'id': self.project.creator._id, 'permission': 'read', 'visible': True},
            {'id': unregistered._id, 'permission': 'admin', 'visible': True},
        ]
        with assert_raises(ValueError):
            self.project.manage_contributors(
                users, auth=self.consolidate_auth, save=True,
            )

    def test_set_title_works_with_valid_title(self):
        proj = ProjectFactory(title='That Was Then', creator=self.user)
        proj.set_title('This is now', auth=self.consolidate_auth)
        proj.save()
        # Title was changed
        assert_equal(proj.title, 'This is now')
        # A log event was saved
        latest_log = proj.logs[-1]
        assert_equal(latest_log.action, 'edit_title')
        assert_equal(latest_log.params['title_original'], 'That Was Then')

    def test_set_title_fails_if_empty_or_whitespace(self):
        proj = ProjectFactory(title='That Was Then', creator=self.user)
        with assert_raises(ValidationValueError):
            proj.set_title(' ', auth=self.consolidate_auth)
        with assert_raises(ValidationValueError):
            proj.set_title('', auth=self.consolidate_auth)
        #assert_equal(proj.title, 'That Was Then')

    def test_set_title_fails_if_too_long(self):
        proj = ProjectFactory(title='That Was Then', creator=self.user)
        long_title = ''.join(random.choice(string.ascii_letters + string.digits)
                             for _ in range(201))
        with assert_raises(ValidationValueError):
            proj.set_title(long_title, auth=self.consolidate_auth)

    def test_title_cant_be_empty(self):
        with assert_raises(ValidationValueError):
            proj = ProjectFactory(title='', creator=self.user)
        with assert_raises(ValidationValueError):
            proj = ProjectFactory(title=' ', creator=self.user)

    def test_title_cant_be_too_long(self):
        long_title = ''.join(random.choice(string.ascii_letters + string.digits)
                             for _ in range(201))
        with assert_raises(ValidationValueError):
            proj = ProjectFactory(title=long_title, creator=self.user)

    def test_contributor_can_edit(self):
        contributor = UserFactory()
        contributor_auth = Auth(user=contributor)
        other_guy = UserFactory()
        other_guy_auth = Auth(user=other_guy)
        self.project.add_contributor(
            contributor=contributor, auth=self.consolidate_auth)
        self.project.save()
        assert_true(self.project.can_edit(contributor_auth))
        assert_false(self.project.can_edit(other_guy_auth))

    def test_can_edit_can_be_passed_a_user(self):
        assert_true(self.project.can_edit(user=self.user))

    def test_creator_can_edit(self):
        assert_true(self.project.can_edit(self.consolidate_auth))

    def test_noncontributor_cant_edit_public(self):
        user1 = UserFactory()
        user1_auth = Auth(user=user1)
        # Change project to public
        self.project.set_privacy('public')
        self.project.save()
        # Noncontributor can't edit
        assert_false(self.project.can_edit(user1_auth))

    def test_can_view_private(self):
        # Create contributor and noncontributor
        link = PrivateLinkFactory()
        link.nodes.append(self.project)
        link.save()
        contributor = UserFactory()
        contributor_auth = Auth(user=contributor)
        other_guy = UserFactory()
        other_guy_auth = Auth(user=other_guy)
        self.project.add_contributor(
            contributor=contributor, auth=self.consolidate_auth)
        self.project.save()
        # Only creator and contributor can view
        assert_true(self.project.can_view(self.consolidate_auth))
        assert_true(self.project.can_view(contributor_auth))
        assert_false(self.project.can_view(other_guy_auth))
        other_guy_auth.private_key = link.key
        assert_true(self.project.can_view(other_guy_auth))

    def test_is_admin_parent_target_admin(self):
        assert_true(self.project.is_admin_parent(self.project.creator))

    def test_is_admin_parent_parent_admin(self):
        user = UserFactory()
        node = NodeFactory(parent=self.project, creator=user)
        assert_true(node.is_admin_parent(self.project.creator))

    def test_is_admin_parent_grandparent_admin(self):
        user = UserFactory()
        parent_node = NodeFactory(
            parent=self.project,
            category='project',
            creator=user
        )
        child_node = NodeFactory(parent=parent_node, creator=user)
        assert_true(child_node.is_admin_parent(self.project.creator))
        assert_true(parent_node.is_admin_parent(self.project.creator))

    def test_is_admin_parent_parent_write(self):
        user = UserFactory()
        node = NodeFactory(parent=self.project, creator=user)
        self.project.set_permissions(self.project.creator, ['read', 'write'])
        assert_false(node.is_admin_parent(self.project.creator))

    def test_has_permission_read_parent_admin(self):
        user = UserFactory()
        node = NodeFactory(parent=self.project, creator=user)
        assert_true(node.has_permission(self.project.creator, 'read'))
        assert_false(node.has_permission(self.project.creator, 'admin'))

    def test_has_permission_read_grandparent_admin(self):
        user = UserFactory()
        parent_node = NodeFactory(
            parent=self.project,
            category='project',
            creator=user
        )
        child_node = NodeFactory(
            parent=parent_node,
            creator=user
        )
        assert_true(child_node.has_permission(self.project.creator, 'read'))
        assert_false(child_node.has_permission(self.project.creator, 'admin'))
        assert_true(parent_node.has_permission(self.project.creator, 'read'))
        assert_false(parent_node.has_permission(self.project.creator, 'admin'))

    def test_can_view_parent_admin(self):
        user = UserFactory()
        node = NodeFactory(parent=self.project, creator=user)
        assert_true(node.can_view(Auth(user=self.project.creator)))
        assert_false(node.can_edit(Auth(user=self.project.creator)))

    def test_can_view_grandparent_admin(self):
        user = UserFactory()
        parent_node = NodeFactory(
            parent=self.project,
            creator=user,
            category='project'
        )
        child_node = NodeFactory(
            parent=parent_node,
            creator=user
        )
        assert_true(parent_node.can_view(Auth(user=self.project.creator)))
        assert_false(parent_node.can_edit(Auth(user=self.project.creator)))
        assert_true(child_node.can_view(Auth(user=self.project.creator)))
        assert_false(child_node.can_edit(Auth(user=self.project.creator)))

    def test_can_view_parent_write(self):
        user = UserFactory()
        node = NodeFactory(parent=self.project, creator=user)
        self.project.set_permissions(self.project.creator, ['read', 'write'])
        assert_false(node.can_view(Auth(user=self.project.creator)))
        assert_false(node.can_edit(Auth(user=self.project.creator)))

    def test_creator_cannot_edit_project_if_they_are_removed(self):
        creator = UserFactory()
        project = ProjectFactory(creator=creator)
        contrib = UserFactory()
        project.add_contributor(contrib, auth=Auth(user=creator))
        project.save()
        assert_in(creator, project.contributors)
        # Creator is removed from project
        project.remove_contributor(creator, auth=Auth(user=contrib))
        assert_false(project.can_view(Auth(user=creator)))
        assert_false(project.can_edit(Auth(user=creator)))
        assert_false(project.is_contributor(creator))

    def test_can_view_public(self):
        # Create contributor and noncontributor
        contributor = UserFactory()
        contributor_auth = Auth(user=contributor)
        other_guy = UserFactory()
        other_guy_auth = Auth(user=other_guy)
        self.project.add_contributor(
            contributor=contributor, auth=self.consolidate_auth)
        # Change project to public
        self.project.set_privacy('public')
        self.project.save()
        # Creator, contributor, and noncontributor can view
        assert_true(self.project.can_view(self.consolidate_auth))
        assert_true(self.project.can_view(contributor_auth))
        assert_true(self.project.can_view(other_guy_auth))

    def test_parents(self):
        child1 = ProjectFactory(parent=self.project)
        child2 = ProjectFactory(parent=child1)
        assert_equal(self.project.parents, [])
        assert_equal(child1.parents, [self.project])
        assert_equal(child2.parents, [child1, self.project])

    def test_admin_contributor_ids(self):
        assert_equal(self.project.admin_contributor_ids, set())
        child1 = ProjectFactory(parent=self.project)
        child2 = ProjectFactory(parent=child1)
        assert_equal(child1.admin_contributor_ids, {self.project.creator._id})
        assert_equal(child2.admin_contributor_ids, {self.project.creator._id, child1.creator._id})
        self.project.set_permissions(self.project.creator, ['read', 'write'])
        self.project.save()
        assert_equal(child1.admin_contributor_ids, set())
        assert_equal(child2.admin_contributor_ids, {child1.creator._id})

    def test_admin_contributors(self):
        assert_equal(self.project.admin_contributors, [])
        child1 = ProjectFactory(parent=self.project)
        child2 = ProjectFactory(parent=child1)
        assert_equal(child1.admin_contributors, [self.project.creator])
        assert_equal(
            child2.admin_contributors,
            sorted([self.project.creator, child1.creator], key=lambda user: user.family_name)
        )
        self.project.set_permissions(self.project.creator, ['read', 'write'])
        self.project.save()
        assert_equal(child1.admin_contributors, [])
        assert_equal(child2.admin_contributors, [child1.creator])

    def test_is_contributor(self):
        contributor = UserFactory()
        other_guy = UserFactory()
        self.project.add_contributor(
            contributor=contributor, auth=self.consolidate_auth)
        self.project.save()
        assert_true(self.project.is_contributor(contributor))
        assert_false(self.project.is_contributor(other_guy))
        assert_false(self.project.is_contributor(None))

    def test_is_fork_of(self):
        project = ProjectFactory()
        fork1 = project.fork_node(auth=Auth(user=project.creator))
        fork2 = fork1.fork_node(auth=Auth(user=project.creator))
        assert_true(fork1.is_fork_of(project))
        assert_true(fork2.is_fork_of(project))

    def test_is_fork_of_false(self):
        project = ProjectFactory()
        to_fork = ProjectFactory()
        fork = to_fork.fork_node(auth=Auth(user=to_fork.creator))
        assert_false(fork.is_fork_of(project))

    def test_is_fork_of_no_forked_from(self):
        project = ProjectFactory()
        assert_false(project.is_fork_of(self.project))

    @mock.patch('website.archiver.tasks.archive.si')
    def test_is_registration_of(self, mock_archive):
        project = ProjectFactory()
        reg1 = project.register_node(None, Auth(user=project.creator), '', None)
        reg2 = reg1.register_node(None, Auth(user=project.creator), '', None)
        assert_true(reg1.is_registration_of(project))
        assert_true(reg2.is_registration_of(project))

    @mock.patch('website.archiver.tasks.archive.si')
    def test_is_registration_of_false(self, mock_archive):
        project = ProjectFactory()
        to_reg = ProjectFactory()
        reg = to_reg.register_node(None, Auth(user=to_reg.creator), '', None)
        assert_false(reg.is_registration_of(project))

    def test_raises_permissions_error_if_not_a_contributor(self):
        project = ProjectFactory()
        user = UserFactory()
        with assert_raises(PermissionsError):
            project.register_node(None, Auth(user=user), '', None)

    @mock.patch('website.archiver.tasks.archive.si')
    def test_admin_can_register_private_children(self, mock_archive):
        user = UserFactory()
        project = ProjectFactory(creator=user)
        project.set_permissions(user, ['admin', 'write', 'read'])
        child = NodeFactory(parent=project, is_public=False)
        assert_false(child.can_edit(auth=Auth(user=user)))  # sanity check

        registration = project.register_node(None, Auth(user=user), '', None)

        # child was registered
        child_registration = registration.nodes[0]
        assert_equal(child_registration.registered_from, child)

    def test_is_registration_of_no_registered_from(self):
        project = ProjectFactory()
        assert_false(project.is_registration_of(self.project))

    def test_is_contributor_unregistered(self):
        unreg = UnregUserFactory()
        self.project.add_unregistered_contributor(
            fullname=fake.name(),
            email=unreg.username,
            auth=self.consolidate_auth
        )
        self.project.save()
        assert_true(self.project.is_contributor(unreg))

    def test_creator_is_contributor(self):
        assert_true(self.project.is_contributor(self.user))
        assert_in(self.user, self.project.contributors)

    def test_cant_add_creator_as_contributor_twice(self):
        self.project.add_contributor(contributor=self.user)
        self.project.save()
        assert_equal(len(self.project.contributors), 1)

    def test_cant_add_same_contributor_twice(self):
        contrib = UserFactory()
        self.project.add_contributor(contributor=contrib)
        self.project.save()
        self.project.add_contributor(contributor=contrib)
        self.project.save()
        assert_equal(len(self.project.contributors), 2)

    def test_add_contributors(self):
        user1 = UserFactory()
        user2 = UserFactory()
        self.project.add_contributors(
            [
                {'user': user1, 'permissions': ['read', 'write', 'admin'], 'visible': True},
                {'user': user2, 'permissions': ['read', 'write'], 'visible': False}
            ],
            auth=self.consolidate_auth
        )
        self.project.save()
        assert_equal(len(self.project.contributors), 3)
        assert_equal(
            self.project.logs[-1].params['contributors'],
            [user1._id, user2._id]
        )
        assert_in(user1._id, self.project.permissions)
        assert_in(user2._id, self.project.permissions)
        assert_in(user1._id, self.project.visible_contributor_ids)
        assert_not_in(user2._id, self.project.visible_contributor_ids)
        assert_equal(self.project.permissions[user1._id], ['read', 'write', 'admin'])
        assert_equal(self.project.permissions[user2._id], ['read', 'write'])
        assert_equal(
            self.project.logs[-1].params['contributors'],
            [user1._id, user2._id]
        )

    def test_set_privacy(self):
        self.project.set_privacy('public', auth=self.consolidate_auth)
        self.project.save()
        assert_true(self.project.is_public)
        assert_equal(self.project.logs[-1].action, 'made_public')
        self.project.set_privacy('private', auth=self.consolidate_auth)
        self.project.save()
        assert_false(self.project.is_public)
        assert_equal(self.project.logs[-1].action, NodeLog.MADE_PRIVATE)

    def test_set_privacy_can_not_cancel_pending_embargo_for_registration(self):
        registration = RegistrationFactory(project=self.project)
        registration.embargo_registration(
            self.user,
            datetime.datetime.utcnow() + datetime.timedelta(days=10)
        )
        assert_false(registration.embargo_end_date)
        assert_true(registration.pending_embargo)

        func = lambda: registration.set_privacy('public', auth=self.consolidate_auth)
        assert_raises(NodeStateError, func)
        assert_false(registration.is_public)

    def test_set_privacy_cancels_active_embargo_for_registration(self):
        registration = RegistrationFactory(project=self.project)
        registration.embargo_registration(
            self.user,
            datetime.datetime.utcnow() + datetime.timedelta(days=10)
        )
        registration.save()
        assert_false(registration.embargo_end_date)
        assert_true(registration.pending_embargo)

        approval_token = registration.embargo.approval_state[self.user._id]['approval_token']
        registration.embargo.approve_embargo(self.user, approval_token)
        assert_true(registration.embargo_end_date)
        assert_false(registration.pending_embargo)

        registration.set_privacy('public', auth=self.consolidate_auth)
        registration.save()
        assert_false(registration.embargo_end_date)
        assert_false(registration.pending_embargo)
        assert_equal(registration.embargo.state, Embargo.CANCELLED)
        assert_true(registration.is_public)
        assert_equal(self.project.logs[-1].action, NodeLog.EMBARGO_APPROVED)

    def test_set_description(self):
        old_desc = self.project.description
        self.project.set_description(
            'new description', auth=self.consolidate_auth)
        self.project.save()
        assert_equal(self.project.description, 'new description')
        latest_log = self.project.logs[-1]
        assert_equal(latest_log.action, NodeLog.EDITED_DESCRIPTION)
        assert_equal(latest_log.params['description_original'], old_desc)
        assert_equal(latest_log.params['description_new'], 'new description')

    def test_set_description_on_node(self):
        node = NodeFactory(project=self.project)

        old_desc = node.description
        node.set_description(
            'new description', auth=self.consolidate_auth)
        node.save()
        assert_equal(node.description, 'new description')
        latest_log = node.logs[-1]
        assert_equal(latest_log.action, NodeLog.EDITED_DESCRIPTION)
        assert_equal(latest_log.params['description_original'], old_desc)
        assert_equal(latest_log.params['description_new'], 'new description')

    def test_no_parent(self):
        assert_equal(self.project.parent_node, None)

    def test_get_recent_logs(self):
        # Add some logs
        for _ in range(5):
            self.project.logs.append(NodeLogFactory())
        # Expected logs appears
        assert_equal(
            self.project.get_recent_logs(3),
            list(reversed(self.project.logs)[:3])
        )
        assert_equal(
            self.project.get_recent_logs(),
            list(reversed(self.project.logs))
        )

    def test_date_modified(self):
        self.project.logs.append(NodeLogFactory())
        assert_equal(self.project.date_modified, self.project.logs[-1].date)
        assert_not_equal(self.project.date_modified, self.project.date_created)

    def test_replace_contributor(self):
        contrib = UserFactory()
        self.project.add_contributor(contrib, auth=Auth(self.project.creator))
        self.project.save()
        assert_in(contrib, self.project.contributors)  # sanity check
        replacer = UserFactory()
        old_length = len(self.project.contributors)
        self.project.replace_contributor(contrib, replacer)
        self.project.save()
        new_length = len(self.project.contributors)
        assert_not_in(contrib, self.project.contributors)
        assert_in(replacer, self.project.contributors)
        assert_equal(old_length, new_length)

        # test unclaimed_records is removed
        assert_not_in(
            self.project._primary_key,
            contrib.unclaimed_records.keys()
        )

    def test_permission_override_on_readded_contributor(self):

        # A child node created
        self.child_node = NodeFactory(parent=self.project, creator=self.consolidate_auth)

        # A user is added as with read permission
        user = UserFactory()
        self.child_node.add_contributor(user, permissions=['read'])

        # user is readded with permission admin
        self.child_node.add_contributor(user, permissions=['read','write','admin'])
        self.child_node.save()

        assert(self.child_node.has_permission(user, 'admin'))


class TestTemplateNode(OsfTestCase):

    def setUp(self):
        super(TestTemplateNode, self).setUp()
        self.user = UserFactory()
        self.consolidate_auth = Auth(user=self.user)
        self.project = ProjectFactory(creator=self.user)

    def _verify_log(self, node):
        """Tests to see that the "created from" log event is present (alone).

        :param node: A node having been created from a template just prior
        """
        assert_equal(len(node.logs), 1)
        assert_equal(node.logs[0].action, NodeLog.CREATED_FROM)

    def test_simple_template(self):
        """Create a templated node, with no changes"""
        # created templated node
        new = self.project.use_as_template(
            auth=self.consolidate_auth
        )

        assert_equal(new.title, self._default_title(self.project))
        assert_not_equal(new.date_created, self.project.date_created)
        self._verify_log(new)

    def test_simple_template_title_changed(self):
        """Create a templated node, with the title changed"""
        changed_title = 'Made from template'

        # create templated node
        new = self.project.use_as_template(
            auth=self.consolidate_auth,
            changes={
                self.project._primary_key: {
                    'title': changed_title,
                }
            }
        )

        assert_equal(new.title, changed_title)
        assert_not_equal(new.date_created, self.project.date_created)
        self._verify_log(new)

    def _create_complex(self):
        # create project connected via Pointer
        self.pointee = ProjectFactory(creator=self.user)
        self.project.add_pointer(self.pointee, auth=self.consolidate_auth)

        # create direct children
        self.component = NodeFactory(creator=self.user, parent=self.project)
        self.subproject = ProjectFactory(creator=self.user, parent=self.project)

    @staticmethod
    def _default_title(x):
        if isinstance(x, Node):
            return str(language.TEMPLATED_FROM_PREFIX + x.title)
        return str(x.title)


    def test_complex_template(self):
        """Create a templated node from a node with children"""
        self._create_complex()

        # create templated node
        new = self.project.use_as_template(auth=self.consolidate_auth)

        assert_equal(new.title, self._default_title(self.project))
        assert_equal(len(new.nodes), len(self.project.nodes))
        # check that all children were copied
        assert_equal(
            [x.title for x in new.nodes],
            [x.title for x in self.project.nodes],
        )
        # ensure all child nodes were actually copied, instead of moved
        assert {x._primary_key for x in new.nodes}.isdisjoint(
            {x._primary_key for x in self.project.nodes}
        )

    def test_complex_template_titles_changed(self):
        self._create_complex()

        # build changes dict to change each node's title
        changes = {
            x._primary_key: {
                'title': 'New Title ' + str(idx)
            } for idx, x in enumerate(self.project.nodes)
        }

        # create templated node
        new = self.project.use_as_template(
            auth=self.consolidate_auth,
            changes=changes
        )

        for old_node, new_node in zip(self.project.nodes, new.nodes):
            if isinstance(old_node, Node):
                assert_equal(
                    changes[old_node._primary_key]['title'],
                    new_node.title,
                )
            else:
                assert_equal(
                    old_node.title,
                    new_node.title,
                )

    @requires_piwik
    def test_template_piwik_site_id_not_copied(self):
        new = self.project.use_as_template(
            auth=self.consolidate_auth
        )
        assert_not_equal(new.piwik_site_id, self.project.piwik_site_id)
        assert_true(new.piwik_site_id is not None)

    def test_template_wiki_pages_not_copied(self):
        self.project.update_node_wiki(
            'template', 'lol',
            auth=self.consolidate_auth
        )
        new = self.project.use_as_template(
            auth=self.consolidate_auth
        )
        assert_in('template', self.project.wiki_pages_current)
        assert_in('template', self.project.wiki_pages_versions)
        assert_equal(new.wiki_pages_current, {})
        assert_equal(new.wiki_pages_versions, {})

    def test_template_security(self):
        """Create a templated node from a node with public and private children

        Children for which the user has no access should not be copied
        """
        other_user = UserFactory()
        other_user_auth = Auth(user=other_user)

        self._create_complex()

        # set two projects to public - leaving self.component as private
        self.project.is_public = True
        self.project.save()
        self.subproject.is_public = True
        self.subproject.save()

        # add new children, for which the user has each level of access
        self.read = NodeFactory(creator=self.user, parent=self.project)
        self.read.add_contributor(other_user, permissions=['read', ])
        self.read.save()

        self.write = NodeFactory(creator=self.user, parent=self.project)
        self.write.add_contributor(other_user, permissions=['read', 'write', ])
        self.write.save()

        self.admin = NodeFactory(creator=self.user, parent=self.project)
        self.admin.add_contributor(other_user)
        self.admin.save()

        # filter down self.nodes to only include projects the user can see
        visible_nodes = filter(
            lambda x: x.can_view(other_user_auth),
            self.project.nodes
        )

        # create templated node
        new = self.project.use_as_template(auth=other_user_auth)

        assert_equal(new.title, self._default_title(self.project))

        # check that all children were copied
        assert_equal(
            set(x.template_node._id for x in new.nodes),
            set(x._id for x in visible_nodes),
        )
        # ensure all child nodes were actually copied, instead of moved
        assert_true({x._primary_key for x in new.nodes}.isdisjoint(
            {x._primary_key for x in self.project.nodes}
        ))

        # ensure that the creator is admin for each node copied
        for node in new.nodes:
            assert_equal(
                node.permissions.get(other_user._id),
                ['read', 'write', 'admin'],
            )


class TestForkNode(OsfTestCase):

    def setUp(self):
        super(TestForkNode, self).setUp()
        self.user = UserFactory()
        self.consolidate_auth = Auth(user=self.user)
        self.project = ProjectFactory(creator=self.user)

    def _cmp_fork_original(self, fork_user, fork_date, fork, original,
                           title_prepend='Fork of '):
        """Compare forked node with original node. Verify copied fields,
        modified fields, and files; recursively compare child nodes.

        :param fork_user: User who forked the original nodes
        :param fork_date: Datetime (UTC) at which the original node was forked
        :param fork: Forked node
        :param original: Original node
        :param title_prepend: String prepended to fork title

        """
        # Test copied fields
        assert_equal(title_prepend + original.title, fork.title)
        assert_equal(original.category, fork.category)
        assert_equal(original.description, fork.description)
        assert_equal(original.logs, fork.logs[:-1])
        assert_true(len(fork.logs) == len(original.logs) + 1)
        assert_equal(fork.logs[-1].action, NodeLog.NODE_FORKED)
        assert_equal(original.tags, fork.tags)
        assert_equal(original.parent_node is None, fork.parent_node is None)

        # Test modified fields
        assert_true(fork.is_fork)
        assert_equal(len(fork.private_links), 0)
        assert_equal(fork.forked_from, original)
        assert_in(fork._id, original.node__forked)
        # Note: Must cast ForeignList to list for comparison
        assert_equal(list(fork.contributors), [fork_user])
        assert_true((fork_date - fork.date_created) < datetime.timedelta(seconds=30))
        assert_not_equal(fork.forked_date, original.date_created)

        # Test that pointers were copied correctly
        assert_equal(
            [pointer.node for pointer in original.nodes_pointer],
            [pointer.node for pointer in fork.nodes_pointer],
        )

        # Test that add-ons were copied correctly
        assert_equal(
            original.get_addon_names(),
            fork.get_addon_names()
        )
        assert_equal(
            [addon.config.short_name for addon in original.get_addons()],
            [addon.config.short_name for addon in fork.get_addons()]
        )

        fork_user_auth = Auth(user=fork_user)
        # Recursively compare children
        for idx, child in enumerate(original.nodes):
            if child.can_view(fork_user_auth):
                self._cmp_fork_original(fork_user, fork_date, fork.nodes[idx],
                                        child, title_prepend='')

    @mock.patch('framework.status.push_status_message')
    def test_fork_recursion(self, mock_push_status_message):
        """Omnibus test for forking.
        """
        # Make some children
        self.component = NodeFactory(creator=self.user, parent=self.project)
        self.subproject = ProjectFactory(creator=self.user, parent=self.project)

        # Add pointers to test copying
        pointee = ProjectFactory()
        self.project.add_pointer(pointee, auth=self.consolidate_auth)
        self.component.add_pointer(pointee, auth=self.consolidate_auth)
        self.subproject.add_pointer(pointee, auth=self.consolidate_auth)

        # Add add-on to test copying
        self.project.add_addon('github', self.consolidate_auth)
        self.component.add_addon('github', self.consolidate_auth)
        self.subproject.add_addon('github', self.consolidate_auth)

        # Log time
        fork_date = datetime.datetime.utcnow()

        # Fork node
        fork = self.project.fork_node(auth=self.consolidate_auth)

        # Compare fork to original
        self._cmp_fork_original(self.user, fork_date, fork, self.project)

    def test_fork_private_children(self):
        """Tests that only public components are created

        """
        # Make project public
        self.project.set_privacy('public')
        # Make some children
        self.public_component = NodeFactory(
            creator=self.user,
            parent=self.project,
            title='Forked',
            is_public=True,
        )
        self.public_subproject = ProjectFactory(
            creator=self.user,
            parent=self.project,
            title='Forked',
            is_public=True,
        )
        self.private_component = NodeFactory(
            creator=self.user,
            parent=self.project,
            title='Not Forked',
        )
        self.private_subproject = ProjectFactory(
            creator=self.user,
            parent=self.project,
            title='Not Forked',
        )
        self.private_subproject_public_component = NodeFactory(
            creator=self.user,
            parent=self.private_subproject,
            title='Not Forked',
        )
        self.public_subproject_public_component = NodeFactory(
            creator=self.user,
            parent=self.private_subproject,
            title='Forked',
        )
        user2 = UserFactory()
        user2_auth = Auth(user=user2)
        fork = None
        # New user forks the project
        fork = self.project.fork_node(user2_auth)

        # fork correct children
        assert_equal(len(fork.nodes), 2)
        assert_not_in('Not Forked', [node.title for node in fork.nodes])

    def test_fork_not_public(self):
        self.project.set_privacy('public')
        fork = self.project.fork_node(self.consolidate_auth)
        assert_false(fork.is_public)

    def test_not_fork_private_link(self):
        link = PrivateLinkFactory()
        link.nodes.append(self.project)
        link.save()
        fork = self.project.fork_node(self.consolidate_auth)
        assert_not_in(link, fork.private_links)

    def test_cannot_fork_private_node(self):
        user2 = UserFactory()
        user2_auth = Auth(user=user2)
        with assert_raises(PermissionsError):
            self.project.fork_node(user2_auth)

    def test_can_fork_public_node(self):
        self.project.set_privacy('public')
        user2 = UserFactory()
        user2_auth = Auth(user=user2)
        fork = self.project.fork_node(user2_auth)
        assert_true(fork)

    def test_contributor_can_fork(self):
        user2 = UserFactory()
        self.project.add_contributor(user2)
        user2_auth = Auth(user=user2)
        fork = self.project.fork_node(user2_auth)
        assert_true(fork)

    def test_fork_registration(self):
        self.registration = RegistrationFactory(project=self.project)
        fork = self.registration.fork_node(self.consolidate_auth)

        # fork should not be a registration
        assert_false(fork.is_registration)

        # Compare fork to original
        self._cmp_fork_original(
            self.user,
            datetime.datetime.utcnow(),
            fork,
            self.registration,
        )


class TestRegisterNode(OsfTestCase):

    def setUp(self):
        super(TestRegisterNode, self).setUp()
        ensure_schemas()
        self.user = UserFactory()
        self.consolidate_auth = Auth(user=self.user)
        self.project = ProjectFactory(creator=self.user)
        self.link = PrivateLinkFactory()
        self.link.nodes.append(self.project)
        self.link.save()
        self.registration = RegistrationFactory(project=self.project)

    def test_factory(self):
        # Create a registration with kwargs
        registration1 = RegistrationFactory(
            title='t1', description='d1', creator=self.user,
        )
        assert_equal(registration1.title, 't1')
        assert_equal(registration1.description, 'd1')
        assert_equal(len(registration1.contributors), 1)
        assert_in(self.user, registration1.contributors)
        assert_equal(registration1.registered_user, self.user)
        assert_equal(len(registration1.registered_meta), 1)
        assert_equal(len(registration1.private_links), 0)

        # Create a registration from a project
        user2 = UserFactory()
        self.project.add_contributor(user2)
        registration2 = RegistrationFactory(
            project=self.project,
            user=user2,
            template='Template2',
            data='Something else',
        )
        assert_equal(registration2.registered_from, self.project)
        assert_equal(registration2.registered_user, user2)
        assert_equal(registration2.registered_meta['Template2'], 'Something else')

        # Test default user
        assert_equal(self.registration.registered_user, self.user)

    def test_title(self):
        assert_equal(self.registration.title, self.project.title)

    def test_description(self):
        assert_equal(self.registration.description, self.project.description)

    def test_category(self):
        assert_equal(self.registration.category, self.project.category)

    def test_permissions(self):
        assert_false(self.registration.is_public)
        self.project.set_privacy('public')
        registration = RegistrationFactory(project=self.project)
        assert_true(registration.is_public)

    def test_contributors(self):
        assert_equal(self.registration.contributors, self.project.contributors)

    def test_forked_from(self):
        # A a node that is not a fork
        assert_equal(self.registration.forked_from, None)
        # A node that is a fork
        fork = self.project.fork_node(self.consolidate_auth)
        registration = RegistrationFactory(project=fork)
        assert_equal(registration.forked_from, self.project)

    def test_private_links(self):
        assert_not_equal(
            self.registration.private_links,
            self.project.private_links
        )

    def test_creator(self):
        user2 = UserFactory()
        self.project.add_contributor(user2)
        registration = RegistrationFactory(project=self.project)
        assert_equal(registration.creator, self.user)

    def test_logs(self):
        # Registered node has all logs except the Project Registered log
        assert_equal(self.registration.logs, self.project.logs[:-1])

    def test_registration_log(self):
        assert_equal(self.project.logs[-1].action, 'project_registered')

    def test_tags(self):
        assert_equal(self.registration.tags, self.project.tags)

    def test_nodes(self):

        # Create some nodes
        self.component = NodeFactory(
            creator=self.user,
            parent=self.project,
            title='Title1',
        )
        self.subproject = ProjectFactory(
            creator=self.user,
            parent=self.project,
            title='Title2',
        )
        self.subproject_component = NodeFactory(
            creator=self.user,
            parent=self.subproject,
            title='Title3',
        )

        # Make a registration
        registration = RegistrationFactory(project=self.project)

        # Reload the registration; else test won't catch failures to save
        registration.reload()

        # Registration has the nodes
        assert_equal(len(registration.nodes), 2)
        assert_equal(
            [node.title for node in registration.nodes],
            [node.title for node in self.project.nodes],
        )
        # Nodes are copies and not the original versions
        for node in registration.nodes:
            assert_not_in(node, self.project.nodes)
            assert_true(node.is_registration)

    def test_private_contributor_registration(self):

        # Create some nodes
        self.component = NodeFactory(
            creator=self.user,
            parent=self.project,
        )
        self.subproject = ProjectFactory(
            creator=self.user,
            parent=self.project,
        )

        # Create some nodes to share
        self.shared_component = NodeFactory(
            creator=self.user,
            parent=self.project,
        )
        self.shared_subproject = ProjectFactory(
            creator=self.user,
            parent=self.project,
        )

        # Share the project and some nodes
        user2 = UserFactory()
        self.project.add_contributor(user2)
        self.shared_component.add_contributor(user2)
        self.shared_subproject.add_contributor(user2)

        # Partial contributor registers the node
        registration = RegistrationFactory(project=self.project, user=user2)

        # The correct subprojects were registered
        assert_equal(len(registration.nodes), len(self.project.nodes))
        for idx in range(len(registration.nodes)):
            assert_true(registration.nodes[idx].is_registration_of(self.project.nodes[idx]))

    def test_is_registration(self):
        assert_true(self.registration.is_registration)

    def test_registered_date(self):
        assert_almost_equal(
            self.registration.registered_date,
            datetime.datetime.utcnow(),
            delta=datetime.timedelta(seconds=30),
        )

    def test_registered_addons(self):
        assert_equal(
            [addon.config.short_name for addon in self.registration.get_addons()],
            [addon.config.short_name for addon in self.registration.registered_from.get_addons()],
        )

    def test_registered_meta(self):
        assert_equal(self.registration.registered_meta['Template1'],
                     'Some words')

    def test_registered_user(self):
        # Add a second contributor
        user2 = UserFactory()
        self.project.add_contributor(user2)
        # Second contributor registers project
        registration = RegistrationFactory(parent=self.project, user=user2)
        assert_equal(registration.registered_user, user2)

    def test_registered_from(self):
        assert_equal(self.registration.registered_from, self.project)

    def test_registration_list(self):
        assert_in(self.registration._id, self.project.node__registrations)

class TestNodeLog(OsfTestCase):

    def setUp(self):
        super(TestNodeLog, self).setUp()
        self.log = NodeLogFactory()

    def test_repr(self):
        rep = repr(self.log)
        assert_in(self.log.action, rep)
        assert_in(self.log._id, rep)

    def test_node_log_factory(self):
        log = NodeLogFactory()
        assert_true(log.action)

    def test_render_log_contributor_unregistered(self):
        node = NodeFactory()
        name, email = fake.name(), fake.email()
        unreg = node.add_unregistered_contributor(fullname=name, email=email,
            auth=Auth(node.creator))
        node.save()

        log = NodeLogFactory(params={'node': node._primary_key})
        ret = log._render_log_contributor(unreg._primary_key)

        assert_false(ret['registered'])
        record = unreg.get_unclaimed_record(node._primary_key)
        assert_equal(ret['fullname'], record['name'])

    def test_render_log_contributor_none(self):
        log = NodeLogFactory()
        assert_equal(log._render_log_contributor(None), None)

    def test_tz_date(self):
        assert_equal(self.log.tz_date.tzinfo, pytz.UTC)

    def test_formatted_date(self):
        iso_formatted = self.log.formatted_date  # The string version in iso format
        # Reparse the date
        parsed = parser.parse(iso_formatted)
        unparsed = self.log.tz_date
        assert_equal(parsed, unparsed)

    def test_resolve_node_same_as_self_node(self):
        project = ProjectFactory()
        assert_equal(
            project.logs[-1].resolve_node(project),
            project,
        )

    def test_resolve_node_in_nodes_list(self):
        component = NodeFactory()
        assert_equal(
            component.logs[-1].resolve_node(component.parent_node),
            component,
        )

    def test_resolve_node_fork_of_self_node(self):
        project = ProjectFactory()
        fork = project.fork_node(auth=Auth(project.creator))
        assert_equal(
            fork.logs[-1].resolve_node(fork),
            fork,
        )

    def test_resolve_node_fork_of_self_in_nodes_list(self):
        user = UserFactory()
        component = ProjectFactory(creator=user)
        project = ProjectFactory(creator=user)
        project.nodes.append(component)
        project.save()
        forked_project = project.fork_node(auth=Auth(user=user))
        assert_equal(
            forked_project.nodes[0].logs[-1].resolve_node(forked_project),
            forked_project.nodes[0],
        )

    def test_can_view(self):
        project = ProjectFactory(is_public=False)

        non_contrib = UserFactory()

        created_log = project.logs[0]
        assert_false(created_log.can_view(project, Auth(user=non_contrib)))
        assert_true(created_log.can_view(project, Auth(user=project.creator)))

    def test_can_view_with_non_related_project_arg(self):
        project = ProjectFactory()
        unrelated = ProjectFactory()

        created_log = project.logs[0]
        assert_false(created_log.can_view(unrelated, Auth(user=project.creator)))


class TestPermissions(OsfTestCase):

    def setUp(self):
        super(TestPermissions, self).setUp()
        self.project = ProjectFactory()

    def test_default_creator_permissions(self):
        assert_equal(
            set(CREATOR_PERMISSIONS),
            set(self.project.permissions[self.project.creator._id])
        )

    def test_default_contributor_permissions(self):
        user = UserFactory()
        self.project.add_contributor(user, permissions=['read'], auth=Auth(user=self.project.creator))
        self.project.save()
        assert_equal(
            set(['read']),
            set(self.project.get_permissions(user))
        )

    def test_adjust_permissions(self):
        self.project.permissions[42] = ['dance']
        self.project.save()
        assert_not_in(42, self.project.permissions)

    def test_add_permission(self):
        self.project.add_permission(self.project.creator, 'dance')
        assert_in(self.project.creator._id, self.project.permissions)
        assert_in('dance', self.project.permissions[self.project.creator._id])

    def test_add_permission_already_granted(self):
        self.project.add_permission(self.project.creator, 'dance')
        with assert_raises(ValueError):
            self.project.add_permission(self.project.creator, 'dance')

    def test_remove_permission(self):
        self.project.add_permission(self.project.creator, 'dance')
        self.project.remove_permission(self.project.creator, 'dance')
        assert_not_in('dance', self.project.permissions[self.project.creator._id])

    def test_remove_permission_not_granted(self):
        with assert_raises(ValueError):
            self.project.remove_permission(self.project.creator, 'dance')

    def test_has_permission_true(self):
        self.project.add_permission(self.project.creator, 'dance')
        assert_true(self.project.has_permission(self.project.creator, 'dance'))

    def test_has_permission_false(self):
        self.project.add_permission(self.project.creator, 'dance')
        assert_false(self.project.has_permission(self.project.creator, 'sing'))

    def test_has_permission_not_in_dict(self):
        assert_false(self.project.has_permission(self.project.creator, 'dance'))


class TestPointer(OsfTestCase):

    def setUp(self):
        super(TestPointer, self).setUp()
        self.pointer = PointerFactory()

    def test_title(self):
        assert_equal(
            self.pointer.title,
            self.pointer.node.title
        )

    def test_contributors(self):
        assert_equal(
            self.pointer.contributors,
            self.pointer.node.contributors
        )

    def _assert_clone(self, pointer, cloned):
        assert_not_equal(
            pointer._id,
            cloned._id
        )
        assert_equal(
            pointer.node,
            cloned.node
        )

    def test_get_pointer_parent(self):
        parent = ProjectFactory()
        pointed = ProjectFactory()
        parent.add_pointer(pointed, Auth(parent.creator))
        parent.save()
        assert_equal(get_pointer_parent(parent.nodes[0]), parent)

    def test_clone(self):
        cloned = self.pointer._clone()
        self._assert_clone(self.pointer, cloned)

    def test_clone_no_node(self):
        pointer = Pointer()
        cloned = pointer._clone()
        assert_equal(cloned, None)

    def test_fork(self):
        forked = self.pointer.fork_node()
        self._assert_clone(self.pointer, forked)

    def test_register(self):
        registered = self.pointer.fork_node()
        self._assert_clone(self.pointer, registered)

    @mock.patch('website.archiver.tasks.archive.si')
    def test_register_with_pointer_to_registration(self, mock_archive):
        pointee = RegistrationFactory()
        project = ProjectFactory()
        auth = Auth(user=project.creator)
        project.add_pointer(pointee, auth=auth)
        registration = project.register_node(None, auth, '', '')
        assert_equal(registration.nodes[0].node, pointee)

    def test_has_pointers_recursive_false(self):
        project = ProjectFactory()
        node = NodeFactory(project=project)
        assert_false(project.has_pointers_recursive)
        assert_false(node.has_pointers_recursive)

    def test_has_pointers_recursive_true(self):
        project = ProjectFactory()
        node = NodeFactory(parent=project)
        node.nodes.append(self.pointer)
        assert_true(node.has_pointers_recursive)
        assert_true(project.has_pointers_recursive)


class TestWatchConfig(OsfTestCase):

    def test_factory(self):
        config = WatchConfigFactory(digest=True, immediate=False)
        assert_true(config.digest)
        assert_false(config.immediate)
        assert_true(config.node._id)


class TestUnregisteredUser(OsfTestCase):

    def setUp(self):
        super(TestUnregisteredUser, self).setUp()
        self.referrer = UserFactory()
        self.project = ProjectFactory(creator=self.referrer)
        self.user = UnregUserFactory()

    def add_unclaimed_record(self):
        given_name = 'Fredd Merkury'
        email = fake.email()
        self.user.add_unclaimed_record(node=self.project,
            given_name=given_name, referrer=self.referrer,
            email=email)
        self.user.save()
        data = self.user.unclaimed_records[self.project._primary_key]
        return email, data

    def test_unregistered_factory(self):
        u1 = UnregUserFactory()
        assert_false(u1.is_registered)
        assert_true(u1.password is None)
        assert_true(u1.fullname)

    def test_unconfirmed_factory(self):
        u = UnconfirmedUserFactory()
        assert_false(u.is_registered)
        assert_true(u.username)
        assert_true(u.fullname)
        assert_true(u.password)
        assert_equal(len(u.email_verifications.keys()), 1)

    def test_add_unclaimed_record(self):
        email, data = self.add_unclaimed_record()
        assert_equal(data['name'], 'Fredd Merkury')
        assert_equal(data['referrer_id'], self.referrer._primary_key)
        assert_in('token', data)
        assert_equal(data['email'], email)
        assert_equal(data, self.user.get_unclaimed_record(self.project._primary_key))

    def test_get_claim_url(self):
        self.add_unclaimed_record()
        uid = self.user._primary_key
        pid = self.project._primary_key
        token = self.user.get_unclaimed_record(pid)['token']
        domain = settings.DOMAIN
        assert_equal(self.user.get_claim_url(pid, external=True),
            '{domain}user/{uid}/{pid}/claim/?token={token}'.format(**locals()))

    def test_get_claim_url_raises_value_error_if_not_valid_pid(self):
        with assert_raises(ValueError):
            self.user.get_claim_url('invalidinput')

    def test_cant_add_unclaimed_record_if_referrer_isnt_contributor(self):
        project = ProjectFactory()  # referrer isn't a contributor to this project
        with assert_raises(PermissionsError):
            self.user.add_unclaimed_record(node=project,
                given_name='fred m', referrer=self.referrer)

    def test_register(self):
        assert_false(self.user.is_registered)  # sanity check
        assert_false(self.user.is_claimed)
        email = fake.email()
        self.user.register(username=email, password='killerqueen')
        self.user.save()
        assert_true(self.user.is_claimed)
        assert_true(self.user.is_registered)
        assert_true(self.user.check_password('killerqueen'))
        assert_equal(self.user.username, email)

    def test_registering_with_a_different_email_adds_to_emails_list(self):
        user = UnregUserFactory()
        assert_equal(user.password, None)  # sanity check
        user.register(username=fake.email(), password='killerqueen')

    def test_verify_claim_token(self):
        self.add_unclaimed_record()
        valid = self.user.get_unclaimed_record(self.project._primary_key)['token']
        assert_true(self.user.verify_claim_token(valid, project_id=self.project._primary_key))
        assert_false(self.user.verify_claim_token('invalidtoken', project_id=self.project._primary_key))

    def test_claim_contributor(self):
        self.add_unclaimed_record()
        # sanity cheque
        assert_false(self.user.is_registered)
        assert_true(self.project)


class TestTags(OsfTestCase):

    def setUp(self):
        super(TestTags, self).setUp()
        self.project = ProjectFactory()
        self.auth = Auth(self.project.creator)

    def test_add_tag(self):
        self.project.add_tag('scientific', auth=self.auth)
        assert_in('scientific', self.project.tags)
        assert_equal(
            self.project.logs[-1].action,
            NodeLog.TAG_ADDED
        )

    def test_add_tag_too_long(self):
        with assert_raises(ValidationError):
            self.project.add_tag('q' * 129, auth=self.auth)

    def test_remove_tag(self):
        self.project.add_tag('scientific', auth=self.auth)
        self.project.remove_tag('scientific', auth=self.auth)
        assert_not_in('scientific', self.project.tags)
        assert_equal(
            self.project.logs[-1].action,
            NodeLog.TAG_REMOVED
        )

    def test_remove_tag_not_present(self):
        self.project.remove_tag('scientific', auth=self.auth)
        assert_equal(
            self.project.logs[-1].action,
            NodeLog.PROJECT_CREATED
        )


class TestContributorVisibility(OsfTestCase):

    def setUp(self):
        super(TestContributorVisibility, self).setUp()
        self.project = ProjectFactory()
        self.user2 = UserFactory()
        self.project.add_contributor(self.user2)

    def test_get_visible_true(self):
        assert_true(self.project.get_visible(self.project.creator))

    def test_get_visible_false(self):
        self.project.set_visible(self.project.creator, False)
        assert_false(self.project.get_visible(self.project.creator))

    def test_make_invisible(self):
        self.project.set_visible(self.project.creator, False, save=True)
        self.project.reload()
        assert_not_in(
            self.project.creator._id,
            self.project.visible_contributor_ids
        )
        assert_not_in(
            self.project.creator,
            self.project.visible_contributors
        )
        assert_equal(
            self.project.logs[-1].action,
            NodeLog.MADE_CONTRIBUTOR_INVISIBLE
        )

    def test_make_visible(self):
        self.project.set_visible(self.project.creator, False, save=True)
        self.project.set_visible(self.project.creator, True, save=True)
        self.project.reload()
        assert_in(
            self.project.creator._id,
            self.project.visible_contributor_ids
        )
        assert_in(
            self.project.creator,
            self.project.visible_contributors
        )
        assert_equal(
            self.project.logs[-1].action,
            NodeLog.MADE_CONTRIBUTOR_VISIBLE
        )
        # Regression test: Ensure that hiding and showing the first contributor
        # does not change the visible contributor order
        assert_equal(
            self.project.visible_contributors,
            [self.project.creator, self.user2]
        )

    def test_set_visible_missing(self):
        with assert_raises(ValueError):
            self.project.set_visible(UserFactory(), True)


class TestProjectWithAddons(OsfTestCase):

    def test_factory(self):
        p = ProjectWithAddonFactory(addon='s3')
        assert_true(p.get_addon('s3'))
        assert_true(p.creator.get_addon('s3'))


class TestComments(OsfTestCase):

    def setUp(self):
        super(TestComments, self).setUp()
        self.comment = CommentFactory()
        self.consolidated_auth = Auth(user=self.comment.user)

    def test_create(self):
        comment = Comment.create(
            auth=self.consolidated_auth,
            user=self.comment.user,
            node=self.comment.node,
            target=self.comment.target,
            is_public=True,
        )
        assert_equal(comment.user, self.comment.user)
        assert_equal(comment.node, self.comment.node)
        assert_equal(comment.target, self.comment.target)
        assert_equal(len(comment.node.logs), 2)
        assert_equal(comment.node.logs[-1].action, NodeLog.COMMENT_ADDED)

    def test_edit(self):
        self.comment.edit(
            auth=self.consolidated_auth,
            content='edited'
        )
        assert_equal(self.comment.content, 'edited')
        assert_true(self.comment.modified)
        assert_equal(len(self.comment.node.logs), 2)
        assert_equal(self.comment.node.logs[-1].action, NodeLog.COMMENT_UPDATED)

    def test_delete(self):
        self.comment.delete(auth=self.consolidated_auth)
        assert_equal(self.comment.is_deleted, True)
        assert_equal(len(self.comment.node.logs), 2)
        assert_equal(self.comment.node.logs[-1].action, NodeLog.COMMENT_REMOVED)

    def test_undelete(self):
        self.comment.delete(auth=self.consolidated_auth)
        self.comment.undelete(auth=self.consolidated_auth)
        assert_equal(self.comment.is_deleted, False)
        assert_equal(len(self.comment.node.logs), 3)
        assert_equal(self.comment.node.logs[-1].action, NodeLog.COMMENT_ADDED)

    def test_report_abuse(self):
        user = UserFactory()
        self.comment.report_abuse(user, category='spam', text='ads', save=True)
        assert_in(user._id, self.comment.reports)
        assert_equal(
            self.comment.reports[user._id],
            {'category': 'spam', 'text': 'ads'}
        )

    def test_report_abuse_own_comment(self):
        with assert_raises(ValueError):
            self.comment.report_abuse(
                self.comment.user, category='spam', text='ads', save=True
            )

    def test_unreport_abuse(self):
        user = UserFactory()
        self.comment.report_abuse(user, category='spam', text='ads', save=True)
        self.comment.unreport_abuse(user, save=True)
        assert_not_in(user._id, self.comment.reports)

    def test_unreport_abuse_not_reporter(self):
        reporter = UserFactory()
        non_reporter = UserFactory()
        self.comment.report_abuse(reporter, category='spam', text='ads', save=True)
        with assert_raises(ValueError):
            self.comment.unreport_abuse(non_reporter, save=True)
        assert_in(reporter._id, self.comment.reports)

    def test_validate_reports_bad_key(self):
        self.comment.reports[None] = {'category': 'spam', 'text': 'ads'}
        with assert_raises(ValidationValueError):
            self.comment.save()

    def test_validate_reports_bad_type(self):
        self.comment.reports[self.comment.user._id] = 'not a dict'
        with assert_raises(ValidationTypeError):
            self.comment.save()

    def test_validate_reports_bad_value(self):
        self.comment.reports[self.comment.user._id] = {'foo': 'bar'}
        with assert_raises(ValidationValueError):
            self.comment.save()

    def test_read_permission_contributor_can_comment(self):
        project = ProjectFactory()
        user = UserFactory()
        project.set_privacy('private')
        project.add_contributor(user, 'read')
        project.save()

        assert_true(project.can_comment(Auth(user=user)))


class TestPrivateLink(OsfTestCase):

    def test_node_scale(self):
        link = PrivateLinkFactory()
        project = ProjectFactory()
        comp = NodeFactory(parent=project)
        link.nodes.append(project)
        link.save()
        assert_equal(link.node_scale(project), -40)
        assert_equal(link.node_scale(comp), -20)

    # Regression test for https://sentry.osf.io/osf/production/group/1119/
    def test_to_json_nodes_with_deleted_parent(self):
        link = PrivateLinkFactory()
        project = ProjectFactory(is_deleted=True)
        node = NodeFactory(project=project)
        link.nodes.extend([project, node])
        link.save()
        result = link.to_json()
        # result doesn't include deleted parent
        assert_equal(len(result['nodes']), 1)

    # Regression test for https://sentry.osf.io/osf/production/group/1119/
    def test_node_scale_with_deleted_parent(self):
        link = PrivateLinkFactory()
        project = ProjectFactory(is_deleted=True)
        node = NodeFactory(project=project)
        link.nodes.extend([project, node])
        link.save()
        assert_equal(link.node_scale(node), -40)


if __name__ == '__main__':
    unittest.main()<|MERGE_RESOLUTION|>--- conflicted
+++ resolved
@@ -902,11 +902,7 @@
         mock_get_mailchimp_api.return_value = mock_client
         mock_client.lists.list.return_value = {'data': [{'id': 2, 'list_name': list_name}]}
         list_id = mailchimp_utils.get_list_id_from_name(list_name)
-<<<<<<< HEAD
-        mailchimp_utils.unsubscribe_mailchimp(list_name, self.dupe._id, username=username)
-=======
         self._merge_dupe()
->>>>>>> 6550898f
         handlers.celery_teardown_request()
         mock_client.lists.unsubscribe.assert_called_with(id=list_id, email={'email': username})
         assert_false(self.dupe.mailing_lists[list_name])
