from django.apps import apps

from api.addons.views import AddonSettingsMixin
from api.base import permissions as base_permissions
from api.base.exceptions import Conflict, UserGone
from api.base.filters import ListFilterMixin, PreprintFilterMixin
from api.base.parsers import (JSONAPIRelationshipParser,
                              JSONAPIRelationshipParserForRegularJSON)
from api.base.serializers import AddonAccountSerializer
from api.base.utils import (default_node_list_queryset,
                            default_node_list_permission_queryset,
                            get_object_or_error,
                            get_user_auth)
from api.base.views import JSONAPIBaseView, WaterButlerMixin
from api.institutions.serializers import InstitutionSerializer
from api.nodes.filters import NodesFilterMixin
from api.nodes.serializers import NodeSerializer
from api.preprints.serializers import PreprintSerializer
from api.registrations.serializers import RegistrationSerializer
from api.users.permissions import (CurrentUser, ReadOnlyOrCurrentUser,
                                   ReadOnlyOrCurrentUserRelationship)
from api.users.serializers import (UserAddonSettingsSerializer,
                                   UserDetailSerializer,
                                   UserInstitutionsRelationshipSerializer,
                                   UserSerializer,
                                   UserSettingsSerializer,
                                   UserSettingsUpdateSerializer,
                                   UserQuickFilesSerializer,
                                   ReadEmailUserDetailSerializer,
                                   UserMailingListWriteSerializer,
                                   UserMailingListReadSerializer)
from django.contrib.auth.models import AnonymousUser
from framework.auth.oauth_scopes import CoreScopes, normalize_scopes
from rest_framework import permissions as drf_permissions
from rest_framework import generics
from rest_framework.exceptions import NotAuthenticated, NotFound
from osf.models import (Contributor,
                        ExternalAccount,
                        QuickFilesNode,
                        AbstractNode,
                        PreprintService,
                        Node,
                        Registration,
                        OSFUser)

class UserMixin(object):
    """Mixin with convenience methods for retrieving the current user based on the
    current URL. By default, fetches the user based on the user_id kwarg.
    """

    serializer_class = UserSerializer
    user_lookup_url_kwarg = 'user_id'

    def get_user(self, check_permissions=True):
        key = self.kwargs[self.user_lookup_url_kwarg]
        # If Contributor is in self.request.parents,
        # then this view is getting called due to an embedded request (contributor embedding user)
        # We prefer to access the user from the contributor object and take advantage
        # of the query cache
        if hasattr(self.request, 'parents') and len(self.request.parents.get(Contributor, {})) == 1:
            # We expect one parent contributor view, so index into the first item
            contrib_id, contrib = self.request.parents[Contributor].items()[0]
            user = contrib.user
            if user.is_disabled:
                raise UserGone(user=user)
            # Make sure that the contributor ID is correct
            if user._id == key:
                if check_permissions:
                    self.check_object_permissions(self.request, user)
                return user

        if self.kwargs.get('is_embedded') is True:
            if key in self.request.parents[OSFUser]:
                return self.request.parents[OSFUser].get(key)

        current_user = self.request.user

        if key == 'me':
            if isinstance(current_user, AnonymousUser):
                raise NotAuthenticated
            else:
                return self.request.user

        obj = get_object_or_error(OSFUser, key, self.request, 'user')
        if check_permissions:
            # May raise a permission denied
            self.check_object_permissions(self.request, obj)
        return obj


class UserList(JSONAPIBaseView, generics.ListAPIView, ListFilterMixin):
    """The documentation for this endpoint can be found [here](https://developer.osf.io/#operation/users_list).
    """
    permission_classes = (
        drf_permissions.IsAuthenticatedOrReadOnly,
        base_permissions.RequiresScopedRequestOrReadOnly,
        base_permissions.TokenHasScope,
    )

    required_read_scopes = [CoreScopes.USERS_READ]
    required_write_scopes = [CoreScopes.NULL]
    model_class = apps.get_model('osf.OSFUser')

    serializer_class = UserSerializer

    ordering = ('-date_registered')
    view_category = 'users'
    view_name = 'user-list'

    def get_default_queryset(self):
        if self.request.version >= '2.3':
            return OSFUser.objects.filter(is_registered=True, date_disabled__isnull=True, merged_by__isnull=True)
        return OSFUser.objects.filter(is_registered=True, date_disabled__isnull=True)

    # overrides ListCreateAPIView
    def get_queryset(self):
        return self.get_queryset_from_request()


class UserDetail(JSONAPIBaseView, generics.RetrieveUpdateAPIView, UserMixin):
    """The documentation for this endpoint can be found [here](https://developer.osf.io/#operation/users_read).
    """
    permission_classes = (
        drf_permissions.IsAuthenticatedOrReadOnly,
        ReadOnlyOrCurrentUser,
        base_permissions.TokenHasScope,
    )

    required_read_scopes = [CoreScopes.USERS_READ]
    required_write_scopes = [CoreScopes.USERS_WRITE]
    view_category = 'users'
    view_name = 'user-detail'

    serializer_class = UserDetailSerializer

    def get_serializer_class(self):
        if self.request.auth:
            scopes = self.request.auth.attributes['accessTokenScope']
            if (CoreScopes.USER_EMAIL_READ in normalize_scopes(scopes) and self.request.user == self.get_user()):
                return ReadEmailUserDetailSerializer
        return UserDetailSerializer

    # overrides RetrieveAPIView
    def get_object(self):
        return self.get_user()

    # overrides RetrieveUpdateAPIView
    def get_serializer_context(self):
        # Serializer needs the request in order to make an update to privacy
        context = JSONAPIBaseView.get_serializer_context(self)
        context['request'] = self.request
        return context


class UserAddonList(JSONAPIBaseView, generics.ListAPIView, ListFilterMixin, UserMixin):
    """The documentation for this endpoint can be found [here](https://developer.osf.io/#operation/users_addons_list).
    """
    permission_classes = (
        drf_permissions.IsAuthenticatedOrReadOnly,
        base_permissions.TokenHasScope,
        CurrentUser,
    )

    required_read_scopes = [CoreScopes.USER_ADDON_READ]
    required_write_scopes = [CoreScopes.NULL]

    serializer_class = UserAddonSettingsSerializer
    view_category = 'users'
    view_name = 'user-addons'

    ordering = ('-id',)

    def get_queryset(self):
        qs = [addon for addon in self.get_user().get_addons() if 'accounts' in addon.config.configs]
        qs.sort()
        return qs


class UserAddonDetail(JSONAPIBaseView, generics.RetrieveAPIView, UserMixin, AddonSettingsMixin):
    """The documentation for this endpoint can be found [here](https://developer.osf.io/#operation/users_addons_read).
    """
    permission_classes = (
        drf_permissions.IsAuthenticatedOrReadOnly,
        base_permissions.TokenHasScope,
        CurrentUser,
    )

    required_read_scopes = [CoreScopes.USER_ADDON_READ]
    required_write_scopes = [CoreScopes.NULL]

    serializer_class = UserAddonSettingsSerializer
    view_category = 'users'
    view_name = 'user-addon-detail'

    def get_object(self):
        return self.get_addon_settings(check_object_permissions=False)


class UserAddonAccountList(JSONAPIBaseView, generics.ListAPIView, UserMixin, AddonSettingsMixin):
    """The documentation for this endpoint can be found [here](https://developer.osf.io/#operation/Users_addon_accounts_list).
    """
    permission_classes = (
        drf_permissions.IsAuthenticatedOrReadOnly,
        base_permissions.TokenHasScope,
        CurrentUser,
    )

    required_read_scopes = [CoreScopes.USER_ADDON_READ]
    required_write_scopes = [CoreScopes.NULL]

    serializer_class = AddonAccountSerializer
    view_category = 'users'
    view_name = 'user-external_accounts'

    ordering = ('-date_last_refreshed',)

    def get_queryset(self):
        return self.get_addon_settings(check_object_permissions=False).external_accounts

class UserAddonAccountDetail(JSONAPIBaseView, generics.RetrieveAPIView, UserMixin, AddonSettingsMixin):
    """The documentation for this endpoint can be found [here](https://developer.osf.io/#operation/Users_addon_accounts_read).
    """
    permission_classes = (
        drf_permissions.IsAuthenticatedOrReadOnly,
        base_permissions.TokenHasScope,
        CurrentUser,
    )

    required_read_scopes = [CoreScopes.USER_ADDON_READ]
    required_write_scopes = [CoreScopes.NULL]

    serializer_class = AddonAccountSerializer
    view_category = 'users'
    view_name = 'user-external_account-detail'

    def get_object(self):
        user_settings = self.get_addon_settings(check_object_permissions=False)
        account_id = self.kwargs['account_id']

        account = ExternalAccount.load(account_id)
        if not (account and user_settings.external_accounts.filter(id=account.id).exists()):
            raise NotFound('Requested addon unavailable')
        return account


class UserNodes(JSONAPIBaseView, generics.ListAPIView, UserMixin, NodesFilterMixin):
    """The documentation for this endpoint can be found [here](https://developer.osf.io/#operation/users_nodes_list).
    """
    permission_classes = (
        drf_permissions.IsAuthenticatedOrReadOnly,
        base_permissions.TokenHasScope,
    )

    model_class = AbstractNode

    required_read_scopes = [CoreScopes.USERS_READ, CoreScopes.NODE_BASE_READ]
    required_write_scopes = [CoreScopes.USERS_WRITE, CoreScopes.NODE_BASE_WRITE]

    serializer_class = NodeSerializer
    view_category = 'users'
    view_name = 'user-nodes'

    ordering = ('-modified',)

    # overrides NodesFilterMixin
    def get_default_queryset(self):
        user = self.get_user()
        if user != self.request.user:
            return default_node_list_permission_queryset(user=self.request.user, model_cls=Node).filter(contributor__user__id=user.id)
        return default_node_list_queryset(model_cls=Node).filter(contributor__user__id=user.id)

    # overrides ListAPIView
    def get_queryset(self):
        return (
            self.get_queryset_from_request()
            .select_related('node_license')
            .include('contributor__user__guids', 'root__guids', limit_includes=10)
        )


class UserQuickFiles(JSONAPIBaseView, generics.ListAPIView, WaterButlerMixin, UserMixin, ListFilterMixin):

    permission_classes = (
        drf_permissions.IsAuthenticatedOrReadOnly,
        base_permissions.TokenHasScope,
    )

    ordering = ('-last_touched')

    required_read_scopes = [CoreScopes.USERS_READ]
    required_write_scopes = [CoreScopes.USERS_WRITE]

    serializer_class = UserQuickFilesSerializer
    view_category = 'users'
    view_name = 'user-quickfiles'

    def get_node(self, check_object_permissions):
        return QuickFilesNode.objects.get_for_user(self.get_user(check_permissions=False))

    def get_default_queryset(self):
        self.kwargs[self.path_lookup_url_kwarg] = '/'
        self.kwargs[self.provider_lookup_url_kwarg] = 'osfstorage'
        files_list = self.fetch_from_waterbutler()

        return files_list.children.prefetch_related('node__guids', 'versions', 'tags').include('guids')

    # overrides ListAPIView
    def get_queryset(self):
        return self.get_queryset_from_request()


class UserPreprints(JSONAPIBaseView, generics.ListAPIView, UserMixin, PreprintFilterMixin):
    """The documentation for this endpoint can be found [here](https://developer.osf.io/#operation/users_preprints_list).
    """

    permission_classes = (
        drf_permissions.IsAuthenticatedOrReadOnly,
        base_permissions.TokenHasScope,
    )

    ordering = ('-created')
    model_class = AbstractNode

    required_read_scopes = [CoreScopes.USERS_READ, CoreScopes.NODE_PREPRINTS_READ]
    required_write_scopes = [CoreScopes.USERS_WRITE, CoreScopes.NODE_PREPRINTS_WRITE]

    serializer_class = PreprintSerializer
    view_category = 'users'
    view_name = 'user-preprints'

    def get_default_queryset(self):
        # the user who is requesting
        auth = get_user_auth(self.request)
        auth_user = getattr(auth, 'user', None)

        # the user data being requested
        target_user = self.get_user(check_permissions=False)

        # Permissions on the list objects are handled by the query
        default_qs = PreprintService.objects.filter(node___contributors__guids___id=target_user._id)
        return self.preprints_queryset(default_qs, auth_user, allow_contribs=False)

    def get_queryset(self):
        return self.get_queryset_from_request()


class UserInstitutions(JSONAPIBaseView, generics.ListAPIView, UserMixin):
    """The documentation for this endpoint can be found [here](https://developer.osf.io/#operation/users_institutions_list).
    """
    permission_classes = (
        drf_permissions.IsAuthenticatedOrReadOnly,
        base_permissions.TokenHasScope,
    )

    required_read_scopes = [CoreScopes.USERS_READ, CoreScopes.INSTITUTION_READ]
    required_write_scopes = [CoreScopes.NULL]

    serializer_class = InstitutionSerializer
    view_category = 'users'
    view_name = 'user-institutions'

    ordering = ('-pk', )

    def get_default_odm_query(self):
        return None

    def get_queryset(self):
        user = self.get_user()
        return user.affiliated_institutions.all()


class UserRegistrations(JSONAPIBaseView, generics.ListAPIView, UserMixin, NodesFilterMixin):
    """The documentation for this endpoint can be found [here](https://developer.osf.io/#operation/users_registrations_list).
    """
    permission_classes = (
        drf_permissions.IsAuthenticatedOrReadOnly,
        base_permissions.TokenHasScope,
    )

    model_class = Registration

    required_read_scopes = [CoreScopes.USERS_READ, CoreScopes.NODE_REGISTRATIONS_READ]
    required_write_scopes = [CoreScopes.USERS_WRITE, CoreScopes.NODE_REGISTRATIONS_WRITE]

    serializer_class = RegistrationSerializer
    view_category = 'users'
    view_name = 'user-registrations'

    ordering = ('-modified',)

    # overrides NodesFilterMixin
    def get_default_queryset(self):
        user = self.get_user()
        current_user = self.request.user
        qs = default_node_list_permission_queryset(user=current_user, model_cls=Registration)
        return qs.filter(contributor__user__id=user.id)

    # overrides ListAPIView
    def get_queryset(self):
        return self.get_queryset_from_request().select_related('node_license').include('contributor__user__guids', 'root__guids', limit_includes=10)


class UserInstitutionsRelationship(JSONAPIBaseView, generics.RetrieveDestroyAPIView, UserMixin):
    permission_classes = (
        drf_permissions.IsAuthenticatedOrReadOnly,
        base_permissions.TokenHasScope,
        ReadOnlyOrCurrentUserRelationship
    )

    required_read_scopes = [CoreScopes.USERS_READ]
    required_write_scopes = [CoreScopes.USERS_WRITE]

    serializer_class = UserInstitutionsRelationshipSerializer
    parser_classes = (JSONAPIRelationshipParser, JSONAPIRelationshipParserForRegularJSON, )

    view_category = 'users'
    view_name = 'user-institutions-relationship'

    def get_object(self):
        user = self.get_user(check_permissions=False)
        obj = {
            'data': user.affiliated_institutions.all(),
            'self': user
        }
        self.check_object_permissions(self.request, obj)
        return obj

    def perform_destroy(self, instance):
        data = self.request.data['data']
        user = self.request.user
        current_institutions = set(user.affiliated_institutions.values_list('_id', flat=True))

        # DELETEs normally dont get type checked
        # not the best way to do it, should be enforced everywhere, maybe write a test for it
        for val in data:
            if val['type'] != self.serializer_class.Meta.type_:
                raise Conflict()
        for val in data:
            if val['id'] in current_institutions:
                user.remove_institution(val['id'])
        user.save()


<<<<<<< HEAD
class UserMailingListView(JSONAPIBaseView, generics.RetrieveUpdateAPIView, UserMixin):

    permission_classes = (
        drf_permissions.IsAuthenticatedOrReadOnly,
        base_permissions.TokenHasScope,
        CurrentUser
    )

    view_category = 'users'
    view_name = 'user-mailing-list'

    required_read_scopes = [CoreScopes.USERS_READ]
    required_write_scopes = [CoreScopes.USERS_WRITE]

    serializer_class = UserMailingListReadSerializer

    def get_serializer_class(self):
        if self.request.method in ('PATCH', 'PUT'):
            return UserMailingListWriteSerializer
        if self.request.method == 'GET':
            return UserMailingListReadSerializer

    def get_object(self):
        return self.get_user()

    def get_serializer_context(self):
        # Serializer needs the request in order to make an update to privacy
        context = JSONAPIBaseView.get_serializer_context(self)
        context['request'] = self.request
        return context
=======
class UserSettings(JSONAPIBaseView, generics.RetrieveUpdateAPIView, UserMixin):
    permission_classes = (
        drf_permissions.IsAuthenticatedOrReadOnly,
        base_permissions.TokenHasScope,
        CurrentUser,
    )

    required_read_scopes = [CoreScopes.USER_SETTINGS_READ]
    required_write_scopes = [CoreScopes.USER_SETTINGS_WRITE]

    view_category = 'users'
    view_name = 'user-settings'

    serializer_class = UserSettingsSerializer
    # overrides RetrieveUpdateAPIView
    def get_serializer_class(self):
        """
        Use NodeDetailSerializer which requires 'id'
        """
        if self.request.method in ('PUT', 'PATCH'):
            return UserSettingsUpdateSerializer
        return UserSettingsSerializer

    # overrides RetrieveUpdateAPIView
    def get_object(self):
        return self.get_user()
>>>>>>> fd84cd2b
<|MERGE_RESOLUTION|>--- conflicted
+++ resolved
@@ -26,9 +26,7 @@
                                    UserSettingsSerializer,
                                    UserSettingsUpdateSerializer,
                                    UserQuickFilesSerializer,
-                                   ReadEmailUserDetailSerializer,
-                                   UserMailingListWriteSerializer,
-                                   UserMailingListReadSerializer)
+                                   ReadEmailUserDetailSerializer)
 from django.contrib.auth.models import AnonymousUser
 from framework.auth.oauth_scopes import CoreScopes, normalize_scopes
 from rest_framework import permissions as drf_permissions
@@ -441,38 +439,6 @@
         user.save()
 
 
-<<<<<<< HEAD
-class UserMailingListView(JSONAPIBaseView, generics.RetrieveUpdateAPIView, UserMixin):
-
-    permission_classes = (
-        drf_permissions.IsAuthenticatedOrReadOnly,
-        base_permissions.TokenHasScope,
-        CurrentUser
-    )
-
-    view_category = 'users'
-    view_name = 'user-mailing-list'
-
-    required_read_scopes = [CoreScopes.USERS_READ]
-    required_write_scopes = [CoreScopes.USERS_WRITE]
-
-    serializer_class = UserMailingListReadSerializer
-
-    def get_serializer_class(self):
-        if self.request.method in ('PATCH', 'PUT'):
-            return UserMailingListWriteSerializer
-        if self.request.method == 'GET':
-            return UserMailingListReadSerializer
-
-    def get_object(self):
-        return self.get_user()
-
-    def get_serializer_context(self):
-        # Serializer needs the request in order to make an update to privacy
-        context = JSONAPIBaseView.get_serializer_context(self)
-        context['request'] = self.request
-        return context
-=======
 class UserSettings(JSONAPIBaseView, generics.RetrieveUpdateAPIView, UserMixin):
     permission_classes = (
         drf_permissions.IsAuthenticatedOrReadOnly,
@@ -487,6 +453,7 @@
     view_name = 'user-settings'
 
     serializer_class = UserSettingsSerializer
+
     # overrides RetrieveUpdateAPIView
     def get_serializer_class(self):
         """
@@ -498,5 +465,4 @@
 
     # overrides RetrieveUpdateAPIView
     def get_object(self):
-        return self.get_user()
->>>>>>> fd84cd2b
+        return self.get_user()