--- conflicted
+++ resolved
@@ -170,22 +170,16 @@
 
     return set(ComposedScopes.ADMIN_LEVEL).issubset(normalize_scopes(token.attributes['accessTokenScope']))
 
-
-<<<<<<< HEAD
-def is_deprecated(request_version, min_version, max_version):
-    try:
-        request_version = float(request_version)
-        min_version = float(min_version)
-        max_version = float(max_version)
-    except ValueError:
-        return True
-    if request_version < min_version or request_version > max_version:
-=======
 def is_deprecated(request_version, min_version=None, max_version=None):
     if not min_version and not max_version:
         raise NotImplementedError('Must specify min or max version.')
+    try:
+        request_version = float(request_version)
+        min_version = float(min_version) if min_version else min_version
+        max_version = float(max_version) if max_version else max_version
+    except ValueError:
+        return True
     if min_version and request_version < min_version or max_version and request_version > max_version:
->>>>>>> 577051fd
         return True
     return False
 
