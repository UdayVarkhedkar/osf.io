--- conflicted
+++ resolved
@@ -23,12 +23,8 @@
     must_have_permission,
     must_not_be_registration,
 )
-<<<<<<< HEAD
+from website.project.model import has_anonymous_link
 from website.project.forms import NewProjectForm, NewNodeForm, NewFolderForm
-=======
-from website.project.model import has_anonymous_link
-from website.project.forms import NewProjectForm, NewNodeForm
->>>>>>> 89870260
 from website.models import Node, Pointer, WatchConfig, PrivateLink
 from website import settings
 from website.views import _render_nodes, find_dashboard
