--- conflicted
+++ resolved
@@ -444,7 +444,6 @@
             raise InvalidModelValueError(detail=e.messages[0])
         if len(tag_instances):
             node.tags.add(*tag_instances)
-<<<<<<< HEAD
 
         parent = validated_data['parent']
         if parent.has_permission(user, 'write'):
@@ -466,24 +465,6 @@
                             permissions=parent.get_permissions(contributor.user)
                         )
                 node.add_contributors(contributors, auth=auth, log=True, save=True)
-=======
-        if is_truthy(request.GET.get('inherit_contributors')) and validated_data['parent'].has_permission(user, 'write'):
-            auth = get_user_auth(request)
-            parent = validated_data['parent']
-            contributors = []
-            for contributor in parent.contributor_set.exclude(user=user):
-                contributors.append({
-                    'user': contributor.user,
-                    'permissions': parent.get_permissions(contributor.user),
-                    'visible': contributor.visible
-                })
-                if not contributor.user.is_registered:
-                    node.add_unregistered_contributor(
-                        fullname=contributor.user.fullname, email=contributor.user.email, auth=auth,
-                        permissions=parent.get_permissions(contributor.user), existing_user=contributor.user
-                    )
-            node.add_contributors(contributors, auth=auth, log=True, save=True)
->>>>>>> f3f2f4dd
         return node
 
     def update(self, node, validated_data):
