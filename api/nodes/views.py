--- conflicted
+++ resolved
@@ -476,13 +476,6 @@
             }
         Success:       201 CREATED + node contributor representation
 
-<<<<<<< HEAD
-    Contributors can be added to nodes are by issuing a POST request to this endpoint.  The `id` attribute is mandatory and
-    must be a valid user id.  `bibliographic` is a boolean and defaults to `true`.  `permission` must be a [valid OSF
-    permission key](/v2/#osf-node-permission-keys) and defaults to `"write"`. All other fields not listed above will be
-    ignored.  If the request is successful the API will return a 201 response with the representation of the new node
-    contributor in the body.  For the new node contributor's canonical URL, see the `links.self` field of the response.
-=======
     Add a contributor to a node by issuing a POST request to this endpoint.  This effectively creates a relationship
     between the node and the user.  Besides the top-level type, there are optional "attributes" which describe the
     relationship between the node and the user. `bibliographic` is a boolean and defaults to `true`.  `permission` must
@@ -491,7 +484,6 @@
     All other fields not listed above will be ignored.  If the request is successful the API will return
     a 201 response with the representation of the new node contributor in the body.  For the new node contributor's
     canonical URL, see the `links.self` field of the response.
->>>>>>> 71f6751e
 
     ##Query Params
 
@@ -528,28 +520,7 @@
             contributor.node_id = node._id
             contributors.append(contributor)
         return contributors
-
-<<<<<<< HEAD
-    # overrides ListBulkCreateJSONAPIView, BulkUpdateJSONAPIView
-=======
-    def get_serializer_class(self):
-        if self.request.method == 'POST':
-            return NodeContributorsCreateSerializer
-        else:
-            return NodeContributorsSerializer
-
-    # overrides ListAPIView
->>>>>>> 71f6751e
-    def get_queryset(self):
-        queryset = self.get_queryset_from_request()
-
-        # If bulk request, queryset only contains contributors in request
-        if is_bulk_request(self.request):
-            contrib_ids = [item['id'] for item in self.request.data]
-            queryset[:] = [contrib for contrib in queryset if contrib._id in contrib_ids]
-
-        return queryset
-
+        
     # overrides ListBulkCreateJSONAPIView, BulkUpdateJSONAPIView, BulkDeleteJSONAPIView
     def get_serializer_class(self):
         """
@@ -557,9 +528,30 @@
         """
         if self.request.method == 'PUT' or self.request.method == 'PATCH' or self.request.method == 'DELETE':
             return NodeContributorDetailSerializer
+        elif self.request.method == 'POST':
+            return NodeContributorsCreateSerializer
         else:
             return NodeContributorsSerializer
-
+        
+    # overrides ListBulkCreateJSONAPIView, BulkUpdateJSONAPIView
+    def get_queryset(self):
+        queryset = self.get_queryset_from_request()
+        
+        # If bulk request, queryset only contains contributors in request
+        if is_bulk_request(self.request):
+            contrib_ids = [item['id'] for item in self.request.data]
+            queryset[:] = [contrib for contrib in queryset if contrib._id in contrib_ids]
+        return queryset
+
+    # overrides ListCreateAPIView
+    def get_parser_context(self, http_request):
+        """
+        Tells parser that we are creating a relationship
+        """
+        res = super(NodeContributorsList, self).get_parser_context(http_request)
+        res['is_relationship'] = True
+        return res
+       
     # Overrides BulkDestroyJSONAPIView
     def perform_destroy(self, instance):
         user = self.request.user
@@ -572,15 +564,6 @@
         removed = node.remove_contributor(instance, auth)
         if not removed:
             raise ValidationError("Must have at least one registered admin contributor")
-
-    # overrides ListCreateAPIView
-    def get_parser_context(self, http_request):
-        """
-        Tells parser that we are creating a relationship
-        """
-        res = super(NodeContributorsList, self).get_parser_context(http_request)
-        res['is_relationship'] = True
-        return res
 
 
 class NodeContributorDetail(generics.RetrieveUpdateDestroyAPIView, NodeMixin, UserMixin):
@@ -857,13 +840,7 @@
     ##Node Link Attributes
     `type` is "node_links"
 
-<<<<<<< HEAD
-    OSF Node Links entities have the "node_links" type.
-
-    **TODO: import from NodeLinksDetail**
-=======
         None
->>>>>>> 71f6751e
 
     ##Links
 
@@ -928,7 +905,6 @@
             if not pointer.node.is_deleted
         ]
 
-<<<<<<< HEAD
     # Overrides BulkDestroyJSONAPIView
     def perform_destroy(self, instance):
         user = self.request.user
@@ -939,7 +915,7 @@
         except ValueError as err:  # pointer doesn't belong to node
             raise ValidationError(err.message)
         node.save()
-=======
+
     # overrides ListCreateAPIView
     def get_parser_context(self, http_request):
         """
@@ -948,7 +924,6 @@
         res = super(NodeLinksList, self).get_parser_context(http_request)
         res['is_relationship'] = True
         return res
->>>>>>> 71f6751e
 
 
 class NodeLinksDetail(generics.RetrieveDestroyAPIView, NodeMixin):
