--- conflicted
+++ resolved
@@ -142,19 +142,6 @@
     def preprint(self, user_admin_contrib, project, provider, subject):
         return PreprintFactory(creator=user_admin_contrib, filename='saor.pdf', provider=provider, subjects=[[subject._id]], project=project, is_published=True)
 
-    # def setUp(self):
-    #     assert self.admin, 'Subclasses of PreprintIsValidListMixin must define self.admin'
-    #     assert self.project, 'Subclasses of PreprintIsValidListMixin must define self.project'
-    #     assert self.provider, 'Subclasses of PreprintIsValidListMixin must define self.provider'
-    #     assert self.url, 'Subclasses of PreprintIsValidListMixin must define self.url'
-    #     self.write_contrib = AuthUserFactory()
-    #     self.user_non_contrib = AuthUserFactory()
-    #     self.subject = SubjectFactory()
-
-    #     self.project.add_contributor(self.write_contrib, permissions=permissions.DEFAULT_CONTRIBUTOR_PERMISSIONS, save=True)
-    #     test_utils.create_test_file(self.project, self.admin, 'saor.pdf')
-    #     self.preprint = PreprintFactory(creator=self.admin, filename='saor.pdf', provider=self.provider, subjects=[[self.subject._id]], project=self.project, is_published=True)
-
     def test_preprint_private_invisible_no_auth(self, app, project, preprint, url):
         res = app.get(url)
         assert len(res.json['data']) == 1
@@ -203,17 +190,11 @@
         res = app.get(url, auth=user_admin_contrib.auth)
         assert len(res.json['data']) == 0
 
-<<<<<<< HEAD
     @mock.patch('website.preprints.tasks.on_preprint_updated.s')
     def test_preprint_node_null_invisible(self, mock_preprint_updated, app, user_admin_contrib, user_write_contrib, user_non_contrib, preprint, url):
         preprint.node = None
         preprint.save()
-=======
-    @mock.patch('website.preprints.tasks.on_preprint_updated.si')
-    def test_preprint_node_null_invisible(self, mock_preprint_updated):
-        self.preprint.node = None
-        self.preprint.save()
->>>>>>> aa21a358
+
         # unauth
         res = app.get(url)
         assert len(res.json['data']) == 0
