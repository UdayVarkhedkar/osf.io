--- conflicted
+++ resolved
@@ -1,9 +1,5 @@
-<<<<<<< HEAD
 from framework import session, create_session, HTTPError
 import framework.mongo as Database
-=======
-from framework import session, create_session
->>>>>>> e08bd6bd
 import framework.status as status
 import framework.flask as web
 import framework.bcrypt as bcrypt
@@ -19,29 +15,26 @@
 
 import httplib as http
 
+
 def get_current_username():
     return session.data.get('auth_user_username')
 
+
 def get_current_user_id():
     return session.data.get('auth_user_id')
+
 
 def get_current_user():
     uid = session.data.get('auth_user_id')
     return User.load(uid)
 
-<<<<<<< HEAD
-# def get_current_node():
-#     from website.models import Node
-#     nid = session.get('auth_node_id')
-#     if nid:
-#         return Node.load(nid)
-=======
+
 def get_current_node():
     from website.models import Node
     nid = session.data.get('auth_node_id')
     if nid:
         return Node.load(nid)
->>>>>>> e08bd6bd
+
 
 def get_api_key():
     # Hack: Avoid circular import
@@ -49,14 +42,17 @@
     api_key = session.data.get('auth_api_key')
     return ApiKey.load(api_key)
 
+
 def get_user_or_node():
     uid = get_current_user()
     if uid:
         return uid
     return get_current_node()
 
+
 def check_password(actualPassword, givenPassword):
     return bcrypt.check_password_hash(actualPassword, givenPassword)
+
 
 def get_user(id=None, username=None, password=None, verification_key=None):
     # tag: database
