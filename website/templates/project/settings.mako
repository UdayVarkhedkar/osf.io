--- conflicted
+++ resolved
@@ -3,7 +3,6 @@
 <%def name="content()">
 <div mod-meta='{"tpl": "project/project_header.mako", "replace": true}'></div>
 
-<<<<<<< HEAD
 <!-- Delete node -->
 
 % if not node['is_registration']:
@@ -21,9 +20,6 @@
 </div>
 <%include file="modal_generate_private_link.mako"/>
 
-
-=======
->>>>>>> 5a270a48
 ##<!-- Show API key settings -->
 ##<div mod-meta='{
 ##        "tpl": "util/render_keys.mako",
@@ -159,12 +155,11 @@
 
 <%def name="javascript_bottom()">
 
-<<<<<<< HEAD
-=======
+
 <script type="text/javascript" src="/static/js/metadata_1.js"></script>
 
 ## TODO: Move to project.js
->>>>>>> 5a270a48
+
 <script type="text/javascript">
 
     function formToObj(form) {
