--- conflicted
+++ resolved
@@ -26,12 +26,7 @@
 /*}*/
 
 .slick-header-column {
-<<<<<<< HEAD
     max-height:17px;
-    /*padding:0px;*/
-=======
-    max-height: 17px;
->>>>>>> e13a800e
     -webkit-box-sizing: content-box;
     -moz-box-sizing: content-box;
     box-sizing: content-box;
