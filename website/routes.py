# -*- coding: utf-8 -*-
import os
import httplib as http

from flask import request
from flask import send_from_directory

from framework import status
from framework import sentry
from framework.auth import cas
from framework.routing import Rule
from framework.flask import redirect
from framework.routing import WebRenderer
from framework.exceptions import HTTPError
from framework.auth import get_display_name
from framework.routing import xml_renderer
from framework.routing import json_renderer
from framework.routing import process_rules
from framework.auth import views as auth_views
from framework.routing import render_mako_string
from framework.auth.core import _get_current_user

from website import util
from website import prereg
from website import settings
from website import language
from website.util import paths
from website.util import sanitize
from website import landing_pages as landing_page_views
from website import views as website_views
from website.citations import views as citation_views
from website.search import views as search_views
from website.oauth import views as oauth_views
from website.profile import views as profile_views
from website.project import views as project_views
from website.addons.base import views as addon_views
from website.discovery import views as discovery_views
from website.conferences import views as conference_views
from website.notifications import views as notification_views

def get_globals():
    """Context variables that are available for every template rendered by
    OSFWebRenderer.
    """
    user = _get_current_user()
    return {
        'user_name': user.username if user else '',
        'user_full_name': user.fullname if user else '',
        'user_id': user._primary_key if user else '',
        'user_url': user.url if user else '',
        'user_gravatar': profile_views.current_user_gravatar(size=25)['gravatar_url'] if user else '',
        'user_api_url': user.api_url if user else '',
        'display_name': get_display_name(user.fullname) if user else '',
        'use_cdn': settings.USE_CDN_FOR_CLIENT_LIBS,
        'piwik_host': settings.PIWIK_HOST,
        'piwik_site_id': settings.PIWIK_SITE_ID,
        'sentry_dsn_js': settings.SENTRY_DSN_JS if sentry.enabled else None,
        'dev_mode': settings.DEV_MODE,
        'allow_login': settings.ALLOW_LOGIN,
        'cookie_name': settings.COOKIE_NAME,
        'status': status.pop_status_messages(),
        'domain': settings.DOMAIN,
        'api_domain': settings.API_DOMAIN,
        'disk_saving_mode': settings.DISK_SAVING_MODE,
        'language': language,
        'web_url_for': util.web_url_for,
        'api_url_for': util.api_url_for,
        'api_v2_url': util.api_v2_url,  # URL function for templates
        'api_v2_base': util.api_v2_url(''),  # Base url used by JS api helper
        'sanitize': sanitize,
        'js_str': lambda x: x.replace("'", r"\'").replace('"', r'\"'),
        'sjson': lambda s: sanitize.safe_json(s),
        'webpack_asset': paths.webpack_asset,
        'waterbutler_url': settings.WATERBUTLER_URL,
        'login_url': cas.get_login_url(request.url, auto=True),
        'reauth_url': util.web_url_for('auth_logout', redirect_url=request.url, reauth=True),
        'profile_url': cas.get_profile_url(),
    }


class OsfWebRenderer(WebRenderer):
    """Render a Mako template with OSF context vars.

    :param trust: Optional. If ``False``, markup-safe escaping will be enabled
    """
    def __init__(self, *args, **kwargs):
        kwargs['data'] = get_globals
        super(OsfWebRenderer, self).__init__(*args, **kwargs)

#: Use if a view only redirects or raises error
notemplate = OsfWebRenderer('', renderer=render_mako_string)


# Static files (robots.txt, etc.)

def favicon():
    return send_from_directory(
        settings.STATIC_FOLDER,
        'favicon.ico',
        mimetype='image/vnd.microsoft.icon'
    )


def robots():
    """Serves the robots.txt file."""
    # Allow local robots.txt
    if os.path.exists(os.path.join(settings.STATIC_FOLDER,
                                   'robots.local.txt')):
        robots_file = 'robots.local.txt'
    else:
        robots_file = 'robots.txt'
    return send_from_directory(
        settings.STATIC_FOLDER,
        robots_file,
        mimetype='text/plain'
    )


def goodbye():
    # Redirect to dashboard if logged in
    if _get_current_user():
        return redirect(util.web_url_for('dashboard'))
    status.push_status_message(language.LOGOUT, 'success')
    return {}


def make_url_map(app):
    """Set up all the routes for the OSF app.

    :param app: A Flask/Werkzeug app to bind the rules to.
    """

    # Set default views to 404, using URL-appropriate renderers
    process_rules(app, [
        Rule('/<path:_>', ['get', 'post'], HTTPError(http.NOT_FOUND),
             OsfWebRenderer('', render_mako_string)),
        Rule('/api/v1/<path:_>', ['get', 'post'],
             HTTPError(http.NOT_FOUND), json_renderer),
    ])

    ### GUID ###
    process_rules(app, [

        Rule(
            [
                '/<guid>/',
                '/<guid>/<path:suffix>',
            ],
            ['get', 'post', 'put', 'patch', 'delete'],
            website_views.resolve_guid,
            notemplate,
        ),

        Rule(
            [
                '/api/v1/<guid>/',
                '/api/v1/<guid>/<path:suffix>',
            ],
            ['get', 'post', 'put', 'patch', 'delete'],
            website_views.resolve_guid,
            json_renderer,
        ),

    ])

    # Static files
    process_rules(app, [
        Rule('/favicon.ico', 'get', favicon, json_renderer),
        Rule('/robots.txt', 'get', robots, json_renderer),
    ])

    ### Base ###

    process_rules(app, [

        Rule('/dashboard/', 'get', website_views.dashboard, OsfWebRenderer('dashboard.mako')),
        Rule('/reproducibility/', 'get',
             website_views.reproducibility, OsfWebRenderer('', render_mako_string)),

        Rule('/about/', 'get', website_views.redirect_about, json_renderer,),
        Rule('/howosfworks/', 'get', website_views.redirect_howosfworks, json_renderer,),
        Rule('/faq/', 'get', {}, OsfWebRenderer('public/pages/faq.mako')),
        Rule('/getting-started/', 'get', {}, OsfWebRenderer('public/pages/getting_started.mako')),
        Rule('/explore/', 'get', {}, OsfWebRenderer('public/explore.mako')),
        Rule(['/messages/', '/help/'], 'get', {}, OsfWebRenderer('public/comingsoon.mako')),

        Rule(
            '/view/<meeting>/',
            'get',
            conference_views.conference_results,
            OsfWebRenderer('public/pages/meeting.mako'),
        ),

        Rule(
            '/view/<meeting>/plain/',
            'get',
            conference_views.conference_results,
            OsfWebRenderer('public/pages/meeting_plain.mako'),
            endpoint_suffix='__plain',
        ),

        Rule(
            '/api/v1/view/<meeting>/',
            'get',
            conference_views.conference_data,
            json_renderer,
        ),

        Rule(
            '/meetings/',
            'get',
            conference_views.conference_view,
            OsfWebRenderer('public/pages/meeting_landing.mako'),
        ),

        Rule(
            '/api/v1/meetings/submissions/',
            'get',
            conference_views.conference_submissions,
            json_renderer,
        ),

        Rule(
            '/presentations/',
            'get',
            conference_views.redirect_to_meetings,
            json_renderer,
        ),

        Rule('/news/', 'get', {}, OsfWebRenderer('public/pages/news.mako')),

        Rule(
            '/prereg/',
            'get',
            prereg.prereg_landing_page,
            OsfWebRenderer('prereg_landing_page.mako', trust=False)
        ),

        Rule(
            '/api/v1/prereg/draft_registrations/',
            'get',
            prereg.prereg_draft_registrations,
            json_renderer,
        ),
    ])

    # Site-wide API routes

    process_rules(app, [
        Rule(
            '/citations/styles/',
            'get',
            citation_views.list_citation_styles,
            json_renderer,
        ),
    ], prefix='/api/v1')

    process_rules(app, [
        Rule(
            [
                '/project/<pid>/<addon>/settings/disable/',
                '/project/<pid>/node/<nid>/<addon>/settings/disable/',
            ],
            'post',
            addon_views.disable_addon,
            json_renderer,
        ),

        Rule(
            '/profile/<uid>/<addon>/settings/',
            'get',
            addon_views.get_addon_user_config,
            json_renderer,
        ),
    ], prefix='/api/v1')

    # OAuth

    process_rules(app, [
        Rule(
            '/oauth/connect/<service_name>/',
            'get',
            oauth_views.oauth_connect,
            json_renderer,
        ),

        Rule(
            '/oauth/callback/<service_name>/',
            'get',
            oauth_views.oauth_callback,
            OsfWebRenderer('util/oauth_complete.mako'),
        ),
    ])
    process_rules(app, [
        Rule(
            [
                '/oauth/accounts/<external_account_id>/',
            ],
            'delete',
            oauth_views.oauth_disconnect,
            json_renderer,
        )
    ], prefix='/api/v1')

    process_rules(app, [
        Rule('/dashboard/get_nodes/', 'get', website_views.get_dashboard_nodes, json_renderer),
        Rule(
            [
                '/dashboard/<nid>',
                '/dashboard/',
            ],
            'get', website_views.get_dashboard, json_renderer),
    ], prefix='/api/v1')

    ### Metadata ###

    process_rules(app, [

        Rule(
            [
<<<<<<< HEAD
                '/project/<pid>/comments/',
                '/project/<pid>/node/<nid>/comments/',
            ],
            'get',
            project_views.comment.list_comments,
            json_renderer,
        ),

        Rule(
            [
                '/project/<pid>/comment/',
                '/project/<pid>/node/<nid>/comment/',
            ],
            'post',
            project_views.comment.add_comment,
            json_renderer,
        ),

        Rule(
            [
                '/project/<pid>/comment/<cid>/',
                '/project/<pid>/node/<nid>/comment/<cid>/',
            ],
            'put',
            project_views.comment.edit_comment,
            json_renderer,
        ),

        Rule(
            [
                '/project/<pid>/comment/<cid>/',
                '/project/<pid>/node/<nid>/comment/<cid>/',
            ],
            'delete',
            project_views.comment.delete_comment,
            json_renderer,
        ),

        Rule(
            [
                '/project/<pid>/comment/<cid>/undelete/',
                '/project/<pid>/node/<nid>/comment/<cid>/undelete/',
            ],
            'put',
            project_views.comment.undelete_comment,
=======
                '/project/<pid>/comments/discussion/',
                '/project/<pid>/node/<nid>/comments/discussion/',
            ],
            'get',
            project_views.comment.comment_discussion,
>>>>>>> c42e0963
            json_renderer,
        ),

        Rule(
            [
                '/project/<pid>/comments/timestamps/',
                '/project/<pid>/node/<nid>/comments/timestamps/',
            ],
            'put',
            project_views.comment.update_comments_timestamp,
            json_renderer,
        ),

        Rule(
            [
                '/project/<pid>/citation/',
                '/project/<pid>/node/<nid>/citation/',
            ],
            'get',
            citation_views.node_citation,
            json_renderer,
        ),

    ], prefix='/api/v1')

    ### Forms ###

    process_rules(app, [
        Rule('/forms/registration/', 'get', website_views.registration_form, json_renderer),
        Rule('/forms/signin/', 'get', website_views.signin_form, json_renderer),
        Rule('/forms/forgot_password/', 'get', website_views.forgot_password_form, json_renderer),
        Rule('/forms/reset_password/', 'get', website_views.reset_password_form, json_renderer),
    ], prefix='/api/v1')

    ### Discovery ###

    process_rules(app, [

        Rule(
            '/explore/activity/',
            'get',
            discovery_views.activity,
            OsfWebRenderer('public/pages/active_nodes.mako', trust=False)
        ),
    ])

    ### Auth ###

    # Web

    process_rules(app, [

        Rule(
            '/confirm/<uid>/<token>/',
            'get',
            auth_views.confirm_email_get,
            # View will either redirect or display error message
            OsfWebRenderer('error.mako', render_mako_string)
        ),

        Rule(
            '/resetpassword/<verification_key>/',
            ['get', 'post'],
            auth_views.reset_password,
            OsfWebRenderer('public/resetpassword.mako', render_mako_string)
        ),

        # Resend confirmation URL linked to in CAS login page
        Rule(
            '/resend/',
            ['get', 'post'],
            auth_views.resend_confirmation,
            OsfWebRenderer('resend.mako', render_mako_string)
        ),

        # TODO: Remove `auth_register_post`
        Rule('/register/', 'post', auth_views.auth_register_post,
             OsfWebRenderer('public/login.mako')),
        Rule('/api/v1/register/', 'post', auth_views.register_user, json_renderer),

        Rule(['/login/', '/account/'], 'get',
             auth_views.auth_login, OsfWebRenderer('public/login.mako')),
        Rule('/login/first/', 'get', auth_views.auth_login,
             OsfWebRenderer('public/login.mako'),
             endpoint_suffix='__first', view_kwargs={'first': True}),
        Rule('/logout/', 'get', auth_views.auth_logout, notemplate),
        Rule('/forgotpassword/', 'get', auth_views.forgot_password_get,
             OsfWebRenderer('public/forgot_password.mako')),
        Rule('/forgotpassword/', 'post', auth_views.forgot_password_post,
             OsfWebRenderer('public/login.mako')),

        Rule([
            '/midas/', '/summit/', '/accountbeta/', '/decline/'
        ], 'get', auth_views.auth_registerbeta, OsfWebRenderer('', render_mako_string)),

        Rule('/login/connected_tools/',
             'get',
             landing_page_views.connected_tools,
             OsfWebRenderer('public/login_landing.mako')),

        Rule('/login/enriched_profile/',
             'get',
             landing_page_views.enriched_profile,
             OsfWebRenderer('public/login_landing.mako')),

    ])

    ### Profile ###

    # Web

    process_rules(app, [
        Rule(
            '/profile/',
            'get',
            profile_views.profile_view,
            OsfWebRenderer('profile.mako', trust=False)
        ),
        Rule(
            '/profile/<uid>/',
            'get',
            profile_views.profile_view_id,
            OsfWebRenderer('profile.mako', trust=False)
        ),
        Rule(
            ["/user/merge/"],
            'get',
            auth_views.merge_user_get,
            OsfWebRenderer("merge_accounts.mako", trust=False)
        ),
        Rule(
            ["/user/merge/"],
            'post',
            auth_views.merge_user_post,
            OsfWebRenderer("merge_accounts.mako", trust=False)
        ),
        # Route for claiming and setting email and password.
        # Verification token must be querystring argument
        Rule(
            ['/user/<uid>/<pid>/claim/'],
            ['get', 'post'],
            project_views.contributor.claim_user_form,
            OsfWebRenderer('claim_account.mako', trust=False)
        ),
        Rule(
            ['/user/<uid>/<pid>/claim/verify/<token>/'],
            ['get', 'post'],
            project_views.contributor.claim_user_registered,
            OsfWebRenderer('claim_account_registered.mako', trust=False)
        ),

        Rule(
            '/settings/',
            'get',
            profile_views.user_profile,
            OsfWebRenderer('profile/settings.mako', trust=False),
        ),

        Rule(
            '/settings/account/',
            'get',
            profile_views.user_account,
            OsfWebRenderer('profile/account.mako', trust=False),
        ),

        Rule(
            '/settings/account/password',
            'post',
            profile_views.user_account_password,
            OsfWebRenderer('profile/account.mako', trust=False),
        ),

        Rule(
            '/settings/addons/',
            'get',
            profile_views.user_addons,
            OsfWebRenderer('profile/addons.mako', trust=False),
        ),

        Rule(
            '/settings/notifications/',
            'get',
            profile_views.user_notifications,
            OsfWebRenderer('profile/notifications.mako', trust=False),
        ),

        Rule(
            '/settings/applications/',
            'get',
            profile_views.oauth_application_list,
            OsfWebRenderer('profile/oauth_app_list.mako', trust=False)
        ),

        Rule(
            '/settings/applications/create/',
            'get',
            profile_views.oauth_application_register,
            OsfWebRenderer('profile/oauth_app_detail.mako', trust=False)
        ),

        Rule(
            '/settings/applications/<client_id>/',
            'get',
            profile_views.oauth_application_detail,
            OsfWebRenderer('profile/oauth_app_detail.mako', trust=False)
        ),

        Rule(
            '/settings/tokens/',
            'get',
            profile_views.personal_access_token_list,
            OsfWebRenderer('profile/personal_tokens_list.mako', trust=False)
        ),

        Rule(
            '/settings/tokens/create/',
            'get',
            profile_views.personal_access_token_register,
            OsfWebRenderer('profile/personal_tokens_detail.mako', trust=False)
        ),

        Rule(
            '/settings/tokens/<_id>/',
            'get',
            profile_views.personal_access_token_detail,
            OsfWebRenderer('profile/personal_tokens_detail.mako', trust=False)
        ),


        # TODO: Uncomment once outstanding issues with this feature are addressed
        # Rule(
        #     '/@<twitter_handle>/',
        #     'get',
        #     profile_views.redirect_to_twitter,
        #     OsfWebRenderer('error.mako', render_mako_string, trust=False)
        # ),
    ])

    # API

    process_rules(app, [

        Rule('/profile/', 'get', profile_views.profile_view, json_renderer),
        Rule('/profile/', 'put', profile_views.update_user, json_renderer),
        Rule('/resend/', 'put', profile_views.resend_confirmation, json_renderer),
        Rule('/profile/<uid>/', 'get', profile_views.profile_view_id, json_renderer),

        # Used by profile.html
        Rule('/profile/<uid>/edit/', 'post', profile_views.edit_profile, json_renderer),
        Rule('/profile/<uid>/public_projects/', 'get',
             profile_views.get_public_projects, json_renderer),
        Rule('/profile/<uid>/public_components/', 'get',
             profile_views.get_public_components, json_renderer),

        Rule('/profile/<user_id>/summary/', 'get',
             profile_views.get_profile_summary, json_renderer),
        Rule('/user/<uid>/<pid>/claim/email/', 'post',
             project_views.contributor.claim_user_post, json_renderer),

        Rule(
            '/profile/export/',
            'post',
            profile_views.request_export,
            json_renderer,
        ),

        Rule(
            '/profile/deactivate/',
            'post',
            profile_views.request_deactivation,
            json_renderer,
        ),

        Rule(
            [
                '/profile/gravatar/',
                '/users/gravatar/',
                '/profile/gravatar/<size>',
                '/users/gravatar/<size>',
            ],
            'get',
            profile_views.current_user_gravatar,
            json_renderer,
        ),

        Rule(
            [
                '/profile/<uid>/gravatar/',
                '/users/<uid>/gravatar/',
                '/profile/<uid>/gravatar/<size>',
                '/users/<uid>/gravatar/<size>',
            ],
            'get',
            profile_views.get_gravatar,
            json_renderer,
        ),


        # Rules for user profile configuration
        Rule('/settings/names/', 'get', profile_views.serialize_names, json_renderer),
        Rule('/settings/names/', 'put', profile_views.unserialize_names, json_renderer),
        Rule('/settings/names/impute/', 'get', profile_views.impute_names, json_renderer),

        Rule(
            [
                '/settings/social/',
                '/settings/social/<uid>/',
            ],
            'get',
            profile_views.serialize_social,
            json_renderer,
        ),

        Rule(
            [
                '/settings/jobs/',
                '/settings/jobs/<uid>/',
            ],
            'get',
            profile_views.serialize_jobs,
            json_renderer,
        ),

        Rule(
            [
                '/settings/schools/',
                '/settings/schools/<uid>/',
            ],
            'get',
            profile_views.serialize_schools,
            json_renderer,
        ),

        Rule(
            [
                '/settings/social/',
                '/settings/social/<uid>/',
            ],
            'put',
            profile_views.unserialize_social,
            json_renderer
        ),

        Rule(
            [
                '/settings/jobs/',
                '/settings/jobs/<uid>/',
            ],
            'put',
            profile_views.unserialize_jobs,
            json_renderer
        ),

        Rule(
            [
                '/settings/schools/',
                '/settings/schools/<uid>/',
            ],
            'put',
            profile_views.unserialize_schools,
            json_renderer
        ),

    ], prefix='/api/v1',)

    ### Search ###

    # Web

    process_rules(app, [

        Rule('/search/', 'get', {}, OsfWebRenderer('search.mako')),
        Rule('/share/', 'get', {}, OsfWebRenderer('share_search.mako')),
        Rule('/share/registration/', 'get', {'register': settings.SHARE_REGISTRATION_URL}, OsfWebRenderer('share_registration.mako')),
        Rule('/share/help/', 'get', {'help': settings.SHARE_API_DOCS_URL}, OsfWebRenderer('share_api_docs.mako')),
        Rule('/share_dashboard/', 'get', {}, OsfWebRenderer('share_dashboard.mako')),
        Rule('/share/atom/', 'get', search_views.search_share_atom, xml_renderer),
        Rule('/api/v1/user/search/', 'get', search_views.search_contributor, json_renderer),

        Rule(
            '/api/v1/search/node/',
            'post',
            project_views.node.search_node,
            json_renderer,
        ),

    ])

    # API

    process_rules(app, [

        Rule(['/search/', '/search/<type>/'], ['get', 'post'], search_views.search_search, json_renderer),
        Rule('/search/projects/', 'get', search_views.search_projects_by_title, json_renderer),
        Rule('/share/search/', ['get', 'post'], search_views.search_share, json_renderer),
        Rule('/share/stats/', 'get', search_views.search_share_stats, json_renderer),
        Rule('/share/providers/', 'get', search_views.search_share_providers, json_renderer),

    ], prefix='/api/v1')

    # Project

    # Web

    process_rules(app, [

        Rule('/', 'get', website_views.index, OsfWebRenderer('index.mako')),
        Rule('/goodbye/', 'get', goodbye, OsfWebRenderer('index.mako')),

        Rule(
            [
                '/project/<pid>/',
                '/project/<pid>/node/<nid>/',
            ],
            'get',
            project_views.node.view_project,
            OsfWebRenderer('project/project.mako', trust=False)
        ),

        # Create a new subproject/component
        Rule(
            '/project/<pid>/newnode/',
            'post',
            project_views.node.project_new_node,
            notemplate
        ),

        # # TODO: Add API endpoint for tags
        # Rule('/tags/<tag>/', 'get', project_views.tag.project_tag, OsfWebRenderer('tags.mako')),
        Rule('/api/v1/folder/<nid>', 'post', project_views.node.folder_new_post, json_renderer),
        Rule('/project/new/<pid>/beforeTemplate/', 'get',
             project_views.node.project_before_template, json_renderer),

        Rule(
            [
                '/project/<pid>/contributors/',
                '/project/<pid>/node/<nid>/contributors/',
            ],
            'get',
            project_views.node.node_contributors,
            OsfWebRenderer('project/contributors.mako', trust=False),
        ),

        Rule(
            [
                '/project/<pid>/settings/',
                '/project/<pid>/node/<nid>/settings/',
            ],
            'get',
            project_views.node.node_setting,
            OsfWebRenderer('project/settings.mako', trust=False)
        ),

        # Permissions
        Rule(
            [
                '/project/<pid>/permissions/<permissions>/',
                '/project/<pid>/node/<nid>/permissions/<permissions>/',
            ],
            'post',
            project_views.node.project_set_privacy,
            OsfWebRenderer('project/project.mako')  # TODO: Should this be notemplate? (post request)
        ),

        ### Logs ###

        # View forks
        Rule(
            [
                '/project/<pid>/forks/',
                '/project/<pid>/node/<nid>/forks/',
            ],
            'get',
            project_views.node.node_forks,
            OsfWebRenderer('project/forks.mako', trust=False)
        ),

        # Registrations
        Rule(
            [
                '/project/<pid>/register/',
                '/project/<pid>/node/<nid>/register/',
            ],
            'get',
            project_views.register.node_register_page,
            OsfWebRenderer('project/register.mako', trust=False)
        ),

        Rule(
            [
                '/project/<pid>/register/<metaschema_id>/',
                '/project/<pid>/node/<nid>/register/<metaschema_id>/',
            ],
            'get',
            project_views.register.node_register_template_page,
            OsfWebRenderer('project/register.mako', trust=False)
        ),
        Rule(
            [
                '/project/<pid>/registrations/',
                '/project/<pid>/node/<nid>/registrations/',
            ],
            'get',
            project_views.node.node_registrations,
            OsfWebRenderer('project/registrations.mako', trust=False)
        ),
        Rule(
            [
                '/project/<pid>/registrations/',
                '/project/<pid>/node/<nid>/registrations/',
            ],
            'post',
            project_views.drafts.new_draft_registration,
            OsfWebRenderer('project/edit_draft_registration.mako', trust=False)),
        Rule(
            [
                '/project/<pid>/drafts/<draft_id>/',
                '/project/<pid>/node/<nid>/drafts/<draft_id>/',
            ],
            'get',
            project_views.drafts.edit_draft_registration_page,
            OsfWebRenderer('project/edit_draft_registration.mako', trust=False)),
        Rule(
            [
                '/project/<pid>/drafts/<draft_id>/register/',
                '/project/<pid>/node/<nid>/drafts/<draft_id>/register/',
            ],
            'get',
            project_views.drafts.draft_before_register_page,
            OsfWebRenderer('project/register_draft.mako', trust=False)),

        # TODO: Can't create a registration locally, so can't test this one..?
        Rule(
            [
                '/project/<pid>/retraction/',
                '/project/<pid>/node/<nid>/retraction/',
            ],
            'get',
            project_views.register.node_registration_retraction_get,
            OsfWebRenderer('project/retract_registration.mako', trust=False)
        ),

        Rule(
            '/ids/<category>/<path:value>/',
            'get',
            project_views.register.get_referent_by_identifier,
            notemplate,
        ),

        # Statistics
        Rule(
            [
                '/project/<pid>/statistics/',
                '/project/<pid>/node/<nid>/statistics/',
            ],
            'get',
            project_views.node.project_statistics_redirect,
            notemplate,
        ),

        Rule(
            [
                '/project/<pid>/analytics/',
                '/project/<pid>/node/<nid>/analytics/',
            ],
            'get',
            project_views.node.project_statistics,
            OsfWebRenderer('project/statistics.mako', trust=False)
        ),

        ### Files ###

        # Note: Web endpoint for files view must pass `mode` = `page` to
        # include project view data and JS includes
        # TODO: Start waterbutler to test
        Rule(
            [
                '/project/<pid>/files/',
                '/project/<pid>/node/<nid>/files/',
            ],
            'get',
            project_views.file.collect_file_trees,
            OsfWebRenderer('project/files.mako', trust=False),
            view_kwargs={'mode': 'page'},
        ),
        Rule(
            [
                '/project/<pid>/files/<provider>/<path:path>/',
                '/project/<pid>/node/<nid>/files/<provider>/<path:path>/',
            ],
            'get',
            addon_views.addon_view_or_download_file,
            OsfWebRenderer('project/view_file.mako', trust=False)
        ),
        Rule(
            [
                '/project/<pid>/files/deleted/<trashed_id>/',
                '/project/<pid>/node/<nid>/files/deleted/<trashed_id>/',
            ],
            'get',
            addon_views.addon_deleted_file,
            OsfWebRenderer('project/view_file.mako', trust=False)
        ),
        Rule(
            [
                # Legacy Addon view file paths
                '/project/<pid>/<provider>/files/<path:path>/',
                '/project/<pid>/node/<nid>/<provider>/files/<path:path>/',

                '/project/<pid>/<provider>/files/<path:path>/download/',
                '/project/<pid>/node/<nid>/<provider>/files/<path:path>/download/',

                # Legacy routes for `download_file`
                '/project/<pid>/osffiles/<fid>/download/',
                '/project/<pid>/node/<nid>/osffiles/<fid>/download/',

                # Legacy routes for `view_file`
                '/project/<pid>/osffiles/<fid>/',
                '/project/<pid>/node/<nid>/osffiles/<fid>/',

                # Note: Added these old URLs for backwards compatibility with
                # hard-coded links.
                '/project/<pid>/osffiles/download/<fid>/',
                '/project/<pid>/node/<nid>/osffiles/download/<fid>/',
                '/project/<pid>/files/<fid>/',
                '/project/<pid>/node/<nid>/files/<fid>/',
                '/project/<pid>/files/download/<fid>/',
                '/project/<pid>/node/<nid>/files/download/<fid>/',

                # Legacy routes for `download_file_by_version`
                '/project/<pid>/osffiles/<fid>/version/<vid>/download/',
                '/project/<pid>/node/<nid>/osffiles/<fid>/version/<vid>/download/',
                # Note: Added these old URLs for backwards compatibility with
                # hard-coded links.
                '/project/<pid>/osffiles/<fid>/version/<vid>/',
                '/project/<pid>/node/<nid>/osffiles/<fid>/version/<vid>/',
                '/project/<pid>/osffiles/download/<fid>/version/<vid>/',
                '/project/<pid>/node/<nid>/osffiles/download/<fid>/version/<vid>/',
                '/project/<pid>/files/<fid>/version/<vid>/',
                '/project/<pid>/node/<nid>/files/<fid>/version/<vid>/',
                '/project/<pid>/files/download/<fid>/version/<vid>/',
                '/project/<pid>/node/<nid>/files/download/<fid>/version/<vid>/',
            ],
            'get',
            addon_views.addon_view_or_download_file_legacy,
            OsfWebRenderer('project/view_file.mako', trust=False),
        ),
        Rule(
            [
                # api/v1 Legacy routes for `download_file`
                '/api/v1/project/<pid>/osffiles/<fid>/',
                '/api/v1/project/<pid>/node/<nid>/osffiles/<fid>/',
                '/api/v1/project/<pid>/files/download/<fid>/',
                '/api/v1/project/<pid>/node/<nid>/files/download/<fid>/',

                #api/v1 Legacy routes for `download_file_by_version`
                '/api/v1/project/<pid>/osffiles/<fid>/version/<vid>/',
                '/api/v1/project/<pid>/node/<nid>/osffiles/<fid>/version/<vid>/',
                '/api/v1/project/<pid>/files/download/<fid>/version/<vid>/',
                '/api/v1/project/<pid>/node/<nid>/files/download/<fid>/version/<vid>/',
            ],
            'get',
            addon_views.addon_view_or_download_file_legacy,
            json_renderer
        ),
    ])

    # API

    process_rules(app, [

        Rule(
            '/email/meeting/',
            'post',
            conference_views.meeting_hook,
            json_renderer,
        ),
        Rule('/mailchimp/hooks/', 'get', profile_views.mailchimp_get_endpoint, json_renderer),

        Rule('/mailchimp/hooks/', 'post', profile_views.sync_data_from_mailchimp, json_renderer),

        # Create project, used by projectCreator.js
        Rule('/project/new/', 'post', project_views.node.project_new_post, json_renderer),

        Rule([
            '/project/<pid>/contributors_abbrev/',
            '/project/<pid>/node/<nid>/contributors_abbrev/',
        ], 'get', project_views.contributor.get_node_contributors_abbrev, json_renderer),

        Rule('/tags/<tag>/', 'get', project_views.tag.project_tag, json_renderer),

        Rule([
            '/project/<pid>/',
            '/project/<pid>/node/<nid>/',
        ], 'get', project_views.node.view_project, json_renderer),
        Rule([
            '/project/<pid>/expand/',
            '/project/<pid>/node/<nid>/expand/',
        ], 'post', project_views.node.expand, json_renderer),
        Rule([
            '/project/<pid>/collapse/',
            '/project/<pid>/node/<nid>/collapse/',
        ], 'post', project_views.node.collapse, json_renderer),

        Rule(
            [
                '/project/<pid>/pointer/',
                '/project/<pid>/node/<nid>/pointer/',
            ],
            'get',
            project_views.node.get_pointed,
            json_renderer,
        ),
        Rule(
            [
                '/project/<pid>/pointer/',
                '/project/<pid>/node/<nid>/pointer/',
            ],
            'post',
            project_views.node.add_pointers,
            json_renderer,
        ),
        Rule(
            [
                '/pointer/',
            ],
            'post',
            project_views.node.add_pointer,
            json_renderer,
        ),
        Rule(
            [
                '/pointers/move/',
            ],
            'post',
            project_views.node.move_pointers,
            json_renderer,
        ),
        Rule(
            [
                '/project/<pid>/pointer/',
                '/project/<pid>/node/<nid>pointer/',
            ],
            'delete',
            project_views.node.remove_pointer,
            json_renderer,
        ),
        Rule(
            [
                '/folder/<pid>/pointer/<pointer_id>',
            ],
            'delete',
            project_views.node.remove_pointer_from_folder,
            json_renderer,
        ),
        Rule(
            [
                '/folder/<pid>/pointers/',
            ],
            'delete',
            project_views.node.remove_pointers_from_folder,
            json_renderer,
        ),
        Rule(
            [
                '/folder/<pid>',
            ],
            'delete',
            project_views.node.delete_folder,
            json_renderer,
        ),
        Rule('/folder/', 'put', project_views.node.add_folder, json_renderer),
        Rule([
            '/project/<pid>/get_summary/',
            '/project/<pid>/node/<nid>/get_summary/',
        ], 'get', project_views.node.get_summary, json_renderer),

        Rule([
            '/project/<pid>/get_children/',
            '/project/<pid>/node/<nid>/get_children/',
        ], 'get', project_views.node.get_children, json_renderer),
        Rule([
            '/project/<pid>/get_folder_pointers/'
        ], 'get', project_views.node.get_folder_pointers, json_renderer),
        Rule([
            '/project/<pid>/get_forks/',
            '/project/<pid>/node/<nid>/get_forks/',
        ], 'get', project_views.node.get_forks, json_renderer),
        Rule([
            '/project/<pid>/get_registrations/',
            '/project/<pid>/node/<nid>/get_registrations/',
        ], 'get', project_views.node.get_registrations, json_renderer),

        # Draft Registrations
        Rule([
            '/project/<pid>/drafts/',
        ], 'get', project_views.drafts.get_draft_registrations, json_renderer),
        Rule([
            '/project/<pid>/drafts/<draft_id>/',
        ], 'get', project_views.drafts.get_draft_registration, json_renderer),
        Rule([
            '/project/<pid>/drafts/<draft_id>/',
        ], 'put', project_views.drafts.update_draft_registration, json_renderer),
        Rule([
            '/project/<pid>/drafts/<draft_id>/',
        ], 'delete', project_views.drafts.delete_draft_registration, json_renderer),
        Rule([
            '/project/<pid>/drafts/<draft_id>/submit/',
        ], 'post', project_views.drafts.submit_draft_for_review, json_renderer),

        # Meta Schemas
        Rule([
            '/project/drafts/schemas/',
        ], 'get', project_views.drafts.get_metaschemas, json_renderer),

        Rule('/log/<log_id>/', 'get', project_views.log.get_log, json_renderer),

        Rule([
            '/project/<pid>/log/',
            '/project/<pid>/node/<nid>/log/',
        ], 'get', project_views.log.get_logs, json_renderer),

        Rule([
            '/project/<pid>/get_contributors/',
            '/project/<pid>/node/<nid>/get_contributors/',
        ], 'get', project_views.contributor.get_contributors, json_renderer),

        Rule([
            '/project/<pid>/get_contributors_from_parent/',
            '/project/<pid>/node/<nid>/get_contributors_from_parent/',
        ], 'get', project_views.contributor.get_contributors_from_parent, json_renderer),

        # Reorder contributors
        Rule(
            [
                '/project/<pid>/contributors/manage/',
                '/project/<pid>/node/<nid>/contributors/manage/',
            ],
            'POST',
            project_views.contributor.project_manage_contributors,
            json_renderer,
        ),

        Rule([
            '/project/<pid>/get_editable_children/',
            '/project/<pid>/node/<nid>/get_editable_children/',
        ], 'get', project_views.node.get_editable_children, json_renderer),


        # Private Link
        Rule([
            '/project/<pid>/private_link/',
            '/project/<pid>/node/<nid>/private_link/',
        ], 'post', project_views.node.project_generate_private_link_post, json_renderer),

        Rule([
            '/project/<pid>/private_link/edit/',
            '/project/<pid>/node/<nid>/private_link/edit/',
        ], 'put', project_views.node.project_private_link_edit, json_renderer),

        Rule([
            '/project/<pid>/private_link/',
            '/project/<pid>/node/<nid>/private_link/',
        ], 'delete', project_views.node.remove_private_link, json_renderer),

        Rule([
            '/project/<pid>/private_link/',
            '/project/<pid>/node/<nid>/private_link/',
        ], 'get', project_views.node.private_link_table, json_renderer),

        # Create, using existing project as a template
        Rule([
            '/project/new/<nid>/',
        ], 'post', project_views.node.project_new_from_template, json_renderer),

        # Update
        Rule(
            [
                '/project/<pid>/',
                '/project/<pid>/node/<nid>/',
            ],
            'put',
            project_views.node.update_node,
            json_renderer,
        ),

        # Remove
        Rule(
            [
                '/project/<pid>/',
                '/project/<pid>/node/<nid>/',
            ],
            'delete',
            project_views.node.component_remove,
            json_renderer,
        ),

        # Reorder components
        Rule('/project/<pid>/reorder_components/', 'post',
             project_views.node.project_reorder_components, json_renderer),

        # Edit node
        Rule([
            '/project/<pid>/edit/',
            '/project/<pid>/node/<nid>/edit/',
        ], 'post', project_views.node.edit_node, json_renderer),

        # Add / remove tags
        Rule([
            '/project/<pid>/tags/',
            '/project/<pid>/node/<nid>/tags/',
            '/project/<pid>/tags/<tag>/',
            '/project/<pid>/node/<nid>/tags/<tag>/',
        ], 'post', project_views.tag.project_add_tag, json_renderer),
        Rule([
            '/project/<pid>/tags/',
            '/project/<pid>/node/<nid>/tags/',
            '/project/<pid>/tags/<tag>/',
            '/project/<pid>/node/<nid>/tags/<tag>/',
        ], 'delete', project_views.tag.project_remove_tag, json_renderer),

        # Add / remove contributors
        Rule([
            '/project/<pid>/contributors/',
            '/project/<pid>/node/<nid>/contributors/',
        ], 'post', project_views.contributor.project_contributors_post, json_renderer),
        Rule([
            '/project/<pid>/beforeremovecontributors/',
            '/project/<pid>/node/<nid>/beforeremovecontributors/',
        ], 'post', project_views.contributor.project_before_remove_contributor, json_renderer),
        # TODO(sloria): should be a delete request to /contributors/
        Rule([
            '/project/<pid>/removecontributors/',
            '/project/<pid>/node/<nid>/removecontributors/',
        ], 'post', project_views.contributor.project_removecontributor, json_renderer),

        # Forks
        Rule(
            [
                '/project/<pid>/fork/before/',
                '/project/<pid>/node/<nid>/fork/before/',
            ], 'get', project_views.node.project_before_fork, json_renderer,
        ),
        Rule(
            [
                '/project/<pid>/fork/',
                '/project/<pid>/node/<nid>/fork/',
            ], 'post', project_views.node.node_fork_page, json_renderer,
        ),
        Rule(
            [
                '/project/<pid>/pointer/fork/',
                '/project/<pid>/node/<nid>/pointer/fork/',
            ], 'post', project_views.node.fork_pointer, json_renderer,
        ),
        # View forks
        Rule([
            '/project/<pid>/forks/',
            '/project/<pid>/node/<nid>/forks/',
        ], 'get', project_views.node.node_forks, json_renderer),

        # Registrations
        Rule([
            '/project/<pid>/beforeregister/',
            '/project/<pid>/node/<nid>/beforeregister',
        ], 'get', project_views.register.project_before_register, json_renderer),
        Rule([
            '/project/<pid>/drafts/<draft_id>/register/',
            '/project/<pid>/node/<nid>/drafts/<draft_id>/register/',
        ], 'post', project_views.drafts.register_draft_registration, json_renderer),
        Rule([
            '/project/<pid>/register/<template>/',
            '/project/<pid>/node/<nid>/register/<template>/',
        ], 'get', project_views.register.node_register_template_page, json_renderer),
        Rule([
            '/project/<pid>/retraction/',
            '/project/<pid>/node/<nid>/retraction/'
        ], 'post', project_views.register.node_registration_retraction_post, json_renderer),

        Rule(
            [
                '/project/<pid>/identifiers/',
                '/project/<pid>/node/<nid>/identifiers/',
            ],
            'get',
            project_views.register.node_identifiers_get,
            json_renderer,
        ),

        Rule(
            [
                '/project/<pid>/identifiers/',
                '/project/<pid>/node/<nid>/identifiers/',
            ],
            'post',
            project_views.register.node_identifiers_post,
            json_renderer,
        ),

        # Statistics
        Rule([
            '/project/<pid>/statistics/',
            '/project/<pid>/node/<nid>/statistics/',
        ], 'get', project_views.node.project_statistics, json_renderer),

        # Permissions
        Rule([
            '/project/<pid>/permissions/<permissions>/',
            '/project/<pid>/node/<nid>/permissions/<permissions>/',
        ], 'post', project_views.node.project_set_privacy, json_renderer),

        Rule([
            '/project/<pid>/permissions/beforepublic/',
            '/project/<pid>/node/<nid>/permissions/beforepublic/',
        ], 'get', project_views.node.project_before_set_public, json_renderer),

        ### Watching ###
        Rule([
            '/project/<pid>/watch/',
            '/project/<pid>/node/<nid>/watch/'
        ], 'post', project_views.node.watch_post, json_renderer),

        Rule([
            '/project/<pid>/unwatch/',
            '/project/<pid>/node/<nid>/unwatch/'
        ], 'post', project_views.node.unwatch_post, json_renderer),

        Rule([
            '/project/<pid>/togglewatch/',
            '/project/<pid>/node/<nid>/togglewatch/'
        ], 'post', project_views.node.togglewatch_post, json_renderer),

        Rule([
            '/watched/logs/'
        ], 'get', website_views.watched_logs_get, json_renderer),

        ### Accounts ###
        Rule([
            '/user/merge/'
        ], 'post', auth_views.merge_user_post, json_renderer),

        # Combined files
        Rule(
            [
                '/project/<pid>/files/',
                '/project/<pid>/node/<nid>/files/'
            ],
            'get',
            project_views.file.collect_file_trees,
            json_renderer,
        ),

        # Endpoint to fetch Rubeus.JS/Hgrid-formatted data
        Rule(
            [
                '/project/<pid>/files/grid/',
                '/project/<pid>/node/<nid>/files/grid/'
            ],
            'get',
            project_views.file.grid_data,
            json_renderer
        ),

        # Settings

        Rule(
            '/files/auth/',
            'get',
            addon_views.get_auth,
            json_renderer,
        ),

        Rule(
            [
                '/project/<pid>/waterbutler/logs/',
                '/project/<pid>/node/<nid>/waterbutler/logs/',
            ],
            'put',
            addon_views.create_waterbutler_log,
            json_renderer,
        ),
        Rule(
            [
                '/registration/<pid>/callbacks/',
            ],
            'put',
            project_views.register.registration_callbacks,
            json_renderer,
        ),
        Rule(
            '/settings/addons/',
            'post',
            profile_views.user_choose_addons,
            json_renderer,
        ),

        Rule(
            '/settings/notifications/',
            'get',
            profile_views.user_notifications,
            json_renderer,
        ),

        Rule(
            '/settings/notifications/',
            'post',
            profile_views.user_choose_mailing_lists,
            json_renderer,
        ),

        Rule(
            '/subscriptions/',
            'get',
            notification_views.get_subscriptions,
            json_renderer,
        ),

        Rule(
            [
                '/project/<pid>/subscriptions/',
                '/project/<pid>/node/<nid>/subscriptions/'
            ],
            'get',
            notification_views.get_node_subscriptions,
            json_renderer,
        ),

        Rule(
            '/subscriptions/',
            'post',
            notification_views.configure_subscription,
            json_renderer,
        ),

        Rule(
            [
                '/project/<pid>/settings/addons/',
                '/project/<pid>/node/<nid>/settings/addons/',
            ],
            'post',
            project_views.node.node_choose_addons,
            json_renderer,
        ),

        Rule(
            [
                '/project/<pid>/settings/comments/',
                '/project/<pid>/node/<nid>/settings/comments/',
            ],
            'post',
            project_views.node.configure_comments,
            json_renderer,
        ),

        # Invite Users
        Rule(
            [
                '/project/<pid>/invite_contributor/',
                '/project/<pid>/node/<nid>/invite_contributor/'
            ],
            'post',
            project_views.contributor.invite_contributor_post,
            json_renderer
        ),
    ], prefix='/api/v1')

    # Set up static routing for addons
    # NOTE: We use nginx to serve static addon assets in production
    addon_base_path = os.path.abspath('website/addons')
    if settings.DEV_MODE:
        @app.route('/static/addons/<addon>/<path:filename>')
        def addon_static(addon, filename):
            addon_path = os.path.join(addon_base_path, addon, 'static')
            return send_from_directory(addon_path, filename)<|MERGE_RESOLUTION|>--- conflicted
+++ resolved
@@ -318,64 +318,6 @@
 
         Rule(
             [
-<<<<<<< HEAD
-                '/project/<pid>/comments/',
-                '/project/<pid>/node/<nid>/comments/',
-            ],
-            'get',
-            project_views.comment.list_comments,
-            json_renderer,
-        ),
-
-        Rule(
-            [
-                '/project/<pid>/comment/',
-                '/project/<pid>/node/<nid>/comment/',
-            ],
-            'post',
-            project_views.comment.add_comment,
-            json_renderer,
-        ),
-
-        Rule(
-            [
-                '/project/<pid>/comment/<cid>/',
-                '/project/<pid>/node/<nid>/comment/<cid>/',
-            ],
-            'put',
-            project_views.comment.edit_comment,
-            json_renderer,
-        ),
-
-        Rule(
-            [
-                '/project/<pid>/comment/<cid>/',
-                '/project/<pid>/node/<nid>/comment/<cid>/',
-            ],
-            'delete',
-            project_views.comment.delete_comment,
-            json_renderer,
-        ),
-
-        Rule(
-            [
-                '/project/<pid>/comment/<cid>/undelete/',
-                '/project/<pid>/node/<nid>/comment/<cid>/undelete/',
-            ],
-            'put',
-            project_views.comment.undelete_comment,
-=======
-                '/project/<pid>/comments/discussion/',
-                '/project/<pid>/node/<nid>/comments/discussion/',
-            ],
-            'get',
-            project_views.comment.comment_discussion,
->>>>>>> c42e0963
-            json_renderer,
-        ),
-
-        Rule(
-            [
                 '/project/<pid>/comments/timestamps/',
                 '/project/<pid>/node/<nid>/comments/timestamps/',
             ],
