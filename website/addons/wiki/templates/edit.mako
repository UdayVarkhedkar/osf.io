--- conflicted
+++ resolved
@@ -17,7 +17,6 @@
             <%include file="wiki/templates/nav.mako" />
             <%include file="wiki/templates/toc.mako" />
         </div>
-<<<<<<< HEAD
         <div class="col-md-9">
             <%include file="wiki/templates/status.mako"/>
             <div class="form-group wmd-panel">
@@ -29,40 +28,19 @@
             <div class="pull-right">
                 <!-- clicking "Cancel" overrides unsaved changes check -->
                 % if wiki_created:
-                    <a href="${node['url']}wiki/home/" class="btn btn-default">Return</a>
+                    <a href="${urls['web']['home']}" class="btn btn-default">Return</a>
                 % else:
-                    <a href="${node['url']}wiki/${pageName}/" class="btn btn-default">Return</a>
+                    <a href="${urls['web']['page']}" class="btn btn-default">Return</a>
                 % endif
                 <button id="revert-button" class="btn btn-primary"
                         data-bind="click: revertChanges, enable: changed">Revert to Last Save</button>
                 <input type="submit" class="btn btn-success" value="Save Version"
                        data-bind="enable: changed,
-                                  click: function() {updateChanged('${node['url']}wiki/${pageName}/edit/')}"
+                                  click: function() {updateChanged('${urls['web']['edit']}')}"
                        onclick=$(window).off('beforeunload')>
             </div>
             <p class="help-block">Preview</p>
             <div id="wmd-preview" class="wmd-panel wmd-preview"></div>
-=======
-         <div class="col-md-9">
-                 <%include file="wiki/templates/status.mako"/>
-            <form action="${urls['web']['edit']}" method="POST">
-                <div class="form-group wmd-panel">
-                    <div id="wmd-button-bar"></div>
-                    <textarea class="form-control wmd-input" rows="25" id="wmd-input" name="content" data-bind="value: wikiText"></textarea>
-                </div>
-                <div class="pull-right">
-                    <!-- clicking "Cancel" overrides unsaved changes check -->
-                    % if wiki_created:
-                        <a href="${urls['web']['home']}" class="btn btn-default">Cancel</a>
-                    % else:
-                        <a href="${urls['web']['page']}" class="btn btn-default">Cancel</a>
-                    % endif
-                    <input type="submit" class="btn btn-primary" value="Save"  onclick=$(window).off('beforeunload')>
-                </div>
-                <p class="help-block">Preview</p>
-                <div id="wmd-preview" class="wmd-panel wmd-preview"></div>
-            </form>
->>>>>>> e02ae7f6
         </div>
     </div><!-- end row -->
 </div><!-- end wiki -->
@@ -79,7 +57,7 @@
 
 <script>
 
-    var url = '${node['api_url']}wiki/${pageName}/content/';
+    var url = '${urls['api']['content']}';
 
     var setDoc = function(docName) {
 
@@ -136,11 +114,7 @@
     editor.setShowPrintMargin(false);           // Hides print margin
 
     $script('/static/addons/wiki/WikiEditor.js', function() {
-<<<<<<< HEAD
         WikiEditor('.wiki', url)
-=======
-        WikiEditor('.wiki', '${urls['api']['content']}');
->>>>>>> e02ae7f6
     });
 
 </script>