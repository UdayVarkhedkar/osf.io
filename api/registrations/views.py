--- conflicted
+++ resolved
@@ -18,11 +18,7 @@
     NodeChildrenList, NodeCommentsList, NodeProvidersList, NodeLinksList,
     NodeContributorDetail, NodeFilesList, NodeLinksDetail, NodeFileDetail,
     NodeAlternativeCitationsList, NodeAlternativeCitationDetail, NodeLogList,
-<<<<<<< HEAD
-    NodeInstitutionsList, WaterButlerMixin)
-=======
-    NodeInstitutionDetail, WaterButlerMixin, NodeForksList)
->>>>>>> bb2e7ce5
+    NodeInstitutionsList, WaterButlerMixin, NodeForksList)
 
 from api.registrations.serializers import RegistrationNodeLinksSerializer, RegistrationFileSerializer
 
