/**
 *
 */
;(function (global, factory) {
    if (typeof define === 'function' && define.amd) {
        define(['jquery', 'knockout'], factory);
    } else {
        global.profile = factory(jQuery, ko);
        $script.done('profile');
    }
}(this, function($, ko){

    'use strict';

    var socialRules = {
        orcid: /orcid\.org\/([-\d]+)/i,
        researcherId: /researcherid\.com\/rid\/([-\w]+)/i,
        scholar: /scholar\.google\.com\/citations\?user=(\w+)/i,
        twitter: /twitter\.com\/(\w+)/i,
        linkedIn: /linkedin\.com\/profile\/view\?id=(\d+)/i,
        github: /github\.com\/(\w+)/i
    };

    var cleanByRule = function(rule) {
        return function(value) {
            var match = value.match(rule);
            if (match) {
                return match[1];
            }
            return value;
        };
    };

    var SerializeMixin = function() {};

    /** Serialize to a JS Object. */
    SerializeMixin.prototype.serialize = function() {
        return ko.toJS(this);
    };

    SerializeMixin.prototype.unserialize = function(data) {
        var self = this;
        $.each(data || {}, function(key, value) {
            if (ko.isObservable(self[key])) {
                self[key](value);
                // Ensure that validation errors are displayed
                self[key].notifySubscribers();
            }
        });
        return self;
    };

    var BaseViewModel = function(urls, modes) {

        var self = this;

        self.urls = urls;
        self.modes = modes || ['view'];
        self.viewable = $.inArray('view', modes) >= 0;
        self.editable = ko.observable(false);
        self.mode = ko.observable(self.viewable ? 'view' : 'edit');

        self.original = ko.observable();
        self.tracked = [];  // Define for each view model that inherits

        self.setOriginal = function() {
            self.original(ko.toJS(self.tracked));
        };

        self.dirty = ko.computed(function() {
<<<<<<< HEAD
            return self.mode() === 'edit' && ko.toJS(self.tracked) !== self.original();
=======
            return self.mode() === 'edit' && ko.toJSON(self.tracked) !== ko.toJSON(self.original());
>>>>>>> 781f2d09
        });

        // Must be set after isValid is defined in inherited view models
        // Necessary for enableSubmit to subscribe to isValid
        self.hasValidProperty = ko.observable(false);

        self.enableSubmit = ko.computed(function() {
            return self.hasValidProperty() && self.isValid() && self.dirty();
        });

        // Warn on URL change if dirty
        $(window).on('beforeunload', function() {
            if (self.dirty()) {
                return 'There are unsaved changes to your settings.';
            }
        });

        // Warn on tab change if dirty
        $('body').on('show.bs.tab', function() {
            if (self.dirty()) {
                bootbox.alert('There are unsaved changes to your settings. ' +
                    'Please save or discard your changes before switching ' +
                    'tabs.');
                return false;
            }
            return true;
        });

        this.message = ko.observable();
        this.messageClass = ko.observable();

    };

    BaseViewModel.prototype.changeMessage = function(text, css, timeout) {
        var self = this;
        self.message(text);
        var cssClass = css || 'text-info';
        self.messageClass(cssClass);
        if (timeout) {
            // Reset message after timeout period
            setTimeout(
                function() {
                    self.message('');
                    self.messageClass('text-info');
                },
                timeout
            );
        }
    };

    BaseViewModel.prototype.handleSuccess = function() {
        if ($.inArray('view', this.modes) >= 0) {
            this.mode('view');
        } else {
            this.changeMessage(
                'Settings updated',
                'text-success',
                5000
            );
        }
    };

    BaseViewModel.prototype.handleError = function() {
        this.changeMessage(
            'Could not update settings',
            'text-danger',
            5000
        );
    };

    BaseViewModel.prototype.fetch = function() {
        $.ajax({
            type: 'GET',
            url: this.urls.crud,
            dataType: 'json',
            success: [this.unserialize.bind(this), this.setOriginal],
            error: this.handleError.bind(this, 'Could not fetch data')
        });
    };

    BaseViewModel.prototype.edit = function() {
        if (this.editable()) {
            this.mode('edit');
        }
    };

    BaseViewModel.prototype.cancel = function(data, event) {
        event && event.preventDefault();
        this.mode('view');
    };

    BaseViewModel.prototype.submit = function() {
        if (this.enableSubmit() === false) {
            return;
        }
        $.osf.putJSON(
            this.urls.crud,
            this.serialize()
        ).done(
            this.handleSuccess.bind(this)
        ).done(
            this.setOriginal
        ).fail(
            this.handleError.bind(this)
        );
    };

    var NameViewModel = function(urls, modes) {

        var self = this;
        BaseViewModel.call(self, urls, modes);

        self.full = $.osf.ko.sanitizedObservable().extend({
            required: true
        });
        self.given = $.osf.ko.sanitizedObservable();
        self.middle = $.osf.ko.sanitizedObservable();
        self.family = $.osf.ko.sanitizedObservable();
        self.suffix = $.osf.ko.sanitizedObservable();

        self.tracked = [
            self.full,
            self.given,
            self.middle,
            self.family,
            self.suffix
        ];

        var validated = ko.validatedObservable(self);
        self.isValid = ko.computed(function() {
            return validated.isValid();
        });
        self.hasValidProperty(true);

        self.citations = ko.observable();

        self.hasFirst = ko.computed(function() {
            return !! self.full();
        });

        self.impute = function() {
            if (! self.hasFirst()) {
                return;
            }
            $.ajax({
                type: 'GET',
                url: urls.impute,
                data: {
                    name: self.full()
                },
                dataType: 'json',
                success: self.unserialize.bind(self),
                error: self.handleError.bind(self, 'Could not fetch names')
            });
        };

        var initials = function(names) {
            return names
                .split(' ')
                .map(function(name) {
                    return name[0].toUpperCase() + '.';
                })
                .filter(function(initial) {
                    return initial.match(/^[a-z]/i);
                }).join(' ');
        };

        var suffix = function(suffix) {
            var suffixLower = suffix.toLowerCase();
            if ($.inArray(suffixLower, ['jr', 'sr']) !== -1) {
                suffix = suffix + '.';
                suffix = suffix.charAt(0).toUpperCase() + suffix.slice(1);
            } else if ($.inArray(suffixLower, ['ii', 'iii', 'iv', 'v']) !== -1) {
                suffix = suffix.toUpperCase();
            }
            return suffix;
        };

        self.citeApa = ko.computed(function() {
            var cite = self.family();
            var given = $.trim(self.given() + ' ' + self.middle());
            if (given) {
                cite = cite + ', ' + initials(given);
            }
            if (self.suffix()) {
                cite = cite + ', ' + suffix(self.suffix());
            }
            return cite;
        });

        self.citeMla = ko.computed(function() {
            var cite = self.family();
            if (self.given()) {
                cite = cite + ', ' + self.given();
                if (self.middle()) {
                    cite = cite + ' ' + initials(self.middle());
                }
            }
            if (self.suffix()) {
                cite = cite + ', ' + suffix(self.suffix());
            }
            return cite;
        });

        self.fetch();

    };
    NameViewModel.prototype = Object.create(BaseViewModel.prototype);
    $.extend(NameViewModel.prototype, SerializeMixin.prototype);

    /*
     * Custom observable for use with external services.
     */
    var extendLink = function(obs, $parent, label, baseUrl) {

        obs.url = ko.computed(function($data, event) {
            // Prevent click from submitting form
            event && event.preventDefault();
            if (obs()) {
                return baseUrl ? baseUrl + obs() : obs();
            }
            return '';
        });

        obs.hasAddon = ko.computed(function() {
            return $parent.addons()[label] !== undefined;
        });

        obs.importAddon = function() {
            if (obs.hasAddon()) {
                obs($parent.addons()[label]);
            }
        };

        return obs;

    };

    var SocialViewModel = function(urls, modes) {

        var self = this;
        BaseViewModel.call(self, urls, modes);

        self.addons = ko.observableArray();

        self.personal = extendLink(
            // Note: Apply extenders in reverse order so that `ensureHttp` is
            // applied before `url`.
            ko.observable().extend({
                url: true,
                ensureHttp: true
            }),
            self, 'personal'
        );
        self.orcid = extendLink(
            ko.observable().extend({cleanup: cleanByRule(socialRules.orcid)}),
            self, 'orcid', 'http://orcid.org/'
        );
        self.researcherId = extendLink(
            ko.observable().extend({cleanup: cleanByRule(socialRules.researcherId)}),
            self, 'researcherId', 'http://researcherId.com/'
        );
        self.twitter = extendLink(
            ko.observable().extend({cleanup: cleanByRule(socialRules.twitter)}),
            self, 'twitter', 'https://twitter.com/'
        );
        self.scholar = extendLink(
            ko.observable().extend({cleanup: cleanByRule(socialRules.scholar)}),
            self, 'scholar', 'http://scholar.google.com/citations?user='
        );
        self.linkedIn = extendLink(
            ko.observable().extend({cleanup: cleanByRule(socialRules.linkedIn)}),
            self, 'linkedIn', 'https://www.linkedin.com/profile/view?id='
        );
        self.github = extendLink(
            ko.observable().extend({cleanup: cleanByRule(socialRules.github)}),
            self, 'github', 'https://github.com/'
        );

        self.tracked = [
            self.personal,
            self.orcid,
            self.researcherId,
            self.twitter,
            self.scholar,
            self.linkedIn,
            self.github
        ];

        var validated = ko.validatedObservable(self);
        self.isValid = ko.computed(function() {
            return validated.isValid();
        });
        self.hasValidProperty(true);

        self.values = ko.computed(function() {
            return [
                {label: 'Personal Site', text: self.personal(), value: self.personal.url()},
                {label: 'ORCID', text: self.orcid(), value: self.orcid.url()},
                {label: 'ResearcherID', text: self.researcherId(), value: self.researcherId.url()},
                {label: 'Twitter', text: self.twitter(), value: self.twitter.url()},
                {label: 'GitHub', text: self.github(), value: self.github.url()},
                {label: 'LinkedIn', text: self.linkedIn(), value: self.linkedIn.url()},
                {label: 'Google Scholar', text: self.scholar(), value: self.scholar.url()}
            ];
        });

        self.hasValues = ko.computed(function() {
            var values = self.values();
            for (var i=0; i<self.values().length; i++) {
                if (values[i].value) {
                    return true;
                }
            }
            return false;
        });

        self.fetch();

    };
    SocialViewModel.prototype = Object.create(BaseViewModel.prototype);
    $.extend(SocialViewModel.prototype, SerializeMixin.prototype);

    var ListViewModel = function(ContentModel, urls, modes) {

        var self = this;
        BaseViewModel.call(self, urls, modes);

        self.ContentModel = ContentModel;
        self.contents = ko.observableArray();

        self.tracked = self.contents;

        self.canRemove = ko.computed(function() {
            return self.contents().length > 1;
        });

        self.isValid = ko.computed(function() {
            for (var i=0; i<self.contents().length; i++) {
                if (! self.contents()[i].isValid()) {
                    return false;
                }
            }
            return true;
        });
        self.hasMultiple = ko.computed(function() {
            return self.contents().length > 1;
        });
        self.hasValidProperty(true);

    };
    ListViewModel.prototype = Object.create(BaseViewModel.prototype);

    ListViewModel.prototype.unserialize = function(data) {
        var self = this;
        self.editable(data.editable);
        self.contents(ko.utils.arrayMap(data.contents || [], function(each) {
            return new self.ContentModel(self).unserialize(each);
        }));
        // Ensure at least one item is visible
        if (self.contents().length === 0) {
            self.addContent();
        }
    };

    ListViewModel.prototype.serialize = function() {
        return {contents: ko.toJS(this.contents)};
    };

    ListViewModel.prototype.addContent = function() {
        this.contents.push(new this.ContentModel(this));
    };

    ListViewModel.prototype.removeContent = function(content) {
        var idx = this.contents().indexOf(content);
        this.contents.splice(idx, 1);
    };

    var JobViewModel = function() {

        var self = this;

        self.institution = ko.observable('').extend({
            required: true
        });
        self.department = ko.observable('');
        self.title = ko.observable('');

        self.start = ko.observable().extend({
            date: true,
            asDate: true
        });
        self.end = ko.observable().extend({
            date: true,
            asDate: true,
            minDate: self.start
        });

        var validated = ko.validatedObservable(self);
        self.isValid = ko.computed(function() {
            return validated.isValid();
        });

    };
    $.extend(JobViewModel.prototype, SerializeMixin.prototype);

    var SchoolViewModel = function() {

        var self = this;

        self.institution = ko.observable('').extend({
            required: true
        });
        self.department = ko.observable('');
        self.degree = ko.observable('');

        self.start = ko.observable().extend({
            date: true,
            asDate: true
        });
        self.end = ko.observable().extend({
            date: true,
            asDate: true,
            minDate: self.start
        });

        var validated = ko.validatedObservable(self);
        self.isValid = ko.computed(function() {
            return validated.isValid();
        });

    };
    $.extend(SchoolViewModel.prototype, SerializeMixin.prototype);

    var JobsViewModel = function(urls, modes) {

        var self = this;
        ListViewModel.call(self, JobViewModel, urls, modes);

        self.fetch();

    };
    JobsViewModel.prototype = Object.create(ListViewModel.prototype);

    var SchoolsViewModel = function(urls, modes) {

        var self = this;
        ListViewModel.call(self, SchoolViewModel, urls, modes);

        self.fetch();

    };
    SchoolsViewModel.prototype = Object.create(ListViewModel.prototype);

    var Names = function(selector, urls, modes) {
        this.viewModel = new NameViewModel(urls, modes);
        $.osf.applyBindings(this.viewModel, selector);
        window.nameModel = this.viewModel;
    };

    var Social = function(selector, urls, modes) {
        this.viewModel = new SocialViewModel(urls, modes);
        $.osf.applyBindings(this.viewModel, selector);
        window.social = this.viewModel;
    };

    var Jobs = function(selector, urls, modes) {
        this.viewModel = new JobsViewModel(urls, modes);
        $.osf.applyBindings(this.viewModel, selector);
        window.jobsModel = this.viewModel;
    };

    var Schools = function(selector, urls, modes) {
        this.viewModel = new SchoolsViewModel(urls, modes);
        $.osf.applyBindings(this.viewModel, selector);
    };

    return {
        Names: Names,
        Social: Social,
        Jobs: Jobs,
        Schools: Schools
    };

}));<|MERGE_RESOLUTION|>--- conflicted
+++ resolved
@@ -68,11 +68,7 @@
         };
 
         self.dirty = ko.computed(function() {
-<<<<<<< HEAD
-            return self.mode() === 'edit' && ko.toJS(self.tracked) !== self.original();
-=======
             return self.mode() === 'edit' && ko.toJSON(self.tracked) !== ko.toJSON(self.original());
->>>>>>> 781f2d09
         });
 
         // Must be set after isValid is defined in inherited view models
