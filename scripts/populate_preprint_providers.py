--- conflicted
+++ resolved
@@ -49,11 +49,8 @@
     provider = PreprintProvider.load(provider_data['_id'])
     provider_data['domain_redirect_enabled'] &= PREPRINT_PROVIDER_DOMAINS['enabled'] and bool(provider_data['domain'])
     licenses = [get_license(name) for name in provider_data.pop('licenses_acceptable', [])]
-<<<<<<< HEAD
-
-=======
     default_license = provider_data.pop('default_license', False)
->>>>>>> d3096528
+
     if provider:
         provider_data['subjects_acceptable'] = map(
             lambda rule: (map(get_subject_id, rule[0]), rule[1]),
