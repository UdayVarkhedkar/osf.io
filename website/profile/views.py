# -*- coding: utf-8 -*-
import logging
from rest_framework import status as http_status
from dateutil.parser import parse as parse_date

from django.utils import timezone
from django.core.exceptions import ValidationError
from flask import request
import mailchimp

from framework import sentry
from framework.auth import utils as auth_utils
from framework.auth import cas
from framework.auth import logout as osf_logout
from framework.auth.decorators import collect_auth
from framework.auth.decorators import must_be_logged_in
from framework.auth.decorators import must_be_confirmed
from framework.auth.exceptions import ChangePasswordError
from framework.auth.views import send_confirm_email
from framework.auth.signals import user_merged
from framework.exceptions import HTTPError, PermissionsError
from framework.flask import redirect  # VOL-aware redirect
from framework.status import push_status_message
from framework.utils import throttle_period_expired

from osf import features
from osf.models import ApiOAuth2Application, ApiOAuth2PersonalToken, OSFUser, QuickFilesNode
from osf.exceptions import BlacklistedEmailError
from osf.utils.requests import string_type_request_headers
from website import mails
from website import mailchimp_utils
from website import settings
from website import language
from website.ember_osf_web.decorators import ember_flag_is_active
from website.oauth.utils import get_available_scopes
from website.profile import utils as profile_utils
from website.util import api_v2_url, web_url_for, paths
from website.util.sanitize import escape_html
from addons.base import utils as addon_utils

from api.waffle.utils import storage_i18n_flag_active

logger = logging.getLogger(__name__)


def date_or_none(date):
    try:
        return parse_date(date)
    except Exception as error:
        logger.exception(error)
        return None


def validate_user(data, user):
    """Check if the user in request is the user who log in """
    if 'id' in data:
        if data['id'] != user._id:
            raise HTTPError(http_status.HTTP_403_FORBIDDEN)
    else:
        # raise an error if request doesn't have user id
        raise HTTPError(http_status.HTTP_400_BAD_REQUEST, data={'message_long': '"id" is required'})

@must_be_logged_in
def resend_confirmation(auth):
    user = auth.user
    data = request.get_json()

    validate_user(data, user)
    if not throttle_period_expired(user.email_last_sent, settings.SEND_EMAIL_THROTTLE):
        raise HTTPError(http_status.HTTP_400_BAD_REQUEST,
                        data={'message_long': 'Too many requests. Please wait a while before sending another confirmation email.'})

    try:
        primary = data['email']['primary']
        confirmed = data['email']['confirmed']
        address = data['email']['address'].strip().lower()
    except KeyError:
        raise HTTPError(http_status.HTTP_400_BAD_REQUEST)

    if primary or confirmed:
        raise HTTPError(http_status.HTTP_400_BAD_REQUEST, data={'message_long': 'Cannnot resend confirmation for confirmed emails'})

    user.add_unconfirmed_email(address)

    # TODO: This setting is now named incorrectly.
    if settings.CONFIRM_REGISTRATIONS_BY_EMAIL:
        send_confirm_email(user, email=address)
        user.email_last_sent = timezone.now()

    user.save()

    return _profile_view(user, is_profile=True)

@must_be_logged_in
def update_user(auth):
    """Update the logged-in user's profile."""

    # trust the decorator to handle auth
    user = auth.user
    data = request.get_json()

    validate_user(data, user)

    # TODO: Expand this to support other user attributes

    ##########
    # Emails #
    ##########

    if 'emails' in data:

        emails_list = [x['address'].strip().lower() for x in data['emails']]

        if user.username.strip().lower() not in emails_list:
            raise HTTPError(http_status.HTTP_403_FORBIDDEN)

        available_emails = [
            each.strip().lower() for each in
            list(user.emails.values_list('address', flat=True)) + user.unconfirmed_emails
        ]
        # removals
        removed_emails = [
            each.strip().lower()
            for each in available_emails
            if each not in emails_list
        ]

        if user.username.strip().lower() in removed_emails:
            raise HTTPError(http_status.HTTP_403_FORBIDDEN)

        for address in removed_emails:
            if user.emails.filter(address=address):
                try:
                    user.remove_email(address)
                except PermissionsError as e:
                    raise HTTPError(http_status.HTTP_403_FORBIDDEN, str(e))
            user.remove_unconfirmed_email(address)

        # additions
        added_emails = [
            each['address'].strip().lower()
            for each in data['emails']
            if each['address'].strip().lower() not in available_emails
        ]

        for address in added_emails:
            try:
                user.add_unconfirmed_email(address)
            except (ValidationError, ValueError):
                raise HTTPError(http_status.HTTP_400_BAD_REQUEST, data=dict(
                    message_long='Invalid Email')
                )
            except BlacklistedEmailError:
                sentry.log_message(
                    'User attempted to add a blacklisted email',
                    extra_data={
                        'user_id': user.id,
                        'address': address,
                    }
                )
                raise HTTPError(http_status.HTTP_400_BAD_REQUEST, data=dict(
                    message_long=language.BLACKLISTED_EMAIL)
                )

            # TODO: This setting is now named incorrectly.
            if settings.CONFIRM_REGISTRATIONS_BY_EMAIL:
                if not throttle_period_expired(user.email_last_sent, settings.SEND_EMAIL_THROTTLE):
                    raise HTTPError(http_status.HTTP_400_BAD_REQUEST,
                                    data={'message_long': 'Too many requests. Please wait a while before adding an email to your account.'})
                send_confirm_email(user, email=address)

        ############
        # Username #
        ############

        # get the first email that is set to primary and has an address
        primary_email = next(
            (
                each for each in data['emails']
                # email is primary
                if each.get('primary') and each.get('confirmed')
                # an address is specified (can't trust those sneaky users!)
                and each.get('address')
            )
        )

        if primary_email:
            primary_email_address = primary_email['address'].strip().lower()
            if primary_email_address not in [each.strip().lower() for each in user.emails.values_list('address', flat=True)]:
                raise HTTPError(http_status.HTTP_403_FORBIDDEN)
            username = primary_email_address

        # make sure the new username has already been confirmed
        if username and username != user.username and user.emails.filter(address=username).exists():

            mails.send_mail(
                user.username,
                mails.PRIMARY_EMAIL_CHANGED,
                user=user,
                new_address=username,
                can_change_preferences=False,
                osf_contact_email=settings.OSF_CONTACT_EMAIL
            )

            # Remove old primary email from subscribed mailing lists
            for list_name, subscription in user.mailchimp_mailing_lists.items():
                if subscription:
                    mailchimp_utils.unsubscribe_mailchimp_async(list_name, user._id, username=user.username)
            user.username = username

    ###################
    # Timezone/Locale #
    ###################

    if 'locale' in data:
        if data['locale']:
            locale = data['locale'].replace('-', '_')
            user.locale = locale
    # TODO: Refactor to something like:
    #   user.timezone = data.get('timezone', user.timezone)
    if 'timezone' in data:
        if data['timezone']:
            user.timezone = data['timezone']

    user.save()

    # Update subscribed mailing lists with new primary email
    # TODO: move to user.save()
    for list_name, subscription in user.mailchimp_mailing_lists.items():
        if subscription:
            mailchimp_utils.subscribe_mailchimp(list_name, user._id)

    return _profile_view(user, is_profile=True)


def _profile_view(profile, is_profile=False, include_node_counts=False):
    if profile and profile.is_disabled:
        raise HTTPError(http_status.HTTP_410_GONE)

    if profile:
        profile_quickfilesnode = QuickFilesNode.objects.get_for_user(profile)
        profile_user_data = profile_utils.serialize_user(profile, full=True, is_profile=is_profile, include_node_counts=include_node_counts)
        ret = {
            'profile': profile_user_data,
            'user': {
                '_id': profile._id,
                'is_profile': is_profile,
                'can_edit': None,  # necessary for rendering nodes
                'permissions': [],  # necessary for rendering nodes
                'has_quickfiles': profile_quickfilesnode.files.filter(type='osf.osfstoragefile').exists()
            },
        }
        return ret
    raise HTTPError(http_status.HTTP_404_NOT_FOUND)

@must_be_logged_in
def profile_view_json(auth):
    return _profile_view(auth.user, True)


@collect_auth
@must_be_confirmed
def profile_view_id_json(uid, auth):
    user = OSFUser.load(uid)
    is_profile = auth and auth.user == user
    # Do NOT embed nodes, they aren't necessary
    return _profile_view(user, is_profile)

@must_be_logged_in
@ember_flag_is_active(features.EMBER_USER_PROFILE)
def profile_view(auth):
    # Embed node data, so profile node lists can be rendered
    return _profile_view(auth.user, True, include_node_counts=True)

@collect_auth
@must_be_confirmed
def profile_view_id(uid, auth):
    user = OSFUser.load(uid)
    is_profile = auth and auth.user == user
    # Embed node data, so profile node lists can be rendered
    return _profile_view(user, is_profile, include_node_counts=True)


@must_be_logged_in
@ember_flag_is_active(features.EMBER_USER_SETTINGS)
def user_profile(auth, **kwargs):
    user = auth.user
    return {
        'user_id': user._id,
        'user_api_url': user.api_url,
    }


@must_be_logged_in
@ember_flag_is_active(features.EMBER_USER_SETTINGS_ACCOUNTS)
def user_account(auth, **kwargs):
    user = auth.user
    user_addons = addon_utils.get_addons_by_config_type('user', user)
    if 'password_reset' in request.args:
        push_status_message('Password updated successfully.', kind='success', trust=False)

    return {
        'user_id': user._id,
        'addons': user_addons,
        'addons_js': collect_user_config_js([addon for addon in settings.ADDONS_AVAILABLE if 'user' in addon.configs]),
        'addons_css': [],
        'requested_deactivation': user.requested_deactivation,
        'external_identity': user.external_identity,
        'storage_flag_is_active': storage_i18n_flag_active(),
    }


@must_be_logged_in
@ember_flag_is_active(features.EMBER_USER_SETTINGS_ACCOUNTS)
def user_account_password(auth, **kwargs):
    user = auth.user
    old_password = request.form.get('old_password', None)
    new_password = request.form.get('new_password', None)
    confirm_password = request.form.get('confirm_password', None)

    # It has been more than 1 hour since last invalid attempt to change password. Reset the counter for invalid attempts.
    if throttle_period_expired(user.change_password_last_attempt, settings.TIME_RESET_CHANGE_PASSWORD_ATTEMPTS):
        user.reset_old_password_invalid_attempts()

    # There have been more than 3 failed attempts and throttle hasn't expired.
    if user.old_password_invalid_attempts >= settings.INCORRECT_PASSWORD_ATTEMPTS_ALLOWED and not throttle_period_expired(user.change_password_last_attempt, settings.CHANGE_PASSWORD_THROTTLE):
        push_status_message(
            message='Too many failed attempts. Please wait a while before attempting to change your password.',
            kind='warning',
            trust=False
        )
        return redirect(web_url_for('user_account'))

    try:
        user.change_password(old_password, new_password, confirm_password)
    except ChangePasswordError as error:
        for m in error.messages:
            push_status_message(m, kind='warning', trust=False)
    else:
        # We have to logout the user first so all CAS sessions are invalid
        user.save()
        osf_logout()
        return redirect(cas.get_logout_url(cas.get_login_url(
            web_url_for('user_account', _absolute=True) + '?password_reset=True',
            username=user.username,
            verification_key=user.verification_key,
        )))
    user.save()
    return redirect(web_url_for('user_account'))


@must_be_logged_in
@ember_flag_is_active(features.EMBER_USER_SETTINGS_ADDONS)
def user_addons(auth, **kwargs):

    user = auth.user

    ret = {
        'addon_settings': addon_utils.get_addons_by_config_type('accounts', user),
    }
    accounts_addons = [addon for addon in settings.ADDONS_AVAILABLE if 'accounts' in addon.configs]
    ret.update({
        'addon_enabled_settings': [addon.short_name for addon in accounts_addons],
        'addons_js': collect_user_config_js(accounts_addons),
        'addon_capabilities': settings.ADDON_CAPABILITIES,
        'addons_css': []
    })
    return ret

@must_be_logged_in
@ember_flag_is_active(features.EMBER_USER_SETTINGS_NOTIFICATIONS)
def user_notifications(auth, **kwargs):
    """Get subscribe data from user"""
    return {
        'mailing_lists': dict(auth.user.mailchimp_mailing_lists.items() + auth.user.osf_mailing_lists.items())
    }

@must_be_logged_in
@ember_flag_is_active(features.EMBER_USER_SETTINGS_APPS)
def oauth_application_list(auth, **kwargs):
    """Return app creation page with list of known apps. API is responsible for tying list to current user."""
    app_list_url = api_v2_url('applications/')
    return {
        'app_list_url': app_list_url
    }

@must_be_logged_in
@ember_flag_is_active(features.EMBER_USER_SETTINGS_APPS)
def oauth_application_register(auth, **kwargs):
    """Register an API application: blank form view"""
    app_list_url = api_v2_url('applications/')  # POST request to this url
    return {'app_list_url': app_list_url,
            'app_detail_url': ''}

@must_be_logged_in
@ember_flag_is_active(features.EMBER_USER_SETTINGS_APPS)
def oauth_application_detail(auth, **kwargs):
    """Show detail for a single OAuth application"""
    client_id = kwargs.get('client_id')

    # The client ID must be an active and existing record, and the logged-in user must have permission to view it.
    try:
        record = ApiOAuth2Application.objects.get(client_id=client_id)
    except ApiOAuth2Application.DoesNotExist:
        raise HTTPError(http_status.HTTP_404_NOT_FOUND)
    except ValueError:  # Invalid client ID -- ApiOAuth2Application will not exist
        raise HTTPError(http_status.HTTP_404_NOT_FOUND)
    if record.owner != auth.user:
        raise HTTPError(http_status.HTTP_403_FORBIDDEN)
    if record.is_active is False:
        raise HTTPError(http_status.HTTP_410_GONE)

    app_detail_url = api_v2_url('applications/{}/'.format(client_id))  # Send request to this URL
    return {'app_list_url': '',
            'app_detail_url': app_detail_url}

@must_be_logged_in
@ember_flag_is_active(features.EMBER_USER_SETTINGS_TOKENS)
def personal_access_token_list(auth, **kwargs):
    """Return token creation page with list of known tokens. API is responsible for tying list to current user."""
    token_list_url = api_v2_url('tokens/')
    return {
        'token_list_url': token_list_url
    }

@must_be_logged_in
@ember_flag_is_active(features.EMBER_USER_SETTINGS_TOKENS)
def personal_access_token_register(auth, **kwargs):
    """Register a personal access token: blank form view"""
    token_list_url = api_v2_url('tokens/')  # POST request to this url
    return {'token_list_url': token_list_url,
            'token_detail_url': '',
            'scope_options': get_available_scopes()}

@must_be_logged_in
@ember_flag_is_active(features.EMBER_USER_SETTINGS_TOKENS)
def personal_access_token_detail(auth, **kwargs):
    """Show detail for a single personal access token"""
    _id = kwargs.get('_id')

    # The ID must be an active and existing record, and the logged-in user must have permission to view it.
    try:
        record = ApiOAuth2PersonalToken.objects.get(_id=_id)
    except ApiOAuth2PersonalToken.DoesNotExist:
        raise HTTPError(http_status.HTTP_404_NOT_FOUND)
    if record.owner != auth.user:
        raise HTTPError(http_status.HTTP_403_FORBIDDEN)
    if record.is_active is False:
        raise HTTPError(http_status.HTTP_410_GONE)

    token_detail_url = api_v2_url('tokens/{}/'.format(_id))  # Send request to this URL
    return {'token_list_url': '',
            'token_detail_url': token_detail_url,
            'scope_options': get_available_scopes()}

@must_be_logged_in
def delete_external_identity(auth, **kwargs):
    """Removes single external identity from user"""
    data = request.get_json()
    identity = data.get('identity')
    if not identity:
        raise HTTPError(http_status.HTTP_400_BAD_REQUEST)

    for service in auth.user.external_identity:
        if identity in auth.user.external_identity[service]:
            auth.user.external_identity[service].pop(identity)
            if len(auth.user.external_identity[service]) == 0:
                auth.user.external_identity.pop(service)
            auth.user.save()
            return

    raise HTTPError(http_status.HTTP_404_NOT_FOUND, 'Unable to find requested identity')

def collect_user_config_js(addon_configs):
    """Collect webpack bundles for each of the addons' user-cfg.js modules. Return
    the URLs for each of the JS modules to be included on the user addons config page.

    :param list addons: List of user's addon config records.
    """
    js_modules = []
    for addon_config in addon_configs:
        js_path = paths.resolve_addon_path(addon_config, 'user-cfg.js')
        if js_path:
            js_modules.append(js_path)
    return js_modules


@must_be_logged_in
def user_choose_addons(**kwargs):
    auth = kwargs['auth']
    json_data = escape_html(request.get_json())
    auth.user.config_addons(json_data, auth)

@must_be_logged_in
def user_choose_mailing_lists(auth, **kwargs):
    """ Update mailing list subscription on user model and in mailchimp

        Example input:
        {
            "Open Science Framework General": true,
            ...
        }

    """
    user = auth.user
    json_data = escape_html(request.get_json())
    if json_data:
        for list_name, subscribe in json_data.items():
            # TO DO: change this to take in any potential non-mailchimp, something like try: update_subscription(), except IndexNotFound: update_mailchimp_subscription()
            if list_name == settings.OSF_HELP_LIST:
                update_osf_help_mails_subscription(user=user, subscribe=subscribe)
            else:
                update_mailchimp_subscription(user, list_name, subscribe)
    else:
        raise HTTPError(http_status.HTTP_400_BAD_REQUEST, data=dict(
            message_long="Must provide a dictionary of the format {'mailing list name': Boolean}")
        )

    user.save()
    all_mailing_lists = {}
    all_mailing_lists.update(user.mailchimp_mailing_lists)
    all_mailing_lists.update(user.osf_mailing_lists)
    return {'message': 'Successfully updated mailing lists', 'result': all_mailing_lists}, 200


@user_merged.connect
def update_mailchimp_subscription(user, list_name, subscription, send_goodbye=True):
    """ Update mailing list subscription in mailchimp.

    :param obj user: current user
    :param str list_name: mailing list
    :param boolean subscription: true if user is subscribed
    """
    if subscription:
        try:
            mailchimp_utils.subscribe_mailchimp(list_name, user._id)
        except mailchimp.Error:
            pass
    else:
        try:
            mailchimp_utils.unsubscribe_mailchimp_async(list_name, user._id, username=user.username, send_goodbye=send_goodbye)
        except mailchimp.Error:
            # User has already unsubscribed, so nothing to do
            pass


def mailchimp_get_endpoint(**kwargs):
    """Endpoint that the mailchimp webhook hits to check that the OSF is responding"""
    return {}, http_status.HTTP_200_OK


def sync_data_from_mailchimp(**kwargs):
    """Endpoint that the mailchimp webhook sends its data to"""
    key = request.args.get('key')

    if key == settings.MAILCHIMP_WEBHOOK_SECRET_KEY:
        r = request
        action = r.values['type']
        list_name = mailchimp_utils.get_list_name_from_id(list_id=r.values['data[list_id]'])
        username = r.values['data[email]']

        try:
            user = OSFUser.objects.get(username=username)
        except OSFUser.DoesNotExist:
            sentry.log_exception()
            sentry.log_message('A user with this username does not exist.')
            raise HTTPError(404, data=dict(message_short='User not found',
                                        message_long='A user with this username does not exist'))
        if action == 'unsubscribe':
            user.mailchimp_mailing_lists[list_name] = False
            user.save()

        elif action == 'subscribe':
            user.mailchimp_mailing_lists[list_name] = True
            user.save()

    else:
        # TODO: get tests to pass with sentry logging
        # sentry.log_exception()
        # sentry.log_message("Unauthorized request to the OSF.")
        raise HTTPError(http_status.HTTP_401_UNAUTHORIZED)


@must_be_logged_in
def impute_names(**kwargs):
    name = request.args.get('name', '')
    return auth_utils.impute_names(name)


def update_osf_help_mails_subscription(user, subscribe):
    user.osf_mailing_lists[settings.OSF_HELP_LIST] = subscribe
    user.save()

@must_be_logged_in
def serialize_names(**kwargs):
    user = kwargs['auth'].user
    return {
        'full': user.fullname,
        'given': user.given_name,
        'middle': user.middle_names,
        'family': user.family_name,
        'suffix': user.suffix,
    }


def get_target_user(auth, uid=None):
    target = OSFUser.load(uid) if uid else auth.user
    if target is None:
        raise HTTPError(http_status.HTTP_404_NOT_FOUND)
    return target


def fmt_date_or_none(date, fmt='%Y-%m-%d'):
    if date:
        try:
            return date.strftime(fmt)
        except ValueError:
            raise HTTPError(
                http_status.HTTP_400_BAD_REQUEST,
                data=dict(message_long='Year entered must be after 1900')
            )
    return None


def append_editable(data, auth, uid=None):
    target = get_target_user(auth, uid)
    data['editable'] = auth.user == target


def serialize_social_addons(user):
    ret = {}
    for user_settings in user.get_addons():
        config = user_settings.config
        if user_settings.public_id:
            ret[config.short_name] = user_settings.public_id
    return ret


@collect_auth
def serialize_social(auth, uid=None, **kwargs):
    target = get_target_user(auth, uid)
    ret = target.social
    append_editable(ret, auth, uid)
    if ret['editable']:
        ret['addons'] = serialize_social_addons(target)
    return ret


def serialize_job(job):
    return {
        'institution': job.get('institution'),
        'department': job.get('department'),
        'title': job.get('title'),
        'startMonth': job.get('startMonth'),
        'startYear': job.get('startYear'),
        'endMonth': job.get('endMonth'),
        'endYear': job.get('endYear'),
        'ongoing': job.get('ongoing', False),
    }


def serialize_school(school):
    return {
        'institution': school.get('institution'),
        'department': school.get('department'),
        'degree': school.get('degree'),
        'startMonth': school.get('startMonth'),
        'startYear': school.get('startYear'),
        'endMonth': school.get('endMonth'),
        'endYear': school.get('endYear'),
        'ongoing': school.get('ongoing', False),
    }


def serialize_contents(field, func, auth, uid=None):
    target = get_target_user(auth, uid)
    ret = {
        'contents': [
            func(content)
            for content in getattr(target, field)
        ]
    }
    append_editable(ret, auth, uid)
    return ret


@collect_auth
def serialize_jobs(auth, uid=None, **kwargs):
    ret = serialize_contents('jobs', serialize_job, auth, uid)
    append_editable(ret, auth, uid)
    return ret


@collect_auth
def serialize_schools(auth, uid=None, **kwargs):
    ret = serialize_contents('schools', serialize_school, auth, uid)
    append_editable(ret, auth, uid)
    return ret


@must_be_logged_in
def unserialize_names(**kwargs):
    user = kwargs['auth'].user
    json_data = escape_html(request.get_json())
    # json get can return None, use `or` here to ensure we always strip a string
    user.fullname = (json_data.get('full') or '').strip()
    user.given_name = (json_data.get('given') or '').strip()
    user.middle_names = (json_data.get('middle') or '').strip()
    user.family_name = (json_data.get('family') or '').strip()
    user.suffix = (json_data.get('suffix') or '').strip()
    user.save()


def verify_user_match(auth, **kwargs):
    uid = kwargs.get('uid')
    if uid and uid != auth.user._id:
        raise HTTPError(http_status.HTTP_403_FORBIDDEN)


@must_be_logged_in
def unserialize_social(auth, **kwargs):

    verify_user_match(auth, **kwargs)

    user = auth.user
    json_data = escape_html(request.get_json())

    for soc in user.SOCIAL_FIELDS.keys():
        user.social[soc] = json_data.get(soc)

    try:
        user.save()
    except ValidationError as exc:
        raise HTTPError(http_status.HTTP_400_BAD_REQUEST, data=dict(
            message_long=exc.messages[0]
        ))


def unserialize_job(job):
    return {
        'institution': job.get('institution'),
        'department': job.get('department'),
        'title': job.get('title'),
        'startMonth': job.get('startMonth'),
        'startYear': job.get('startYear'),
        'endMonth': job.get('endMonth'),
        'endYear': job.get('endYear'),
        'ongoing': job.get('ongoing'),
    }


def unserialize_school(school):
    return {
        'institution': school.get('institution'),
        'department': school.get('department'),
        'degree': school.get('degree'),
        'startMonth': school.get('startMonth'),
        'startYear': school.get('startYear'),
        'endMonth': school.get('endMonth'),
        'endYear': school.get('endYear'),
        'ongoing': school.get('ongoing'),
    }


def unserialize_contents(field, func, auth):
    user = auth.user
    json_data = escape_html(request.get_json())
    contents = [
        func(content)
        for content in json_data.get('contents', [])
    ]
    setattr(
        user,
        field,
        contents
    )
    user.save()

    if contents:
        saved_fields = {field: contents}
        request_headers = string_type_request_headers(request)
        user.check_spam(saved_fields=saved_fields, request_headers=request_headers)

@must_be_logged_in
def unserialize_jobs(auth, **kwargs):
    verify_user_match(auth, **kwargs)
    unserialize_contents('jobs', unserialize_job, auth)
    # TODO: Add return value


@must_be_logged_in
def unserialize_schools(auth, **kwargs):
    verify_user_match(auth, **kwargs)
    unserialize_contents('schools', unserialize_school, auth)
    # TODO: Add return value


@must_be_logged_in
def request_export(auth):
    user = auth.user
    if not throttle_period_expired(user.email_last_sent, settings.SEND_EMAIL_THROTTLE):
        raise HTTPError(http_status.HTTP_400_BAD_REQUEST,
                        data={'message_long': 'Too many requests. Please wait a while before sending another account export request.',
                              'error_type': 'throttle_error'})

    mails.send_mail(
        to_addr=settings.OSF_SUPPORT_EMAIL,
        mail=mails.REQUEST_EXPORT,
        user=auth.user,
        can_change_preferences=False,
    )
    user.email_last_sent = timezone.now()
    user.save()
    return {'message': 'Sent account export request'}

@must_be_logged_in
def request_deactivation(auth):
    user = auth.user
<<<<<<< HEAD
    if not throttle_period_expired(user.email_last_sent, settings.SEND_EMAIL_THROTTLE):
        raise HTTPError(http_status.HTTP_400_BAD_REQUEST,
                        data={
                            'message_long': 'Too many requests. Please wait a while before sending another account deactivation request.',
                            'error_type': 'throttle_error'
                        })

    mails.send_mail(
        to_addr=settings.OSF_SUPPORT_EMAIL,
        mail=mails.REQUEST_DEACTIVATION,
        user=auth.user,
        can_change_preferences=False,
    )
    user.email_last_sent = timezone.now()
=======
>>>>>>> dfe3259e
    user.requested_deactivation = True
    user.save()
    return {'message': 'Sent account deactivation request'}

@must_be_logged_in
def cancel_request_deactivation(auth):
    user = auth.user
    user.requested_deactivation = False
    user.contacted_deactivation = False  # In case we've already contacted them once.
    user.save()
    return {'message': 'You have canceled your deactivation request'}<|MERGE_RESOLUTION|>--- conflicted
+++ resolved
@@ -816,23 +816,6 @@
 @must_be_logged_in
 def request_deactivation(auth):
     user = auth.user
-<<<<<<< HEAD
-    if not throttle_period_expired(user.email_last_sent, settings.SEND_EMAIL_THROTTLE):
-        raise HTTPError(http_status.HTTP_400_BAD_REQUEST,
-                        data={
-                            'message_long': 'Too many requests. Please wait a while before sending another account deactivation request.',
-                            'error_type': 'throttle_error'
-                        })
-
-    mails.send_mail(
-        to_addr=settings.OSF_SUPPORT_EMAIL,
-        mail=mails.REQUEST_DEACTIVATION,
-        user=auth.user,
-        can_change_preferences=False,
-    )
-    user.email_last_sent = timezone.now()
-=======
->>>>>>> dfe3259e
     user.requested_deactivation = True
     user.save()
     return {'message': 'Sent account deactivation request'}
