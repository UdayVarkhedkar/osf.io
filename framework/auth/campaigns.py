import httplib as http

import furl
from werkzeug.datastructures import ImmutableDict
from framework.exceptions import HTTPError

from website import mails
from website.settings import DOMAIN

CAMPAIGNS = ImmutableDict({
    'prereg': {
        'system_tag': 'prereg_challenge_campaign',
<<<<<<< HEAD
        'redirect_url': lambda: web_url_for('prereg_landing_page', _absolute=True),
=======
        'redirect_url': lambda: furl.furl(DOMAIN).add(path='prereg/').url,
>>>>>>> 531fa157
        'confirmation_email_template': mails.CONFIRM_EMAIL_PREREG,
    },
    'institution': {
        'system_tag': 'institution_campaign',
        'redirect_url': lambda: ''
    },
    'erpc': {
        'system_tag': 'erp_challenge_campaign',
        'redirect_url': lambda: furl.furl(DOMAIN).add(path='erpc/').url,
        'confirmation_email_template': mails.CONFIRM_EMAIL_ERPC,
    },
    # Various preprint services
    # Each preprint service will offer their own campaign with appropriate distinct branding
    'osf-preprints': {
        'system_tag': 'osf_preprints',
        'redirect_url': lambda: furl.furl(DOMAIN).add(path='preprints/').url,
        'confirmation_email_template': mails.CONFIRM_EMAIL_PREPRINTS_OSF
    }
})


def system_tag_for_campaign(campaign):
    if campaign in CAMPAIGNS:
        return CAMPAIGNS[campaign]['system_tag']
    return None


def email_template_for_campaign(campaign):
    if campaign in CAMPAIGNS:
        return CAMPAIGNS[campaign]['confirmation_email_template']


def campaign_for_user(user):
    for campaign, config in CAMPAIGNS.items():
        # TODO: This is a bit of a one-off to support the Prereg Challenge.
        # We should think more about the campaigns architecture and in
        # particular define the behavior if the user has more than one
        # campagin tag in their system_tags.
        if config['system_tag'] in user.system_tags:
            return campaign


def campaign_url_for(campaign):
    if campaign not in CAMPAIGNS:
        raise HTTPError(http.BAD_REQUEST)
    else:
        return CAMPAIGNS[campaign]['redirect_url']()<|MERGE_RESOLUTION|>--- conflicted
+++ resolved
@@ -10,11 +10,8 @@
 CAMPAIGNS = ImmutableDict({
     'prereg': {
         'system_tag': 'prereg_challenge_campaign',
-<<<<<<< HEAD
-        'redirect_url': lambda: web_url_for('prereg_landing_page', _absolute=True),
-=======
+        # TODO: check with @MattF: 'redirect_url': lambda: web_url_for('prereg_landing_page', _absolute=True),
         'redirect_url': lambda: furl.furl(DOMAIN).add(path='prereg/').url,
->>>>>>> 531fa157
         'confirmation_email_template': mails.CONFIRM_EMAIL_PREREG,
     },
     'institution': {
