--- conflicted
+++ resolved
@@ -1,12 +1,6 @@
 # -*- coding: utf-8 -*-
-<<<<<<< HEAD
 import time
 from datetime import datetime
-=======
-import mock
-import datetime
-import time
->>>>>>> 9dce0774
 from nose.tools import *  # noqa (PEP8 asserts)
 
 import mock
@@ -19,14 +13,10 @@
 
 from website.addons.googledrive.client import GoogleAuthClient
 from website.addons.googledrive.model import (
-<<<<<<< HEAD
     GoogleDriveUserSettings,
     GoogleDriveNodeSettings,
     GoogleDriveOAuthSettings,
     GoogleDriveGuidFile,
-=======
-    GoogleDriveUserSettings, GoogleDriveNodeSettings, GoogleDriveGuidFile
->>>>>>> 9dce0774
 )
 from website.addons.googledrive.tests.factories import (
     GoogleDriveNodeSettingsFactory,
@@ -35,41 +25,26 @@
 )
 
 
-<<<<<<< HEAD
 class TestFileGuid(OsfTestCase):
-=======
-class TestgoogleDriveGuid(OsfTestCase):
->>>>>>> 9dce0774
     def setUp(self):
         super(OsfTestCase, self).setUp()
         self.user = UserFactory()
         self.project = ProjectFactory(creator=self.user)
         self.project.add_addon('googledrive', auth=Auth(self.user))
         self.node_addon = self.project.get_addon('googledrive')
-<<<<<<< HEAD
 
         self.node_addon.folder_id = 'Lulz'
         self.node_addon.folder_path = 'baz'
-=======
-        self.node_addon.folder = '/baz'
->>>>>>> 9dce0774
         self.node_addon.save()
 
     def test_provider(self):
         assert_equal('googledrive', GoogleDriveGuidFile().provider)
 
     def test_correct_path(self):
-<<<<<<< HEAD
         guid = GoogleDriveGuidFile(node=self.project, path='/baz/foo/bar')
 
         assert_equals(guid.path, '/baz/foo/bar')
         assert_equals(guid.waterbutler_path, '/foo/bar')
-=======
-        guid = GoogleDriveGuidFile(node=self.project, path='baz/foo/bar')
-
-        assert_equals(guid.path, 'baz/foo/bar')
-        assert_equals(guid.waterbutler_path, 'baz/foo/bar')
->>>>>>> 9dce0774
 
     @mock.patch('website.addons.base.requests.get')
     def test_unique_identifier(self, mock_get):
@@ -93,11 +68,7 @@
         guid, created = self.node_addon.find_or_create_file_guid('/foo/bar')
 
         assert_true(created)
-<<<<<<< HEAD
         assert_equal(guid.path, '/baz/foo/bar')
-=======
-        assert_equal(guid.path, '/foo/bar')
->>>>>>> 9dce0774
         assert_equal(guid.waterbutler_path, '/foo/bar')
 
     def test_node_addon_get_or_create_finds(self):
@@ -109,7 +80,6 @@
         assert_equals(guid1, guid2)
 
     def test_node_addon_get_or_create_finds_changed(self):
-<<<<<<< HEAD
         self.node_addon.folder_path = 'baz'
         self.node_addon.save()
         self.node_addon.reload()
@@ -137,13 +107,6 @@
         self.node_addon.reload()
         guid2, created2 = self.node_addon.find_or_create_file_guid('/baz/foo/bar')
 
-=======
-        guid1, created1 = self.node_addon.find_or_create_file_guid('/foo/bar')
-        self.node_addon.folder = '/baz/foo'
-        self.node_addon.save()
-        self.node_addon.reload()
-        guid2, created2 = self.node_addon.find_or_create_file_guid('/foo/bar')
->>>>>>> 9dce0774
         assert_true(created1)
         assert_false(created2)
         assert_equals(guid1, guid2)
@@ -381,11 +344,6 @@
         assert_equal(log_params['node'], node_settings.owner._primary_key)
 
     def test_serialize_credentials(self):
-        # This would avoid calling refresh token
-        curr_time_in_millis = time.mktime(datetime.datetime.utcnow().timetuple())
-        self.user_settings.token_expiry = curr_time_in_millis + 1
-        self.user_settings.save()
-
         self.user_settings.access_token = 'secret'
         self.user_settings.save()
         credentials = self.node_settings.serialize_waterbutler_credentials()
@@ -393,11 +351,6 @@
         assert_equal(credentials, expected)
 
     def test_serialize_credentials_not_authorized(self):
-        # This would avoid calling refresh token
-        curr_time_in_millis = time.mktime(datetime.datetime.utcnow().timetuple())
-        self.user_settings.token_expiry = curr_time_in_millis + 1
-        self.user_settings.save()
-
         self.node_settings.user_settings = None
         self.node_settings.save()
 
@@ -502,13 +455,9 @@
         self.project.remove_node(Auth(user=self.project.creator))
         # Ensure that changes to node settings have been saved
         self.node_settings.reload()
-<<<<<<< HEAD
         assert_true(self.node_settings.folder_id is None)
         assert_true(self.node_settings.folder_path is None)
         assert_true(self.node_settings.user_settings is None)
-=======
-        assert_true(self.node_settings.user_settings is None)
-        assert_true(self.node_settings.folder is None)
 
     def test_does_not_get_copied_to_registrations(self):
         registration = self.project.register_node(
@@ -517,5 +466,4 @@
             template='Template1',
             data='hodor'
         )
-        assert_false(registration.has_addon('googledrive'))
->>>>>>> 9dce0774
+        assert_false(registration.has_addon('googledrive'))