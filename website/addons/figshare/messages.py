# MODEL MESSAGES :model.py
BEFORE_PAGE_LOAD_PRIVATE_NODE_MIXED_FS = 'Warning: This OSF {category} is private but figshare project {project_id} may contain some public files or filesets.'

BEFORE_PAGE_LOAD_PUBLIC_NODE_MIXED_FS = 'Warning: This OSF {category} is public but figshare project {project_id} may contain some private files or filesets.'

BEFORE_PAGE_LOAD_PERM_MISMATCH = 'Warning: This OSF {category} is {node_perm}, but the figshare {folder_type} {figshare_id} is {figshare_perm}. '

<<<<<<< HEAD
BEFORE_PAGE_LOAD_PUBLIC_NODE_PRIVATE_FS = 'Users can view the contents of this private figshare article. '

BEFORE_REMOVE_CONTRIBUTOR = 'The figshare add-on for this {category} is authenticated by {user}. Removing this user will also remove write access to the {category} unless another contributor re-authenticates. '

BEFORE_REGISTER = 'The contents of figshare projects cannot be registered at this time. The figshare data associated with this {category} will not be included as part of this registration. '
=======
BEFORE_PAGE_LOAD_PUBLIC_NODE_PRIVATE_FS = 'Users can view the contents of this private figshare {folder_type}. '
>>>>>>> ffb75045
# END MODEL MESSAGES

# MFR MESSAGES :views/crud.py
FIGSHARE_VIEW_FILE_PRIVATE = 'Since this figshare file is unpublished we cannot render it. In order to access this content you will need to log into the <u><a href="{url}">figshare page</a></u> and view it there. '

FIGSHARE_VIEW_FILE_OVERSIZED = 'This figshare file is too large to render; <u><a href="{url}">download file</a></u> to view it. '

# TODO: Language not associated with any string; trace intent before deleting. See [#OSF-6101]
# '''
# Publishing this article is an irreversible operation. Once a figshare article is published it can never be deleted. Proceed with caution.
# <br /><br />
# Also, figshare requires some additional info before this article can be published: <br />
# <form id='figsharePublishForm' action='${nodeApiUrl}figshare/publish/article/${parent_id}/'>
#     <h3><label><Title></label></h3>
#     <input name='title' type='text' value='${figshare_title}'>
#     <h3><label>Category:</label></h3>
#     <select name='cat' id='figshareCategory' value='${figshare_category}'>${figshare_categories}</select><br />
#     <h3><label>Tag(s):</label></h3>
#     <input name='tags' type='text' value='${figshare_tags}' placeholder='e.g. neuroscience, cognition'><br />
#     <h3><label>Description</label></h3>
#     <textarea name='description' placeholder='Please type a description of this file here'>${figshare_desc}</textarea>
# </form>
# '''

OAUTH_INVALID = 'Your OAuth key for figshare is no longer valid. Please re-authenticate. '

# END MFR MESSAGES<|MERGE_RESOLUTION|>--- conflicted
+++ resolved
@@ -5,15 +5,7 @@
 
 BEFORE_PAGE_LOAD_PERM_MISMATCH = 'Warning: This OSF {category} is {node_perm}, but the figshare {folder_type} {figshare_id} is {figshare_perm}. '
 
-<<<<<<< HEAD
-BEFORE_PAGE_LOAD_PUBLIC_NODE_PRIVATE_FS = 'Users can view the contents of this private figshare article. '
-
-BEFORE_REMOVE_CONTRIBUTOR = 'The figshare add-on for this {category} is authenticated by {user}. Removing this user will also remove write access to the {category} unless another contributor re-authenticates. '
-
-BEFORE_REGISTER = 'The contents of figshare projects cannot be registered at this time. The figshare data associated with this {category} will not be included as part of this registration. '
-=======
 BEFORE_PAGE_LOAD_PUBLIC_NODE_PRIVATE_FS = 'Users can view the contents of this private figshare {folder_type}. '
->>>>>>> ffb75045
 # END MODEL MESSAGES
 
 # MFR MESSAGES :views/crud.py
