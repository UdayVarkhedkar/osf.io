var m = require('mithril');
var $ = require('jquery');
var bootbox = require('bootbox');
var $osf = require('js/osfHelpers');
var waterbutler = require('js/waterbutler');

var util = require('./util.js');
var makeClient = require('js/clipboard');

// Helper for filtering
function TRUTHY(item) {
    return !!item; //Force cast to a bool
}


var model = {
    revisions: [],
    loaded: m.prop(false),
    errorMessage: undefined,
    hasUser: false,
    hasDate: false,
    hasHashes: false,
    selectedRevision: 0
};


var FileRevisionsTable = {
    controller: function(file, node, enableEditing, canEdit) {
        var self = {};
        self.node = node;
        self.file = file;
        self.canEdit = canEdit;
        self.enableEditing = enableEditing;
        self.baseUrl = (window.location.href).split('?')[0];
        model.hasHashes = model.revisions && model.revisions[0] && model.revisions[0].extra.hashes;
        model.hasDate = self.file.provider !== 'dataverse';

        self.reload = function() {
            model.loaded(false);
            m.redraw();
            $.ajax({
                dataType: 'json',
                async: true,
                url: self.file.urls.revisions,
                beforeSend: $osf.setXHRAuthorization
            }).done(function(response) {
                m.startComputation();
                var urlParmas = $osf.urlParams();
                model.revisions = response.data.map(function(rev, index) {
                    rev = FileRevisionsTable.postProcessRevision(self.file, self.node, rev, index);
                    if (urlParmas[rev.versionIdentifier] === rev.version) {
                        model.selectedRevision = index;
                    }
                    return rev;
                });
                model.loaded(true);
                // Can only edit the latest version of a file
                if (model.selectedRevision === 0) {
                    self.enableEditing();
                }
                model.hasUser = model.revisions[0] && model.revisions[0].extra && model.revisions[0].extra.user;
                m.endComputation();
            }).fail(function(response) {
                m.startComputation();
                model.loaded(true);
                model.errorMessage = response.responseJSON ?
                    response.responseJSON.message || 'Unable to fetch versions' :
                    'Unable to fetch versions';
                m.endComputation();

                // model.errorMessage(err);

                if (self.file.provider === 'figshare') {
                    // Hack for Figshare
                    // only figshare will error on a revisions request
                    // so dont allow downloads and set a fake current version
                    $.ajax({
                        method: 'GET',
                        url: self.file.urls.metadata,
                        beforeSend: $osf.setXHRAuthorization
                    }).done(function(resp) {
                        self.canEdit(self.canEdit() && resp.data.extra.canDelete);
                        m.redraw();
                    }).fail(function(xhr) {
                        self.canEdit(false);
                        m.redraw();
                    });
                }
            });
        };

        self.getTableHead = function() {
            return m('thead', [
                m('tr', [
                    m('th', 'Version ID'),
                    model.hasDate ? m('th', 'Date') : false,
                    model.hasUser ? m('th', 'User') : false,
                    m('th[colspan=2]', 'Download'),
                    model.hasHashes ? m('th', 'MD5') : false,
                    model.hasHashes ? m('th', 'SHA2') : false,
                ].filter(TRUTHY))
            ]);
        };

        self.makeTableRow = function(revision, index) {
            var isSelected = index === model.selectedRevision;
            return m('tr' + (isSelected ? '.active' : ''), [
                m('td',  isSelected ? revision.displayVersion :
                  m('a', {href: parseInt(revision.displayVersion) === model.revisions.length ? self.baseUrl : revision.osfViewUrl}, revision.displayVersion)
                ),
                model.hasDate ? m('td', revision.displayDate) : false,
                model.hasUser ?
                    m('td', revision.extra.user.url ?
                            m('a', {href: revision.extra.user.url}, revision.extra.user.name) :
                            revision.extra.user.name
                    ) : false,
                m('td', revision.extra.downloads > -1 ? m('.badge', revision.extra.downloads) : ''),
                m('td',
                    m('a.btn.btn-primary.btn-sm.file-download', {
                        href: revision.osfDownloadUrl,
                        onclick: function() {
                            window.location = revision.waterbutlerDownloadUrl;
                            return false;
                        }
                    }, m('i.fa.fa-download'))
                ),
                model.hasHashes ? m('td',
                    m('div.input-group[style="width: 180px"]',
                        [
                            m('span.input-group-btn', m('button#copyBtnMd5'+ revision.displayVersion +'.btn.btn-default.btn-sm[type="button"][data-clipboard-text="'+revision.extra.hashes.md5 + '"]', {config: new makeClient($('#copyBtnMd5'+ revision.displayVersion))}, m('.fa.fa-copy'))),
                            m('input[value="'+revision.extra.hashes.md5+'"][type="text"][readonly="readonly"][style="float:left; height: 30px;"]')
                        ]
                    )) : false,
                model.hasHashes ? m('td',
                    m('div.input-group[style="width: 180px"]',
                        [
                            m('span.input-group-btn', m('button#copyBtnSha'+ revision.displayVersion +'.btn.btn-default.btn-sm[type="button"][data-clipboard-text="'+revision.extra.hashes.sha256 + '"]',{config: new makeClient($('#copyBtnSha'+ revision.displayVersion))}, m('.fa.fa-copy'))),
                            m('input[value="'+revision.extra.hashes.sha256+'"][type="text"][readonly="readonly"][style="float:left; height: 30px;"]')
                        ]
                    )) : false
            ].filter(TRUTHY));
        };

        if (!model.loaded()) {
            self.reload();
        }
        $(document).on('fileviewpage:reload', self.reload);
        return self;
    },
    view: function(ctrl) {
        return m('#revisionsPanel.panel.panel-default',[
                m('.panel-heading.clearfix', m('h3.panel-title', 'Revisions')),
<<<<<<< HEAD
                m('.panel-body', {style:{'padding-right': '0','padding-left':'0', 'padding-bottom' : '0', 'overflow-x': 'scroll'}}, (function() {
=======
                m('.panel-body', {style:{'padding-right': '0','padding-left':'0', 'padding-bottom' : '0', 'overflow': 'auto'}}, (function() {
>>>>>>> a59edd52
                    if (!model.loaded()) {
                        return util.Spinner;
                    }
                    if (model.errorMessage) {
                        return m('.alert.alert-warning', {style:{margin: '10px'}}, model.errorMessage);
                    }

                    return m('table.table.table-responsive',{style: {marginBottom: '0'}}, [
                        ctrl.getTableHead(),
                        m('tbody', model.revisions.map(ctrl.makeTableRow))
                    ]);
                })())
            ]);
    },
    postProcessRevision: function(file, node, revision, index) {
        var options = {};
        var urlParams = $osf.urlParams();

        if (urlParams.branch !== undefined) {
            options.branch = urlParams.branch;
        }
        options[revision.versionIdentifier] = revision.version;

        revision.date = new $osf.FormattableDate(revision.modified);
        revision.displayDate = revision.date.local !== 'Invalid date' ?
            revision.date.local :
            revision.date;

        switch (file.provider) {
            // Note: Google Drive version identifiers often begin with the same sequence
            case 'googledrive':
                revision.displayVersion = revision.version.substring(revision.version.length - 8);
                break;
            // Note: Dataverse internal version names are ugly; Substitute our own
            case 'dataverse':
                var displayMap = {
                    'latest': 'Draft',
                    'latest-published': 'Published'
                };

                revision.displayVersion = revision.version in displayMap ?
                    displayMap[revision.version] : revision.version.substring(0, 8);
                break;
            default:
                revision.displayVersion = revision.version.substring(0, 8);
        }

        if (file.provider === 'osfstorage' && file.name && index !== 0) {
            var parts = file.name.split('.');
            if (parts.length === 1) {
                options.displayName = parts[0] + '-' + revision.modified;
            } else {
                options.displayName = parts.slice(0, parts.length - 1).join('') + '-' + revision.modified + '.' + parts[parts.length - 1];
            }
        }

        revision.osfViewUrl = '?' + $.param(options);
        revision.osfDownloadUrl = '?' + $.param($.extend({action: 'download'}, options));
        revision.waterbutlerDownloadUrl = waterbutler.buildDownloadUrl(file.path, file.provider, node.id, options);

        return revision;
    }
};

module.exports = FileRevisionsTable;<|MERGE_RESOLUTION|>--- conflicted
+++ resolved
@@ -150,11 +150,7 @@
     view: function(ctrl) {
         return m('#revisionsPanel.panel.panel-default',[
                 m('.panel-heading.clearfix', m('h3.panel-title', 'Revisions')),
-<<<<<<< HEAD
-                m('.panel-body', {style:{'padding-right': '0','padding-left':'0', 'padding-bottom' : '0', 'overflow-x': 'scroll'}}, (function() {
-=======
                 m('.panel-body', {style:{'padding-right': '0','padding-left':'0', 'padding-bottom' : '0', 'overflow': 'auto'}}, (function() {
->>>>>>> a59edd52
                     if (!model.loaded()) {
                         return util.Spinner;
                     }
