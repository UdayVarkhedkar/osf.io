<% from website import settings %>

<!DOCTYPE html>
<html lang="en">
<head>
    <meta charset="utf-8">
    <title>OSF | ${self.title()}</title>
    % if settings.GOOGLE_SITE_VERIFICATION:
        <meta name="google-site-verification" content="${settings.GOOGLE_SITE_VERIFICATION}" />
    % endif
    <meta name="viewport" content="width=device-width, initial-scale=1.0">
    <meta name="description" content="${self.description()}">
    <meta http-equiv="X-UA-Compatible" content="IE=edge">
    <meta name="fragment" content="!">

    % if sentry_dsn_js:
    <script src="/static/vendor/bower_components/raven-js/dist/raven.min.js"></script>
    <script>
        Raven.config(${ sentry_dsn_js | sjson, n }, {}).install();
    </script>
    % else:
    <script>
        window.Raven = {};
        Raven.captureMessage = function(msg, context) {
            console.error('=== Mock Raven.captureMessage called with: ===');
            console.log('Message: ' + msg);
            console.log(context);
        };
        Raven.captureException = function(err, context) {
            console.error('=== Mock Raven.captureException called with: ===');
            console.log('Error: ' + err);
            console.log(context);
        };
    </script>
    % endif

    <!-- Facebook display -->
    <meta name="og:image" content="http://centerforopenscience.org/static/img/cos_center_logo_small.png"/>
    <meta name="og:title" content="${self.title()}"/>
    <meta name="og:ttl" content="3"/>
    <meta name="og:description" content="${self.og_description()}"/>

    ${includes_top()}
    ${self.stylesheets()}
    <script src="${"/static/public/js/base-page.js" | webpack_asset}"></script>
    ${self.javascript()}

    <link href='//fonts.googleapis.com/css?family=Carrois+Gothic|Inika|Patua+One' rel='stylesheet' type='text/css'>
    <link href='https://fonts.googleapis.com/css?family=Open+Sans:400,600,300,700' rel='stylesheet' type='text/css'>

</head>
<body data-spy="scroll" data-target=".scrollspy">

    % if dev_mode:
        <div class="dev-mode-helper scripted" id="devModeControls">
        <div id="metaInfo" data-bind="visible: showMetaInfo">
            <table>
                <thead>
                <tr>
                    <th>PR</th>
                    <th>Title</th>
                    <th>Date Merged</th>
                </tr>
                </thead>
                <tbody data-bind="foreach: pullRequests">
                    <tr>
                        <td>#<a data-bind="attr: {href: url}, text: number"></a></td>
                        <td data-bind="text: title"></td>
                        <td data-bind="text: mergedAt"></td>
                    </tr>
                </tbody>
            </table>
        </div>
        <style>
            #devmode {
                position:fixed;
                bottom:0;
                left:0;
                border-top-right-radius:8px;
                background-color:red;
                color:white;
                padding:.5em;
            }
        </style>
        <div id='devmode' data-bind='click: showHideMetaInfo'><strong>WARNING</strong>: This site is running in development mode.</div>
    </div>
    %else:
        <div id="devModeControls"></div>
    % endif

    <%namespace name="nav_file" file="nav.mako"/>
    <%block name="nav">
        ${nav_file.nav()}
    </%block>
     ## TODO: shouldn't always have the watermark class
    ${self.content_wrap()}

% if not user_id:
<div id="footerSlideIn">
    <div class="container">
        <div class="row">
            <div class='col-sm-2 hidden-xs'>
                <img class="logo" src="/static/img/circle_logo.png">
            </div>
            <div class='col-sm-10 col-xs-12'>
                <a data-bind="click: dismiss" class="close" href="#">&times;</a>
                <h1>Start managing your projects on the OSF today.</h1>
                <p>Free and easy to use, the Open Science Framework supports the entire research lifecycle: planning, execution, reporting, archiving, and discovery.</p>
                <div>
                    <a data-bind="click: trackClick.bind($data, 'Create Account')" class="btn btn-primary" href="${web_url_for('index')}#signUp">Create an Account</a>

                    <a data-bind="click: trackClick.bind($data, 'Learn More')" class="btn btn-primary" href="http://help.osf.io" target="_blank" rel="noreferrer">Learn More</a>
                    <a data-bind="click: dismiss">Hide this message</a>
                </div>
            </div>
        </div>
    </div>
</div>
% endif


    ${self.footer()}
    <%include file="copyright.mako"/>
        % if settings.PINGDOM_ID:
            <script>
            var _prum = [['id', ${ settings.PINGDOM_ID | sjson, n }],
                            ['mark', 'firstbyte', (new Date()).getTime()]];
            (function() {
                var s = document.getElementsByTagName('script')[0]
                    , p = document.createElement('script');
                p.async = 'async';
                p.src = '//rum-static.pingdom.net/prum.min.js';
                s.parentNode.insertBefore(p, s);
            })();
            </script>
        % endif

        <%!
            import hashlib

            def user_hash(user_id):
                token = hashlib.md5()
                token.update(user_id)
                return token.hexdigest()
        %>

        <%!
            import datetime
            def create_timestamp():
                return str(datetime.datetime.utcnow())
        %>

        % if settings.GOOGLE_ANALYTICS_ID:
            <script>
            (function(i,s,o,g,r,a,m){i['GoogleAnalyticsObject']=r;i[r]=i[r]||function(){
            (i[r].q=i[r].q||[]).push(arguments)},i[r].l=1*new Date();a=s.createElement(o),
            m=s.getElementsByTagName(o)[0];a.async=1;a.src=g;m.parentNode.insertBefore(a,m)
            })(window,document,'script','//www.google-analytics.com/analytics.js','ga');

            ga('create', ${ settings.GOOGLE_ANALYTICS_ID | sjson, n }, 'auto', {'allowLinker': true});
            ga('require', 'linker');
            ga('linker:autoLink', ['centerforopenscience.org'] );
            ga('set', 'dimension1', ${user_hash(user_id) | sjson, n});
            ga('set', 'dimension2', ${create_timestamp() | sjson, n});
            ga('send', 'pageview');
            </script>

        % else:
            <script>
                window.ga = function() {};
          </script>
        % endif

        % if piwik_host:
            <script src="${ piwik_host }piwik.js" type="text/javascript"></script>
        % endif

        <script>
            // Mako variables accessible globally
            window.contextVars = $.extend(true, {}, window.contextVars, {
                waterbutlerURL: ${ waterbutler_url if waterbutler_url.endswith('/') else waterbutler_url + '/' | sjson, n },
                // Whether or not this page is loaded under osf.io or another domain IE: institutions
                isOnRootDomain: ${domain | sjson, n } === window.location.origin + '/',
                cookieName: ${ cookie_name | sjson, n },
                apiV2Prefix: ${ api_v2_base | sjson, n },
                registerUrl: ${ api_url_for('register_user') | sjson, n },
                currentUser: {
                    id: ${ user_id | sjson, n },
                    locale: ${ user_locale | sjson, n },
                    timezone: ${ user_timezone | sjson, n },
                    entryPoint: ${ user_entry_point | sjson, n },
<<<<<<< HEAD
                    institutions: ${ user_institutions | sjson, n}
=======
                    institutions: ${ user_institutions | sjson, n},
>>>>>>> 2942eafa
                },
                allInstitutions: ${ all_institutions | sjson, n},
                popular: ${ popular_links_node | sjson, n },
                newAndNoteworthy: ${ noteworthy_links_node | sjson, n },
            });
        </script>

        % if piwik_host:
            <% is_public = node.get('is_public', 'ERROR') if node else True %>
            <script type="text/javascript">

                $(function() {
                    var cvars = [];
                    % if user_id:
                        cvars.push([1, "User ID", ${ user_id | sjson, n }, "visit"]);
                        cvars.push([2, "User Name", ${ user_full_name | sjson, n }, "visit"]);
                    % endif
                    % if node:
                        <% parent_project = parent_node.get('id') or node.get('id') %>
                        cvars.push([2, "Project ID", ${ parent_project | sjson, n }, "page"]);
                        cvars.push([3, "Node ID", ${ node.get('id') | sjson, n }, "page"]);
                        cvars.push([4, "Tags", ${ ','.join(node.get('tags', [])) | sjson , n }, "page"]);
                    % endif
                    // Note: Use cookies for global site ID; only one cookie
                    // will be used, so this won't overflow uwsgi header
                    // buffer.
                    $.osf.trackPiwik(${ piwik_host | sjson, n}, ${ piwik_site_id | sjson, n }, cvars, true);
                });
            </script>
        % endif

        %if keen_project_id:
            <script>
                window.contextVars = $.extend(true, {}, window.contextVars, {
                    keenProjectId: ${keen_project_id | sjson, n},
                    keenWriteKey: ${keen_write_key | sjson, n}
                })
            </script>
        %endif


        ${self.javascript_bottom()}
    </body>
</html>


###### Base template functions #####

<%def name="title()">
    ### The page title ###
</%def>

<%def name="container_class()">
    ### CSS classes to apply to the "content" div ###
</%def>

<%def name="description()">
    ### The page description ###
</%def>

<%def name="og_description()">
    Hosted on the Open Science Framework
</%def>

<%def name="stylesheets()">
    ### Extra css for this page. ###
</%def>

<%def name="javascript()">
    ### Additional javascript, loaded at the top of the page ###
</%def>

<%def name="content()">
    ### The body content. ###
</%def>

<%def name="javascript_bottom()">
    ### Javascript loaded at the bottom of the page ###
</%def>

<%def name="footer()">
    <%include file="footer.mako"/>
</%def>

<%def name="alert()">
    <%include file="alert.mako"/>
</%def>

<%def name="content_wrap()">
    <div class="watermarked">
        <div class="container ${self.container_class()}">
            % if status:
                ${self.alert()}
            % endif

            ${self.content()}
        </div><!-- end container -->
    </div><!-- end watermarked -->
</%def>


<%def name="includes_top()">

    <!-- HTML5 shim and Respond.js for IE8 support of HTML5 elements and media queries -->
    <!-- WARNING: Respond.js doesn't work if you view the page via file:// -->
    <!--[if lt IE 9]>
      <script src="https://oss.maxcdn.com/html5shiv/3.7.2/html5shiv.min.js"></script>
      <script src="https://oss.maxcdn.com/respond/1.4.2/respond.min.js"></script>
      <script src="//cdnjs.cloudflare.com/ajax/libs/es5-shim/4.0.3/es5-shim.min.js"></script>
      <script src="//cdnjs.cloudflare.com/ajax/libs/es5-shim/4.0.3/es5-sham.min.js"></script>
    <![endif]-->

    <script src="https://cdnjs.cloudflare.com/ajax/libs/es6-shim/0.35.0/es6-shim.min.js"></script>

    ## TODO: Get fontawesome and select2 to play nicely with webpack
    <link rel="stylesheet" href="/static/vendor/bower_components/bootstrap/dist/css/bootstrap.min.css">
    <link rel="stylesheet" href="/static/vendor/bower_components/select2/select2.css">
    <link rel="stylesheet" href="/static/vendor/bower_components/osf-style/css/base.css">
    <link rel="stylesheet" href="/static/css/style.css">

    % if settings.USE_CDN_FOR_CLIENT_LIBS:
        <script src="//ajax.googleapis.com/ajax/libs/jquery/1.11.2/jquery.min.js"></script>
        <script>window.jQuery || document.write('<script src="/static/vendor/bower_components/jquery/dist/jquery.min.js">\x3C/script>')</script>
        <script src="//ajax.googleapis.com/ajax/libs/jqueryui/1.10.3/jquery-ui.min.js"></script>
        <script>window.jQuery.ui || document.write('<script src="/static/vendor/bower_components/jquery-ui/ui/minified/jquery-ui.min.js">\x3C/script>')</script>
    % else:
        <script src="/static/vendor/bower_components/jquery/dist/jquery.min.js"></script>
        <script src="/static/vendor/bower_components/jquery-ui/ui/minified/jquery-ui.min.js"></script>
    % endif
    <!-- JQuery 3 for IE Patching -->
    <script type="text/javascript" src="/static/vendor/jquery-compat-git/jquery-compat-git.js"></script>
    <script type="text/javascript">
        var $3 = jQuery.noConflict(true);
    </script>
    ## NOTE: We load vendor bundle  at the top of the page because contains
    ## the webpack runtime and a number of necessary stylesheets which should be loaded before the user sees
    ## content.
    <script src="${'/static/public/js/vendor.js' | webpack_asset}"></script>
</%def><|MERGE_RESOLUTION|>--- conflicted
+++ resolved
@@ -189,11 +189,7 @@
                     locale: ${ user_locale | sjson, n },
                     timezone: ${ user_timezone | sjson, n },
                     entryPoint: ${ user_entry_point | sjson, n },
-<<<<<<< HEAD
                     institutions: ${ user_institutions | sjson, n}
-=======
-                    institutions: ${ user_institutions | sjson, n},
->>>>>>> 2942eafa
                 },
                 allInstitutions: ${ all_institutions | sjson, n},
                 popular: ${ popular_links_node | sjson, n },
