# -*- coding: utf-8 -*-
from __future__ import unicode_literals
import itertools
import httplib as http
import logging
import math
import os
import requests
import urllib
import waffle

from django.apps import apps
from flask import request, send_from_directory, Response, stream_with_context

from framework import sentry
from framework.auth import Auth
from framework.auth.decorators import must_be_logged_in
from framework.auth.forms import SignInForm, ForgotPasswordForm
from framework.exceptions import HTTPError
from framework.flask import redirect  # VOL-aware redirect
from framework.forms import utils as form_utils
from framework.routing import proxy_url
from framework.auth.core import _get_current_user
from website import settings

<<<<<<< HEAD
from addons.osfstorage.models import Region
from osf.models import BaseFileNode, Guid, Institution, PreprintService, AbstractNode, Node, OSFUser
from website.settings import EXTERNAL_EMBER_APPS, PROXY_EMBER_APPS, EXTERNAL_EMBER_SERVER_TIMEOUT, INSTITUTION_DISPLAY_NODE_THRESHOLD, DOMAIN
=======
from osf.models import BaseFileNode, Guid, Institution, PreprintService, AbstractNode, Node
from website.settings import EXTERNAL_EMBER_APPS, PROXY_EMBER_APPS, EXTERNAL_EMBER_SERVER_TIMEOUT, DOMAIN
>>>>>>> 1e154522
from website.ember_osf_web.decorators import ember_flag_is_active, MockUser
from website.ember_osf_web.views import use_ember_app
from website.project.model import has_anonymous_link
from osf.utils import permissions

logger = logging.getLogger(__name__)
preprints_dir = os.path.abspath(os.path.join(os.getcwd(), EXTERNAL_EMBER_APPS['preprints']['path']))
ember_osf_web_dir = os.path.abspath(os.path.join(os.getcwd(), EXTERNAL_EMBER_APPS['ember_osf_web']['path']))


def serialize_contributors_for_summary(node, max_count=3):
    # # TODO: Use .filter(visible=True) when chaining is fixed in django-include
    users = [contrib.user for contrib in node.contributor_set.all() if contrib.visible]
    contributors = []
    n_contributors = len(users)
    others_count = ''

    for index, user in enumerate(users[:max_count]):

        if index == max_count - 1 and len(users) > max_count:
            separator = ' &'
            others_count = str(n_contributors - 3)
        elif index == len(users) - 1:
            separator = ''
        elif index == len(users) - 2:
            separator = ' &'
        else:
            separator = ','
        contributor = user.get_summary(formatter='surname')
        contributor['user_id'] = user._primary_key
        contributor['separator'] = separator

        contributors.append(contributor)

    return {
        'contributors': contributors,
        'others_count': others_count,
    }


def serialize_node_summary(node, auth, primary=True, show_path=False):
    is_registration = node.is_registration
    summary = {
        'id': node._id,
        'primary': primary,
        'is_registration': node.is_registration,
        'is_fork': node.is_fork,
        'is_pending_registration': node.is_pending_registration if is_registration else False,
        'is_retracted': node.is_retracted if is_registration else False,
        'is_pending_retraction': node.is_pending_retraction if is_registration else False,
        'embargo_end_date': node.embargo_end_date.strftime('%A, %b. %d, %Y') if is_registration and node.embargo_end_date else False,
        'is_pending_embargo': node.is_pending_embargo if is_registration else False,
        'is_embargoed': node.is_embargoed if is_registration else False,
        'archiving': node.archiving if is_registration else False,
    }

    parent_node = node.parent_node
    user = auth.user
    if node.can_view(auth):
        # Re-query node with contributor guids included to prevent N contributor queries
        node = AbstractNode.objects.filter(pk=node.pk).include('contributor__user__guids').get()
        contributor_data = serialize_contributors_for_summary(node)
        summary.update({
            'can_view': True,
            'can_edit': node.can_edit(auth),
            'primary_id': node._id,
            'url': node.url,
            'primary': primary,
            'api_url': node.api_url,
            'title': node.title,
            'category': node.category,
            'isPreprint': bool(node.preprint_file_id),
            'childExists': Node.objects.get_children(node, active=True).exists(),
            'is_admin': node.has_permission(user, permissions.ADMIN),
            'is_contributor': node.is_contributor(user),
            'logged_in': auth.logged_in,
            'node_type': node.project_or_component,
            'is_fork': node.is_fork,
            'is_registration': is_registration,
            'anonymous': has_anonymous_link(node, auth),
            'registered_date': node.registered_date.strftime('%Y-%m-%d %H:%M UTC')
            if node.is_registration
            else None,
            'forked_date': node.forked_date.strftime('%Y-%m-%d %H:%M UTC')
            if node.is_fork
            else None,
            'ua_count': None,
            'ua': None,
            'non_ua': None,
            'is_public': node.is_public,
            'parent_title': parent_node.title if parent_node else None,
            'parent_is_public': parent_node.is_public if parent_node else False,
            'show_path': show_path,
            'contributors': contributor_data['contributors'],
            'others_count': contributor_data['others_count'],
            'description': node.description if len(node.description) <= 150 else node.description[0:150] + '...',
        })
    else:
        summary['can_view'] = False

    return summary

def index():
<<<<<<< HEAD
    try:  # Check if we're on an institution landing page
        #TODO : make this way more robust
        institution = Institution.objects.get(domains__contains=[request.host.lower()], is_deleted=False)
        inst_dict = serialize_institution(institution)
        inst_dict.update({
            'home': False,
            'institution': True,
            'redirect_url': '{}institutions/{}/'.format(DOMAIN, institution._id),
        })

        return inst_dict
    except Institution.DoesNotExist:
        pass

    return home()

@ember_flag_is_active('ember_home_page')
def home():
    user_id = get_current_user_id()
    if user_id:  # Logged in: return either landing page or user home page
        all_institutions = (
            Institution.objects.filter(
                is_deleted=False,
                nodes__is_public=True,
                nodes__is_deleted=False,
                nodes__type='osf.node'
            )
            .annotate(Count('nodes'))
            .filter(nodes__count__gte=INSTITUTION_DISPLAY_NODE_THRESHOLD)
            .order_by('name').only('_id', 'name', 'logo_name')
        )
        dashboard_institutions = [
            {'id': inst._id, 'name': inst.name, 'logo_path': inst.logo_path_rounded_corners}
            for inst in all_institutions
        ]
        user = OSFUser.load(user_id)
        available_regions = get_storage_region_list(user)

        return {
            'home': True,
            'dashboard_institutions': dashboard_institutions,
            'available_regions': available_regions
        }
    else:  # Logged out: return landing page
        return {
            'home': True,
        }

=======
    # Check if we're on an institution landing page
    institution = Institution.objects.filter(domains__icontains=[request.host], is_deleted=False)
    if institution.exists():
        return redirect('{}institutions/{}/'.format(DOMAIN, institution.get()._id))
    else:
        return use_ember_app()
>>>>>>> 1e154522

def find_bookmark_collection(user):
    Collection = apps.get_model('osf.Collection')
    return Collection.objects.get(creator=user, deleted__isnull=True, is_bookmark_collection=True)

@must_be_logged_in
def dashboard(auth):
    return use_ember_app()


@must_be_logged_in
@ember_flag_is_active('ember_my_projects_page')
def my_projects(auth):
    user = auth.user

    region_list = get_storage_region_list(user)

    bookmark_collection = find_bookmark_collection(user)
    my_projects_id = bookmark_collection._id
    return {'addons_enabled': user.get_addon_names(),
            'dashboard_id': my_projects_id,
            'storage_regions': region_list
            }


def validate_page_num(page, pages):
    if page < 0 or (pages and page >= pages):
        raise HTTPError(http.BAD_REQUEST, data=dict(
            message_long='Invalid value for "page".'
        ))


def paginate(items, total, page, size):
    pages = math.ceil(total / float(size))
    validate_page_num(page, pages)

    start = page * size
    paginated_items = itertools.islice(items, start, start + size)

    return paginated_items, pages


def reproducibility():
    return redirect('/ezcuj/wiki')


def signin_form():
    return form_utils.jsonify(SignInForm())


def forgot_password_form():
    return form_utils.jsonify(ForgotPasswordForm(prefix='forgot_password'))


# GUID ###

def _build_guid_url(base, suffix=None):
    url = '/'.join([
        each.strip('/') for each in [base, suffix]
        if each
    ])
    if not isinstance(url, unicode):
        url = url.decode('utf-8')
    return u'/{0}/'.format(url)


def resolve_guid_download(guid, suffix=None, provider=None):
    return resolve_guid(guid, suffix='download')


def resolve_guid(guid, suffix=None):
    """Load GUID by primary key, look up the corresponding view function in the
    routing table, and return the return value of the view function without
    changing the URL.

    :param str guid: GUID primary key
    :param str suffix: Remainder of URL after the GUID
    :return: Return value of proxied view function
    """
    try:
        # Look up
        guid_object = Guid.load(guid)
    except KeyError as e:
        if e.message == 'osfstorageguidfile':  # Used when an old detached OsfStorageGuidFile object is accessed
            raise HTTPError(http.NOT_FOUND)
        else:
            raise e
    if guid_object:
        # verify that the object implements a GuidStoredObject-like interface. If a model
        #   was once GuidStoredObject-like but that relationship has changed, it's
        #   possible to have referents that are instances of classes that don't
        #   have a deep_url attribute or otherwise don't behave as
        #   expected.
        if not hasattr(guid_object.referent, 'deep_url'):
            sentry.log_message(
                'Guid resolved to an object with no deep_url', dict(guid=guid)
            )
            raise HTTPError(http.NOT_FOUND)
        referent = guid_object.referent
        if referent is None:
            logger.error('Referent of GUID {0} not found'.format(guid))
            raise HTTPError(http.NOT_FOUND)
        if not referent.deep_url:
            raise HTTPError(http.NOT_FOUND)

        # Handle file `/download` shortcut with supported types.
        if suffix and suffix.rstrip('/').lower() == 'download':
            file_referent = None
            if isinstance(referent, PreprintService) and referent.primary_file:
                if not referent.is_published:
                    # TODO: Ideally, permissions wouldn't be checked here.
                    # This is necessary to prevent a logical inconsistency with
                    # the routing scheme - if a preprint is not published, only
                    # admins and moderators should be able to know it exists.
                    auth = Auth.from_kwargs(request.args.to_dict(), {})
                    # Check if user isn't a nonetype or that the user has admin/moderator/superuser permissions
                    if auth.user is None or not (auth.user.has_perm('view_submissions', referent.provider) or
                            referent.node.has_permission(auth.user, permissions.ADMIN)):
                        raise HTTPError(http.NOT_FOUND)

                file_referent = referent.primary_file
            elif isinstance(referent, BaseFileNode) and referent.is_file:
                file_referent = referent

            if file_referent:
                # Extend `request.args` adding `action=download`.
                request.args = request.args.copy()
                request.args.update({'action': 'download'})
                # Do not include the `download` suffix in the url rebuild.
                url = _build_guid_url(urllib.unquote(file_referent.deep_url))
                return proxy_url(url)

        # Handle Ember Applications
        if isinstance(referent, PreprintService):
            if referent.provider.domain_redirect_enabled:
                # This route should always be intercepted by nginx for the branded domain,
                # w/ the exception of `<guid>/download` handled above.
                return redirect(referent.absolute_url, http.MOVED_PERMANENTLY)

            if PROXY_EMBER_APPS:
                resp = requests.get(EXTERNAL_EMBER_APPS['preprints']['server'], stream=True, timeout=EXTERNAL_EMBER_SERVER_TIMEOUT)
                return Response(stream_with_context(resp.iter_content()), resp.status_code)

            return send_from_directory(preprints_dir, 'index.html')

        if isinstance(referent, BaseFileNode) and referent.is_file and referent.target.is_quickfiles:
            if referent.is_deleted:
                raise HTTPError(http.GONE)
            if PROXY_EMBER_APPS:
                resp = requests.get(EXTERNAL_EMBER_APPS['ember_osf_web']['server'], stream=True, timeout=EXTERNAL_EMBER_SERVER_TIMEOUT)
                return Response(stream_with_context(resp.iter_content()), resp.status_code)

            return send_from_directory(ember_osf_web_dir, 'index.html')

        if isinstance(referent, Node) and not referent.is_registration and suffix:
            page = suffix.strip('/').split('/')[0]
            flag_name = 'ember_project_{}_page'.format(page)
            request.user = _get_current_user() or MockUser()

            if waffle.flag_is_active(request, flag_name):
                use_ember_app()

        url = _build_guid_url(urllib.unquote(referent.deep_url), suffix)
        return proxy_url(url)

    # GUID not found; try lower-cased and redirect if exists
    guid_object_lower = Guid.load(guid.lower())
    if guid_object_lower:
        return redirect(
            _build_guid_url(guid.lower(), suffix)
        )

    # GUID not found
    raise HTTPError(http.NOT_FOUND)


# Redirects #

# redirect osf.io/about/ to OSF wiki page osf.io/4znzp/wiki/home/
def redirect_about(**kwargs):
    return redirect('https://osf.io/4znzp/wiki/home/')

def redirect_help(**kwargs):
    return redirect('/faq/')

def redirect_faq(**kwargs):
    return redirect('http://help.osf.io/m/faqs/')

# redirect osf.io/howosfworks to osf.io/getting-started/
def redirect_howosfworks(**kwargs):
    return redirect('/getting-started/')


# redirect osf.io/getting-started to help.osf.io/
def redirect_getting_started(**kwargs):
    return redirect('http://help.osf.io/')


# Redirect to home page
def redirect_to_home():
    return redirect('/')


def redirect_to_cos_news(**kwargs):
    # Redirect to COS News page
    return redirect('https://cos.io/news/')


# Return error for legacy SHARE v1 search route
def legacy_share_v1_search(**kwargs):
    return HTTPError(
        http.BAD_REQUEST,
        data=dict(
            message_long='Please use v2 of the SHARE search API available at {}api/v2/share/search/creativeworks/_search.'.format(settings.SHARE_URL)
        )
    )


def get_storage_region_list(user, node=False):
    if not user:  # Preserves legacy frontend test behavior
        return []

    if node:
        default_region = node.osfstorage_region
    else:
        default_region = user.get_addon('osfstorage').default_region

    available_regions = list(Region.objects.order_by('name').values('_id', 'name'))
    default_region = {'name': default_region.name, '_id': default_region._id}
    available_regions.insert(0, available_regions.pop(available_regions.index(default_region)))  # default should be at top of list for UI.

    return available_regions<|MERGE_RESOLUTION|>--- conflicted
+++ resolved
@@ -23,14 +23,9 @@
 from framework.auth.core import _get_current_user
 from website import settings
 
-<<<<<<< HEAD
 from addons.osfstorage.models import Region
-from osf.models import BaseFileNode, Guid, Institution, PreprintService, AbstractNode, Node, OSFUser
-from website.settings import EXTERNAL_EMBER_APPS, PROXY_EMBER_APPS, EXTERNAL_EMBER_SERVER_TIMEOUT, INSTITUTION_DISPLAY_NODE_THRESHOLD, DOMAIN
-=======
 from osf.models import BaseFileNode, Guid, Institution, PreprintService, AbstractNode, Node
 from website.settings import EXTERNAL_EMBER_APPS, PROXY_EMBER_APPS, EXTERNAL_EMBER_SERVER_TIMEOUT, DOMAIN
->>>>>>> 1e154522
 from website.ember_osf_web.decorators import ember_flag_is_active, MockUser
 from website.ember_osf_web.views import use_ember_app
 from website.project.model import has_anonymous_link
@@ -134,63 +129,12 @@
     return summary
 
 def index():
-<<<<<<< HEAD
-    try:  # Check if we're on an institution landing page
-        #TODO : make this way more robust
-        institution = Institution.objects.get(domains__contains=[request.host.lower()], is_deleted=False)
-        inst_dict = serialize_institution(institution)
-        inst_dict.update({
-            'home': False,
-            'institution': True,
-            'redirect_url': '{}institutions/{}/'.format(DOMAIN, institution._id),
-        })
-
-        return inst_dict
-    except Institution.DoesNotExist:
-        pass
-
-    return home()
-
-@ember_flag_is_active('ember_home_page')
-def home():
-    user_id = get_current_user_id()
-    if user_id:  # Logged in: return either landing page or user home page
-        all_institutions = (
-            Institution.objects.filter(
-                is_deleted=False,
-                nodes__is_public=True,
-                nodes__is_deleted=False,
-                nodes__type='osf.node'
-            )
-            .annotate(Count('nodes'))
-            .filter(nodes__count__gte=INSTITUTION_DISPLAY_NODE_THRESHOLD)
-            .order_by('name').only('_id', 'name', 'logo_name')
-        )
-        dashboard_institutions = [
-            {'id': inst._id, 'name': inst.name, 'logo_path': inst.logo_path_rounded_corners}
-            for inst in all_institutions
-        ]
-        user = OSFUser.load(user_id)
-        available_regions = get_storage_region_list(user)
-
-        return {
-            'home': True,
-            'dashboard_institutions': dashboard_institutions,
-            'available_regions': available_regions
-        }
-    else:  # Logged out: return landing page
-        return {
-            'home': True,
-        }
-
-=======
     # Check if we're on an institution landing page
     institution = Institution.objects.filter(domains__icontains=[request.host], is_deleted=False)
     if institution.exists():
         return redirect('{}institutions/{}/'.format(DOMAIN, institution.get()._id))
     else:
         return use_ember_app()
->>>>>>> 1e154522
 
 def find_bookmark_collection(user):
     Collection = apps.get_model('osf.Collection')
