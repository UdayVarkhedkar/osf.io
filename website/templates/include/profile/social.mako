<script id="profileSocial" type="text/html">

    <div data-bind="if: mode() === 'edit'">
        <form role="form" data-bind="submit: submit">
            <label>Your Websites</label>
            <div data-bind="sortable: {
                        data: profileWebsites,
                        options: {
                            handle: '.sort-handle',
                            containment: '#containDrag'
                        }
                    }">

                <div>
                    <div class="sort-handle">
                        <i title="Click to Remove" class="btn text-danger pull-right  fa fa-times fa" data-bind="click: $parent.removeWebsite"></i>
                        <div class="input-group" >
                            <span class="input-group-addon"><i title="Drag to Reorder"  class="fa fa-bars"></i></span>
                            <input class="form-control" data-bind="value: $parent.profileWebsites()[$index()]" placeholder="http://yourwebsite.com"/>
                        </div>
                    </div>
                    <div class="form-group" data-bind="visible: $index() != ($parent.profileWebsites().length - 1)">
                    </div>
                </div>
            </div>

            <div class="padded">
                <a class="btn btn-default" data-bind="click: addWebsiteInput">
                    Add Website
                </a>
            </div>

            <div class="padded">
                
                <div class="form-group">
                    <label>ORCID</label>
                    <div class="input-group">
                    <span class="input-group-addon">http://orcid.org/</span>
                    <input class="form-control" data-bind="value: orcid" placeholder="xxxx-xxxx-xxxx-xxxx"/>
                    </div>
                </div>

                <div class="form-group">
                    <label>ResearcherID</label>
                    <div class="input-group">
                    <span class="input-group-addon">http://researcherid.com/rid/</span>
                    <input class="form-control" data-bind="value: researcherId" placeholder="x-xxxx-xxxx" />
                    </div>
                </div>

<<<<<<< HEAD
                <div class="form-group">
                    <label>Twitter</label>
                    <div class="input-group">
                    <span class="input-group-addon">@</span>
                    <input class="form-control" data-bind="value: twitter" placeholder="twitterhandle"/>
                    </div>
                </div>

                <div class="form-group">
                    <label>GitHub</label>
                    <div class="input-group">
                    <span class="input-group-addon">https://github.com/</span>
                    <div data-bind="css: {'input-group': github.hasAddon()}">
                        <input class="form-control" data-bind="value: github" placeholder="username"/>
                        <span
                                class="input-group-btn"
                                data-bind="if: github.hasAddon()"
                            >
                            <button
                                    class="btn btn-default"
                                    data-bind="click: github.importAddon"
                                >Import</button>
                        </span>
                        </div>
                    </div>
=======
            <div class="form-group">
                <label>GitHub</label>
                <div class="input-group">
                    <span class="input-group-addon">https://github.com/</span>
                    <input class="form-control" data-bind="value: github" placeholder="username"/>
                    <span class="input-group-btn" data-bind="if: github.hasAddon()">
                        <button
                                class="btn btn-primary"
                                data-bind="click: github.importAddon"
                                >Import</button>
                     </span>
>>>>>>> 7594b731
                </div>

<<<<<<< HEAD
                <div class="form-group">
                    <label>LinkedIn</label>
                    <div class="input-group">
                    <span class="input-group-addon">https://www.linkedin.com/profile/view?id=</span>
                    <input class="form-control" data-bind="value: linkedIn" placeholder="profileID"/>
                    </div>
=======
            <div class="form-group">
                <label>LinkedIn</label>
                <div class="input-group">
                <span class="input-group-addon">https://www.linkedin.com/</span>
                <input class="form-control" data-bind="value: linkedIn" placeholder="in/userID, profile/view?id=profileID, or pub/pubID"/>
>>>>>>> 7594b731
                </div>

                <div class="form-group">
                    <label>ImpactStory</label>
                    <div class="input-group">
                    <span class="input-group-addon">https://impactstory.org/</span>
                    <input class="form-control" data-bind="value: impactStory" placeholder="profileID"/>
                    </div>
                </div>

                <div class="form-group">
                    <label>Google Scholar</label>
                    <div class="input-group">
                    <span class="input-group-addon">http://scholar.google.com/citations?user=</span>
                    <input class="form-control" data-bind="value: scholar" placeholder="profileID"/>
                    </div>
                </div>
            </div>

<<<<<<< HEAD
            <div class="padded">
=======
            <div class="p-t-lg p-b-lg">

>>>>>>> 7594b731
                <button
                        type="button"
                        class="btn btn-default"
                        data-bind="click: cancel"
                    >Discard changes</button>

                <button
                        type="submit"
                        class="btn btn-success"
                    >Save</button>

            </div>


            <!-- Flashed Messages -->
            <div class="help-block">
                <p data-bind="html: message, attr.class: messageClass"></p>
            </div>

        </form>

    </div>

    <div data-bind="if: mode() === 'view'">


         <table class="table" data-bind="if: hasValues()">
            <tbody>
                <tr data-bind="if: hasProfileWebsites()">
                    <td>Profile Websites</td>
                    <td data-bind="foreach: profileWebsites"><a target="_blank" data-bind="attr.href: $data">{{ $data }}</a></br></td>
                </tr>
            </tbody>

            <tbody data-bind="foreach: values">
                <tr data-bind="if: value">
                    <td>{{ label }}</td>
                    <td><a target="_blank" data-bind="attr.href: value">{{ text }}</a></td>
                </tr>
            </tbody>
         </table>

        <div data-bind="ifnot: hasValues()">
            <div class="well well-sm">Not provided</div>
        </div>

        <div data-bind="if: editAllowed">
            <a class="btn btn-primary" data-bind="click: edit">Edit</a>
        </div>

    </div>

</script><|MERGE_RESOLUTION|>--- conflicted
+++ resolved
@@ -1,6 +1,7 @@
 <script id="profileSocial" type="text/html">
 
     <div data-bind="if: mode() === 'edit'">
+
         <form role="form" data-bind="submit: submit">
             <label>Your Websites</label>
             <div data-bind="sortable: {
@@ -48,7 +49,6 @@
                     </div>
                 </div>
 
-<<<<<<< HEAD
                 <div class="form-group">
                     <label>Twitter</label>
                     <div class="input-group">
@@ -74,35 +74,14 @@
                         </span>
                         </div>
                     </div>
-=======
-            <div class="form-group">
-                <label>GitHub</label>
-                <div class="input-group">
-                    <span class="input-group-addon">https://github.com/</span>
-                    <input class="form-control" data-bind="value: github" placeholder="username"/>
-                    <span class="input-group-btn" data-bind="if: github.hasAddon()">
-                        <button
-                                class="btn btn-primary"
-                                data-bind="click: github.importAddon"
-                                >Import</button>
-                     </span>
->>>>>>> 7594b731
                 </div>
 
-<<<<<<< HEAD
                 <div class="form-group">
                     <label>LinkedIn</label>
                     <div class="input-group">
                     <span class="input-group-addon">https://www.linkedin.com/profile/view?id=</span>
                     <input class="form-control" data-bind="value: linkedIn" placeholder="profileID"/>
                     </div>
-=======
-            <div class="form-group">
-                <label>LinkedIn</label>
-                <div class="input-group">
-                <span class="input-group-addon">https://www.linkedin.com/</span>
-                <input class="form-control" data-bind="value: linkedIn" placeholder="in/userID, profile/view?id=profileID, or pub/pubID"/>
->>>>>>> 7594b731
                 </div>
 
                 <div class="form-group">
@@ -122,12 +101,9 @@
                 </div>
             </div>
 
-<<<<<<< HEAD
             <div class="padded">
-=======
             <div class="p-t-lg p-b-lg">
 
->>>>>>> 7594b731
                 <button
                         type="button"
                         class="btn btn-default"
