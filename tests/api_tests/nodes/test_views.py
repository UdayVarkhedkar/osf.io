# -*- coding: utf-8 -*-
import mock
import base64
from urlparse import urlparse
from nose.tools import *  # flake8: noqa

from framework.auth.core import Auth

from website.addons.github import model
from website.models import Node, NodeLog
from website.views import find_dashboard
from website.util import permissions
from website.util.sanitize import strip_html

from api.base.settings.defaults import API_BASE

from tests.base import ApiTestCase, fake
from tests.factories import (
    DashboardFactory,
    FolderFactory,
    NodeFactory,
    ProjectFactory,
    RegistrationFactory,
    UserFactory,
    AuthUserFactory
)
from tests.utils import assert_logs, assert_not_logs


class TestWelcomeToApi(ApiTestCase):
    def setUp(self):
        super(TestWelcomeToApi, self).setUp()
        self.user = AuthUserFactory()
        self.url = '/{}'.format(API_BASE)

    def test_returns_200_for_logged_out_user(self):
        res = self.app.get(self.url)
        assert_equal(res.status_code, 200)
        assert_equal(res.content_type, 'application/vnd.api+json')
        assert_equal(res.json['meta']['current_user'], None)

    def test_returns_current_user_info_when_logged_in(self):
        res = self.app.get(self.url, auth=self.user.auth)
        assert_equal(res.status_code, 200)
        assert_equal(res.content_type, 'application/vnd.api+json')
        assert_equal(res.json['meta']['current_user']['data']['attributes']['given_name'], self.user.given_name)


class TestNodeList(ApiTestCase):
    def setUp(self):
        super(TestNodeList, self).setUp()
        self.user = AuthUserFactory()

        self.non_contrib = AuthUserFactory()

        self.deleted = ProjectFactory(is_deleted=True)
        self.private = ProjectFactory(is_public=False, creator=self.user)
        self.public = ProjectFactory(is_public=True, creator=self.user)

        self.url = '/{}nodes/'.format(API_BASE)

    def test_only_returns_non_deleted_public_projects(self):
        res = self.app.get(self.url)
        node_json = res.json['data']

        ids = [each['id'] for each in node_json]
        assert_in(self.public._id, ids)
        assert_not_in(self.deleted._id, ids)
        assert_not_in(self.private._id, ids)

    def test_return_public_node_list_logged_out_user(self):
        res = self.app.get(self.url, expect_errors=True)
        assert_equal(res.status_code, 200)
        assert_equal(res.content_type, 'application/vnd.api+json')
        ids = [each['id'] for each in res.json['data']]
        assert_in(self.public._id, ids)
        assert_not_in(self.private._id, ids)

    def test_return_public_node_list_logged_in_user(self):
        res = self.app.get(self.url, auth=self.non_contrib)
        assert_equal(res.status_code, 200)
        assert_equal(res.content_type, 'application/vnd.api+json')
        ids = [each['id'] for each in res.json['data']]
        assert_in(self.public._id, ids)
        assert_not_in(self.private._id, ids)

    def test_return_private_node_list_logged_out_user(self):
        res = self.app.get(self.url)
        ids = [each['id'] for each in res.json['data']]
        assert_in(self.public._id, ids)
        assert_not_in(self.private._id, ids)

    def test_return_private_node_list_logged_in_contributor(self):
        res = self.app.get(self.url, auth=self.user.auth)
        assert_equal(res.status_code, 200)
        assert_equal(res.content_type, 'application/vnd.api+json')
        ids = [each['id'] for each in res.json['data']]
        assert_in(self.public._id, ids)
        assert_in(self.private._id, ids)

    def test_return_private_node_list_logged_in_non_contributor(self):
        res = self.app.get(self.url, auth=self.non_contrib.auth)
        ids = [each['id'] for each in res.json['data']]
        assert_in(self.public._id, ids)
        assert_not_in(self.private._id, ids)


class TestNodeFiltering(ApiTestCase):

    def setUp(self):
        super(TestNodeFiltering, self).setUp()
        self.user_one = AuthUserFactory()
        self.user_two = AuthUserFactory()
        self.project_one = ProjectFactory(title="Project One", is_public=True)
        self.project_two = ProjectFactory(title="Project Two", description="One Three", is_public=True)
        self.project_three = ProjectFactory(title="Three", is_public=True)
        self.private_project_user_one = ProjectFactory(title="Private Project User One",
                                                       is_public=False,
                                                       creator=self.user_one)
        self.private_project_user_two = ProjectFactory(title="Private Project User Two",
                                                       is_public=False,
                                                       creator=self.user_two)
        self.folder = FolderFactory()
        self.dashboard = DashboardFactory()

        self.url = "/{}nodes/".format(API_BASE)

    def tearDown(self):
        super(TestNodeFiltering, self).tearDown()
        Node.remove()

    def test_filtering_registrations(self):
        url = '/{}nodes/?filter[registration]=true'.format(API_BASE)
        registration = RegistrationFactory(creator=self.user_one)

        res = self.app.get(url, auth=self.user_one.auth, expect_errors=True)
        node_json = res.json['data']

        ids = [each['id'] for each in node_json]
        assert_not_in(self.project_one._id, ids)
        assert_in(registration._id, ids)

    def test_filtering_by_category(self):
        project = ProjectFactory(creator=self.user_one, category='hypothesis')
        project2 = ProjectFactory(creator=self.user_one, category='procedure')
        url = '/{}nodes/?filter[category]=hypothesis'.format(API_BASE)
        res = self.app.get(url, auth=self.user_one.auth)

        node_json = res.json['data']
        ids = [each['id'] for each in node_json]

        assert_in(project._id, ids)
        assert_not_in(project2._id, ids)

    def test_filtering_by_public(self):
        project = ProjectFactory(creator=self.user_one, is_public=True)
        project2 = ProjectFactory(creator=self.user_one, is_public=False)

        url = '/{}nodes/?filter[public]=false'.format(API_BASE)
        res = self.app.get(url, auth=self.user_one.auth)
        node_json = res.json['data']

        # No public projects returned
        assert_false(
            any([each['attributes']['public'] for each in node_json])
        )

        ids = [each['id'] for each in node_json]
        assert_not_in(project._id, ids)
        assert_in(project2._id, ids)

        url = '/{}nodes/?filter[public]=true'.format(API_BASE)
        res = self.app.get(url, auth=self.user_one.auth)
        node_json = res.json['data']

        # No private projects returned
        assert_true(
            all([each['attributes']['public'] for each in node_json])
        )

        ids = [each['id'] for each in node_json]
        assert_not_in(project2._id, ids)
        assert_in(project._id, ids)

    def test_filtering_tags(self):
        tag1, tag2 = 'tag1', 'tag2'
        self.project_one.add_tag(tag1, Auth(self.project_one.creator), save=False)
        self.project_one.add_tag(tag2, Auth(self.project_one.creator), save=False)
        self.project_one.save()

        self.project_two.add_tag(tag1, Auth(self.project_two.creator), save=True)

        # both project_one and project_two have tag1
        url = '/{}nodes/?filter[tags]={}'.format(API_BASE, tag1)

        res = self.app.get(url, auth=self.project_one.creator.auth)
        node_json = res.json['data']

        ids = [each['id'] for each in node_json]
        assert_in(self.project_one._id, ids)
        assert_in(self.project_two._id, ids)

        # filtering two tags
        # project_one has both tags; project_two only has one
        url = '/{}nodes/?filter[tags]={}&filter[tags]={}'.format(API_BASE, tag1, tag2)

        res = self.app.get(url, auth=self.project_one.creator.auth)
        node_json = res.json['data']

        ids = [each['id'] for each in node_json]
        assert_in(self.project_one._id, ids)
        assert_not_in(self.project_two._id, ids)

    def test_get_all_projects_with_no_filter_logged_in(self):
        res = self.app.get(self.url, auth=self.user_one.auth)
        node_json = res.json['data']

        ids = [each['id'] for each in node_json]
        assert_in(self.project_one._id, ids)
        assert_in(self.project_two._id, ids)
        assert_in(self.project_three._id, ids)
        assert_in(self.private_project_user_one._id, ids)
        assert_not_in(self.private_project_user_two._id, ids)
        assert_not_in(self.folder._id, ids)
        assert_not_in(self.dashboard._id, ids)

    def test_get_all_projects_with_no_filter_not_logged_in(self):
        res = self.app.get(self.url)
        node_json = res.json['data']
        ids = [each['id'] for each in node_json]
        assert_in(self.project_one._id, ids)
        assert_in(self.project_two._id, ids)
        assert_in(self.project_three._id, ids)
        assert_not_in(self.private_project_user_one._id, ids)
        assert_not_in(self.private_project_user_two._id, ids)
        assert_not_in(self.folder._id, ids)
        assert_not_in(self.dashboard._id, ids)

    def test_get_one_project_with_exact_filter_logged_in(self):
        url = "/{}nodes/?filter[title]=Project%20One".format(API_BASE)

        res = self.app.get(url, auth=self.user_one.auth)
        node_json = res.json['data']

        ids = [each['id'] for each in node_json]
        assert_in(self.project_one._id, ids)
        assert_not_in(self.project_two._id, ids)
        assert_not_in(self.project_three._id, ids)
        assert_not_in(self.private_project_user_one._id, ids)
        assert_not_in(self.private_project_user_two._id, ids)
        assert_not_in(self.folder._id, ids)
        assert_not_in(self.dashboard._id, ids)

    def test_get_one_project_with_exact_filter_not_logged_in(self):
        url = "/{}nodes/?filter[title]=Project%20One".format(API_BASE)

        res = self.app.get(url)
        node_json = res.json['data']

        ids = [each['id'] for each in node_json]
        assert_in(self.project_one._id, ids)
        assert_not_in(self.project_two._id, ids)
        assert_not_in(self.project_three._id, ids)
        assert_not_in(self.private_project_user_one._id, ids)
        assert_not_in(self.private_project_user_two._id, ids)
        assert_not_in(self.folder._id, ids)
        assert_not_in(self.dashboard._id, ids)

    def test_get_some_projects_with_substring_logged_in(self):
        url = "/{}nodes/?filter[title]=Two".format(API_BASE)

        res = self.app.get(url, auth=self.user_one.auth)
        node_json = res.json['data']

        ids = [each['id'] for each in node_json]
        assert_not_in(self.project_one._id, ids)
        assert_in(self.project_two._id, ids)
        assert_not_in(self.project_three._id, ids)
        assert_not_in(self.private_project_user_one._id, ids)
        assert_not_in(self.private_project_user_two._id, ids)
        assert_not_in(self.folder._id, ids)
        assert_not_in(self.dashboard._id, ids)

    def test_get_some_projects_with_substring_not_logged_in(self):
        url = "/{}nodes/?filter[title]=Two".format(API_BASE)

        res = self.app.get(url, auth=self.user_one.auth)
        node_json = res.json['data']

        ids = [each['id'] for each in node_json]
        assert_not_in(self.project_one._id, ids)
        assert_in(self.project_two._id, ids)
        assert_not_in(self.project_three._id, ids)
        assert_not_in(self.private_project_user_one._id, ids)
        assert_not_in(self.private_project_user_two._id, ids)
        assert_not_in(self.folder._id, ids)
        assert_not_in(self.dashboard._id, ids)

    def test_get_only_public_or_my_projects_with_filter_logged_in(self):
        url = "/{}nodes/?filter[title]=Project".format(API_BASE)

        res = self.app.get(url, auth=self.user_one.auth)
        node_json = res.json['data']

        ids = [each['id'] for each in node_json]
        assert_in(self.project_one._id, ids)
        assert_in(self.project_two._id, ids)
        assert_not_in(self.project_three._id, ids)
        assert_in(self.private_project_user_one._id, ids)
        assert_not_in(self.private_project_user_two._id, ids)
        assert_not_in(self.folder._id, ids)
        assert_not_in(self.dashboard._id, ids)

    def test_get_only_public_projects_with_filter_not_logged_in(self):
        url = "/{}nodes/?filter[title]=Project".format(API_BASE)

        res = self.app.get(url)
        node_json = res.json['data']

        ids = [each['id'] for each in node_json]
        assert_in(self.project_one._id, ids)
        assert_in(self.project_two._id, ids)
        assert_not_in(self.project_three._id, ids)
        assert_not_in(self.private_project_user_one._id, ids)
        assert_not_in(self.private_project_user_two._id, ids)
        assert_not_in(self.folder._id, ids)
        assert_not_in(self.dashboard._id, ids)

    def test_alternate_filtering_field_logged_in(self):
        url = "/{}nodes/?filter[description]=Three".format(API_BASE)

        res = self.app.get(url, auth=self.user_one.auth)
        node_json = res.json['data']

        ids = [each['id'] for each in node_json]
        assert_not_in(self.project_one._id, ids)
        assert_in(self.project_two._id, ids)
        assert_not_in(self.project_three._id, ids)
        assert_not_in(self.private_project_user_one._id, ids)
        assert_not_in(self.private_project_user_two._id, ids)
        assert_not_in(self.folder._id, ids)
        assert_not_in(self.dashboard._id, ids)

    def test_alternate_filtering_field_not_logged_in(self):
        url = "/{}nodes/?filter[description]=Three".format(API_BASE)

        res = self.app.get(url)
        node_json = res.json['data']

        ids = [each['id'] for each in node_json]
        assert_not_in(self.project_one._id, ids)
        assert_in(self.project_two._id, ids)
        assert_not_in(self.project_three._id, ids)
        assert_not_in(self.private_project_user_one._id, ids)
        assert_not_in(self.private_project_user_two._id, ids)
        assert_not_in(self.folder._id, ids)
        assert_not_in(self.dashboard._id, ids)

    def test_incorrect_filtering_field_not_logged_in(self):
        url = '/{}nodes/?filter[notafield]=bogus'.format(API_BASE)

        res = self.app.get(url, expect_errors=True)
        assert_equal(res.status_code, 400)
        errors = res.json['errors']
        assert_equal(len(errors), 1)
        assert_equal(errors[0]['detail'], 'Query string contains an invalid filter.')


class TestNodeCreate(ApiTestCase):

    def setUp(self):
        super(TestNodeCreate, self).setUp()
        self.user_one = AuthUserFactory()
        self.url = '/{}nodes/'.format(API_BASE)

        self.title = 'Cool Project'
        self.description = 'A Properly Cool Project'
        self.category = 'data'

        self.user_two = AuthUserFactory()

        self.public_project = {
            'data': {
                'type': 'nodes',
                'attributes':
                    {
                        'title': self.title,
                        'description': self.description,
                        'category': self.category,
                        'public': True,
                    }
            }
        }
        self.private_project = {
            'data': {
                'type': 'nodes',
                'attributes': {
                    'title': self.title,
                    'description': self.description,
                    'category': self.category,
                    'public': False
                }
            }
        }
    def test_node_create_invalid_data(self):
        res = self.app.post_json_api(self.url, "Incorrect data", auth=self.user_one.auth, expect_errors=True)
        assert_equal(res.status_code, 400)
<<<<<<< HEAD
        assert_equal(res.json['errors'][0]['detail'], "Invalid data. Expected a dictionary but got <type 'unicode'>")

        res = self.app.post_json_api(self.url, ["Incorrect data"], auth=self.user_one.auth, expect_errors=True)
        assert_equal(res.status_code, 400)
        assert_equal(res.json['errors'][0]['detail'], "Invalid data. Expected a dictionary but got <type 'list'>")
=======
        assert_equal(res.json['errors'][0]['detail'], "Malformed request.")

        res = self.app.post_json_api(self.url, ["Incorrect data"], auth=self.user_one.auth, expect_errors=True)
        assert_equal(res.status_code, 400)
        assert_equal(res.json['errors'][0]['detail'], "Malformed request.")
>>>>>>> fe7beb22

    def test_creates_public_project_logged_out(self):
        res = self.app.post_json_api(self.url, self.public_project, expect_errors=True)
        assert_equal(res.status_code, 401)
        assert_in('detail', res.json['errors'][0])

    def test_creates_public_project_logged_in(self):
        res = self.app.post_json_api(self.url, self.public_project, expect_errors=True, auth=self.user_one.auth)
        assert_equal(res.status_code, 201)
        assert_equal(res.json['data']['attributes']['title'], self.public_project['data']['attributes']['title'])
        assert_equal(res.json['data']['attributes']['description'], self.public_project['data']['attributes']['description'])
        assert_equal(res.json['data']['attributes']['category'], self.public_project['data']['attributes']['category'])
        assert_equal(res.content_type, 'application/vnd.api+json')
        pid = res.json['data']['id']
        project = Node.load(pid)
        assert_equal(project.logs[-1].action, NodeLog.PROJECT_CREATED)

    def test_creates_private_project_logged_out(self):
        res = self.app.post_json_api(self.url, self.private_project, expect_errors=True)
        assert_equal(res.status_code, 401)
        assert_in('detail', res.json['errors'][0])

    def test_creates_private_project_logged_in_contributor(self):
        res = self.app.post_json_api(self.url, self.private_project, auth=self.user_one.auth)
        assert_equal(res.status_code, 201)
        assert_equal(res.content_type, 'application/vnd.api+json')
        assert_equal(res.json['data']['attributes']['title'], self.private_project['data']['attributes']['title'])
        assert_equal(res.json['data']['attributes']['description'], self.private_project['data']['attributes']['description'])
        assert_equal(res.json['data']['attributes']['category'], self.private_project['data']['attributes']['category'])
        pid = res.json['data']['id']
        project = Node.load(pid)
        assert_equal(project.logs[-1].action, NodeLog.PROJECT_CREATED)

    def test_creates_project_creates_project_and_sanitizes_html(self):
        title = '<em>Cool</em> <strong>Project</strong>'
        description = 'An <script>alert("even cooler")</script> project'

        res = self.app.post_json_api(self.url, {
            'data': {
                'attributes': {
                    'title': title,
                    'description': description,
                    'category': self.category,
                    'public': True
                },
                'type': 'nodes'
            }
        }, auth=self.user_one.auth)
        project_id = res.json['data']['id']
        assert_equal(res.status_code, 201)
        assert_equal(res.content_type, 'application/vnd.api+json')
        url = '/{}nodes/{}/'.format(API_BASE, project_id)

        project = Node.load(project_id)
        assert_equal(project.logs[-1].action, NodeLog.PROJECT_CREATED)

        res = self.app.get(url, auth=self.user_one.auth)
        assert_equal(res.json['data']['attributes']['title'], strip_html(title))
        assert_equal(res.json['data']['attributes']['description'], strip_html(description))
        assert_equal(res.json['data']['attributes']['category'], self.category)

    def test_creates_project_no_type(self):
        project = {
            'data': {
                'attributes': {
                    'title': self.title,
                    'description': self.description,
                    'category': self.category,
                    'public': False
                }
            }
        }
        res = self.app.post_json_api(self.url, project, auth=self.user_one.auth, expect_errors=True)
        assert_equal(res.status_code, 400)
        assert_equal(res.json['errors'][0]['detail'], 'This field may not be null.')
        assert_equal(res.json['errors'][0]['source']['pointer'], '/data/type')

    def test_creates_project_incorrect_type(self):
        project = {
            'data': {
                'attributes': {
                    'title': self.title,
                    'description': self.description,
                    'category': self.category,
                    'public': False
                },
                'type': 'Wrong type.'
            }
        }
        res = self.app.post_json_api(self.url, project, auth=self.user_one.auth, expect_errors=True)
        assert_equal(res.status_code, 409)
        assert_equal(res.json['errors'][0]['detail'], 'Resource identifier does not match server endpoint.')

    def test_creates_project_properties_not_nested(self):
        project = {
            'data': {
                'title': self.title,
                'description': self.description,
                'category': self.category,
                'public': False,
                'type': 'nodes'
            }
        }
        res = self.app.post_json_api(self.url, project, auth=self.user_one.auth, expect_errors=True)
        assert_equal(res.status_code, 400)
        assert_equal(res.json['errors'][0]['detail'], 'Request must include /data/attributes.')
        assert_equal(res.json['errors'][0]['source']['pointer'], '/data/attributes')


class TestNodeBulkCreate(ApiTestCase):

    def setUp(self):
        super(TestNodeBulkCreate, self).setUp()
        self.user_one = AuthUserFactory()
        self.url = '/{}nodes/'.format(API_BASE)

        self.title = 'Cool Project'
        self.description = 'A Properly Cool Project'
        self.category = 'data'

        self.user_two = AuthUserFactory()

        self.public_project = {
                'type': 'nodes',
                'attributes': {
                    'title': self.title,
                    'description': self.description,
                    'category': self.category,
                    'public': True
                }
        }


        self.private_project = {
                'type': 'nodes',
                'attributes': {
                    'title': self.title,
                    'description': self.description,
                    'category': self.category,
                    'public': False
                }
        }

        self.empty_project = {'type': 'nodes', 'attributes': {'title': "", 'description': "", "category": ""}}

    def test_bulk_create_logged_in(self):
        res = self.app.post_json_api(self.url, {'data': [self.public_project, self.private_project]}, auth=self.user_one.auth)
        assert_equal(res.status_code, 201)
        assert_equal(len(res.json['data']), 2)
        assert_equal(res.json['data'][0]['attributes']['title'], self.public_project['attributes']['title'])
        assert_equal(res.json['data'][0]['attributes']['category'], self.public_project['attributes']['category'])
        assert_equal(res.json['data'][0]['attributes']['description'], self.public_project['attributes']['description'])
        assert_equal(res.json['data'][1]['attributes']['title'], self.private_project['attributes']['title'])
        assert_equal(res.json['data'][1]['attributes']['category'], self.public_project['attributes']['category'])
        assert_equal(res.json['data'][1]['attributes']['description'], self.public_project['attributes']['description'])
        assert_equal(res.content_type, 'application/vnd.api+json')

        res = self.app.get(self.url, auth=self.user_one.auth)
        assert_equal(len(res.json['data']), 2)

    def test_bulk_create_all_or_nothing(self):
        res = self.app.post_json_api(self.url, {'data': [self.public_project, self.empty_project]}, auth=self.user_one.auth, expect_errors=True)
        assert_equal(res.status_code, 400)

        res = self.app.get(self.url, auth=self.user_one.auth)
        assert_equal(len(res.json['data']), 0)

    def test_bulk_create_logged_out(self):
        res = self.app.post_json_api(self.url, {'data': [self.public_project, self.private_project]}, expect_errors=True)
        assert_equal(res.status_code, 401)

    def test_bulk_create_error_formatting(self):
        res = self.app.post_json_api(self.url, {'data': [self.empty_project, self.empty_project]}, auth=self.user_one.auth, expect_errors=True)
        assert_equal(res.status_code, 400)
        assert_equal(len(res.json['errors']), 2)
        errors = res.json['errors']
        assert_items_equal([errors[0]['source'], errors[1]['source']],
                           [{'pointer': '/data/attributes/title'}, {'pointer': '/data/attributes/title'}])
        assert_items_equal([errors[0]['detail'], errors[1]['detail']],
                           ["This field may not be blank.", "This field may not be blank."])
        assert_equal(res.json['meta'], [self.empty_project]*2)

    def test_bulk_create_limits(self):
        node_create_list = {'data': [self.public_project] * 11}
        res = self.app.post_json_api(self.url, node_create_list, auth=self.user_one.auth, expect_errors=True)
        assert_equal(res.json['errors'][0]['detail'], 'Bulk operation limit is 10, got 11.')

    def test_bulk_create_no_type(self):
        payload = {'data': [{"attributes": {'category': self.category, 'title': self.title}}]}
        res = self.app.post_json_api(self.url, payload, auth=self.user_one.auth, expect_errors=True)
        assert_equal(res.status_code, 400)
        assert_equal(res.json['errors'][0]['source']['pointer'], '/data/type')

    def test_bulk_create_incorrect_type(self):
        payload = {'data': [{'type': 'Incorrect type.', "attributes": {'category': self.category, 'title': self.title}}]}
        res = self.app.post_json_api(self.url, payload, auth=self.user_one.auth, expect_errors=True)
        assert_equal(res.status_code, 409)

    def test_bulk_create_no_attributes(self):
        payload = {'data': [{'type': 'nodes', }]}
        res = self.app.post_json_api(self.url, payload, auth=self.user_one.auth, expect_errors=True)

        assert_equal(res.status_code, 400)
        assert_equal(res.json['errors'][0]['source']['pointer'], '/data/attributes')

    def test_bulk_create_no_title(self):
        payload = {'data': [{'type': 'nodes', "attributes": {'category': self.category}}]}
        res = self.app.post_json_api(self.url, payload, auth=self.user_one.auth, expect_errors=True)

        assert_equal(res.status_code, 400)
        assert_equal(res.json['errors'][0]['source']['pointer'], '/data/attributes/title')

    def test_ugly_payload(self):
        payload = 'sdf;jlasfd'
        res = self.app.post_json_api(self.url, payload, auth=self.user_one.auth, expect_errors=True)
        print res
        assert_equal(res.status_code, 400)

class TestNodeBulkUpdate(ApiTestCase):

    def setUp(self):
        super(TestNodeBulkUpdate, self).setUp()
        self.user = AuthUserFactory()

        self.title = 'Cool Project'
        self.new_title = 'Super Cool Project'
        self.description = 'A Properly Cool Project'
        self.new_description = 'An even cooler project'
        self.category = 'data'

        self.new_category = 'project'

        self.user_two = AuthUserFactory()

        self.public_project = ProjectFactory(title=self.title,
                                             description=self.description,
                                             category=self.category,
                                             is_public=True,
                                             creator=self.user)

        self.public_project_two = ProjectFactory(title=self.title,
                                                description=self.description,
                                                category=self.category,
                                                is_public=True,
                                                creator=self.user)

        self.public_payload = {
            'data': [
                {
                    'id': self.public_project._id,
                    'type': 'nodes',
                    'attributes': {
                        'title': self.new_title,
                        'description': self.new_description,
                        'category': self.new_category,
                        'public': True
                    }
                },
                {
                    'id': self.public_project_two._id,
                    'type': 'nodes',
                    'attributes': {
                        'title': self.new_title,
                        'description': self.new_description,
                        'category': self.new_category,
                        'public': True
                    }
                }
            ]
        }

        self.url = '/{}nodes/'.format(API_BASE)

        self.private_project = ProjectFactory(title=self.title,
                                              description=self.description,
                                              category=self.category,
                                              is_public=False,
                                              creator=self.user)

        self.private_project_two = ProjectFactory(title=self.title,
                                              description=self.description,
                                              category=self.category,
                                              is_public=False,
                                              creator=self.user)

        self.private_payload = {'data': [
                {
                    'id': self.private_project._id,
                    'type': 'nodes',
                    'attributes': {
                        'title': self.new_title,
                        'description': self.new_description,
                        'category': self.new_category,
                        'public': False
                    }
                },
                {
                    'id': self.private_project_two._id,
                    'type': 'nodes',
                    'attributes': {
                        'title': self.new_title,
                        'description': self.new_description,
                        'category': self.new_category,
                        'public': False
                    }
                }
            ]
        }


        self.empty_payload = {'data': [
            {'id': self.public_project._id, 'type': 'nodes', 'attributes': {'title': "", 'description': "", "category": ""}},
            {'id': self.public_project_two._id, 'type': 'nodes', 'attributes': {'title': "", 'description': "", "category": ""}}
        ]}

    def test_update_public_projects_one_not_found(self):
        empty_payload = {'data': [
            {
                'id': 12345,
                'type': 'nodes',
                'attributes': {
                    'title': self.new_title,
                    'category': self.new_category
                }
            },self.public_payload['data'][0]
        ]}

        res = self.app.put_json_api(self.url, empty_payload, auth=self.user.auth, expect_errors=True)
        assert_equal(res.status_code, 404)

        url = '/{}nodes/{}/'.format(API_BASE, self.public_project._id)
        res = self.app.get(url)
        assert_equal(res.json['data']['attributes']['title'], self.title)


    def test_update_public_projects_logged_out(self):
        res = self.app.put_json_api(self.url, self.public_payload, expect_errors=True)
        assert_equal(res.status_code, 401)
        assert_equal(res.json['errors'][0]['detail'], "Authentication credentials were not provided.")

        url = '/{}nodes/{}/'.format(API_BASE, self.public_project._id)
        url_two = '/{}nodes/{}/'.format(API_BASE, self.public_project_two._id)

        res = self.app.get(url)
        assert_equal(res.json['data']['attributes']['title'], self.title)

        res = self.app.get(url_two)
        assert_equal(res.json['data']['attributes']['title'], self.title)

    def test_update_public_projects_logged_in(self):
        res = self.app.put_json_api(self.url, self.public_payload, auth=self.user.auth)
        assert_equal(res.status_code, 200)
        assert_equal({self.public_project._id, self.public_project_two._id},
                     {res.json['data'][0]['id'], res.json['data'][1]['id']})
        assert_equal(res.json['data'][0]['attributes']['title'], self.new_title)
        assert_equal(res.json['data'][1]['attributes']['title'], self.new_title)

    def test_update_private_projects_logged_out(self):
        res = self.app.put_json_api(self.url, self.private_payload, expect_errors=True)
        assert_equal(res.status_code, 401)
        assert_equal(res.json['errors'][0]['detail'], 'Authentication credentials were not provided.')


        url = '/{}nodes/{}/'.format(API_BASE, self.private_project._id)
        url_two = '/{}nodes/{}/'.format(API_BASE, self.private_project_two._id)

        res = self.app.get(url, auth=self.user.auth)
        assert_equal(res.json['data']['attributes']['title'], self.title)

        res = self.app.get(url_two, auth=self.user.auth)
        assert_equal(res.json['data']['attributes']['title'], self.title)

    def test_update_private_projects_logged_in_contrib(self):
        res = self.app.put_json_api(self.url, self.private_payload, auth=self.user.auth)
        assert_equal(res.status_code, 200)
        assert_equal({self.private_project._id, self.private_project_two._id},
                     {res.json['data'][0]['id'], res.json['data'][1]['id']})
        assert_equal(res.json['data'][0]['attributes']['title'], self.new_title)
        assert_equal(res.json['data'][1]['attributes']['title'], self.new_title)

    def test_update_private_projects_logged_in_non_contrib(self):
        res = self.app.put_json_api(self.url, self.private_payload, auth=self.user_two.auth, expect_errors=True)
        assert_equal(res.status_code, 403)
        assert_equal(res.json['errors'][0]['detail'], 'You do not have permission to perform this action.')

        url = '/{}nodes/{}/'.format(API_BASE, self.private_project._id)
        url_two = '/{}nodes/{}/'.format(API_BASE, self.private_project_two._id)

        res = self.app.get(url, auth=self.user.auth)
        assert_equal(res.json['data']['attributes']['title'], self.title)

        res = self.app.get(url_two, auth=self.user.auth)
        assert_equal(res.json['data']['attributes']['title'], self.title)

    def test_update_private_projects_logged_in_read_only_contrib(self):
        self.private_project.add_contributor(self.user_two, permissions=['read'])
        self.private_project_two.add_contributor(self.user_two, permissions=['read'])
        res = self.app.put_json_api(self.url, self.private_payload, auth=self.user_two.auth, expect_errors=True)
        assert_equal(res.status_code, 403)
        assert_equal(res.json['errors'][0]['detail'], 'You do not have permission to perform this action.')

        url = '/{}nodes/{}/'.format(API_BASE, self.private_project._id)
        url_two = '/{}nodes/{}/'.format(API_BASE, self.private_project_two._id)

        res = self.app.get(url, auth=self.user.auth)
        assert_equal(res.json['data']['attributes']['title'], self.title)

        res = self.app.get(url_two, auth=self.user.auth)
        assert_equal(res.json['data']['attributes']['title'], self.title)

    def test_bulk_update_projects_send_dictionary_not_list(self):
        res = self.app.put_json_api(self.url, {'data': {'id': self.public_project._id, 'type': 'nodes', 'attributes': {'title': self.new_title, 'category': "project"}}},
                                    auth=self.user.auth, expect_errors=True)
        assert_equal(res.status_code, 400)
        assert_equal(res.json['errors'][0]['detail'], 'Expected a list of items but got type "dict".')

    def test_bulk_update_error_formatting(self):
        res = self.app.put_json_api(self.url, self.empty_payload, auth=self.user.auth, expect_errors=True)
        assert_equal(res.status_code, 400)
        assert_equal(len(res.json['errors']), 2)
        errors = res.json['errors']
        assert_items_equal([errors[0]['source'], errors[1]['source']],
                           [{'pointer': '/data/attributes/title'}] * 2)
        assert_items_equal([errors[0]['detail'], errors[1]['detail']],
                           ['This field may not be blank.'] * 2)
        assert_equal(res.json['meta'], self.empty_payload['data'])

    def test_bulk_update_id_not_supplied(self):
        res = self.app.put_json_api(self.url, {'data': [{'type': 'nodes', 'attributes': {'title': self.new_title, 'category': self.new_category}}]}, auth=self.user.auth, expect_errors=True)
        assert_equal(res.status_code, 400)
        assert_equal(len(res.json['errors']), 1)
        assert_equal(res.json['errors'][0]['source']['pointer'], '/data/id')
        assert_equal(res.json['errors'][0]['detail'], "This field may not be null.")

    def test_bulk_update_limits(self):
        node_update_list = {'data': [self.public_payload['data'][0]] * 11 }
        res = self.app.put_json_api(self.url, node_update_list, auth=self.user.auth, expect_errors=True)
        assert_equal(res.json['errors'][0]['detail'], 'Bulk operation limit is 10, got 11.')


class TestNodeBulkPartialUpdate(ApiTestCase):

    def setUp(self):
        super(TestNodeBulkPartialUpdate, self).setUp()
        self.user = AuthUserFactory()

        self.title = 'Cool Project'
        self.new_title = 'Super Cool Project'
        self.description = 'A Properly Cool Project'
        self.new_description = 'An even cooler project'
        self.category = 'data'

        self.new_category = 'project'

        self.user_two = AuthUserFactory()

        self.public_project = ProjectFactory(title=self.title,
                                             description=self.description,
                                             category=self.category,
                                             is_public=True,
                                             creator=self.user)

        self.public_project_two = ProjectFactory(title=self.title,
                                                description=self.description,
                                                category=self.category,
                                                is_public=True,
                                                creator=self.user)

        self.public_payload = {'data': [
            {
                'id': self.public_project._id,
                'type': 'nodes',
                'attributes': {
                    'title': self.new_title
                }
            },
            {
                'id': self.public_project_two._id,
                'type': 'nodes',
                'attributes': {
                    'title': self.new_title
                }
            }
        ]}

        self.url = '/{}nodes/'.format(API_BASE)

        self.private_project = ProjectFactory(title=self.title,
                                              description=self.description,
                                              category=self.category,
                                              is_public=False,
                                              creator=self.user)

        self.private_project_two = ProjectFactory(title=self.title,
                                              description=self.description,
                                              category=self.category,
                                              is_public=False,
                                              creator=self.user)

        self.private_payload = {'data': [
            {
                'id': self.private_project._id,
                'type': 'nodes',
                'attributes': {
                    'title': self.new_title
                }
            },
            {
                'id': self.private_project_two._id,
                'type': 'nodes',
                'attributes': {
                    'title': self.new_title
                }
            }
        ]}

        self.empty_payload = {'data': [
            {'id': self.public_project._id, 'type': 'nodes', 'attributes': {'title': ""}},
            {'id': self.public_project_two._id, 'type': 'nodes', 'attributes': {'title': ""}}
        ]
        }

    def test_partial_update_public_projects_one_not_found(self):
        empty_payload = {'data': [
            {
                'id': 12345,
                'type': 'nodes',
                'attributes': {
                    'title': self.new_title
                }
            },
            self.public_payload['data'][0]
        ]}
        res = self.app.patch_json_api(self.url, empty_payload, auth=self.user.auth, expect_errors=True)
        assert_equal(res.status_code, 404)

        url = '/{}nodes/{}/'.format(API_BASE, self.public_project._id)
        res = self.app.get(url)
        assert_equal(res.json['data']['attributes']['title'], self.title)

    def test_partial_update_public_projects_logged_out(self):
        res = self.app.patch_json_api(self.url, self.public_payload, expect_errors=True)
        assert_equal(res.status_code, 401)
        assert_equal(res.json['errors'][0]['detail'], "Authentication credentials were not provided.")

        url = '/{}nodes/{}/'.format(API_BASE, self.public_project._id)
        url_two = '/{}nodes/{}/'.format(API_BASE, self.public_project_two._id)

        res = self.app.get(url)
        assert_equal(res.json['data']['attributes']['title'], self.title)

        res = self.app.get(url_two)
        assert_equal(res.json['data']['attributes']['title'], self.title)

    def test_partial_update_public_projects_logged_in(self):
        res = self.app.patch_json_api(self.url, self.public_payload, auth=self.user.auth)
        assert_equal(res.status_code, 200)
        assert_equal({self.public_project._id, self.public_project_two._id},
                     {res.json['data'][0]['id'], res.json['data'][1]['id']})
        assert_equal(res.json['data'][0]['attributes']['title'], self.new_title)
        assert_equal(res.json['data'][1]['attributes']['title'], self.new_title)

    def test_partial_update_private_projects_logged_out(self):
        res = self.app.patch_json_api(self.url, self.private_payload, expect_errors=True)
        assert_equal(res.status_code, 401)
        assert_equal(res.json['errors'][0]['detail'], 'Authentication credentials were not provided.')


        url = '/{}nodes/{}/'.format(API_BASE, self.private_project._id)
        url_two = '/{}nodes/{}/'.format(API_BASE, self.private_project_two._id)

        res = self.app.get(url, auth=self.user.auth)
        assert_equal(res.json['data']['attributes']['title'], self.title)

        res = self.app.get(url_two, auth=self.user.auth)
        assert_equal(res.json['data']['attributes']['title'], self.title)

    def test_partial_update_private_projects_logged_in_contrib(self):
        res = self.app.patch_json_api(self.url, self.private_payload, auth=self.user.auth)
        assert_equal(res.status_code, 200)
        assert_equal({self.private_project._id, self.private_project_two._id},
                     {res.json['data'][0]['id'], res.json['data'][1]['id']})
        assert_equal(res.json['data'][0]['attributes']['title'], self.new_title)
        assert_equal(res.json['data'][1]['attributes']['title'], self.new_title)

    def test_partial_update_private_projects_logged_in_non_contrib(self):
        res = self.app.patch_json_api(self.url, self.private_payload, auth=self.user_two.auth, expect_errors=True)
        assert_equal(res.status_code, 403)
        assert_equal(res.json['errors'][0]['detail'], 'You do not have permission to perform this action.')

        url = '/{}nodes/{}/'.format(API_BASE, self.private_project._id)
        url_two = '/{}nodes/{}/'.format(API_BASE, self.private_project_two._id)

        res = self.app.get(url, auth=self.user.auth)
        assert_equal(res.json['data']['attributes']['title'], self.title)

        res = self.app.get(url_two, auth=self.user.auth)
        assert_equal(res.json['data']['attributes']['title'], self.title)

    def test_partial_update_private_projects_logged_in_read_only_contrib(self):
        self.private_project.add_contributor(self.user_two, permissions=['read'])
        self.private_project_two.add_contributor(self.user_two, permissions=['read'])
        res = self.app.patch_json_api(self.url, self.private_payload, auth=self.user_two.auth, expect_errors=True)
        assert_equal(res.status_code, 403)
        assert_equal(res.json['errors'][0]['detail'], 'You do not have permission to perform this action.')

        url = '/{}nodes/{}/'.format(API_BASE, self.private_project._id)
        url_two = '/{}nodes/{}/'.format(API_BASE, self.private_project_two._id)

        res = self.app.get(url, auth=self.user.auth)
        assert_equal(res.json['data']['attributes']['title'], self.title)

        res = self.app.get(url_two, auth=self.user.auth)
        assert_equal(res.json['data']['attributes']['title'], self.title)

    def test_bulk_partial_update_projects_send_dictionary_not_list(self):
        res = self.app.put_json_api(self.url, {'data': {'id': self.public_project._id, 'attributes': {'title': self.new_title, 'category': "project"}}},
                                    auth=self.user.auth, expect_errors=True)
        assert_equal(res.status_code, 400)
        assert_equal(res.json['errors'][0]['detail'], 'Expected a list of items but got type "dict".')

    def test_bulk_partial_update_error_formatting(self):
        res = self.app.patch_json_api(self.url, self.empty_payload, auth=self.user.auth, expect_errors=True)
        assert_equal(res.status_code, 400)
        assert_equal(len(res.json['errors']), 2)
        errors = res.json['errors']
        assert_items_equal([errors[0]['source'], errors[1]['source']],
                           [{'pointer': '/data/attributes/title'}]*2)
        assert_items_equal([errors[0]['detail'], errors[1]['detail']],
                           ['This field may not be blank.']*2)

    def test_bulk_partial_update_id_not_supplied(self):
        res = self.app.patch_json_api(self.url, {'data': [{'type': 'nodes', 'attributes': {'title': self.new_title}}]}, auth=self.user.auth, expect_errors=True)
        assert_equal(res.status_code, 400)
        assert_equal(len(res.json['errors']), 1)
        assert_equal(res.json['errors'][0]['detail'], 'This field may not be null.')

    def test_bulk_partial_update_limits(self):
        node_update_list = {'data': [self.public_payload['data'][0]] * 11 }
        res = self.app.patch_json_api(self.url, node_update_list, auth=self.user.auth, expect_errors=True)
        assert_equal(res.json['errors'][0]['detail'], 'Bulk operation limit is 10, got 11.')


class TestNodeBulkDelete(ApiTestCase):

    def setUp(self):
        super(TestNodeBulkDelete, self).setUp()
        self.user_one = AuthUserFactory()
        self.user_two = AuthUserFactory()
        self.project_one = ProjectFactory(title="Project One", is_public=True, creator=self.user_one, category="project")
        self.project_two = ProjectFactory(title="Project Two", description="One Three", is_public=True, creator=self.user_one)
        self.private_project_user_one = ProjectFactory(title="Private Project User One",
                                                       is_public=False,
                                                       creator=self.user_one)
        self.private_project_user_two = ProjectFactory(title="Private Project User Two",
                                                       is_public=False,
                                                       creator=self.user_two)

        self.url = "/{}nodes/".format(API_BASE)
        self.project_one_url = '/{}nodes/{}/'.format(API_BASE, self.project_one._id)
        self.project_two_url = '/{}nodes/{}/'.format(API_BASE, self.project_two._id)
        self.private_project_url = "/{}nodes/{}/".format(API_BASE, self.private_project_user_one._id)

        self.public_payload = {'data': [{'id': self.project_one._id, 'type': 'nodes'}, {'id': self.project_two._id, 'type': 'nodes'}]}
        self.private_payload = {'data': [{'id': self.private_project_user_one._id}]}

    def test_bulk_delete_public_projects_logged_in(self):
        res = self.app.delete_json_api(self.url, self.public_payload, auth=self.user_one.auth)
        assert_equal(res.status_code, 204)

        res = self.app.get(self.project_one_url, auth=self.user_one.auth, expect_errors=True)
        assert_equal(res.status_code, 410)
        self.project_one.reload()
        self.project_two.reload()

    def test_bulk_delete_public_projects_logged_out(self):
        res = self.app.delete_json_api(self.url, self.public_payload, expect_errors=True)
        assert_equal(res.status_code, 401)
        assert_equal(res.json['errors'][0]['detail'], 'Authentication credentials were not provided.')

    def test_bulk_delete_private_projects_logged_out(self):
        res = self.app.delete_json_api(self.url, self.private_payload, expect_errors=True)
        assert_equal(res.status_code, 401)
        assert_equal(res.json['errors'][0]['detail'], 'Authentication credentials were not provided.')

    def test_bulk_delete_private_projects_logged_in_contributor(self):
        res = self.app.delete_json_api(self.url, self.private_payload, auth=self.user_one.auth, expect_errors=True)
        assert_equal(res.status_code, 204)

        res = self.app.get(self.private_project_url, auth=self.user_one.auth, expect_errors=True)
        assert_equal(res.status_code, 410)
        self.private_project_user_one.reload()

    def test_bulk_delete_private_projects_logged_in_non_contributor(self):
        res = self.app.delete_json_api(self.url, self.private_payload, auth=self.user_two.auth, expect_errors=True)
        assert_equal(res.status_code, 403)
        assert_equal(res.json['errors'][0]['detail'], 'You do not have permission to perform this action.')

        res = self.app.get(self.private_project_url, auth=self.user_one.auth)
        assert_equal(res.status_code, 200)

    def test_bulk_delete_private_projects_logged_in_read_only_contributor(self):
        self.private_project_user_one.add_contributor(self.user_two, permissions=['read'])
        self.private_project_user_one.save()
        res = self.app.delete_json_api(self.url, self.private_payload, auth=self.user_two.auth, expect_errors=True)
        assert_equal(res.status_code, 403)
        assert_equal(res.json['errors'][0]['detail'], 'You do not have permission to perform this action.')

        res = self.app.get(self.private_project_url, auth=self.user_one.auth)
        assert_equal(res.status_code, 200)

    def test_bulk_delete_all_or_nothing(self):
        new_payload = {'data': [{'id': self.private_project_user_one._id, 'type': 'nodes'}, {'id': self.private_project_user_two._id, 'type': 'nodes'}]}
        res = self.app.delete_json_api(self.url, new_payload, auth=self.user_one.auth, expect_errors=True)
        assert_equal(res.status_code, 403)
        assert_equal(res.json['errors'][0]['detail'], 'You do not have permission to perform this action.')

        res = self.app.get(self.private_project_url, auth=self.user_one.auth)
        assert_equal(res.status_code, 200)

        url = "/{}nodes/{}/".format(API_BASE, self.private_project_user_two._id)
        res = self.app.get(url, auth=self.user_two.auth)
        assert_equal(res.status_code, 200)

    def test_bulk_delete_limits(self):
        new_payload = {'data': [{'id': self.private_project_user_one._id}] * 11 }
        res = self.app.delete_json_api(self.url, new_payload, auth=self.user_one.auth, expect_errors=True)
        assert_equal(res.status_code, 400)
        assert_equal(res.json['errors'][0]['detail'], 'Bulk operation limit is 10, got 11.')

    def test_bulk_delete_not_found(self):
        new_payload = {'data': [{'id': '12345', 'type': 'nodes'}]}
        res = self.app.delete_json_api(self.url, new_payload, auth=self.user_one.auth, expect_errors=True)
        assert_equal(res.status_code, 404)

    def test_bulk_delete_no_payload(self):
        res = self.app.delete_json_api(self.url, auth=self.user_one.auth, expect_errors=True)
        assert_equal(res.status_code, 400)


class TestNodeDetail(ApiTestCase):
    def setUp(self):
        super(TestNodeDetail, self).setUp()
        self.user = AuthUserFactory()

        self.user_two = AuthUserFactory()

        self.public_project = ProjectFactory(title="Project One", is_public=True, creator=self.user)
        self.private_project = ProjectFactory(title="Project Two", is_public=False, creator=self.user)
        self.public_url = '/{}nodes/{}/'.format(API_BASE, self.public_project._id)
        self.private_url = '/{}nodes/{}/'.format(API_BASE, self.private_project._id)

        self.public_component = NodeFactory(parent=self.public_project, creator=self.user, is_public=True)
        self.public_component_url = '/{}nodes/{}/'.format(API_BASE, self.public_component._id)

    def test_return_public_project_details_logged_out(self):
        res = self.app.get(self.public_url)
        assert_equal(res.status_code, 200)
        assert_equal(res.content_type, 'application/vnd.api+json')
        assert_equal(res.json['data']['attributes']['title'], self.public_project.title)
        assert_equal(res.json['data']['attributes']['description'], self.public_project.description)
        assert_equal(res.json['data']['attributes']['category'], self.public_project.category)

    def test_return_public_project_details_logged_in(self):
        res = self.app.get(self.public_url, auth=self.user.auth)
        assert_equal(res.status_code, 200)
        assert_equal(res.content_type, 'application/vnd.api+json')
        assert_equal(res.json['data']['attributes']['title'], self.public_project.title)
        assert_equal(res.json['data']['attributes']['description'], self.public_project.description)
        assert_equal(res.json['data']['attributes']['category'], self.public_project.category)

    def test_return_private_project_details_logged_out(self):
        res = self.app.get(self.private_url, expect_errors=True)
        assert_equal(res.status_code, 401)
        assert_in('detail', res.json['errors'][0])

    def test_return_private_project_details_logged_in_contributor(self):
        res = self.app.get(self.private_url, auth=self.user.auth)
        assert_equal(res.status_code, 200)
        assert_equal(res.content_type, 'application/vnd.api+json')
        assert_equal(res.json['data']['attributes']['title'], self.private_project.title)
        assert_equal(res.json['data']['attributes']['description'], self.private_project.description)
        assert_equal(res.json['data']['attributes']['category'], self.private_project.category)

    def test_return_private_project_details_logged_in_non_contributor(self):
        res = self.app.get(self.private_url, auth=self.user_two.auth, expect_errors=True)
        assert_equal(res.status_code, 403)
        assert_in('detail', res.json['errors'][0])

    def test_top_level_project_has_no_parent(self):
        res = self.app.get(self.public_url)
        assert_equal(res.status_code, 200)
        assert_equal(res.json['data']['relationships']['parent']['links']['self']['href'], None)
        assert_equal(res.content_type, 'application/vnd.api+json')

    def test_child_project_has_parent(self):
        public_component = NodeFactory(parent=self.public_project, creator=self.user, is_public=True)
        public_component_url = '/{}nodes/{}/'.format(API_BASE, public_component._id)
        res = self.app.get(public_component_url)
        assert_equal(res.status_code, 200)
        url = res.json['data']['relationships']['parent']['links']['self']['href']
        assert_equal(urlparse(url).path, self.public_url)

    def test_node_has_children_link(self):
        res = self.app.get(self.public_url)
        url = res.json['data']['relationships']['children']['links']['related']['href']
        expected_url = self.public_url + 'children/'
        assert_equal(urlparse(url).path, expected_url)

    def test_node_has_contributors_link(self):
        res = self.app.get(self.public_url)
        url = res.json['data']['relationships']['contributors']['links']['related']['href']
        expected_url = self.public_url + 'contributors/'
        assert_equal(urlparse(url).path, expected_url)

    def test_node_has_pointers_link(self):
        res = self.app.get(self.public_url)
        url = res.json['data']['relationships']['node_links']['links']['related']['href']
        expected_url = self.public_url + 'node_links/'
        assert_equal(urlparse(url).path, expected_url)

    def test_node_has_registrations_link(self):
        res = self.app.get(self.public_url)
        url = res.json['data']['relationships']['registrations']['links']['related']['href']
        expected_url = self.public_url + 'registrations/'
        assert_equal(urlparse(url).path, expected_url)

    def test_node_has_files_link(self):
        res = self.app.get(self.public_url)
        url = res.json['data']['relationships']['files']['links']['related']['href']
        expected_url = self.public_url + 'files/'
        assert_equal(urlparse(url).path, expected_url)

    def test_node_properties(self):
        res = self.app.get(self.public_url)
        assert_equal(res.json['data']['attributes']['public'], True)
        assert_equal(res.json['data']['attributes']['registration'], False)
        assert_equal(res.json['data']['attributes']['collection'], False)
        assert_equal(res.json['data']['attributes']['dashboard'], False)
        assert_equal(res.json['data']['attributes']['tags'], [])

    def test_requesting_folder_returns_error(self):
        folder = NodeFactory(is_folder=True, creator=self.user)
        res = self.app.get(
            '/{}nodes/{}/'.format(API_BASE, folder._id),
            auth=self.user.auth,
            expect_errors=True
        )
        assert_equal(res.status_code, 404)


class NodeCRUDTestCase(ApiTestCase):

    def setUp(self):
        super(NodeCRUDTestCase, self).setUp()
        self.user = AuthUserFactory()
        self.user_two = AuthUserFactory()

        self.title = 'Cool Project'
        self.new_title = 'Super Cool Project'
        self.description = 'A Properly Cool Project'
        self.new_description = 'An even cooler project'
        self.category = 'data'
        self.new_category = 'project'

        self.public_project = ProjectFactory(title=self.title,
                                             description=self.description,
                                             category=self.category,
                                             is_public=True,
                                             creator=self.user)

        self.public_url = '/{}nodes/{}/'.format(API_BASE, self.public_project._id)

        self.private_project = ProjectFactory(title=self.title,
                                              description=self.description,
                                              category=self.category,
                                              is_public=False,
                                              creator=self.user)
        self.private_url = '/{}nodes/{}/'.format(API_BASE, self.private_project._id)

        self.fake_url = '/{}nodes/{}/'.format(API_BASE, '12345')


class TestNodeUpdate(NodeCRUDTestCase):

    def test_node_update_invalid_data(self):
        res = self.app.put_json_api(self.public_url, "Incorrect data", auth=self.user.auth, expect_errors=True)
        assert_equal(res.status_code, 400)
<<<<<<< HEAD
        assert_equal(res.json['errors'][0]['detail'], "Invalid data. Expected a dictionary but got <type 'unicode'>")

        res = self.app.put_json_api(self.public_url, ["Incorrect data"], auth=self.user.auth, expect_errors=True)
        assert_equal(res.status_code, 400)
        assert_equal(res.json['errors'][0]['detail'], "Invalid data. Expected a dictionary but got <type 'list'>")
=======
        assert_equal(res.json['errors'][0]['detail'], "Malformed request.")

        res = self.app.put_json_api(self.public_url, ["Incorrect data"], auth=self.user.auth, expect_errors=True)
        assert_equal(res.status_code, 400)
        assert_equal(res.json['errors'][0]['detail'], "Malformed request.")
>>>>>>> fe7beb22


    def test_update_project_properties_not_nested(self):
        res = self.app.put_json_api(self.public_url, {
            'id': self.public_project._id,
            'type': 'nodes',
            'title': self.new_title,
            'description': self.new_description,
            'category': self.new_category,
            'public': True,
        }, auth=self.user.auth, expect_errors=True)
        assert_equal(res.status_code, 400)
        assert_equal(res.json['errors'][0]['detail'], 'Request must include /data.')
        assert_equal(res.json['errors'][0]['source']['pointer'], '/data')

    def test_update_invalid_id(self):
        res = self.app.put_json_api(self.public_url, {
            'data': {
                'id': '12345',
                'type': 'nodes',
                'attributes': {
                    'title': self.new_title,
                    'description': self.new_description,
                    'category': self.new_category,
                    'public': True
                }
            }
        }, auth=self.user.auth, expect_errors=True)
        assert_equal(res.status_code, 409)

    def test_update_invalid_type(self):
        res = self.app.put_json_api(self.public_url, {
            'data': {
                'id': self.public_project._id,
                'type': 'node',
                'attributes': {
                    'title': self.new_title,
                    'description': self.new_description,
                    'category': self.new_category,
                    'public': True
                }
            }
        }, auth=self.user.auth, expect_errors=True)
        assert_equal(res.status_code, 409)

    def test_update_no_id(self):
        res = self.app.put_json_api(self.public_url, {
            'data': {
                'type': 'nodes',
                'attributes': {
                    'title': self.new_title,
                    'description': self.new_description,
                    'category': self.new_category,
                    'public': True
                }
            }
        }, auth=self.user.auth, expect_errors=True)
        assert_equal(res.status_code, 400)
        assert_equal(res.json['errors'][0]['detail'], 'This field may not be null.')
        assert_equal(res.json['errors'][0]['source']['pointer'], '/data/id')

    def test_update_no_type(self):
        res = self.app.put_json_api(self.public_url, {
            'data': {
                'id': self.public_project._id,
                'attributes': {
                    'title': self.new_title,
                    'description': self.new_description,
                    'category': self.new_category,
                    'public': True
                }
            }
        }, auth=self.user.auth, expect_errors=True)
        assert_equal(res.status_code, 400)
        assert_equal(res.json['errors'][0]['detail'], 'This field may not be null.')
        assert_equal(res.json['errors'][0]['source']['pointer'], '/data/type')

    def test_update_public_project_logged_out(self):
        res = self.app.put_json_api(self.public_url, {
            'data': {
                'id': self.public_project._id,
                'type': 'nodes',
                'attributes': {
                    'title': self.new_title,
                    'description': self.new_description,
                    'category': self.new_category,
                    'public': True
                }
            }
        }, expect_errors=True)
        assert_equal(res.status_code, 401)
        assert_in('detail', res.json['errors'][0])

    @assert_logs(NodeLog.UPDATED_FIELDS, 'public_project')
    def test_update_public_project_logged_in(self):
        res = self.app.put_json_api(self.public_url, {
            'data': {
                'id': self.public_project._id,
                'type': 'nodes',
                'attributes': {
                    'title': self.new_title,
                    'description': self.new_description,
                    'category': self.new_category,
                    'public': True
                }
            }
        }, auth=self.user.auth)
        assert_equal(res.status_code, 200)
        assert_equal(res.content_type, 'application/vnd.api+json')
        assert_equal(res.json['data']['attributes']['title'], self.new_title)
        assert_equal(res.json['data']['attributes']['description'], self.new_description)
        assert_equal(res.json['data']['attributes']['category'], self.new_category)

    def test_update_public_project_logged_in_but_unauthorized(self):
        res = self.app.put_json_api(self.public_url, {
            'data': {
                'id': self.private_project._id,
                'type': 'nodes',
                'attributes': {
                    'title': self.new_title,
                    'description': self.new_description,
                    'category': self.new_category,
                    'public': True
                }
            }
        }, auth=self.user_two.auth, expect_errors=True)
        assert_equal(res.status_code, 403)
        assert_in('detail', res.json['errors'][0])

    def test_cannot_update_a_registration(self):
        registration = RegistrationFactory(project=self.public_project, creator=self.user)
        original_title = registration.title
        original_description = registration.description
        url = '/{}nodes/{}/'.format(API_BASE, registration._id)
        res = self.app.put_json_api(url, {
            'data': {
                'id': registration._id,
                'type': 'nodes',
                'attributes': {
                    'title': fake.catch_phrase(),
                    'description': fake.bs(),
                    'category': 'hypothesis',
                 'public': True
                }
            }
        }, auth=self.user.auth, expect_errors=True)
        registration.reload()
        assert_equal(res.status_code, 403)
        assert_equal(registration.title, original_title)
        assert_equal(registration.description, original_description)

    def test_update_private_project_logged_out(self):
        res = self.app.put_json_api(self.private_url, {
            'data': {
                'id': self.private_project._id,
                'type': 'nodes',
                'attributes': {
                    'title': self.new_title,
                    'description': self.new_description,
                    'category': self.new_category,
                    'public': False
                }
            }
        }, expect_errors=True)
        assert_equal(res.status_code, 401)
        assert_in('detail', res.json['errors'][0])

    @assert_logs(NodeLog.UPDATED_FIELDS, 'private_project')
    def test_update_private_project_logged_in_contributor(self):
        res = self.app.put_json_api(self.private_url, {
            'data': {
                'id': self.private_project._id,
                'type': 'nodes',
                'attributes': {
                    'title': self.new_title,
                    'description': self.new_description,
                    'category': self.new_category,
                    'public': False
                }
            }
        }, auth=self.user.auth)
        assert_equal(res.status_code, 200)
        assert_equal(res.content_type, 'application/vnd.api+json')
        assert_equal(res.json['data']['attributes']['title'], self.new_title)
        assert_equal(res.json['data']['attributes']['description'], self.new_description)
        assert_equal(res.json['data']['attributes']['category'], self.new_category)

    def test_update_private_project_logged_in_non_contributor(self):
        res = self.app.put_json_api(self.private_url, {
            'data': {
                'id': self.private_project._id,
                'type': 'nodes',
                'attributes': {
                    'title': self.new_title,
                    'description': self.new_description,
                    'category': self.new_category,
                    'public': False
                }
            }
        }, auth=self.user_two.auth, expect_errors=True)
        assert_equal(res.status_code, 403)
        assert_in('detail', res.json['errors'][0])

    @assert_logs(NodeLog.UPDATED_FIELDS, 'public_project')
    def test_update_project_sanitizes_html_properly(self):
        """Post request should update resource, and any HTML in fields should be stripped"""
        new_title = '<strong>Super</strong> Cool Project'
        new_description = 'An <script>alert("even cooler")</script> project'
        res = self.app.put_json_api(self.public_url, {
            'data': {
                'id': self.public_project._id,
                'type': 'nodes',
                'attributes': {
                    'title': new_title,
                    'description': new_description,
                    'category': self.new_category,
                    'public': True,
                }
            }
        }, auth=self.user.auth)
        assert_equal(res.status_code, 200)
        assert_equal(res.content_type, 'application/vnd.api+json')
        assert_equal(res.json['data']['attributes']['title'], strip_html(new_title))
        assert_equal(res.json['data']['attributes']['description'], strip_html(new_description))

    @assert_logs(NodeLog.UPDATED_FIELDS, 'public_project')
    def test_partial_update_project_updates_project_correctly_and_sanitizes_html(self):
        new_title = 'An <script>alert("even cooler")</script> project'
        res = self.app.patch_json_api(self.public_url, {
            'data': {
            'id': self.public_project._id,
            'type': 'nodes',
                'attributes': {
                    'title': new_title
                }
            }
        }, auth=self.user.auth)
        assert_equal(res.status_code, 200)
        assert_equal(res.content_type, 'application/vnd.api+json')

        res = self.app.get(self.public_url)
        assert_equal(res.status_code, 200)
        assert_equal(res.content_type, 'application/vnd.api+json')
        assert_equal(res.json['data']['attributes']['title'], strip_html(new_title))
        assert_equal(res.json['data']['attributes']['description'], self.description)
        assert_equal(res.json['data']['attributes']['category'], self.category)

    def test_write_to_public_field_non_contrib_forbidden(self):
        # Test non-contrib writing to public field
        res = self.app.patch_json_api(self.public_url, {
            'data': {
                'attributes': {
                    'public': False},
                'id': self.public_project._id,
                'type': 'nodes'
            }
        }, auth=self.user_two.auth, expect_errors=True)
        assert_equal(res.status_code, 403)
        assert_in('detail', res.json['errors'][0])

    @assert_not_logs(NodeLog.UPDATED_FIELDS, 'public_project')
    def test_write_to_public_field_does_not_update(self):
        # Test creator writing to public field (supposed to be read-only)
        res = self.app.patch_json_api(self.public_url, {
            'data': {
                'id': self.public_project._id,
                'type': 'nodes',
                'attributes': {
                    'public': False,
                }
            }
        }, auth=self.user.auth, expect_errors=True)
        assert_true(res.json['data']['attributes']['public'])
        # django returns a 200 on PATCH to read only field, even though it does not update the field.
        assert_equal(res.status_code, 200)

    def test_partial_update_public_project_logged_out(self):
        res = self.app.patch_json_api(self.public_url, {
            'data': {
                'id': self.public_project._id,
                'type': 'nodes',
                'attributes': {
                    'title': self.new_title
                }
            }
        }, expect_errors=True)
        assert_equal(res.status_code, 401)
        assert_in('detail', res.json['errors'][0])

    @assert_logs(NodeLog.UPDATED_FIELDS, 'public_project')
    def test_partial_update_public_project_logged_in(self):
        res = self.app.patch_json_api(self.public_url, {
            'data': {
                'id': self.public_project._id,
                'type': 'nodes',
                'attributes': {
                'title': self.new_title,
                }
            }
        }, auth=self.user.auth)
        assert_equal(res.status_code, 200)
        assert_equal(res.content_type, 'application/vnd.api+json')
        assert_equal(res.json['data']['attributes']['title'], self.new_title)
        assert_equal(res.json['data']['attributes']['description'], self.description)
        assert_equal(res.json['data']['attributes']['category'], self.category)

    def test_partial_update_public_project_logged_in_but_unauthorized(self):
        # Public resource, logged in, unauthorized
        res = self.app.patch_json_api(self.public_url, {
            'data': {
                'attributes': {
                    'title': self.new_title},
                'id': self.public_project._id,
                'type': 'nodes',
            }
        }, auth=self.user_two.auth, expect_errors=True)
        assert_equal(res.status_code, 403)
        assert_in('detail', res.json['errors'][0])

    def test_partial_update_private_project_logged_out(self):
        res = self.app.patch_json_api(self.private_url, {
            'data': {
                'id': self.private_project._id,
                'type': 'nodes',
                'attributes': {
                    'title': self.new_title
                }
            }
        }, expect_errors=True)
        assert_equal(res.status_code, 401)
        assert_in('detail', res.json['errors'][0])

    @assert_logs(NodeLog.UPDATED_FIELDS, 'private_project')
    def test_partial_update_private_project_logged_in_contributor(self):
        res = self.app.patch_json_api(self.private_url, {
            'data': {
                'attributes': {
                    'title': self.new_title},
                'id': self.private_project._id,
                'type': 'nodes',
            }
        }, auth=self.user.auth)
        assert_equal(res.status_code, 200)
        assert_equal(res.content_type, 'application/vnd.api+json')
        assert_equal(res.json['data']['attributes']['title'], self.new_title)
        assert_equal(res.json['data']['attributes']['description'], self.description)
        assert_equal(res.json['data']['attributes']['category'], self.category)

    def test_partial_update_private_project_logged_in_non_contributor(self):
        res = self.app.patch_json_api(self.private_url, {
            'data': {
                'attributes': {
                    'title': self.new_title},
                'id': self.private_project._id,
                'type': 'nodes',
            }
        }, auth=self.user_two.auth,expect_errors=True)
        assert_equal(res.status_code, 403)
        assert_in('detail', res.json['errors'][0])

    def test_partial_update_invalid_id(self):
        res = self.app.patch_json_api(self.public_url, {
                'data': {
                    'id': '12345',
                    'type': 'nodes',
                    'attributes': {
                        'title': self.new_title,
                    }
                }
        }, auth=self.user.auth, expect_errors=True)
        assert_equal(res.status_code, 409)

    def test_partial_update_invalid_type(self):
        res = self.app.patch_json_api(self.public_url, {
            'data': {
                'id': self.public_project._id,
                'type': 'node',
                'attributes': {
                    'title': self.new_title,
                }
            }
        }, auth=self.user.auth, expect_errors=True)
        assert_equal(res.status_code, 409)

    def test_partial_update_no_id(self):
        res = self.app.patch_json_api(self.public_url, {
            'data': {
                'type': 'nodes',
                'attributes': {
                    'title': self.new_title,
                }
            }
        }, auth=self.user.auth, expect_errors=True)
        assert_equal(res.status_code, 400)
        assert_equal(res.json['errors'][0]['detail'], 'This field may not be null.')
        assert_equal(res.json['errors'][0]['source']['pointer'], '/data/id')

    def test_partial_update_no_type(self):
        res = self.app.patch_json_api(self.public_url, {
            'data': {
                'id': self.public_project._id,
                'attributes': {
                    'title': self.new_title,
                }
            }
        }, auth=self.user.auth, expect_errors=True)
        assert_equal(res.status_code, 400)
        assert_equal(res.json['errors'][0]['detail'], 'This field may not be null.')
        assert_equal(res.json['errors'][0]['source']['pointer'], '/data/type')

    # Nothing will be updated here
    def test_partial_update_project_properties_not_nested(self):
        res = self.app.patch_json_api(self.public_url, {
            'data': {
                'id': self.public_project._id,
                'type': 'nodes',
                'title': self.new_title,
            }
        }, auth=self.user.auth, expect_errors=True)
        assert_equal(res.status_code, 400)


class TestNodeDelete(NodeCRUDTestCase):

    def test_deletes_public_node_logged_out(self):
        res = self.app.delete(self.public_url, expect_errors=True)
        assert_equal(res.status_code, 401)
        assert 'detail' in res.json['errors'][0]

    def test_deletes_public_node_fails_if_unauthorized(self):
        res = self.app.delete_json_api(self.public_url, auth=self.user_two.auth, expect_errors=True)
        self.public_project.reload()
        assert_equal(res.status_code, 403)
        assert_equal(self.public_project.is_deleted, False)
        assert 'detail' in res.json['errors'][0]

    @assert_logs(NodeLog.PROJECT_DELETED, 'public_project')
    def test_deletes_public_node_succeeds_as_owner(self):
        res = self.app.delete_json_api(self.public_url, auth=self.user.auth, expect_errors=True)
        self.public_project.reload()
        assert_equal(res.status_code, 204)
        assert_equal(self.public_project.is_deleted, True)

    def test_deletes_private_node_logged_out(self):
        res = self.app.delete(self.private_url, expect_errors=True)
        assert_equal(res.status_code, 401)
        assert 'detail' in res.json['errors'][0]

    @assert_logs(NodeLog.PROJECT_DELETED, 'private_project')
    def test_deletes_private_node_logged_in_contributor(self):
        res = self.app.delete(self.private_url, auth=self.user.auth, expect_errors=True)
        self.private_project.reload()
        assert_equal(res.status_code, 204)
        assert_equal(self.private_project.is_deleted, True)

    def test_deletes_private_node_logged_in_non_contributor(self):
        res = self.app.delete(self.private_url, auth=self.user_two.auth, expect_errors=True)
        self.private_project.reload()
        assert_equal(res.status_code, 403)
        assert_equal(self.private_project.is_deleted, False)
        assert 'detail' in res.json['errors'][0]

    def test_deletes_private_node_logged_in_read_only_contributor(self):
        self.private_project.add_contributor(self.user_two, permissions=[permissions.READ])
        self.private_project.save()
        res = self.app.delete(self.private_url, auth=self.user_two.auth, expect_errors=True)
        self.private_project.reload()
        assert_equal(res.status_code, 403)
        assert_equal(self.private_project.is_deleted, False)
        assert 'detail' in res.json['errors'][0]

    def test_deletes_invalid_node(self):
        res = self.app.delete(self.fake_url, auth=self.user.auth, expect_errors=True)
        assert_equal(res.status_code, 404)
        assert 'detail' in res.json['errors'][0]

    def test_delete_project_with_component_returns_error(self):
        project = ProjectFactory(creator=self.user)
        component = NodeFactory(parent=project, creator=self.user)
        # Return a 400 because component must be deleted before deleting the parent
        res = self.app.delete_json_api(
            '/{}nodes/{}/'.format(API_BASE, project._id),
            auth=self.user.auth,
            expect_errors=True
        )
        assert_equal(res.status_code, 400)
        errors = res.json['errors']
        assert_equal(len(errors), 1)
        assert_equal(
            errors[0]['detail'],
            'Any child components must be deleted prior to deleting this project.'
        )

    def test_delete_dashboard_returns_error(self):
        dashboard_node = find_dashboard(self.user)
        res = self.app.delete_json_api(
            '/{}nodes/{}/'.format(API_BASE, dashboard_node._id),
            auth=self.user.auth,
            expect_errors=True
        )
        # Dashboards are a folder, so a 404 is returned
        assert_equal(res.status_code, 404)


class TestNodeContributorList(NodeCRUDTestCase):

    def setUp(self):
        super(TestNodeContributorList, self).setUp()
        self.private_url = '/{}nodes/{}/contributors/'.format(API_BASE, self.private_project._id)
        self.public_url = '/{}nodes/{}/contributors/'.format(API_BASE, self.public_project._id)

    def test_return_public_contributor_list_logged_out(self):
        self.public_project.add_contributor(self.user_two, save=True)

        res = self.app.get(self.public_url)
        assert_equal(res.status_code, 200)
        assert_equal(res.content_type, 'application/vnd.api+json')
        assert_equal(len(res.json['data']), 2)
        assert_equal(res.json['data'][0]['id'], self.user._id)
        assert_equal(res.json['data'][1]['id'], self.user_two._id)

    def test_return_public_contributor_list_logged_in(self):
        res = self.app.get(self.public_url, auth=self.user_two.auth)
        assert_equal(res.status_code, 200)
        assert_equal(res.content_type, 'application/vnd.api+json')
        assert_equal(len(res.json['data']), 1)
        assert_equal(res.json['data'][0]['id'], self.user._id)

    def test_return_private_contributor_list_logged_out(self):
        res = self.app.get(self.private_url, expect_errors=True)
        assert_equal(res.status_code, 401)
        assert 'detail' in res.json['errors'][0]

    def test_return_private_contributor_list_logged_in_contributor(self):
        self.private_project.add_contributor(self.user_two)
        self.private_project.save()

        res = self.app.get(self.private_url, auth=self.user.auth)
        assert_equal(res.status_code, 200)
        assert_equal(res.content_type, 'application/vnd.api+json')
        assert_equal(len(res.json['data']), 2)
        assert_equal(res.json['data'][0]['id'], self.user._id)
        assert_equal(res.json['data'][1]['id'], self.user_two._id)

    def test_return_private_contributor_list_logged_in_non_contributor(self):
        res = self.app.get(self.private_url, auth=self.user_two.auth, expect_errors=True)
        assert_equal(res.status_code, 403)
        assert 'detail' in res.json['errors'][0]


class TestNodeContributorFiltering(ApiTestCase):

    def setUp(self):
        super(TestNodeContributorFiltering, self).setUp()
        self.user = AuthUserFactory()
        self.project = ProjectFactory(creator=self.user)

    def test_filtering_node_with_only_bibliographic_contributors(self):

        base_url = '/{}nodes/{}/contributors/'.format(API_BASE, self.project._id)
        # no filter
        res = self.app.get(base_url, auth=self.user.auth)
        assert_equal(len(res.json['data']), 1)

        # filter for bibliographic contributors
        url = base_url + '?filter[bibliographic]=True'
        res = self.app.get(url, auth=self.user.auth, expect_errors=True)
        assert_equal(len(res.json['data']), 1)
        assert_true(res.json['data'][0]['attributes'].get('bibliographic', None))

        # filter for non-bibliographic contributors
        url = base_url + '?filter[bibliographic]=False'
        res = self.app.get(url, auth=self.user.auth)
        assert_equal(len(res.json['data']), 0)

    def test_filtering_node_with_non_bibliographic_contributor(self):
        non_bibliographic_contrib = UserFactory()
        self.project.add_contributor(non_bibliographic_contrib, visible=False)
        self.project.save()

        base_url = '/{}nodes/{}/contributors/'.format(API_BASE, self.project._id)

        # no filter
        res = self.app.get(base_url, auth=self.user.auth)
        assert_equal(len(res.json['data']), 2)

        # filter for bibliographic contributors
        url = base_url + '?filter[bibliographic]=True'
        res = self.app.get(url, auth=self.user.auth)
        assert_equal(len(res.json['data']), 1)
        assert_true(res.json['data'][0]['attributes'].get('bibliographic', None))

        # filter for non-bibliographic contributors
        url = base_url + '?filter[bibliographic]=False'
        res = self.app.get(url, auth=self.user.auth)
        assert_equal(len(res.json['data']), 1)
        assert_false(res.json['data'][0]['attributes'].get('bibliographic', None))

    def test_filtering_on_invalid_field(self):
        url = '/{}nodes/{}/contributors/?filter[invalid]=foo'.format(API_BASE, self.project._id)
        res = self.app.get(url, auth=self.user.auth, expect_errors=True)
        assert_equal(res.status_code, 400)
        errors = res.json['errors']
        assert_equal(len(errors), 1)
        assert_equal(errors[0]['detail'], 'Query string contains an invalid filter.')


class TestNodeContributorAdd(NodeCRUDTestCase):

    def setUp(self):
        super(TestNodeContributorAdd, self).setUp()

        self.private_url = '/{}nodes/{}/contributors/'.format(API_BASE, self.private_project._id)
        self.public_url = '/{}nodes/{}/contributors/'.format(API_BASE, self.public_project._id)

        self.user_three = AuthUserFactory()
        self.data_user_two = {
            'data': {
                'id': self.user_two._id,
                'type': 'contributors',
                'attributes': {
                    'bibliographic': True
                }
            }
        }
        self.data_user_three = {
            'data': {
                'id': self.user_three._id,
                'type': 'contributors',
                'attributes': {
                    'bibliographic': True
                }
            }
        }

    def test_contributor_update_invalid_data(self):
        res = self.app.post_json_api(self.public_url, "Incorrect data", auth=self.user_three.auth, expect_errors=True)
        assert_equal(res.status_code, 400)
<<<<<<< HEAD
        assert_equal(res.json['errors'][0]['detail'], "Invalid data. Expected a dictionary but got <type 'unicode'>")

        res = self.app.post_json_api(self.public_url, ["Incorrect data"], auth=self.user_three.auth, expect_errors=True)
        assert_equal(res.status_code, 400)
        assert_equal(res.json['errors'][0]['detail'], "Invalid data. Expected a dictionary but got <type 'list'>")
=======
        assert_equal(res.json['errors'][0]['detail'], "Malformed request.")

        res = self.app.post_json_api(self.public_url, ["Incorrect data"], auth=self.user_three.auth, expect_errors=True)
        assert_equal(res.status_code, 400)
        assert_equal(res.json['errors'][0]['detail'], "Malformed request.")
>>>>>>> fe7beb22

    def test_add_contributor_no_type(self):
        data = {
            'data': {
                'id': self.user_two._id,
                'attributes': {
                    'bibliographic': True
                }
            }
        }
        res = self.app.post_json_api(self.public_url, data, auth=self.user.auth, expect_errors=True)
        assert_equal(res.status_code, 400)

    def test_add_contributor_incorrect_type(self):
        data = {
            'data': {
                'type': 'Incorrect type.',
                'attributes': {
                    'id': self.user_two._id,
                    'bibliographic': True
                }
            }
        }
        res = self.app.post_json_api(self.public_url, data, auth=self.user.auth, expect_errors=True)
        assert_equal(res.status_code, 409)

    @assert_logs(NodeLog.CONTRIB_ADDED, 'public_project')
    def test_add_contributor_is_visible_by_default(self):
        del self.data_user_two['data']['attributes']['bibliographic']
        res = self.app.post_json_api(self.public_url, self.data_user_two, auth=self.user.auth, expect_errors=True)
        assert_equal(res.status_code, 201)
        assert_equal(res.json['data']['id'], self.user_two._id)

        self.public_project.reload()
        assert_in(self.user_two, self.public_project.contributors)
        assert_true(self.public_project.get_visible(self.user_two))

    @assert_logs(NodeLog.CONTRIB_ADDED, 'public_project')
    def test_adds_bibliographic_contributor_public_project_admin(self):
        res = self.app.post_json_api(self.public_url, self.data_user_two, auth=self.user.auth)
        assert_equal(res.status_code, 201)
        assert_equal(res.json['data']['id'], self.user_two._id)

        self.public_project.reload()
        assert_in(self.user_two, self.public_project.contributors)

    @assert_logs(NodeLog.CONTRIB_ADDED, 'private_project')
    def test_adds_non_bibliographic_contributor_private_project_admin(self):
        data = {
            'data': {
                'id': self.user_two._id,
                'type': 'contributors',
                'attributes': {
                    'bibliographic': False
                }
            }
        }
        res = self.app.post_json_api(self.private_url, data, auth=self.user.auth, expect_errors=True)
        assert_equal(res.status_code, 201)
        assert_equal(res.json['data']['id'], self.user_two._id)
        assert_equal(res.json['data']['attributes']['bibliographic'], False)

        self.private_project.reload()
        assert_in(self.user_two, self.private_project.contributors)
        assert_false(self.private_project.get_visible(self.user_two))

    def test_adds_contributor_public_project_non_admin(self):
        self.public_project.add_contributor(self.user_two, permissions=[permissions.READ, permissions.WRITE], auth=Auth(self.user), save=True)
        res = self.app.post_json_api(self.public_url, self.data_user_three,
                                 auth=self.user_two.auth, expect_errors=True)
        assert_equal(res.status_code, 403)
        self.public_project.reload()
        assert_not_in(self.user_three, self.public_project.contributors)

    def test_adds_contributor_public_project_non_contributor(self):
        res = self.app.post_json_api(self.public_url, self.data_user_three,
                                 auth=self.user_two.auth, expect_errors=True)
        assert_equal(res.status_code, 403)
        assert_not_in(self.user_three, self.public_project.contributors)

    def test_adds_contributor_public_project_not_logged_in(self):
        res = self.app.post_json_api(self.public_url, self.data_user_two, expect_errors=True)
        assert_equal(res.status_code, 401)
        assert_not_in(self.user_two, self.public_project.contributors)

    @assert_logs(NodeLog.CONTRIB_ADDED, 'private_project')
    def test_adds_contributor_private_project_admin(self):
        res = self.app.post_json_api(self.private_url, self.data_user_two, auth=self.user.auth)
        assert_equal(res.status_code, 201)
        assert_equal(res.json['data']['id'], self.user_two._id)

        self.private_project.reload()
        assert_in(self.user_two, self.private_project.contributors)

    @assert_logs(NodeLog.CONTRIB_ADDED, 'private_project')
    def test_adds_contributor_without_bibliographic_private_project_admin(self):
        data = {
            'data': {
                'id': self.user_two._id,
                'type': 'contributors',
                'attributes': {}
            }
        }
        res = self.app.post_json_api(self.private_url, data, auth=self.user.auth, expect_errors=True)
        assert_equal(res.status_code, 201)

        self.private_project.reload()
        assert_in(self.user_two, self.private_project.contributors)

    @assert_logs(NodeLog.CONTRIB_ADDED, 'private_project')
    def test_adds_admin_contributor_private_project_admin(self):
        data = {
            'data': {
                'id': self.user_two._id,
                'type': 'contributors',
                'attributes': {
                        'permission': permissions.ADMIN,
                        'bibliographic': True
                }
            }
        }
        res = self.app.post_json_api(self.private_url, data, auth=self.user.auth)
        assert_equal(res.status_code, 201)
        assert_equal(res.json['data']['id'], self.user_two._id)

        self.private_project.reload()
        assert_in(self.user_two, self.private_project.contributors)
        assert_equal(self.private_project.get_permissions(self.user_two), [permissions.READ, permissions.WRITE, permissions.ADMIN])

    @assert_logs(NodeLog.CONTRIB_ADDED, 'private_project')
    def test_adds_write_contributor_private_project_admin(self):
        data = {
            'data': {
                'id': self.user_two._id,
                'type': 'contributors',
                'attributes': {
                    'permission': permissions.WRITE,
                    'bibliographic': True
                }
            }
        }
        res = self.app.post_json_api(self.private_url, data, auth=self.user.auth)
        assert_equal(res.status_code, 201)
        assert_equal(res.json['data']['id'], self.user_two._id)

        self.private_project.reload()
        assert_in(self.user_two, self.private_project.contributors)
        assert_equal(self.private_project.get_permissions(self.user_two), [permissions.READ, permissions.WRITE])

    @assert_logs(NodeLog.CONTRIB_ADDED, 'private_project')
    def test_adds_read_contributor_private_project_admin(self):
        data = {
            'data': {
                'id': self.user_two._id,
                'type': 'contributors',
                'attributes': {
                    'permission': permissions.READ,
                    'bibliographic': True
                }
            }
        }
        res = self.app.post_json_api(self.private_url, data, auth=self.user.auth)
        assert_equal(res.status_code, 201)
        assert_equal(res.json['data']['id'], self.user_two._id)

        self.private_project.reload()
        assert_in(self.user_two, self.private_project.contributors)
        assert_equal(self.private_project.get_permissions(self.user_two), [permissions.READ])

    def test_adds_invalid_permission_contributor_private_project_admin(self):
        data = {
            'data': {
                'id': self.user_two._id,
                'type': 'contributors',
                'attributes': {
                    'permission': 'invalid',
                    'bibliographic': True
                }
            }
        }
        res = self.app.post_json_api(self.private_url, data, auth=self.user.auth, expect_errors=True)
        assert_equal(res.status_code, 400)

        self.private_project.reload()
        assert_not_in(self.user_two, self.private_project.contributors)

    @assert_logs(NodeLog.CONTRIB_ADDED, 'private_project')
    def test_adds_none_permission_contributor_private_project_admin_uses_default_permissions(self):
        data = {
            'data': {
                'id': self.user_two._id,
                'type': 'contributors',
                'attributes': {
                    'permission': None,
                    'bibliographic': True
                }
            }
        }
        res = self.app.post_json_api(self.private_url, data, auth=self.user.auth)
        assert_equal(res.status_code, 201)

        self.private_project.reload()
        assert_in(self.user_two, self.private_project.contributors)
        for permission in permissions.DEFAULT_CONTRIBUTOR_PERMISSIONS:
            assert_true(self.private_project.has_permission(self.user_two, permission))

    def test_adds_already_existing_contributor_private_project_admin(self):
        self.private_project.add_contributor(self.user_two, auth=Auth(self.user), save=True)
        self.private_project.reload()

        res = self.app.post_json_api(self.private_url, self.data_user_two,
                                 auth=self.user.auth, expect_errors=True)
        assert_equal(res.status_code, 400)

    def test_adds_non_existing_user_private_project_admin(self):
        data = {
            'data': {
                'id': 'Fake',
                'type': 'contributors',
                'attributes': {
                        'bibliographic': True
                }
            }
        }
        res = self.app.post_json_api(self.private_url, data, auth=self.user.auth, expect_errors=True)
        assert_equal(res.status_code, 404)

        self.private_project.reload()
        assert_equal(len(self.private_project.contributors), 1)

    def test_adds_contributor_private_project_non_admin(self):
        self.private_project.add_contributor(self.user_two, permissions=[permissions.READ, permissions.WRITE], auth=Auth(self.user))
        res = self.app.post_json_api(self.private_url, self.data_user_three,
                                 auth=self.user_two.auth, expect_errors=True)
        assert_equal(res.status_code, 403)

        self.private_project.reload()
        assert_not_in(self.user_three, self.private_project.contributors)

    def test_adds_contributor_private_project_non_contributor(self):
        res = self.app.post_json_api(self.private_url, self.data_user_three,
                                 auth=self.user_two.auth, expect_errors=True)
        assert_equal(res.status_code, 403)

        self.private_project.reload()
        assert_not_in(self.user_three, self.private_project.contributors)

    def test_adds_contributor_private_project_not_logged_in(self):
        res = self.app.post_json_api(self.private_url, self.data_user_two, expect_errors=True)
        assert_equal(res.status_code, 401)

        self.private_project.reload()
        assert_not_in(self.user_two, self.private_project.contributors)


class TestContributorDetail(NodeCRUDTestCase):
    def setUp(self):
        super(TestContributorDetail, self).setUp()

        self.public_url = '/{}nodes/{}/contributors/{}/'.format(API_BASE, self.public_project, self.user._id)
        self.private_url_base = '/{}nodes/{}/contributors/{}/'.format(API_BASE, self.private_project._id, '{}')
        self.private_url = self.private_url_base.format(self.user._id)

    def test_get_public_contributor_detail(self):
        res = self.app.get(self.public_url)
        assert_equal(res.status_code, 200)
        assert_equal(res.json['data']['id'], self.user._id)

    def test_get_private_node_contributor_detail_contributor_auth(self):
        res = self.app.get(self.private_url, auth=self.user.auth)
        assert_equal(res.status_code, 200)
        assert_equal(res.json['data']['id'], self.user._id)

    def test_get_private_node_contributor_detail_non_contributor(self):
        res = self.app.get(self.private_url, auth=self.user_two.auth, expect_errors=True)
        assert_equal(res.status_code, 403)

    def test_get_private_node_contributor_detail_not_logged_in(self):
        res = self.app.get(self.private_url, expect_errors=True)
        assert_equal(res.status_code, 401)

    def test_get_private_node_non_contributor_detail_contributor_auth(self):
        res = self.app.get(self.private_url_base.format(self.user_two._id), auth=self.user.auth, expect_errors=True)
        assert_equal(res.status_code, 404)

    def test_get_private_node_invalid_user_detail_contributor_auth(self):
        res = self.app.get(self.private_url_base.format('invalid'), auth=self.user.auth, expect_errors=True)
        assert_equal(res.status_code, 404)


class TestNodeContributorUpdate(ApiTestCase):
    def setUp(self):
        super(TestNodeContributorUpdate, self).setUp()
        self.user = AuthUserFactory()
        self.user_two = AuthUserFactory()

        self.project = ProjectFactory(creator=self.user)
        self.project.add_contributor(self.user_two, permissions=[permissions.READ, permissions.WRITE], visible=True, save=True)

        self.url_creator = '/{}nodes/{}/contributors/{}/'.format(API_BASE, self.project._id, self.user._id)
        self.url_contributor = '/{}nodes/{}/contributors/{}/'.format(API_BASE, self.project._id, self.user_two._id)

    def test_node_update_invalid_data(self):
        res = self.app.put_json_api(self.url_creator, "Incorrect data", auth=self.user.auth, expect_errors=True)
        assert_equal(res.status_code, 400)
<<<<<<< HEAD
        assert_equal(res.json['errors'][0]['detail'], "Invalid data. Expected a dictionary but got <type 'unicode'>")

        res = self.app.put_json_api(self.url_creator, ["Incorrect data"], auth=self.user.auth, expect_errors=True)
        assert_equal(res.status_code, 400)
        assert_equal(res.json['errors'][0]['detail'], "Invalid data. Expected a dictionary but got <type 'list'>")
=======
        assert_equal(res.json['errors'][0]['detail'], "Malformed request.")

        res = self.app.put_json_api(self.url_creator, ["Incorrect data"], auth=self.user.auth, expect_errors=True)
        assert_equal(res.status_code, 400)
        assert_equal(res.json['errors'][0]['detail'], "Malformed request.")
>>>>>>> fe7beb22

    def test_change_contributor_no_id(self):
        data = {
            'data': {
                'type': 'contributors',
                'attributes': {
                    'permission': permissions.ADMIN,
                    'bibliographic': True
                }
            }
        }
        res = self.app.put_json_api(self.url_contributor, data, auth=self.user.auth, expect_errors=True)
        assert_equal(res.status_code, 400)

    def test_change_contributor_incorrect_id(self):
        data = {
            'data': {
                'id': '12345',
                'type': 'contributors',
                'attributes': {
                    'permission': permissions.ADMIN,
                    'bibliographic': True
                }
            }
        }
        res = self.app.put_json_api(self.url_contributor, data, auth=self.user.auth, expect_errors=True)
        assert_equal(res.status_code, 409)

    def test_change_contributor_no_type(self):
        data = {
            'data': {
                'id': self.user_two._id,
                'attributes': {
                    'permission': permissions.ADMIN,
                    'bibliographic': True
                }
            }
        }
        res = self.app.put_json_api(self.url_contributor, data, auth=self.user.auth, expect_errors=True)
        assert_equal(res.status_code, 400)

    def test_change_contributor_incorrect_type(self):
        data = {
            'data': {
                'id': self.user_two._id,
                'type': 'Wrong type.',
                'attributes': {
                    'permission': permissions.ADMIN,
                    'bibliographic': True
                }
            }
        }
        res = self.app.put_json_api(self.url_contributor, data, auth=self.user.auth, expect_errors=True)
        assert_equal(res.status_code, 409)


    @assert_logs(NodeLog.PERMISSIONS_UPDATED, 'project', -3)
    @assert_logs(NodeLog.PERMISSIONS_UPDATED, 'project', -2)
    @assert_logs(NodeLog.PERMISSIONS_UPDATED, 'project')
    def test_change_contributor_permissions(self):
        data = {
            'data': {
                'id': self.user_two._id,
                'type': 'contributors',
                'attributes': {
                    'permission': permissions.ADMIN,
                    'bibliographic': True
                }
            }
        }
        res = self.app.put_json_api(self.url_contributor, data, auth=self.user.auth)
        assert_equal(res.status_code, 200)
        attributes = res.json['data']['attributes']
        assert_equal(attributes['permission'], permissions.ADMIN)

        self.project.reload()
        assert_equal(self.project.get_permissions(self.user_two), [permissions.READ, permissions.WRITE, permissions.ADMIN])

        data = {
            'data': {
                'id': self.user_two._id,
                'type': 'contributors',
                'attributes': {
                    'permission': permissions.WRITE,
                    'bibliographic': True
                }
            }
        }
        res = self.app.put_json_api(self.url_contributor, data, auth=self.user.auth)
        assert_equal(res.status_code, 200)
        attributes = res.json['data']['attributes']
        assert_equal(attributes['permission'], permissions.WRITE)

        self.project.reload()
        assert_equal(self.project.get_permissions(self.user_two), [permissions.READ, permissions.WRITE])

        data = {
            'data': {
                'id': self.user_two._id,
                'type': 'contributors',
                'attributes': {
                    'permission': permissions.READ,
                    'bibliographic': True
                }
            }
        }
        res = self.app.put_json_api(self.url_contributor, data, auth=self.user.auth)
        assert_equal(res.status_code, 200)
        attributes = res.json['data']['attributes']
        assert_equal(attributes['permission'], permissions.READ)

        self.project.reload()
        assert_equal(self.project.get_permissions(self.user_two), [permissions.READ])

    @assert_logs(NodeLog.MADE_CONTRIBUTOR_INVISIBLE, 'project', -2)
    @assert_logs(NodeLog.MADE_CONTRIBUTOR_VISIBLE, 'project')
    def test_change_contributor_bibliographic(self):
        data = {
            'data': {
                'id': self.user_two._id,
                'type': 'contributors',
                'attributes': {
                    'bibliographic': False
                }
            }
        }
        res = self.app.put_json_api(self.url_contributor, data, auth=self.user.auth)
        assert_equal(res.status_code, 200)
        attributes = res.json['data']['attributes']
        assert_equal(attributes['bibliographic'], False)

        self.project.reload()
        assert_false(self.project.get_visible(self.user_two))

        data = {
            'data': {
                'id': self.user_two._id,
                'type': 'contributors',
                'attributes': {
                    'bibliographic': True
                }
            }
        }
        res = self.app.put_json_api(self.url_contributor, data, auth=self.user.auth)
        assert_equal(res.status_code, 200)
        attributes = res.json['data']['attributes']
        assert_equal(attributes['bibliographic'], True)

        self.project.reload()
        assert_true(self.project.get_visible(self.user_two))

    @assert_logs(NodeLog.PERMISSIONS_UPDATED, 'project', -2)
    @assert_logs(NodeLog.MADE_CONTRIBUTOR_INVISIBLE, 'project')
    def test_change_contributor_permission_and_bibliographic(self):
        data = {
            'data': {
                'id': self.user_two._id,
                'type': 'contributors',
                'attributes': {
                    'permission': permissions.READ,
                    'bibliographic': False
                }
            }
        }
        res = self.app.put_json_api(self.url_contributor, data, auth=self.user.auth)
        assert_equal(res.status_code, 200)
        attributes = res.json['data']['attributes']
        assert_equal(attributes['permission'], permissions.READ)
        assert_equal(attributes['bibliographic'], False)

        self.project.reload()
        assert_equal(self.project.get_permissions(self.user_two), [permissions.READ])
        assert_false(self.project.get_visible(self.user_two))

    @assert_not_logs(NodeLog.PERMISSIONS_UPDATED, 'project')
    def test_not_change_contributor(self):
        data = {
            'data': {
                'id': self.user_two._id,
                'type': 'contributors',
                'attributes': {
                    'permission': None,
                    'bibliographic': True
                }
            }
        }
        res = self.app.put_json_api(self.url_contributor, data, auth=self.user.auth)
        assert_equal(res.status_code, 200)
        attributes = res.json['data']['attributes']
        assert_equal(attributes['permission'], permissions.WRITE)
        assert_equal(attributes['bibliographic'], True)

        self.project.reload()
        assert_equal(self.project.get_permissions(self.user_two), [permissions.READ, permissions.WRITE])
        assert_true(self.project.get_visible(self.user_two))

    def test_invalid_change_inputs_contributor(self):
        data = {
            'data': {
                'id': self.user_two._id,
                'type': 'contributors',
                'attributes': {
                    'permission': 'invalid',
                    'bibliographic': 'invalid'
                }
            }
        }
        res = self.app.put_json_api(self.url_contributor, data, auth=self.user.auth, expect_errors=True)
        assert_equal(res.status_code, 400)
        assert_equal(self.project.get_permissions(self.user_two), [permissions.READ, permissions.WRITE])
        assert_true(self.project.get_visible(self.user_two))

    @assert_logs(NodeLog.PERMISSIONS_UPDATED, 'project')
    def test_change_admin_self_with_other_admin(self):
        self.project.add_permission(self.user_two, permissions.ADMIN, save=True)
        data = {
            'data': {
                'id': self.user._id,
                'type': 'contributors',
                'attributes': {
                    'permission': permissions.WRITE,
                    'bibliographic': True
                }
            }
        }
        res = self.app.put_json_api(self.url_creator, data, auth=self.user.auth)
        assert_equal(res.status_code, 200)
        attributes = res.json['data']['attributes']
        assert_equal(attributes['permission'], permissions.WRITE)

        self.project.reload()
        assert_equal(self.project.get_permissions(self.user), [permissions.READ, permissions.WRITE])

    def test_change_admin_self_without_other_admin(self):
        data = {
            'data': {
                'id': self.user._id,
                'type': 'contributors',
                'attributes': {
                    'permission': permissions.WRITE,
                    'bibliographic': True
                }
            }
        }
        res = self.app.put_json_api(self.url_creator, data, auth=self.user.auth, expect_errors=True)
        assert_equal(res.status_code, 400)

        self.project.reload()
        assert_equal(self.project.get_permissions(self.user), [permissions.READ, permissions.WRITE, permissions.ADMIN])

    def test_remove_all_bibliographic_statuses_contributors(self):
        self.project.set_visible(self.user_two, False, save=True)
        data = {
            'data': {
                'id': self.user._id,
                'type': 'contributors',
                'attributes': {
                    'bibliographic': False
                }
            }
        }
        res = self.app.put_json_api(self.url_creator, data, auth=self.user.auth, expect_errors=True)
        assert_equal(res.status_code, 400)

        self.project.reload()
        assert_true(self.project.get_visible(self.user))

    def test_change_contributor_non_admin_auth(self):
        data = {
            'data': {
                'id': self.user_two._id,
                'type': 'contributors',
                'attributes': {
                    'permission': permissions.READ,
                    'bibliographic': False
                }
            }
        }
        res = self.app.put_json_api(self.url_contributor, data, auth=self.user_two.auth, expect_errors=True)
        assert_equal(res.status_code, 403)

        self.project.reload()
        assert_equal(self.project.get_permissions(self.user_two), [permissions.READ, permissions.WRITE])
        assert_true(self.project.get_visible(self.user_two))

    def test_change_contributor_not_logged_in(self):
        data = {
            'data': {
                'id': self.user_two._id,
                'type': 'contributors',
                'attributes': {
                    'permission': permissions.READ,
                    'bibliographic': False
                }
            }
        }
        res = self.app.put_json_api(self.url_contributor, data, expect_errors=True)
        assert_equal(res.status_code, 401)

        self.project.reload()
        assert_equal(self.project.get_permissions(self.user_two), [permissions.READ, permissions.WRITE])
        assert_true(self.project.get_visible(self.user_two))


class TestNodeContributorDelete(ApiTestCase):
    def setUp(self):
        super(TestNodeContributorDelete, self).setUp()
        self.user = AuthUserFactory()
        self.user_two = AuthUserFactory()
        self.user_three = AuthUserFactory()

        self.project = ProjectFactory(creator=self.user)
        self.project.add_contributor(self.user_two, permissions=[permissions.READ, permissions.WRITE], visible=True, save=True)

        self.url_user = '/{}nodes/{}/contributors/{}/'.format(API_BASE, self.project._id, self.user._id)
        self.url_user_two = '/{}nodes/{}/contributors/{}/'.format(API_BASE, self.project._id, self.user_two._id)
        self.url_user_three = '/{}nodes/{}/contributors/{}/'.format(API_BASE, self.project._id, self.user_three._id)

    @assert_logs(NodeLog.CONTRIB_REMOVED, 'project')
    def test_remove_contributor_admin(self):
        res = self.app.delete(self.url_user_two, auth=self.user.auth)
        assert_equal(res.status_code, 204)

        self.project.reload()
        assert_not_in(self.user_two, self.project.contributors)

    def test_remove_contributor_non_admin_is_forbidden(self):
        self.project.add_contributor(self.user_three, permissions=[permissions.READ, permissions.WRITE], visible=True, save=True)

        res = self.app.delete(self.url_user_three, auth=self.user_two.auth, expect_errors=True)
        assert_equal(res.status_code, 403)

        self.project.reload()
        assert_in(self.user_three, self.project.contributors)

    @assert_logs(NodeLog.CONTRIB_REMOVED, 'project')
    def test_remove_self_non_admin(self):
        self.project.add_contributor(self.user_three, permissions=[permissions.READ, permissions.WRITE], visible=True, save=True)

        res = self.app.delete(self.url_user_three, auth=self.user_three.auth)
        assert_equal(res.status_code, 204)

        self.project.reload()
        assert_not_in(self.user_three, self.project.contributors)

    def test_remove_contributor_non_contributor(self):
        res = self.app.delete(self.url_user_two, auth=self.user_three.auth, expect_errors=True)
        assert_equal(res.status_code, 403)

        self.project.reload()
        assert_in(self.user_two, self.project.contributors)

    def test_remove_contributor_not_logged_in(self):
        res = self.app.delete(self.url_user_two, expect_errors=True)
        assert_equal(res.status_code, 401)

        self.project.reload()
        assert_in(self.user_two, self.project.contributors)

    def test_remove_non_contributor_admin(self):
        assert_not_in(self.user_three, self.project.contributors)
        res = self.app.delete(self.url_user_three, auth=self.user.auth, expect_errors=True)
        assert_equal(res.status_code, 404)

        self.project.reload()
        assert_not_in(self.user_three, self.project.contributors)

    def test_remove_non_existing_user_admin(self):
        url_user_fake = '/{}nodes/{}/contributors/{}/'.format(API_BASE, self.project._id, 'fake')
        res = self.app.delete(url_user_fake, auth=self.user.auth, expect_errors=True)
        assert_equal(res.status_code, 404)

    @assert_logs(NodeLog.CONTRIB_REMOVED, 'project')
    def test_remove_self_contributor_not_unique_admin(self):
        self.project.add_permission(self.user_two, permissions.ADMIN, save=True)
        res = self.app.delete(self.url_user, auth=self.user.auth)
        assert_equal(res.status_code, 204)

        self.project.reload()
        assert_not_in(self.user, self.project.contributors)

    @assert_logs(NodeLog.CONTRIB_REMOVED, 'project')
    def test_can_remove_self_as_contributor_not_unique_admin(self):
        self.project.add_permission(self.user_two, permissions.ADMIN, save=True)
        res = self.app.delete(self.url_user_two, auth=self.user_two.auth)
        assert_equal(res.status_code, 204)

        self.project.reload()
        assert_not_in(self.user_two, self.project.contributors)

    def test_remove_self_contributor_unique_admin(self):
        res = self.app.delete(self.url_user, auth=self.user.auth, expect_errors=True)
        assert_equal(res.status_code, 400)

        self.project.reload()
        assert_in(self.user, self.project.contributors)

    def test_can_not_remove_only_bibliographic_contributor(self):
        self.project.add_permission(self.user_two, permissions.ADMIN, save=True)
        self.project.set_visible(self.user_two, False, save=True)
        res = self.app.delete(self.url_user, auth=self.user.auth, expect_errors=True)
        assert_equal(res.status_code, 400)

        self.project.reload()
        assert_in(self.user, self.project.contributors)



class TestNodeRegistrationList(ApiTestCase):
    def setUp(self):
        super(TestNodeRegistrationList, self).setUp()
        self.user = AuthUserFactory()

        self.project = ProjectFactory(is_public=False, creator=self.user)
        self.registration_project = RegistrationFactory(creator=self.user, project=self.project)
        self.project.save()
        self.private_url = '/{}nodes/{}/registrations/'.format(API_BASE, self.project._id)

        self.public_project = ProjectFactory(is_public=True, creator=self.user)
        self.public_registration_project = RegistrationFactory(creator=self.user, project=self.public_project)
        self.public_project.save()
        self.public_url = '/{}nodes/{}/registrations/'.format(API_BASE, self.public_project._id)

        self.user_two = AuthUserFactory()

    def test_return_public_registrations_logged_out(self):
        res = self.app.get(self.public_url)
        assert_equal(res.status_code, 200)
        assert_equal(res.content_type, 'application/vnd.api+json')
        assert_equal(res.json['data'][0]['attributes']['title'], self.public_project.title)

    def test_return_public_registrations_logged_in(self):
        res = self.app.get(self.public_url, auth=self.user.auth)
        assert_equal(res.status_code, 200)
        assert_equal(res.json['data'][0]['attributes']['category'], self.public_project.category)
        assert_equal(res.content_type, 'application/vnd.api+json')

    def test_return_private_registrations_logged_out(self):
        res = self.app.get(self.private_url, expect_errors=True)
        assert_equal(res.status_code, 401)
        assert 'detail' in res.json['errors'][0]

    def test_return_private_registrations_logged_in_contributor(self):
        res = self.app.get(self.private_url, auth=self.user.auth)
        assert_equal(res.status_code, 200)
        assert_equal(res.json['data'][0]['attributes']['category'], self.project.category)
        assert_equal(res.content_type, 'application/vnd.api+json')

    def test_return_private_registrations_logged_in_non_contributor(self):
        res = self.app.get(self.private_url, auth=self.user_two.auth, expect_errors=True)
        assert_equal(res.status_code, 403)
        assert 'detail' in res.json['errors'][0]


class TestNodeChildrenList(ApiTestCase):
    def setUp(self):
        super(TestNodeChildrenList, self).setUp()
        self.user = AuthUserFactory()
        self.project = ProjectFactory()
        self.project.add_contributor(self.user, permissions=[permissions.READ, permissions.WRITE])
        self.project.save()
        self.component = NodeFactory(parent=self.project, creator=self.user)
        self.pointer = ProjectFactory()
        self.project.add_pointer(self.pointer, auth=Auth(self.user), save=True)
        self.private_project_url = '/{}nodes/{}/children/'.format(API_BASE, self.project._id)

        self.public_project = ProjectFactory(is_public=True, creator=self.user)
        self.public_project.save()
        self.public_component = NodeFactory(parent=self.public_project, creator=self.user, is_public=True)
        self.public_project_url = '/{}nodes/{}/children/'.format(API_BASE, self.public_project._id)

        self.user_two = AuthUserFactory()

    def test_node_children_list_does_not_include_pointers(self):
        res = self.app.get(self.private_project_url, auth=self.user.auth)
        assert_equal(len(res.json['data']), 1)

    def test_return_public_node_children_list_logged_out(self):
        res = self.app.get(self.public_project_url)
        assert_equal(res.status_code, 200)
        assert_equal(res.content_type, 'application/vnd.api+json')
        assert_equal(len(res.json['data']), 1)
        assert_equal(res.json['data'][0]['id'], self.public_component._id)

    def test_return_public_node_children_list_logged_in(self):
        res = self.app.get(self.public_project_url, auth=self.user_two.auth)
        assert_equal(res.status_code, 200)
        assert_equal(res.content_type, 'application/vnd.api+json')
        assert_equal(len(res.json['data']), 1)
        assert_equal(res.json['data'][0]['id'], self.public_component._id)

    def test_return_private_node_children_list_logged_out(self):
        res = self.app.get(self.private_project_url, expect_errors=True)
        assert_equal(res.status_code, 401)
        assert 'detail' in res.json['errors'][0]

    def test_return_private_node_children_list_logged_in_contributor(self):
        res = self.app.get(self.private_project_url, auth=self.user.auth)
        assert_equal(res.status_code, 200)
        assert_equal(res.content_type, 'application/vnd.api+json')
        assert_equal(len(res.json['data']), 1)
        assert_equal(res.json['data'][0]['id'], self.component._id)

    def test_return_private_node_children_list_logged_in_non_contributor(self):
        res = self.app.get(self.private_project_url, auth=self.user_two.auth, expect_errors=True)
        assert_equal(res.status_code, 403)
        assert 'detail' in res.json['errors'][0]

    def test_node_children_list_does_not_include_unauthorized_projects(self):
        private_component = NodeFactory(parent=self.project)
        res = self.app.get(self.private_project_url, auth=self.user.auth)
        assert_equal(len(res.json['data']), 1)

    def test_node_children_list_does_not_include_deleted(self):
        child_project = NodeFactory(parent=self.public_project, creator=self.user)
        child_project.save()

        res = self.app.get(self.public_project_url, auth=self.user.auth)
        assert_equal(res.status_code, 200)
        ids = [node['id'] for node in res.json['data']]
        assert_in(child_project._id, ids)
        assert_equal(2, len(ids))

        child_project.is_deleted = True
        child_project.save()

        res = self.app.get(self.public_project_url, auth=self.user.auth)
        assert_equal(res.status_code, 200)
        ids = [node['id'] for node in res.json['data']]
        assert_not_in(child_project._id, ids)
        assert_equal(1, len(ids))

    def test_node_children_list_does_not_include_node_links(self):
        pointed_to = ProjectFactory(is_public=True)

        self.public_project.add_pointer(pointed_to, auth=Auth(self.public_project.creator))

        res = self.app.get(self.public_project_url, auth=self.user.auth)
        ids = [node['id'] for node in res.json['data']]
        assert_in(self.public_component._id, ids)  # sanity check

        assert_equal(len(ids), len([e for e in self.public_project.nodes if e.primary]))
        assert_not_in(pointed_to._id, ids)


class TestNodeChildrenListFiltering(ApiTestCase):

    def test_node_child_filtering(self):
        user = AuthUserFactory()
        project = ProjectFactory(creator=user)

        title1, title2 = fake.bs(), fake.bs()
        component = NodeFactory(title=title1, parent=project)
        component2 = NodeFactory(title=title2, parent=project)

        url = '/{}nodes/{}/children/?filter[title]={}'.format(
            API_BASE,
            project._id,
            title1
        )
        res = self.app.get(url, auth=user.auth)

        ids = [node['id'] for node in res.json['data']]

        assert_in(component._id, ids)
        assert_not_in(component2._id, ids)


class TestNodeChildCreate(ApiTestCase):

    def setUp(self):
        super(TestNodeChildCreate, self).setUp()

        self.user = AuthUserFactory()
        self.user_two = AuthUserFactory()

        self.project = ProjectFactory(creator=self.user, is_public=True)

        self.url = '/{}nodes/{}/children/'.format(API_BASE, self.project._id)
        self.child = {
            'data': {
                'type': 'nodes',
                'attributes': {
                    'title': 'child',
                    'description': 'this is a child project',
                    'category': 'project'
                }
            }
        }

    def test_creates_child_logged_out_user(self):
        res = self.app.post_json_api(self.url, self.child, expect_errors=True)
        assert_equal(res.status_code, 401)

        self.project.reload()
        assert_equal(len(self.project.nodes), 0)

    def test_creates_child_logged_in_owner(self):
        res = self.app.post_json_api(self.url, self.child, auth=self.user.auth)
        assert_equal(res.status_code, 201)
        assert_equal(res.json['data']['attributes']['title'], self.child['data']['attributes']['title'])
        assert_equal(res.json['data']['attributes']['description'], self.child['data']['attributes']['description'])
        assert_equal(res.json['data']['attributes']['category'], self.child['data']['attributes']['category'])

        self.project.reload()
        assert_equal(res.json['data']['id'], self.project.nodes[0]._id)
        assert_equal(self.project.nodes[0].logs[0].action, NodeLog.PROJECT_CREATED)

    def test_creates_child_logged_in_write_contributor(self):
        self.project.add_contributor(self.user_two, permissions=[permissions.READ, permissions.WRITE], auth=Auth(self.user), save=True)

        res = self.app.post_json_api(self.url, self.child, auth=self.user_two.auth)
        assert_equal(res.status_code, 201)
        assert_equal(res.json['data']['attributes']['title'], self.child['data']['attributes']['title'])
        assert_equal(res.json['data']['attributes']['description'], self.child['data']['attributes']['description'])
        assert_equal(res.json['data']['attributes']['category'], self.child['data']['attributes']['category'])

        self.project.reload()
        child_id = res.json['data']['id']
        assert_equal(child_id, self.project.nodes[0]._id)
        assert_equal(Node.load(child_id).logs[0].action, NodeLog.PROJECT_CREATED)

    def test_creates_child_logged_in_read_contributor(self):
        self.project.add_contributor(self.user_two, permissions=[permissions.READ], auth=Auth(self.user), save=True)
        res = self.app.post_json_api(self.url, self.child, auth=self.user_two.auth, expect_errors=True)
        assert_equal(res.status_code, 403)

        self.project.reload()
        assert_equal(len(self.project.nodes), 0)

    def test_creates_child_logged_in_non_contributor(self):
        res = self.app.post_json_api(self.url, self.child, auth=self.user_two.auth, expect_errors=True)
        assert_equal(res.status_code, 403)

        self.project.reload()
        assert_equal(len(self.project.nodes), 0)

    def test_creates_child_creates_child_and_sanitizes_html_logged_in_owner(self):
        title = '<em>Cool</em> <strong>Project</strong>'
        description = 'An <script>alert("even cooler")</script> child'

        res = self.app.post_json_api(self.url, {
            'data': {
                'type': 'nodes',
                'attributes': {
                    'title': title,
                    'description': description,
                    'category': 'project',
                    'public': True
                }
            }
        }, auth=self.user.auth)
        child_id = res.json['data']['id']
        assert_equal(res.status_code, 201)
        url = '/{}nodes/{}/'.format(API_BASE, child_id)

        res = self.app.get(url, auth=self.user.auth)
        assert_equal(res.json['data']['attributes']['title'], strip_html(title))
        assert_equal(res.json['data']['attributes']['description'], strip_html(description))
        assert_equal(res.json['data']['attributes']['category'], 'project')

        self.project.reload()
        child_id = res.json['data']['id']
        assert_equal(child_id, self.project.nodes[0]._id)
        assert_equal(Node.load(child_id).logs[0].action, NodeLog.PROJECT_CREATED)

    def test_cannot_create_child_on_a_registration(self):
        registration = RegistrationFactory(project=self.project, creator=self.user)
        url = '/{}nodes/{}/children/'.format(API_BASE, registration._id)
        res = self.app.post_json_api(url, {
            'data': {
                'type': 'nodes',
                'attributes': {
                    'title': fake.catch_phrase(),
                    'description': fake.bs(),
                    'category': 'project',
                    'public': True,
                }
            }
        }, auth=self.user.auth, expect_errors=True)
        assert_equal(res.status_code, 403)

    def test_creates_child_no_type(self):
        child = {
            'data': {
                'attributes': {
                'title': 'child',
                'description': 'this is a child project',
                'category': 'project',
                }
            }
        }
        res = self.app.post_json_api(self.url, child, auth=self.user.auth, expect_errors=True)
        assert_equal(res.status_code, 400)
        assert_equal(res.json['errors'][0]['detail'], 'This field may not be null.')
        assert_equal(res.json['errors'][0]['source']['pointer'], '/data/type')

    def test_creates_child_incorrect_type(self):
        child = {
            'data': {
                'type': 'Wrong type.',
                'attributes': {
                    'title': 'child',
                    'description': 'this is a child project',
                    'category': 'project',
                }
            }
        }
        res = self.app.post_json_api(self.url, child, auth=self.user.auth, expect_errors=True)
        assert_equal(res.status_code, 409)
        assert_equal(res.json['errors'][0]['detail'], 'Resource identifier does not match server endpoint.')

    def test_creates_child_properties_not_nested(self):
        child = {
            'data': {
                'title': 'child',
                'description': 'this is a child project',
                'category': 'project',
            }
        }
        res = self.app.post_json_api(self.url, child, auth=self.user.auth, expect_errors=True)
        assert_equal(res.status_code, 400)
        assert_equal(res.json['errors'][0]['detail'], 'Request must include /data/attributes.')
        assert_equal(res.json['errors'][0]['source']['pointer'], '/data/attributes')


class TestNodeLinksList(ApiTestCase):

    def setUp(self):
        super(TestNodeLinksList, self).setUp()
        self.user = AuthUserFactory()
        self.project = ProjectFactory(is_public=False, creator=self.user)
        self.pointer_project = ProjectFactory(is_public=False, creator=self.user)
        self.project.add_pointer(self.pointer_project, auth=Auth(self.user))
        self.private_url = '/{}nodes/{}/node_links/'.format(API_BASE, self.project._id)

        self.public_project = ProjectFactory(is_public=True, creator=self.user)
        self.public_pointer_project = ProjectFactory(is_public=True, creator=self.user)
        self.public_project.add_pointer(self.public_pointer_project, auth=Auth(self.user))
        self.public_url = '/{}nodes/{}/node_links/'.format(API_BASE, self.public_project._id)

        self.user_two = AuthUserFactory()

    def test_return_public_node_pointers_logged_out(self):
        res = self.app.get(self.public_url)
        res_json = res.json['data']
        assert_equal(len(res_json), 1)
        assert_equal(res.status_code, 200)
        assert_in(res_json[0]['attributes']['target_node_id'], self.public_pointer_project._id)
        assert_equal(res.content_type, 'application/vnd.api+json')

    def test_return_public_node_pointers_logged_in(self):
        res = self.app.get(self.public_url, auth=self.user_two.auth)
        res_json = res.json['data']
        assert_equal(len(res_json), 1)
        assert_equal(res.status_code, 200)
        assert_equal(res.content_type, 'application/vnd.api+json')
        assert_in(res_json[0]['attributes']['target_node_id'], self.public_pointer_project._id)

    def test_return_private_node_pointers_logged_out(self):
        res = self.app.get(self.private_url, expect_errors=True)
        assert_equal(res.status_code, 401)
        assert_in('detail', res.json['errors'][0])

    def test_return_private_node_pointers_logged_in_contributor(self):
        res = self.app.get(self.private_url, auth=self.user.auth)
        res_json = res.json['data']
        assert_equal(res.status_code, 200)
        assert_equal(res.content_type, 'application/vnd.api+json')
        assert_equal(len(res_json), 1)
        assert_in(res_json[0]['attributes']['target_node_id'], self.pointer_project._id)

    def test_return_private_node_pointers_logged_in_non_contributor(self):
        res = self.app.get(self.private_url, auth=self.user_two.auth, expect_errors=True)
        assert_equal(res.status_code, 403)
        assert_in('detail', res.json['errors'][0])

    def test_deleted_links_not_returned(self):
        res = self.app.get(self.public_url, expect_errors=True)
        res_json = res.json['data']
        original_length = len(res_json)

        self.public_pointer_project.is_deleted = True
        self.public_pointer_project.save()

        res = self.app.get(self.public_url)
        res_json = res.json['data']
        assert_equal(len(res_json), original_length - 1)


class TestNodeTags(ApiTestCase):
    def setUp(self):
        super(TestNodeTags, self).setUp()
        self.user = AuthUserFactory()
        self.user_two = AuthUserFactory()
        self.read_only_contributor = AuthUserFactory()

        self.public_project = ProjectFactory(title="Project One", is_public=True, creator=self.user)
        self.public_project.add_contributor(self.user, permissions=permissions.DEFAULT_CONTRIBUTOR_PERMISSIONS, save=True)
        self.private_project = ProjectFactory(title="Project Two", is_public=False, creator=self.user)
        self.private_project.add_contributor(self.user, permissions=permissions.DEFAULT_CONTRIBUTOR_PERMISSIONS, save=True)
        self.public_url = '/{}nodes/{}/'.format(API_BASE, self.public_project._id)
        self.private_url = '/{}nodes/{}/'.format(API_BASE, self.private_project._id)

        self.one_new_tag_json = {
            'data': {
                'id': self.public_project._id,
                'type': 'nodes',
                'attributes': {
                    'tags': ['new-tag']
                }
            }
        }
        self.private_payload = {
            'data': {
                'id': self.private_project._id,
                'type': 'nodes',
                'attributes': {
                    'tags': ['new-tag']
                }
            }
        }

    def test_public_project_starts_with_no_tags(self):
        res = self.app.get(self.public_url)
        assert_equal(res.status_code, 200)
        assert_equal(len(res.json['data']['attributes']['tags']), 0)

    @assert_logs(NodeLog.TAG_ADDED, 'public_project')
    def test_contributor_can_add_tag_to_public_project(self):
        res = self.app.patch_json_api(self.public_url, self.one_new_tag_json, auth=self.user.auth, expect_errors=True)
        assert_equal(res.status_code, 200)
        # Ensure data is correct from the PATCH response
        assert_equal(len(res.json['data']['attributes']['tags']), 1)
        assert_equal(res.json['data']['attributes']['tags'][0], 'new-tag')
        # Ensure data is correct in the database
        self.public_project.reload()
        assert_equal(len(self.public_project.tags), 1)
        assert_equal(self.public_project.tags[0]._id, 'new-tag')
        # Ensure data is correct when GETting the resource again
        reload_res = self.app.get(self.public_url)
        assert_equal(len(reload_res.json['data']['attributes']['tags']), 1)
        assert_equal(reload_res.json['data']['attributes']['tags'][0], 'new-tag')

    @assert_logs(NodeLog.TAG_ADDED, 'private_project')
    def test_contributor_can_add_tag_to_private_project(self):
        res = self.app.patch_json_api(self.private_url, self.private_payload, auth=self.user.auth)
        assert_equal(res.status_code, 200)
        # Ensure data is correct from the PATCH response
        assert_equal(len(res.json['data']['attributes']['tags']), 1)
        assert_equal(res.json['data']['attributes']['tags'][0], 'new-tag')
        # Ensure data is correct in the database
        self.private_project.reload()
        assert_equal(len(self.private_project.tags), 1)
        assert_equal(self.private_project.tags[0]._id, 'new-tag')
        # Ensure data is correct when GETting the resource again
        reload_res = self.app.get(self.private_url, auth=self.user.auth)
        assert_equal(len(reload_res.json['data']['attributes']['tags']), 1)
        assert_equal(reload_res.json['data']['attributes']['tags'][0], 'new-tag')

    def test_non_authenticated_user_cannot_add_tag_to_public_project(self):
        res = self.app.patch_json_api(self.public_url, self.one_new_tag_json, expect_errors=True, auth=None)
        assert_equal(res.status_code, 401)

    def test_non_authenticated_user_cannot_add_tag_to_private_project(self):
        res = self.app.patch_json_api(self.private_url, self.private_payload, expect_errors=True, auth=None)
        assert_equal(res.status_code, 401)

    def test_non_contributor_cannot_add_tag_to_public_project(self):
        res = self.app.patch_json_api(self.public_url, self.one_new_tag_json, expect_errors=True, auth=self.user_two.auth)
        assert_equal(res.status_code, 403)

    def test_non_contributor_cannot_add_tag_to_private_project(self):
        res = self.app.patch_json_api(self.private_url, self.private_payload, expect_errors=True, auth=self.user_two.auth)
        assert_equal(res.status_code, 403)

    def test_read_only_contributor_cannot_add_tag_to_public_project(self):
        res = self.app.patch_json_api(self.public_url, self.one_new_tag_json, expect_errors=True, auth=self.read_only_contributor.auth)
        assert_equal(res.status_code, 403)

    def test_read_only_contributor_cannot_add_tag_to_private_project(self):
        res = self.app.patch_json_api(self.private_url, self.private_payload, expect_errors=True, auth=self.read_only_contributor.auth)
        assert_equal(res.status_code, 403)\

    @assert_logs(NodeLog.TAG_ADDED, 'private_project', -4)
    @assert_logs(NodeLog.TAG_ADDED, 'private_project', -3)
    @assert_logs(NodeLog.TAG_REMOVED, 'private_project', -2)
    @assert_logs(NodeLog.TAG_REMOVED, 'private_project')
    def test_tags_add_and_remove_properly(self):
        res = self.app.patch_json_api(self.private_url, self.private_payload, auth=self.user.auth)
        assert_equal(res.status_code, 200)
        # Ensure adding tag data is correct from the PATCH response
        assert_equal(len(res.json['data']['attributes']['tags']), 1)
        assert_equal(res.json['data']['attributes']['tags'][0], 'new-tag')
        # Ensure removing and adding tag data is correct from the PATCH response
        res = self.app.patch_json_api(self.private_url, {'data': {'id': self.private_project._id, 'type':'nodes', 'attributes': {'tags':['newer-tag']}}}, auth=self.user.auth)
        assert_equal(res.status_code, 200)
        assert_equal(len(res.json['data']['attributes']['tags']), 1)
        assert_equal(res.json['data']['attributes']['tags'][0], 'newer-tag')
        # Ensure removing tag data is correct from the PATCH response
        res = self.app.patch_json_api(self.private_url, {'data': {'id': self.private_project._id, 'type':'nodes', 'attributes': {'tags': []}}}, auth=self.user.auth)
        assert_equal(res.status_code, 200)
        assert_equal(len(res.json['data']['attributes']['tags']), 0)


class TestNodeLinkCreate(ApiTestCase):

    def setUp(self):
        super(TestNodeLinkCreate, self).setUp()
        self.user = AuthUserFactory()
        self.project = ProjectFactory(is_public=False, creator=self.user)
        self.pointer_project = ProjectFactory(is_public=False, creator=self.user)
        self.private_url = '/{}nodes/{}/node_links/'.format(API_BASE, self.project._id)

        self.private_payload = {
            'data': {
                "type": "node_links",
                "attributes": {
                    "target_node_id": self.pointer_project._id
                }
            }
        }

        self.public_project = ProjectFactory(is_public=True, creator=self.user)
        self.public_pointer_project = ProjectFactory(is_public=True, creator=self.user)
        self.public_url = '/{}nodes/{}/node_links/'.format(API_BASE, self.public_project._id)
        self.public_payload = {'data': {'type': 'node_links', 'attributes': {'target_node_id': self.public_pointer_project._id}}}
        self.fake_url = '/{}nodes/{}/node_links/'.format(API_BASE, 'fdxlq')
        self.fake_payload = {'data': {'type': 'node_links', 'attributes': {'target_node_id': 'fdxlq'}}}
        self.point_to_itself_payload = {'data': {'type': 'node_links', 'attributes': {'target_node_id': self.public_project._id}}}

        self.user_two = AuthUserFactory()
        self.user_two_project = ProjectFactory(is_public=True, creator=self.user_two)
        self.user_two_url = '/{}nodes/{}/node_links/'.format(API_BASE, self.user_two_project._id)
        self.user_two_payload = {'data': {'type': 'node_links', 'attributes': {'target_node_id': self.user_two_project._id}}}

    def test_creates_project_target_not_nested(self):
        payload = {'data': {'type': 'node_links', 'target_node_id': self.pointer_project._id}}
        res = self.app.post_json_api(self.public_url, payload, auth=self.user_two.auth, expect_errors=True)
        assert_equal(res.status_code, 400)
        assert_equal(res.json['errors'][0]['source']['pointer'], '/data/attributes')
        assert_equal(res.json['errors'][0]['detail'], 'Request must include /data/attributes.')

    def test_creates_public_node_pointer_logged_out(self):
        res = self.app.post_json_api(self.public_url, self.public_payload, expect_errors=True)
        assert_equal(res.status_code, 401)
        assert_in('detail', res.json['errors'][0])

    @assert_logs(NodeLog.POINTER_CREATED, 'public_project')
    def test_creates_public_node_pointer_logged_in(self):
        res = self.app.post_json_api(self.public_url, self.public_payload, auth=self.user_two.auth, expect_errors=True)
        assert_equal(res.status_code, 403)
        assert_in('detail', res.json['errors'][0])

        res = self.app.post_json_api(self.public_url, self.public_payload, auth=self.user.auth)
        assert_equal(res.status_code, 201)
        assert_equal(res.content_type, 'application/vnd.api+json')
        assert_equal(res.json['data']['attributes']['target_node_id'], self.public_pointer_project._id)

    def test_creates_private_node_pointer_logged_out(self):
        res = self.app.post_json_api(self.private_url, self.private_payload, expect_errors=True)
        assert_equal(res.status_code, 401)
        assert_in('detail', res.json['errors'][0])

    def test_creates_private_node_pointer_logged_in_contributor(self):
        res = self.app.post_json_api(self.private_url, self.private_payload, auth=self.user.auth)
        assert_equal(res.status_code, 201)
        assert_equal(res.json['data']['attributes']['target_node_id'], self.pointer_project._id)
        assert_equal(res.content_type, 'application/vnd.api+json')

    def test_creates_private_node_pointer_logged_in_non_contributor(self):
        res = self.app.post_json_api(self.private_url, self.private_payload, auth=self.user_two.auth, expect_errors=True)
        assert_equal(res.status_code, 403)
        assert_in('detail', res.json['errors'][0])

    def test_create_node_pointer_non_contributing_node_to_contributing_node(self):
        res = self.app.post_json_api(self.private_url, self.user_two_payload, auth=self.user_two.auth, expect_errors=True)
        assert_equal(res.status_code, 403)
        assert_in('detail', res.json['errors'][0])

    @assert_logs(NodeLog.POINTER_CREATED, 'project')
    def test_create_node_pointer_contributing_node_to_non_contributing_node(self):
        res = self.app.post_json_api(self.private_url, self.user_two_payload, auth=self.user.auth)
        assert_equal(res.status_code, 201)
        assert_equal(res.content_type, 'application/vnd.api+json')
        assert_equal(res.json['data']['attributes']['target_node_id'], self.user_two_project._id)

    def test_create_pointer_non_contributing_node_to_fake_node(self):
        res = self.app.post_json_api(self.private_url, self.fake_payload, auth=self.user_two.auth, expect_errors=True)
        assert_equal(res.status_code, 403)
        assert_in('detail', res.json['errors'][0])

    def test_create_pointer_contributing_node_to_fake_node(self):
        res = self.app.post_json_api(self.private_url, self.fake_payload, auth=self.user.auth, expect_errors=True)
        assert_equal(res.status_code, 404)
        assert_in('detail', res.json['errors'][0])

    def test_create_fake_node_pointing_to_contributing_node(self):
        res = self.app.post_json_api(self.fake_url, self.private_payload, auth=self.user.auth, expect_errors=True)
        assert_equal(res.status_code, 404)
        assert_in('detail', res.json['errors'][0])

        res = self.app.post_json_api(self.fake_url, self.private_payload, auth=self.user_two.auth, expect_errors=True)
        assert_equal(res.status_code, 404)
        assert_in('detail', res.json['errors'][0])

    @assert_logs(NodeLog.POINTER_CREATED, 'public_project')
    def test_create_node_pointer_to_itself(self):
        res = self.app.post_json_api(self.public_url, self.point_to_itself_payload, auth=self.user.auth)
        assert_equal(res.status_code, 201)
        assert_equal(res.content_type, 'application/vnd.api+json')
        assert_equal(res.json['data']['attributes']['target_node_id'], self.public_project._id)

    def test_create_node_pointer_to_itself_unauthorized(self):
        res = self.app.post_json_api(self.public_url, self.point_to_itself_payload, auth=self.user_two.auth, expect_errors=True)
        assert_equal(res.status_code, 403)
        assert_in('detail', res.json['errors'][0])

    @assert_logs(NodeLog.POINTER_CREATED, 'public_project')
    def test_create_node_pointer_already_connected(self):
        res = self.app.post_json_api(self.public_url, self.public_payload, auth=self.user.auth)
        assert_equal(res.status_code, 201)
        assert_equal(res.content_type, 'application/vnd.api+json')
        assert_equal(res.json['data']['attributes']['target_node_id'], self.public_pointer_project._id)

        res = self.app.post_json_api(self.public_url, self.public_payload, auth=self.user.auth, expect_errors=True)
        assert_equal(res.status_code, 400)
        assert_in('detail', res.json['errors'][0])

    def test_cannot_add_link_to_registration(self):
        registration = RegistrationFactory(creator=self.user)

        url = '/{}nodes/{}/node_links/'.format(API_BASE, registration._id)
        payload = {'data': {'type': 'node_links', 'attributes': {'target_node_id': self.public_pointer_project._id}}}
        res = self.app.post_json_api(url, payload, auth=self.user.auth, expect_errors=True)
        assert_equal(res.status_code, 403)

    def test_create_node_pointer_no_type(self):
        payload = {'data': {'attributes': {'target_node_id': self.user_two_project._id}}}
        res = self.app.post_json_api(self.private_url, payload, auth=self.user.auth, expect_errors=True)
        assert_equal(res.status_code, 400)
        assert_equal(res.json['errors'][0]['detail'], 'This field may not be null.')
        assert_equal(res.json['errors'][0]['source']['pointer'], '/data/type')

    def test_create_node_pointer_incorrect_type(self):
        payload = {'data': {'type': 'Wrong type.', 'attributes': {'target_node_id': self.user_two_project._id}}}
        res = self.app.post_json_api(self.private_url, payload, auth=self.user.auth, expect_errors=True)
        assert_equal(res.status_code, 409)
        assert_equal(res.json['errors'][0]['detail'], 'Resource identifier does not match server endpoint.')


class TestNodeFilesList(ApiTestCase):

    def setUp(self):
        super(TestNodeFilesList, self).setUp()
        self.user = AuthUserFactory()
        self.project = ProjectFactory(creator=self.user)
        self.private_url = '/{}nodes/{}/files/'.format(API_BASE, self.project._id)

        self.user_two = AuthUserFactory()

        self.public_project = ProjectFactory(creator=self.user, is_public=True)
        self.public_url = '/{}nodes/{}/files/'.format(API_BASE, self.public_project._id)

    def test_returns_public_files_logged_out(self):
        res = self.app.get(self.public_url, expect_errors=True)
        assert_equal(res.status_code, 200)
        assert_equal(res.json['data'][0]['attributes']['provider'], 'osfstorage')
        assert_equal(res.content_type, 'application/vnd.api+json')

    def test_returns_public_files_logged_in(self):
        res = self.app.get(self.public_url, auth=self.user.auth)
        assert_equal(res.status_code, 200)
        assert_equal(res.content_type, 'application/vnd.api+json')
        assert_equal(res.json['data'][0]['attributes']['provider'], 'osfstorage')

    def test_returns_file_data(self):
        fobj = self.project.get_addon('osfstorage').get_root().append_file('NewFile')
        fobj.save()
        res = self.app.get('{}osfstorage/{}'.format(self.private_url, fobj._id), auth=self.user.auth)
        assert_equal(res.status_code, 200)
        assert_equal(len(res.json['data']), 1)
        assert_equal(res.json['data'][0]['attributes']['kind'], 'file')
        assert_equal(res.json['data'][0]['attributes']['name'], 'NewFile')
        assert_equal(res.content_type, 'application/vnd.api+json')

    def test_returns_folder_data(self):
        fobj = self.project.get_addon('osfstorage').get_root().append_folder('NewFolder')
        fobj.save()
        res = self.app.get('{}osfstorage/{}/'.format(self.private_url, fobj._id), auth=self.user.auth)
        assert_equal(res.status_code, 200)
        assert_equal(len(res.json['data']), 0)
        assert_equal(res.content_type, 'application/vnd.api+json')

    def test_returns_private_files_logged_out(self):
        res = self.app.get(self.private_url, expect_errors=True)
        assert_equal(res.status_code, 401)
        assert_in('detail', res.json['errors'][0])

    def test_returns_private_files_logged_in_contributor(self):
        res = self.app.get(self.private_url, auth=self.user.auth)
        assert_equal(res.status_code, 200)
        assert_equal(res.content_type, 'application/vnd.api+json')
        assert_equal(len(res.json['data']), 1)
        assert_equal(res.json['data'][0]['attributes']['provider'], 'osfstorage')

    def test_returns_private_files_logged_in_non_contributor(self):
        res = self.app.get(self.private_url, auth=self.user_two.auth, expect_errors=True)
        assert_equal(res.status_code, 403)
        assert_in('detail', res.json['errors'][0])

    def test_returns_addon_folders(self):
        user_auth = Auth(self.user)
        res = self.app.get(self.private_url, auth=self.user.auth)
        assert_equal(len(res.json['data']), 1)
        assert_equal(res.json['data'][0]['attributes']['provider'], 'osfstorage')

        self.project.add_addon('github', auth=user_auth)
        addon = self.project.get_addon('github')
        addon.repo = 'something'
        addon.user = 'someone'
        oauth_settings = model.AddonGitHubOauthSettings(github_user_id='plstowork', oauth_access_token='foo')
        oauth_settings.save()
        user_settings = model.AddonGitHubUserSettings(oauth_settings=oauth_settings)
        user_settings.save()
        addon.user_settings = user_settings
        addon.save()
        self.project.save()
        res = self.app.get(self.private_url, auth=self.user.auth)
        data = res.json['data']
        providers = [item['attributes']['provider'] for item in data]
        assert_equal(len(data), 2)
        assert_in('github', providers)
        assert_in('osfstorage', providers)

    @mock.patch('api.nodes.views.requests.get')
    def test_returns_node_files_list(self, mock_waterbutler_request):
        mock_res = mock.MagicMock()
        mock_res.status_code = 200
        mock_res.json.return_value = {
            u'data': [{
                u'contentType': None,
                u'extra': {u'downloads': 0, u'version': 1},
                u'kind': u'file',
                u'modified': None,
                u'name': u'NewFile',
                u'path': u'/',
                u'provider': u'github',
                u'size': None,
                u'materialized': '/',
            }]
        }
        auth_header = 'Basic {}'.format(base64.b64encode(':'.join(self.user.auth)))
        mock_waterbutler_request.return_value = mock_res

        url = '/{}nodes/{}/files/github/'.format(API_BASE, self.project._id)
        res = self.app.get(url, auth=self.user.auth, headers={
            'COOKIE': 'foo=bar;'  # Webtests doesnt support cookies?
        })
        assert_equal(res.json['data'][0]['attributes']['name'], 'NewFile')
        assert_equal(res.json['data'][0]['attributes']['provider'], 'github')
        mock_waterbutler_request.assert_called_once_with(
            'http://localhost:7777/v1/resources/{}/providers/github/?meta=True'.format(self.project._id),
            cookies={'foo':'bar'},
            headers={'Authorization': auth_header}
        )

    @mock.patch('api.nodes.views.requests.get')
    def test_handles_unauthenticated_waterbutler_request(self, mock_waterbutler_request):
        url = '/{}nodes/{}/files/github/'.format(API_BASE, self.project._id)
        mock_res = mock.MagicMock()
        mock_res.status_code = 401
        mock_waterbutler_request.return_value = mock_res
        res = self.app.get(url, auth=self.user.auth, expect_errors=True)
        assert_equal(res.status_code, 403)
        assert_in('detail', res.json['errors'][0])


    @mock.patch('api.nodes.views.requests.get')
    def test_handles_bad_waterbutler_request(self, mock_waterbutler_request):
        url = '/{}nodes/{}/files/github/'.format(API_BASE, self.project._id)
        mock_res = mock.MagicMock()
        mock_res.status_code = 418
        mock_res.json.return_value = {}
        mock_waterbutler_request.return_value = mock_res
        res = self.app.get(url, auth=self.user.auth, expect_errors=True)
        assert_equal(res.status_code, 400)
        assert_in('detail', res.json['errors'][0])

    def test_files_list_contains_relationships_object(self):
        res = self.app.get(self.public_url, auth=self.user.auth)
        assert_equal(res.status_code, 200)
        assert 'relationships' in res.json['data'][0]


class TestNodeLinkDetail(ApiTestCase):

    def setUp(self):
        super(TestNodeLinkDetail, self).setUp()
        self.user = AuthUserFactory()
        self.private_project = ProjectFactory(creator=self.user, is_public=False)
        self.pointer_project = ProjectFactory(creator=self.user, is_public=False)
        self.pointer = self.private_project.add_pointer(self.pointer_project, auth=Auth(self.user), save=True)
        self.private_url = '/{}nodes/{}/node_links/{}/'.format(API_BASE, self.private_project._id, self.pointer._id)

        self.user_two = AuthUserFactory()

        self.public_project = ProjectFactory(is_public=True)
        self.public_pointer_project = ProjectFactory(is_public=True)
        self.public_pointer = self.public_project.add_pointer(self.public_pointer_project,
                                                              auth=Auth(self.user),
                                                              save=True)
        self.public_url = '/{}nodes/{}/node_links/{}/'.format(API_BASE, self.public_project._id, self.public_pointer._id)

    def test_returns_public_node_pointer_detail_logged_out(self):
        res = self.app.get(self.public_url)
        assert_equal(res.status_code, 200)
        assert_equal(res.content_type, 'application/vnd.api+json')
        res_json = res.json['data']
        assert_equal(res_json['attributes']['target_node_id'], self.public_pointer_project._id)

    def test_returns_public_node_pointer_detail_logged_in(self):
        res = self.app.get(self.public_url, auth=self.user.auth)
        res_json = res.json['data']
        assert_equal(res.status_code, 200)
        assert_equal(res.content_type, 'application/vnd.api+json')
        assert_equal(res_json['attributes']['target_node_id'], self.public_pointer_project._id)

    def test_returns_private_node_pointer_detail_logged_out(self):
        res = self.app.get(self.private_url, expect_errors=True)
        assert_equal(res.status_code, 401)
        assert_in('detail', res.json['errors'][0])

    def test_returns_private_node_pointer_detail_logged_in_contributor(self):
        res = self.app.get(self.private_url, auth=self.user.auth)
        res_json = res.json['data']
        assert_equal(res.status_code, 200)
        assert_equal(res.content_type, 'application/vnd.api+json')
        assert_equal(res_json['attributes']['target_node_id'], self.pointer_project._id)

    def test_returns_private_node_pointer_detail_logged_in_non_contributor(self):
        res = self.app.get(self.private_url, auth=self.user_two.auth, expect_errors=True)
        assert_equal(res.status_code, 403)
        assert_in('detail', res.json['errors'][0])


class TestDeleteNodeLink(ApiTestCase):

    def setUp(self):
        super(TestDeleteNodeLink, self).setUp()
        self.user = AuthUserFactory()
        self.project = ProjectFactory(creator=self.user, is_public=False)
        self.pointer_project = ProjectFactory(creator=self.user, is_public=True)
        self.pointer = self.project.add_pointer(self.pointer_project, auth=Auth(self.user), save=True)
        self.private_url = '/{}nodes/{}/node_links/{}'.format(API_BASE, self.project._id, self.pointer._id)

        self.user_two = AuthUserFactory()

        self.public_project = ProjectFactory(is_public=True, creator=self.user)
        self.public_pointer_project = ProjectFactory(is_public=True, creator=self.user)
        self.public_pointer = self.public_project.add_pointer(self.public_pointer_project,
                                                              auth=Auth(self.user),
                                                              save=True)
        self.public_url = '/{}nodes/{}/node_links/{}'.format(API_BASE, self.public_project._id, self.public_pointer._id)

    def test_cannot_delete_if_registration(self):
        registration = RegistrationFactory(project=self.public_project)

        url = '/{}nodes/{}/node_links/'.format(
            API_BASE,
            registration._id,
        )
        res = self.app.get(url, auth=self.user.auth)
        assert_equal(res.status_code, 200)
        pointer_id = res.json['data'][0]['id']

        url = '/{}nodes/{}/node_links/{}'.format(
            API_BASE,
            registration._id,
            pointer_id,
        )
        res = self.app.delete(url, auth=self.user.auth, expect_errors=True)
        assert_equal(res.status_code, 403)

    def test_deletes_public_node_pointer_logged_out(self):
        res = self.app.delete(self.public_url, expect_errors=True)
        assert_equal(res.status_code, 401)
        assert_in('detail', res.json['errors'][0].keys())

    def test_deletes_public_node_pointer_fails_if_bad_auth(self):
        node_count_before = len(self.public_project.nodes_pointer)
        res = self.app.delete(self.public_url, auth=self.user_two.auth, expect_errors=True)
        # This is could arguably be a 405, but we don't need to go crazy with status codes
        assert_equal(res.status_code, 403)
        assert_in('detail', res.json['errors'][0])
        self.public_project.reload()
        assert_equal(node_count_before, len(self.public_project.nodes_pointer))

    @assert_logs(NodeLog.POINTER_REMOVED, 'public_project')
    def test_deletes_public_node_pointer_succeeds_as_owner(self):
        node_count_before = len(self.public_project.nodes_pointer)
        res = self.app.delete(self.public_url, auth=self.user.auth)
        self.public_project.reload()
        assert_equal(res.status_code, 204)
        assert_equal(node_count_before - 1, len(self.public_project.nodes_pointer))

    def test_deletes_private_node_pointer_logged_out(self):
        res = self.app.delete(self.private_url, expect_errors=True)
        assert_equal(res.status_code, 401)
        assert_in('detail', res.json['errors'][0])

    @assert_logs(NodeLog.POINTER_REMOVED, 'project')
    def test_deletes_private_node_pointer_logged_in_contributor(self):
        res = self.app.delete(self.private_url, auth=self.user.auth)
        self.project.reload()  # Update the model to reflect changes made by post request
        assert_equal(res.status_code, 204)
        assert_equal(len(self.project.nodes_pointer), 0)

    def test_deletes_private_node_pointer_logged_in_non_contributor(self):
        res = self.app.delete(self.private_url, auth=self.user_two.auth, expect_errors=True)
        assert_equal(res.status_code, 403)
        assert_in('detail', res.json['errors'][0])

    @assert_logs(NodeLog.POINTER_REMOVED, 'public_project')
    def test_return_deleted_public_node_pointer(self):
        res = self.app.delete(self.public_url, auth=self.user.auth)
        self.public_project.reload() # Update the model to reflect changes made by post request
        assert_equal(res.status_code, 204)

        #check that deleted pointer can not be returned
        res = self.app.get(self.public_url, auth=self.user.auth, expect_errors=True)
        assert_equal(res.status_code, 404)

    @assert_logs(NodeLog.POINTER_REMOVED, 'project')
    def test_return_deleted_private_node_pointer(self):
        res = self.app.delete(self.private_url, auth=self.user.auth)
        self.project.reload()  # Update the model to reflect changes made by post request
        assert_equal(res.status_code, 204)

        #check that deleted pointer can not be returned
        res = self.app.get(self.private_url, auth=self.user.auth, expect_errors=True)
        assert_equal(res.status_code, 404)

    # Regression test for https://openscience.atlassian.net/browse/OSF-4322
    def test_delete_link_that_is_not_linked_to_correct_node(self):
        project = ProjectFactory(creator=self.user)
        # The node link belongs to a different project
        res = self.app.delete(
            '/{}nodes/{}/node_links/{}'.format(API_BASE, project._id, self.public_pointer._id),
            auth=self.user.auth,
            expect_errors=True
        )
        assert_equal(res.status_code, 400)
        errors = res.json['errors']
        assert_equal(len(errors), 1)
        assert_equal(errors[0]['detail'], 'Node link does not belong to the requested node.')


class TestReturnDeletedNode(ApiTestCase):
    def setUp(self):

        super(TestReturnDeletedNode, self).setUp()
        self.user = AuthUserFactory()
        self.non_contrib = AuthUserFactory()

        self.public_deleted = ProjectFactory(is_deleted=True, creator=self.user,
                                             title='This public project has been deleted', category='project',
                                             is_public=True)
        self.private_deleted = ProjectFactory(is_deleted=True, creator=self.user,
                                              title='This private project has been deleted', category='project',
                                              is_public=False)
        self.private = ProjectFactory(is_public=False, creator=self.user, title='A boring project', category='project')
        self.public = ProjectFactory(is_public=True, creator=self.user, title='A fun project', category='project')

        self.new_title = 'This deleted node has been edited'

        self.public_url = '/{}nodes/{}/'.format(API_BASE, self.public_deleted._id)
        self.private_url = '/{}nodes/{}/'.format(API_BASE, self.private_deleted._id)

    def test_return_deleted_public_node(self):
        res = self.app.get(self.public_url, expect_errors=True)
        assert_equal(res.status_code, 410)

    def test_return_deleted_private_node(self):
        res = self.app.get(self.private_url, auth=self.user.auth, expect_errors=True)
        assert_equal(res.status_code, 410)

    def test_edit_deleted_public_node(self):
        res = self.app.put_json_api(self.public_url, params={'data': {'id': self.public_deleted._id,'attributes': {
            'title': self.new_title, 'category': self.public_deleted.category}}},
                                    auth=self.user.auth, expect_errors=True)
        assert_equal(res.status_code, 410)

    def test_edit_deleted_private_node(self):
        res = self.app.put_json_api(self.private_url,params={'data': {'id': self.private_deleted._id,'attributes': {
            'title': self.new_title, 'category': self.private_deleted.category}}},
                           auth=self.user.auth, expect_errors=True)
        assert_equal(res.status_code, 410)

    def test_delete_deleted_public_node(self):
        res = self.app.delete(self.public_url, auth=self.user.auth, expect_errors=True)
        assert_equal(res.status_code, 410)

    def test_delete_deleted_private_node(self):
        res = self.app.delete(self.private_url, auth=self.user.auth, expect_errors=True)
        assert_equal(res.status_code, 410)


class TestExceptionFormatting(ApiTestCase):
    def setUp(self):

        super(TestExceptionFormatting, self).setUp()
        self.user = AuthUserFactory()
        self.non_contrib = AuthUserFactory()

        self.title = 'Cool Project'
        self.description = 'A Properly Cool Project'
        self.category = 'data'

        self.project_no_title = {
            'data': {
                'attributes': {
                    'description': self.description,
                    'category': self.category,
                    'type': 'nodes',
                }
            }
        }

        self.private_project = ProjectFactory(is_public=False, creator=self.user)
        self.public_project = ProjectFactory(is_public=True, creator=self.user)
        self.private_url = '/{}nodes/{}/'.format(API_BASE, self.private_project._id)

    def test_creates_project_with_no_title_formatting(self):
        url = '/{}nodes/'.format(API_BASE)
        res = self.app.post_json_api(url, self.project_no_title, auth=self.user.auth, expect_errors=True)
        errors = res.json['errors']
        assert(isinstance(errors, list))
        assert_equal(res.json['errors'][0]['source'], {'pointer': '/data/attributes/title'})
        assert_equal(res.json['errors'][0]['detail'], 'This field is required.')

    def test_node_does_not_exist_formatting(self):
        url = '/{}nodes/{}/'.format(API_BASE, '12345')
        res = self.app.get(url, auth=self.user.auth, expect_errors=True)
        errors = res.json['errors']
        assert(isinstance(errors, list))
        assert_equal(errors[0], {'detail': 'Not found.'})

    def test_forbidden_formatting(self):
        res = self.app.get(self.private_url, auth=self.non_contrib.auth, expect_errors=True)
        errors = res.json['errors']
        assert(isinstance(errors, list))
        assert_equal(errors[0], {'detail': 'You do not have permission to perform this action.'})

    def test_not_authorized_formatting(self):
        res = self.app.get(self.private_url, expect_errors=True)
        errors = res.json['errors']
        assert(isinstance(errors, list))
        assert_equal(errors[0], {'detail': "Authentication credentials were not provided."})

    def test_update_project_with_no_title_or_category_formatting(self):
        res = self.app.put_json_api(self.private_url, {'data': {'type': 'nodes', 'id': self.private_project._id, 'attributes': {'description': 'New description'}}}, auth=self.user.auth, expect_errors=True)
        errors = res.json['errors']
        assert(isinstance(errors, list))
        assert_equal(len(errors), 2)
        errors = res.json['errors']
        assert_items_equal([errors[0]['source'], errors[1]['source']],
                           [{'pointer': '/data/attributes/category'}, {'pointer': '/data/attributes/title'}])
        assert_items_equal([errors[0]['detail'], errors[1]['detail']],
                           ['This field is required.', 'This field is required.'])

    def test_create_node_link_no_target_formatting(self):
        url = self.private_url + 'node_links/'
        res = self.app.post_json_api(url, {'data': {'type': 'node_links', 'attributes': {'target_node_id': ''}}},
                                     auth=self.user.auth, expect_errors=True)
        errors = res.json['errors']
        assert(isinstance(errors, list))
        assert_equal(res.json['errors'][0]['source'], {'pointer': '/data/attributes/target_node_id'})
        assert_equal(res.json['errors'][0]['detail'], 'This field may not be blank.')

    def test_node_link_already_exists(self):
        url = self.private_url + 'node_links/'
        res = self.app.post_json_api(url, {'data': {'type': 'node_links', 'attributes': {'target_node_id': self.public_project._id}}}, auth=self.user.auth)
        assert_equal(res.status_code, 201)
        res = self.app.post_json_api(url, {'data': {'type': 'node_links', 'attributes': {'target_node_id': self.public_project._id}}}, auth=self.user.auth, expect_errors=True)
        errors = res.json['errors']
        assert(isinstance(errors, list))
        assert(self.public_project._id in res.json['errors'][0]['detail'])<|MERGE_RESOLUTION|>--- conflicted
+++ resolved
@@ -405,19 +405,11 @@
     def test_node_create_invalid_data(self):
         res = self.app.post_json_api(self.url, "Incorrect data", auth=self.user_one.auth, expect_errors=True)
         assert_equal(res.status_code, 400)
-<<<<<<< HEAD
-        assert_equal(res.json['errors'][0]['detail'], "Invalid data. Expected a dictionary but got <type 'unicode'>")
+        assert_equal(res.json['errors'][0]['detail'], "Malformed request.")
 
         res = self.app.post_json_api(self.url, ["Incorrect data"], auth=self.user_one.auth, expect_errors=True)
         assert_equal(res.status_code, 400)
-        assert_equal(res.json['errors'][0]['detail'], "Invalid data. Expected a dictionary but got <type 'list'>")
-=======
         assert_equal(res.json['errors'][0]['detail'], "Malformed request.")
-
-        res = self.app.post_json_api(self.url, ["Incorrect data"], auth=self.user_one.auth, expect_errors=True)
-        assert_equal(res.status_code, 400)
-        assert_equal(res.json['errors'][0]['detail'], "Malformed request.")
->>>>>>> fe7beb22
 
     def test_creates_public_project_logged_out(self):
         res = self.app.post_json_api(self.url, self.public_project, expect_errors=True)
@@ -1306,19 +1298,11 @@
     def test_node_update_invalid_data(self):
         res = self.app.put_json_api(self.public_url, "Incorrect data", auth=self.user.auth, expect_errors=True)
         assert_equal(res.status_code, 400)
-<<<<<<< HEAD
-        assert_equal(res.json['errors'][0]['detail'], "Invalid data. Expected a dictionary but got <type 'unicode'>")
+        assert_equal(res.json['errors'][0]['detail'], "Malformed request.")
 
         res = self.app.put_json_api(self.public_url, ["Incorrect data"], auth=self.user.auth, expect_errors=True)
         assert_equal(res.status_code, 400)
-        assert_equal(res.json['errors'][0]['detail'], "Invalid data. Expected a dictionary but got <type 'list'>")
-=======
         assert_equal(res.json['errors'][0]['detail'], "Malformed request.")
-
-        res = self.app.put_json_api(self.public_url, ["Incorrect data"], auth=self.user.auth, expect_errors=True)
-        assert_equal(res.status_code, 400)
-        assert_equal(res.json['errors'][0]['detail'], "Malformed request.")
->>>>>>> fe7beb22
 
 
     def test_update_project_properties_not_nested(self):
@@ -1957,19 +1941,11 @@
     def test_contributor_update_invalid_data(self):
         res = self.app.post_json_api(self.public_url, "Incorrect data", auth=self.user_three.auth, expect_errors=True)
         assert_equal(res.status_code, 400)
-<<<<<<< HEAD
-        assert_equal(res.json['errors'][0]['detail'], "Invalid data. Expected a dictionary but got <type 'unicode'>")
+        assert_equal(res.json['errors'][0]['detail'], "Malformed request.")
 
         res = self.app.post_json_api(self.public_url, ["Incorrect data"], auth=self.user_three.auth, expect_errors=True)
         assert_equal(res.status_code, 400)
-        assert_equal(res.json['errors'][0]['detail'], "Invalid data. Expected a dictionary but got <type 'list'>")
-=======
         assert_equal(res.json['errors'][0]['detail'], "Malformed request.")
-
-        res = self.app.post_json_api(self.public_url, ["Incorrect data"], auth=self.user_three.auth, expect_errors=True)
-        assert_equal(res.status_code, 400)
-        assert_equal(res.json['errors'][0]['detail'], "Malformed request.")
->>>>>>> fe7beb22
 
     def test_add_contributor_no_type(self):
         data = {
@@ -2275,19 +2251,11 @@
     def test_node_update_invalid_data(self):
         res = self.app.put_json_api(self.url_creator, "Incorrect data", auth=self.user.auth, expect_errors=True)
         assert_equal(res.status_code, 400)
-<<<<<<< HEAD
-        assert_equal(res.json['errors'][0]['detail'], "Invalid data. Expected a dictionary but got <type 'unicode'>")
+        assert_equal(res.json['errors'][0]['detail'], "Malformed request.")
 
         res = self.app.put_json_api(self.url_creator, ["Incorrect data"], auth=self.user.auth, expect_errors=True)
         assert_equal(res.status_code, 400)
-        assert_equal(res.json['errors'][0]['detail'], "Invalid data. Expected a dictionary but got <type 'list'>")
-=======
         assert_equal(res.json['errors'][0]['detail'], "Malformed request.")
-
-        res = self.app.put_json_api(self.url_creator, ["Incorrect data"], auth=self.user.auth, expect_errors=True)
-        assert_equal(res.status_code, 400)
-        assert_equal(res.json['errors'][0]['detail'], "Malformed request.")
->>>>>>> fe7beb22
 
     def test_change_contributor_no_id(self):
         data = {
