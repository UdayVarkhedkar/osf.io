@font-face {
  font-family: yanonekaffeesatz;
  src: url(/static/css/font/share/YanoneKaffeesatz-Regular.ttf);
  font-weight: 400;

}

.about-share-header {
  color: lightgrey;
  text-align: center;
  font-family: yanonekaffeesatz;
  -webkit-animation-delay: 0.5s;
  margin-left: 10px;
  font-size: 4.5em;
  vertical-align: middle;
}

.share-search-input:focus {
  outline: 0 !important;
  box-shadow: none;
  border-bottom-style: solid;
  border-bottom-width: medium;
  border-bottom-color: lightgrey;
  border-bottom-left-radius: 5px;
}

.share-search-input {
  background: none;
  border: none;
  box-shadow: none;
  border-bottom: 1px dotted #FFF;
  border-radius: 0;
  padding: 0 0;
  font-size: 20px;
  color: #214762;
  font-weight: 300;
  border-bottom-style: solid;
  border-bottom-width: medium;
  border-bottom-color: lightgrey;
  border-bottom-left-radius: 5px;
}

.stats-expand:hover {
  background: -webkit-gradient(linear, 50% 0%, 50% 100%, color-stop(0%, #fff), color-stop(100%, #f9f9f9));
  background: -moz-linear-gradient(top, #fff, #f9f9f9);
  background: -webkit-linear-gradient(top, #fff, #f9f9f9);
  background: linear-gradient(to bottom, #fff, #f9f9f9);
  color: #333;
  text-decoration: none;
  border-color: #c0c0c0
}

.stats-expand {
  -moz-box-sizing: border-box;
  -webkit-box-sizing: border-box;
  box-sizing: border-box;
  display: block;
  position: relative;
  width: 100%;
  height: 19px;
  margin-bottom: 0px;
  background-color: inherit;
  text-align: center;
  color: #777;
  border: 1px solid transparent;
  /* border-top-color: #e4e4e4 */
}

<<<<<<< HEAD
.c3 path, .c3 line {
fill: none;
stroke: #BAB5B5;
}
=======
.c3 .c3-axis-x path, .c3 .c3-axis-x line {
    stroke: lightgrey;
}
.c3 .c3-axis-y path, .c3 .c3-axis-y line {
    stroke: lightgrey;
}

.c3 .c3-axis-y path, .c3 .c3-axis-y-label line {
    stroke: lightgrey;
}

/* .tick { */
/*   stroke: darkgrey; */
/*   fill: none; */
/* } */
/* .c3 path, .c3 line { */
/* fill: none; */
/* stroke: #BAB5B5; */
/* } */
>>>>>>> 7f0adda8
<|MERGE_RESOLUTION|>--- conflicted
+++ resolved
@@ -66,29 +66,15 @@
   /* border-top-color: #e4e4e4 */
 }
 
-<<<<<<< HEAD
+
 .c3 path, .c3 line {
 fill: none;
 stroke: #BAB5B5;
 }
-=======
+
 .c3 .c3-axis-x path, .c3 .c3-axis-x line {
     stroke: lightgrey;
 }
 .c3 .c3-axis-y path, .c3 .c3-axis-y line {
     stroke: lightgrey;
-}
-
-.c3 .c3-axis-y path, .c3 .c3-axis-y-label line {
-    stroke: lightgrey;
-}
-
-/* .tick { */
-/*   stroke: darkgrey; */
-/*   fill: none; */
-/* } */
-/* .c3 path, .c3 line { */
-/* fill: none; */
-/* stroke: #BAB5B5; */
-/* } */
->>>>>>> 7f0adda8
+}