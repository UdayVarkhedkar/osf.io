--- conflicted
+++ resolved
@@ -1,17 +1,6 @@
 <%inherit file="project/project_base.mako"/>
 <%def name="title()">${node['title']} Registrations</%def>
 
-<<<<<<< HEAD
-<div class="page-header  visible-xs">
-
-  <h2 class="text-300">Registrations</h2>
-</div>
-
-<div class="row">
-  <div class="col-sm-9">
-    % if node["registration_count"]:
-        <div class="m-md" mod-meta='{
-=======
 <ul id="registrationsTabs" class="nav nav-tabs" role="tablist">
   <li role="presentation" class="active">
     <a id="registrationsControl" aria-controls="registrations" href="#registrations">Registrations</a>
@@ -27,7 +16,6 @@
       <div class="col-md-9">
         % if node["registration_count"]:
         <div mod-meta='{
->>>>>>> 7c32bd8f
             "tpl": "util/render_nodes.mako",
             "uri": "${node["api_url"]}get_registrations/",
             "replace": true,
@@ -40,16 +28,6 @@
     ##      %else:
     ##          There have been no registrations of the parent project (<a href="${parent_node['url']}">${parent_node['title']}</a>).
     ##      %endif
-<<<<<<< HEAD
-    % else:
-        <div class="m-md">
-            There have been no registrations of this ${node['node_type']}.
-            For a list of the most viewed and most recent public registrations on the
-            Open Science Framework, click <a href="/explore/activity/#newPublicRegistrations">here</a>.
-        </div>
-    % endif
-    %if parent_node['exists'] and user['is_admin_parent']:
-=======
         % else:
         <p>
           There have been no completed registrations of this ${node['node_type']}.
@@ -59,7 +37,6 @@
         </p>
         % endif
         %if parent_node['exists'] and user['is_admin_parent']:
->>>>>>> 7c32bd8f
         <br />
         <br />
         To register the entire project "${parent_node['title']}" instead, click <a href="${parent_node['registrations_url']}">here.</a>
@@ -168,13 +145,6 @@
     <a data-bind="attr.href: parentUrl">here.</a>
     After selecting OK, you will next select a registration form.
   </div>
-<<<<<<< HEAD
-  <div class="col-sm-3">
-    <div class="m-md">
-        % if 'admin' in user['permissions'] and not disk_saving_mode:
-          <a id="registerNode" href="${node['url']}register" class="btn btn-success" type="button">New Registration</a>
-        % endif
-=======
   <div data-bind="ifnot: parentUrl">
     You are about to register <b data-bind="text: title"></b>
     including all components and data within it. Registration creates a permanent, 
@@ -216,7 +186,6 @@
           </div>
         </div>
       </div>
->>>>>>> 7c32bd8f
     </div>
   </div>
   <hr />
