import pytest

<<<<<<< HEAD
=======
from tests.base import ApiTestCase
from osf_tests.factories import SubjectFactory
from osf.models import Subject
>>>>>>> bd20dda1
from api.base.settings.defaults import API_BASE
from osf.models import Subject
from osf_tests.factories import SubjectFactory

@pytest.mark.django_db
class TestTaxonomy:

    @pytest.fixture()
    def subject(self):
        return SubjectFactory()

    @pytest.fixture()
    def subject_child_one(self, subject):
        return SubjectFactory(parent=subject)

    @pytest.fixture()
    def subject_child_two(self, subject):
        return SubjectFactory(parent=subject)

<<<<<<< HEAD
    @pytest.fixture()
    def subjects(self):
        return Subject.objects.all()
=======
        self.subjects = Subject.objects.all().order_by('-id')
        self.url = '/{}taxonomies/'.format(API_BASE)
        self.res = self.app.get(self.url)
        self.data = self.res.json['data']
>>>>>>> bd20dda1

    @pytest.fixture()
    def url_subject_list(self):
         return '/{}taxonomies/'.format(API_BASE)

    @pytest.fixture()
    def res_subject_list(self, app, url_subject_list):
        return app.get(url_subject_list)

    @pytest.fixture()
    def data_subject_list(self, app, res_subject_list):
        return res_subject_list.json['data']

    def test_taxonomy_success(self, subject,  subject_child_one, subject_child_two, subjects, res_subject_list):
        assert len(subjects) > 0  # make sure there are subjects to filter through
        assert res_subject_list.status_code == 200
        assert res_subject_list.content_type == 'application/vnd.api+json'

    def test_taxonomy_text(self, subjects, data_subject_list):
        for index, subject in enumerate(subjects):
            if index >= len(data_subject_list): break  # only iterate though first page of results
            assert data_subject_list[index]['attributes']['text'] == subject.text

    def test_taxonomy_parents(self, subjects, data_subject_list):
        for index, subject in enumerate(subjects):
            if index >= len(data_subject_list): break
            parents_ids = []
            for parent in data_subject_list[index]['attributes']['parents']:
                parents_ids.append(parent['id'])
            if subject.parent:
                assert subject.parent._id in parents_ids

    def test_taxonomy_filter_top_level(self, app, subject, subject_child_one, subject_child_two, url_subject_list):
        top_level_subjects = Subject.objects.filter(parent__isnull=True)
        top_level_url = '{}?filter[parents]=null'.format(url_subject_list)

        res = app.get(top_level_url)
        assert res.status_code == 200

        data = res.json['data']
        assert len(top_level_subjects) == len(data)
        assert len(top_level_subjects) > 0
        for subject in data:
            assert subject['attributes']['parents'] == []

    def test_taxonomy_filter_by_parent(self, app, url_subject_list, subject):
        children_subjects = Subject.objects.filter(parent__id=subject.id)
        children_url = '{}?filter[parents]={}'.format(url_subject_list, subject._id)

        res = app.get(children_url)
        assert res.status_code == 200

        data = res.json['data']
        assert len(children_subjects) == len(data)

        for subject_ in data:
            parents_ids = []
            for parent in subject_['attributes']['parents']:
                parents_ids.append(parent['id'])
            assert subject._id in parents_ids

<<<<<<< HEAD
    def test_is_deprecated(self, app, url_subject_list):
        res = app.get('{}?version=2.6'.format(url_subject_list), expect_errors=True)
        assert res.status_code == 404
=======
    def test_is_deprecated(self):
        res = self.app.get('{}?version=2.6'.format(self.url), expect_errors=True)
        assert res.status_code == 404

    def test_taxonomy_path(self):
        for item in self.data:
            subj = Subject.objects.get(_id=item['id'])
            path_parts = item['attributes']['path'].split('|')
            assert path_parts[0] == subj.provider.share_title
            for index, text in enumerate([s.text for s in subj.object_hierarchy]):
                assert path_parts[index + 1] == text
>>>>>>> bd20dda1
<|MERGE_RESOLUTION|>--- conflicted
+++ resolved
@@ -1,11 +1,5 @@
 import pytest
 
-<<<<<<< HEAD
-=======
-from tests.base import ApiTestCase
-from osf_tests.factories import SubjectFactory
-from osf.models import Subject
->>>>>>> bd20dda1
 from api.base.settings.defaults import API_BASE
 from osf.models import Subject
 from osf_tests.factories import SubjectFactory
@@ -25,16 +19,9 @@
     def subject_child_two(self, subject):
         return SubjectFactory(parent=subject)
 
-<<<<<<< HEAD
     @pytest.fixture()
     def subjects(self):
-        return Subject.objects.all()
-=======
-        self.subjects = Subject.objects.all().order_by('-id')
-        self.url = '/{}taxonomies/'.format(API_BASE)
-        self.res = self.app.get(self.url)
-        self.data = self.res.json['data']
->>>>>>> bd20dda1
+        return Subject.objects.all().order_by('-id')
 
     @pytest.fixture()
     def url_subject_list(self):
@@ -96,20 +83,14 @@
                 parents_ids.append(parent['id'])
             assert subject._id in parents_ids
 
-<<<<<<< HEAD
     def test_is_deprecated(self, app, url_subject_list):
         res = app.get('{}?version=2.6'.format(url_subject_list), expect_errors=True)
         assert res.status_code == 404
-=======
-    def test_is_deprecated(self):
-        res = self.app.get('{}?version=2.6'.format(self.url), expect_errors=True)
-        assert res.status_code == 404
 
-    def test_taxonomy_path(self):
-        for item in self.data:
+    def test_taxonomy_path(self, data_subject_list):
+        for item in data_subject_list:
             subj = Subject.objects.get(_id=item['id'])
             path_parts = item['attributes']['path'].split('|')
             assert path_parts[0] == subj.provider.share_title
             for index, text in enumerate([s.text for s in subj.object_hierarchy]):
-                assert path_parts[index + 1] == text
->>>>>>> bd20dda1
+                assert path_parts[index + 1] == text