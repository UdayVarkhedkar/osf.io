
from rest_framework import generics
from rest_framework import permissions as drf_permissions
from rest_framework.exceptions import NotAuthenticated
from django.contrib.auth.models import AnonymousUser

from modularodm import Q

from framework.auth.oauth_scopes import CoreScopes

from website.models import User, Node

from api.base import permissions as base_permissions
from api.base.utils import get_object_or_error
from api.base.exceptions import Conflict
from api.base.views import JSONAPIBaseView
from api.base.filters import ODMFilterMixin
from api.base.parsers import JSONAPIRelationshipParser, JSONAPIRelationshipParserForRegularJSON
from api.nodes.serializers import NodeSerializer
from api.institutions.serializers import InstitutionSerializer
from api.registrations.serializers import RegistrationSerializer
<<<<<<< HEAD
from api.base.utils import default_node_list_query, default_node_permission_query
=======
from api.base.utils import default_node_list_query
>>>>>>> 035c9f49

from .serializers import UserSerializer, UserDetailSerializer, UserInstitutionsRelationshipSerializer
from .permissions import ReadOnlyOrCurrentUser, ReadOnlyOrCurrentUserRelationship


class UserMixin(object):
    """Mixin with convenience methods for retrieving the current user based on the
    current URL. By default, fetches the user based on the user_id kwarg.
    """

    serializer_class = UserSerializer
    user_lookup_url_kwarg = 'user_id'

    def get_user(self, check_permissions=True):
        key = self.kwargs[self.user_lookup_url_kwarg]
        current_user = self.request.user

        if key == 'me':
            if isinstance(current_user, AnonymousUser):
                raise NotAuthenticated
            else:
                return self.request.user

        obj = get_object_or_error(User, key, 'user')
        if check_permissions:
            # May raise a permission denied
            self.check_object_permissions(self.request, obj)
        return obj


class UserList(JSONAPIBaseView, generics.ListAPIView, ODMFilterMixin):
    """List of users registered on the OSF. *Read-only*.

    Paginated list of users ordered by the date they registered.  Each resource contains the full representation of the
    user, meaning additional requests to an individual user's detail view are not necessary.

    Note that if an anonymous view_only key is being used, user information will not be serialized, and the id will be
    an empty string. Relationships to a user object will not show in this case, either.

    The subroute [`/me/`](me/) is a special endpoint that always points to the currently logged-in user.

    ##User Attributes

    <!--- Copied Attributes From UserDetail -->

    OSF User entities have the "users" `type`.

        name               type               description
        ========================================================================================
        full_name          string             full name of the user; used for display
        given_name         string             given name of the user; for bibliographic citations
        middle_names       string             middle name of user; for bibliographic citations
        family_name        string             family name of user; for bibliographic citations
        suffix             string             suffix of user's name for bibliographic citations
        date_registered    iso8601 timestamp  timestamp when the user's account was created

    ##Links

    See the [JSON-API spec regarding pagination](http://jsonapi.org/format/1.0/#fetching-pagination).

    ##Actions

    *None*.

    ##Query Params

    + `page=<Int>` -- page number of results to view, default 1

    + `filter[<fieldname>]=<Str>` -- fields and values to filter the search results on.

    Users may be filtered by their `id`, `full_name`, `given_name`, `middle_names`, or `family_name`.

    + `profile_image_size=<Int>` -- Modifies `/links/profile_image_url` of the user entities so that it points to
    the user's profile image scaled to the given size in pixels.  If left blank, the size depends on the image provider.

    #This Request/Response

    """
    permission_classes = (
        drf_permissions.IsAuthenticatedOrReadOnly,
        base_permissions.TokenHasScope,
    )

    required_read_scopes = [CoreScopes.USERS_READ]
    required_write_scopes = [CoreScopes.USERS_WRITE]

    serializer_class = UserSerializer

    ordering = ('-date_registered')
    view_category = 'users'
    view_name = 'user-list'

    # overrides ODMFilterMixin
    def get_default_odm_query(self):
        return (
            Q('is_registered', 'eq', True) &
            Q('is_merged', 'ne', True) &
            Q('date_disabled', 'eq', None)
        )

    # overrides ListAPIView
    def get_queryset(self):
        # TODO: sort
        query = self.get_query_from_request()
        return User.find(query)


class UserDetail(JSONAPIBaseView, generics.RetrieveUpdateAPIView, UserMixin):
    """Details about a specific user. *Writeable*.

    The User Detail endpoint retrieves information about the user whose id is the final part of the path.  If `me`
    is given as the id, the record of the currently logged-in user will be returned.  The returned information includes
    the user's bibliographic information and the date the user registered.

    Note that if an anonymous view_only key is being used, user information will not be serialized, and the id will be
    an empty string. Relationships to a user object will not show in this case, either.

    ##Attributes

    OSF User entities have the "users" `type`.

        name               type               description
        ========================================================================================
        full_name          string             full name of the user; used for display
        given_name         string             given name of the user; for bibliographic citations
        middle_names       string             middle name of user; for bibliographic citations
        family_name        string             family name of user; for bibliographic citations
        suffix             string             suffix of user's name for bibliographic citations
        date_registered    iso8601 timestamp  timestamp when the user's account was created

    ##Relationships

    ###Nodes

    A list of all nodes the user has contributed to.  If the user id in the path is the same as the logged-in user, all
    nodes will be visible.  Otherwise, you will only be able to see the other user's publicly-visible nodes.

    ##Links

        self:               the canonical api endpoint of this user
        html:               this user's page on the OSF website
        profile_image_url:  a url to the user's profile image

    ##Actions

    ###Update

        Method:        PUT / PATCH
        URL:           /links/self
        Query Params:  <none>
        Body (JSON):   {
                         "data": {
                           "type": "users",   # required
                           "id":   {user_id}, # required
                           "attributes": {
                             "full_name":    {full_name},    # mandatory
                             "given_name":   {given_name},   # optional
                             "middle_names": {middle_names}, # optional
                             "family_name":  {family_name},  # optional
                             "suffix":       {suffix}        # optional
                           }
                         }
                       }
        Success:       200 OK + node representation

    To update your user profile, issue a PUT request to either the canonical URL of your user resource (as given in
    `/links/self`) or to `/users/me/`.  Only the `full_name` attribute is required.  Unlike at signup, the given, middle,
    and family names will not be inferred from the `full_name`.  Currently, only `full_name`, `given_name`,
    `middle_names`, `family_name`, and `suffix` are updateable.

    A PATCH request issued to this endpoint will behave the same as a PUT request, but does not require `full_name` to
    be set.

    **NB:** If you PUT/PATCH to the `/users/me/` endpoint, you must still provide your full user id in the `id` field of
    the request.  We do not support using the `me` alias in request bodies at this time.

    ##Query Params

    + `profile_image_size=<Int>` -- Modifies `/links/profile_image_url` so that it points the image scaled to the given
    size in pixels.  If left blank, the size depends on the image provider.

    #This Request/Response

    """
    permission_classes = (
        drf_permissions.IsAuthenticatedOrReadOnly,
        ReadOnlyOrCurrentUser,
        base_permissions.TokenHasScope,
    )

    required_read_scopes = [CoreScopes.USERS_READ]
    required_write_scopes = [CoreScopes.USERS_WRITE]
    view_category = 'users'
    view_name = 'user-detail'

    serializer_class = UserDetailSerializer

    # overrides RetrieveAPIView
    def get_object(self):
        return self.get_user()

    # overrides RetrieveUpdateAPIView
    def get_serializer_context(self):
        # Serializer needs the request in order to make an update to privacy
        context = JSONAPIBaseView.get_serializer_context(self)
        context['request'] = self.request
        return context


class UserNodes(JSONAPIBaseView, generics.ListAPIView, UserMixin, ODMFilterMixin):
    """List of nodes that the user contributes to. *Read-only*.

    Paginated list of nodes that the user contributes to ordered by `date_modified`.  Each resource contains the
    full representation of the node, meaning additional requests to an individual node's detail view are not necessary.
    If the user id in the path is the same as the logged-in user, all nodes will be visible.  Otherwise, you will only be
    able to see the other user's publicly-visible nodes.  The special user id `me` can be used to represent the currently
    logged-in user.

    ##Node Attributes

    <!--- Copied Attributes from NodeDetail -->

    OSF Node entities have the "nodes" `type`.

        name           type               description
        =================================================================================
        title          string             title of project or component
        description    string             description of the node
        category       string             node category, must be one of the allowed values
        date_created   iso8601 timestamp  timestamp that the node was created
        date_modified  iso8601 timestamp  timestamp when the node was last updated
        tags           array of strings   list of tags that describe the node
        fork           boolean            is this project a fork?
        registration   boolean            has this project been registered?
        fork           boolean            is this node a fork of another node?
        public         boolean            has this node been made publicly-visible?

    ##Links

    See the [JSON-API spec regarding pagination](http://jsonapi.org/format/1.0/#fetching-pagination).

    ##Actions

    *None*.

    ##Query Params

    + `page=<Int>` -- page number of results to view, default 1

    + `filter[<fieldname>]=<Str>` -- fields and values to filter the search results on.

    <!--- Copied Query Params from NodeList -->

    Nodes may be filtered by their `title`, `category`, `description`, `public`, `registration`, or `tags`.  `title`,
    `description`, and `category` are string fields and will be filtered using simple substring matching.  `public` and
    `registration` are booleans, and can be filtered using truthy values, such as `true`, `false`, `0`, or `1`.  Note
    that quoting `true` or `false` in the query will cause the match to fail regardless.  `tags` is an array of simple strings.

    #This Request/Response

    """
    permission_classes = (
        drf_permissions.IsAuthenticatedOrReadOnly,
        base_permissions.TokenHasScope,
    )

    required_read_scopes = [CoreScopes.USERS_READ, CoreScopes.NODE_BASE_READ]
    required_write_scopes = [CoreScopes.USERS_WRITE, CoreScopes.NODE_BASE_WRITE]

    serializer_class = NodeSerializer
    view_category = 'users'
    view_name = 'user-nodes'

    ordering = ('-date_modified',)

    # overrides ODMFilterMixin
    def get_default_odm_query(self):
        user = self.get_user()
        current_user = self.request.user
<<<<<<< HEAD
        return Q('contributors', 'eq', user) & default_node_list_query() & default_node_permission_query(current_user)
=======

        query = (Q('contributors', 'eq', user) & default_node_list_query())

        permission_query = Q('is_public', 'eq', True)
        if not current_user.is_anonymous():
            permission_query = (permission_query | Q('contributors', 'eq', current_user._id))
        query = (query & permission_query)
        return query
>>>>>>> 035c9f49

    # overrides ListAPIView
    def get_queryset(self):
        query = self.get_query_from_request()
        nodes = Node.find(query)
        return nodes


class UserInstitutions(JSONAPIBaseView, generics.ListAPIView, UserMixin):
    permission_classes = (
        drf_permissions.IsAuthenticatedOrReadOnly,
        base_permissions.TokenHasScope,
    )

    required_read_scopes = [CoreScopes.USERS_READ, CoreScopes.INSTITUTION_READ]
    required_write_scopes = [CoreScopes.NULL]

    serializer_class = InstitutionSerializer
    view_category = 'users'
    view_name = 'user-institutions'

    def get_default_odm_query(self):
        return None

    def get_queryset(self):
        user = self.get_user()
        return user.affiliated_institutions


class UserRegistrations(UserNodes):
    """List of registrations that the user contributes to. *Read-only*.

    Paginated list of registrations that the user contributes to.  Each resource contains the full representation of the
    registration, meaning additional requests to an individual registration's detail view are not necessary. If the user
    id in the path is the same as the logged-in user, all nodes will be visible.  Otherwise, you will only be able to
    see the other user's publicly-visible nodes.  The special user id `me` can be used to represent the currently
    logged-in user. Retracted registrations will display a limited number of fields, namely, title, description,
    date_created, registration, retracted, date_registered, retraction_justification, and registration supplement.

    ##Registration Attributes

    <!--- Copied Attributes from RegistrationList -->

    Registrations have the "registrations" `type`.

        name                            type               description
        =======================================================================================================
        title                           string             title of the registered project or component
        description                     string             description of the registered node
        category                        string             node category, must be one of the allowed values
        date_created                    iso8601 timestamp  timestamp that the node was created
        date_modified                   iso8601 timestamp  timestamp when the node was last updated
        tags                            array of strings   list of tags that describe the registered node
        fork                            boolean            is this project a fork?
        registration                    boolean            has this project been registered?
        public                          boolean            has this registration been made publicly-visible?
        retracted                       boolean            has this registration been retracted?
        date_registered                 iso8601 timestamp  timestamp that the registration was created
        retraction_justification        string             reasons for retracting the registration
        pending_retraction              boolean            is this registration pending retraction?
        pending_registration_approval   boolean            is this registration pending approval?
        pending_embargo                 boolean            is this registration pending an embargo?
        registered_meta                 dictionary         registration supplementary information
        registration_supplement         string             registration template


    ##Relationships

    ###Registered from

    The registration is branched from this node.

    ###Registered by

    The registration was initiated by this user.

    ###Other Relationships

    See documentation on registered_from detail view.  A registration has many of the same properties as a node.

    ##Links

    See the [JSON-API spec regarding pagination](http://jsonapi.org/format/1.0/#fetching-pagination).

    ##Actions

    *None*.

    ##Query Params

    + `page=<Int>` -- page number of results to view, default 1

    + `filter[<fieldname>]=<Str>` -- fields and values to filter the search results on.

    <!--- Copied Query Params from NodeList -->

    Registrations may be filtered by their `title`, `category`, `description`, `public`, or `tags`.  `title`, `description`,
    and `category` are string fields and will be filtered using simple substring matching.  `public` is a boolean and
    can be filtered using truthy values, such as `true`, `false`, `0`, or `1`.  Note that quoting `true` or `false` in
    the query will cause the match to fail regardless.  `tags` is an array of simple strings.

    #This Request/Response

    """
    required_read_scopes = [CoreScopes.USERS_READ, CoreScopes.NODE_REGISTRATIONS_READ]
    required_write_scopes = [CoreScopes.USERS_WRITE, CoreScopes.NODE_REGISTRATIONS_WRITE]

    serializer_class = RegistrationSerializer
    view_category = 'users'
    view_name = 'user-registrations'

    # overrides ODMFilterMixin
    def get_default_odm_query(self):
        user = self.get_user()
        current_user = self.request.user

        query = (
            Q('is_collection', 'ne', True) &
            Q('is_deleted', 'ne', True) &
            Q('is_registration', 'eq', True) &
            Q('contributors', 'eq', user._id)
        )
<<<<<<< HEAD

=======
>>>>>>> 035c9f49
        permission_query = Q('is_public', 'eq', True)
        if not current_user.is_anonymous():
            permission_query = (permission_query | Q('contributors', 'eq', current_user._id))
        query = query & permission_query
        return query


class UserInstitutionsRelationship(JSONAPIBaseView, generics.RetrieveDestroyAPIView, UserMixin):
    permission_classes = (
        drf_permissions.IsAuthenticatedOrReadOnly,
        base_permissions.TokenHasScope,
        ReadOnlyOrCurrentUserRelationship
    )

    required_read_scopes = [CoreScopes.USERS_READ]
    required_write_scopes = [CoreScopes.USERS_WRITE]

    serializer_class = UserInstitutionsRelationshipSerializer
    parser_classes = (JSONAPIRelationshipParser, JSONAPIRelationshipParserForRegularJSON, )

    view_category = 'users'
    view_name = 'user-institutions-relationship'

    def get_object(self):
        user = self.get_user(check_permissions=False)
        obj = {
            'data': user.affiliated_institutions,
            'self': user
        }
        self.check_object_permissions(self.request, obj)
        return obj

    def perform_destroy(self, instance):
        data = self.request.data['data']
        user = self.request.user
        current_institutions = {inst._id for inst in user.affiliated_institutions}

        # DELETEs normally dont get type checked
        # not the best way to do it, should be enforced everywhere, maybe write a test for it
        for val in data:
            if val['type'] != self.serializer_class.Meta.type_:
                raise Conflict()
        for val in data:
            if val['id'] in current_institutions:
                user.remove_institution(val['id'])
        user.save()<|MERGE_RESOLUTION|>--- conflicted
+++ resolved
@@ -19,11 +19,7 @@
 from api.nodes.serializers import NodeSerializer
 from api.institutions.serializers import InstitutionSerializer
 from api.registrations.serializers import RegistrationSerializer
-<<<<<<< HEAD
 from api.base.utils import default_node_list_query, default_node_permission_query
-=======
-from api.base.utils import default_node_list_query
->>>>>>> 035c9f49
 
 from .serializers import UserSerializer, UserDetailSerializer, UserInstitutionsRelationshipSerializer
 from .permissions import ReadOnlyOrCurrentUser, ReadOnlyOrCurrentUserRelationship
@@ -303,18 +299,7 @@
     def get_default_odm_query(self):
         user = self.get_user()
         current_user = self.request.user
-<<<<<<< HEAD
         return Q('contributors', 'eq', user) & default_node_list_query() & default_node_permission_query(current_user)
-=======
-
-        query = (Q('contributors', 'eq', user) & default_node_list_query())
-
-        permission_query = Q('is_public', 'eq', True)
-        if not current_user.is_anonymous():
-            permission_query = (permission_query | Q('contributors', 'eq', current_user._id))
-        query = (query & permission_query)
-        return query
->>>>>>> 035c9f49
 
     # overrides ListAPIView
     def get_queryset(self):
@@ -437,10 +422,7 @@
             Q('is_registration', 'eq', True) &
             Q('contributors', 'eq', user._id)
         )
-<<<<<<< HEAD
-
-=======
->>>>>>> 035c9f49
+
         permission_query = Q('is_public', 'eq', True)
         if not current_user.is_anonymous():
             permission_query = (permission_query | Q('contributors', 'eq', current_user._id))
