--- conflicted
+++ resolved
@@ -65,11 +65,7 @@
 
     <div class="wiki" id="wikiPageContext">
     <div class="panel-expand col-sm-${'9' if 'menu' in panels_used else '11' | n}">
-
       <div class="row">
-<<<<<<< HEAD
-        % if can_edit:
-=======
 
           <div data-osf-panel="View"
                class="${'col-sm-{0}'.format(12 / num_columns) | n}"
@@ -115,8 +111,7 @@
               </div>
           </div>
 
-          % if user['can_edit']:
->>>>>>> 1ee85631
+          % if can_edit:
             <div data-bind="with: $root.editVM.wikiEditor.viewModel"
                  data-osf-panel="Edit"
                  class="${'col-sm-{0}'.format(12 / num_columns) | n}"
@@ -191,41 +186,6 @@
           % endif
 
 
-<<<<<<< HEAD
-                            <div class="pull-right">
-                                <!-- Version Picker -->
-                                <select class="form-control" data-bind="value:viewVersion" id="viewVersionSelect">
-                                    % if can_edit:
-                                        <option value="preview" ${'selected' if version_settings['view'] == 'preview' else ''}>Preview</option>
-                                    % endif
-                                    <option value="current" ${'selected' if version_settings['view'] == 'current' else ''}>Current</option>
-                                    % if len(versions) > 1:
-                                        <option value="previous" ${'selected' if version_settings['view'] == 'previous' else ''}>Previous</option>
-                                    % endif
-                                    % for version in versions[2:]:
-                                        <option value="${version['version']}" ${'selected' if version_settings['view'] == version['version'] else ''}>Version ${version['version']}</option>
-                                    % endfor
-                                </select>
-
-                            </div>
-
-                        </div>
-                    </div>
-                </div>
-
-                <div id="wikiViewPanel"  class="panel-body" data-bind="css: { 'osf-panel-body-flex': $root.singleVis() !== 'view' }">
-                  <div id="wikiViewRender" data-bind="html: renderedView, mathjaxify: renderedView, anchorScroll : { buffer: 50, elem : '#wikiViewPanel'}" class=" markdown-it-view">
-                      % if wiki_content:
-                          ${wiki_content | n}
-                      % else:
-                          <p><em>No wiki content</em></p>
-                      % endif
-                  </div>
-                </div>
-              </div>
-          </div>
-=======
->>>>>>> 1ee85631
           <div data-osf-panel="Compare"
                class="${'col-sm-{0}'.format(12 / num_columns) | n}"
                style="${'' if 'compare' in panels_used else 'display: none' | n}">
@@ -387,7 +347,8 @@
 ${parent.javascript_bottom()}
 <script>
 
-    var canEdit = ${json.dumps(can_edit)};
+    var canEdit = ${json.dumps(user['can_edit'])};
+    var canPublicEdit = ${json.dumps(can_edit)};
 
     var canEditPageName = canEdit && ${json.dumps(
         wiki_id and wiki_name != 'home'
@@ -395,7 +356,7 @@
 
     window.contextVars = window.contextVars || {};
     window.contextVars.wiki = {
-        canEdit: canEdit,
+        canEdit: canPublicEdit,
         canEditPageName: canEditPageName,
         usePythonRender: ${json.dumps(use_python_render)},
         versionSettings: ${json.dumps(version_settings) | n},
@@ -423,5 +384,4 @@
 <script src="//${sharejs_url}/text.js"></script>
 <script src="//${sharejs_url}/share.js"></script>
 <script src=${"/static/public/js/wiki-edit-page.js" | webpack_asset}></script>
-
 </%def>