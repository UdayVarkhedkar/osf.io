{% load staticfiles %}
{% load render_bundle from webpack_loader %}

<!DOCTYPE html>
<html>
  <head>
    <meta charset="UTF-8">
    {% block title %}
      <title>OSF Admin | Dashboard</title>
    {% endblock %}

    <!-- Tell the browser to be responsive to screen width -->
    <meta content='width=device-width, initial-scale=1, maximum-scale=1, user-scalable=no' name='viewport'>
    <!-- Bootstrap -->
    <link href="{% static 'vendor/bower_components/bootstrap/dist/css/bootstrap.min.css' %}" rel="stylesheet" type="text/css" />
    <!-- Ionicons -->
    <link href="//code.ionicframework.com/ionicons/2.0.1/css/ionicons.min.css" rel="stylesheet" type="text/css" />
    <!-- Font Awesome Icons -->
    <link href="https://maxcdn.bootstrapcdn.com/font-awesome/4.3.0/css/font-awesome.min.css" rel="stylesheet" type="text/css" />
    <!-- Theme style -->
    <link href="{% static 'vendor/bower_components/admin-lte/dist/css/AdminLTE.min.css' %}" rel="stylesheet" type="text/css" />
        <!-- AdminLTE Skins. -->
    <link href="{% static 'vendor/bower_components/admin-lte/dist/css/skins/skin-blue.min.css' %}" rel="stylesheet" type="text/css" />
    <link rel="stylesheet" type="text/css" href="/static/css/base.css" />

    <link href="{% static 'vendor/bower_components/jquery-ui/themes/redmond/jquery-ui.css' %}" rel="stylesheet" type="text/css" />

    <!-- HTML5 Shim and Respond.js IE8 support of HTML5 elements and media queries -->
    <!-- WARNING: Respond.js doesn't work if you view the page via file:// -->
    <!--[if lt IE 9]>
        <script src="https://oss.maxcdn.com/html5shiv/3.7.2/html5shiv.min.js"></script>
        <script src="https://oss.maxcdn.com/respond/1.4.2/respond.min.js"></script>
    <![endif]-->
    <script src="{% static 'vendor/bower_components/raven-js/dist/raven.min.js' %}"></script>
    <script src="{% static 'vendor/bower_components/jquery/dist/jquery.js' %}"></script>
    <script src="{% static 'vendor/bower_components/jquery-ui/ui/minified/jquery-ui.min.js' %}"></script>

    {% block top_includes %}

    {% endblock %}
  </head>
  <body class="skin-blue sidebar-mini">
    <div class="wrapper">

      <!-- Main Header -->
      {% block header %}
      <header class="main-header">

        <!-- Logo -->
        <a href="{% url 'home' %}" class="logo">
          <!-- mini logo for sidebar mini 50x50 pixels -->
          <span class="logo-mini"><b>O</b>SF</span>
          <!-- logo for regular state and mobile devices -->
          <span class="logo-lg"><b>OSF</b>Admin</span>
        </a>
        <!-- Header Navbar -->
        <nav class="navbar navbar-static-top" role="navigation">
          <!-- Navbar Right Menu -->
          <div class="navbar-custom-menu">

            <ul class="nav navbar-nav">
              {% if user.is_authenticated %}
              <!-- User Account Menu -->
              <li class="dropdown user user-menu">
                <a href="#" class="dropdown-toggle" data-toggle="dropdown" aria-expanded="false">
                  <span class="hidden-xs">
                      Logged in as {{ request.user.get_username }}
                      <span class="caret"></span>
                  </span>
                </a>
                <ul class="dropdown-menu user-menu">
                    {%  if perms.osf.change_osfuser %}
                  <li>
                    <a href="{% url 'auth:register' %}">
                      Admin-User Registration
                    </a>
                  </li>
                    {% endif %}
                  <li>
                    <a href="{% url 'auth:desk' %}">
                      Desk information
                    </a>
                  </li>
                </ul>
              </li>
              <li>
                <a href="{% url 'auth:logout' %}" class="btn btn-danger btn-flat">Sign out</a>
              </li>
              {% endif %}
            </ul>
          </div>
        </nav>
        {% endblock %}
      </header>
      {% block sidebar %}
      <!-- Left side column. contains the logo and sidebar -->
      <aside class="main-sidebar">

        <!-- sidebar: style can be found in sidebar.less -->
        <section class="sidebar">
          <!-- Sidebar Menu -->
          <ul class="sidebar-menu">
            <li class="header">Menu</li>
            {% if perms.osf.view_node %}
                <li><a role="button" data-toggle="collapse" href="#collapseNodes">
                  <i class='fa fa-caret-down'></i> OSF Nodes
              </a></li>
            <li>
                <div class="collapse" id="collapseNodes">
                    <ul class="sidebar-menu sidebar-menu-inner">
                        <li><a href="{% url 'nodes:search' %}"><i class='fa fa-link'></i><span> OSF Nodes</span> </a></li>
                        <li><a href="{% url 'nodes:flagged-spam' %}"><i class="fa fa-exclamation-triangle"></i><span> Flagged Spam</span> </a></li>
                        <li><a href="{% url 'nodes:known-spam' %}"><i class="fa fa-cutlery"></i><span> Known Spam</span> </a></li>
                        <li><a href="{% url 'nodes:known-ham' %}"><i class="fa fa-star"></i><span> Known Ham</span> </a></li>
                    </ul>
                </div>
            </li>
            {% endif %}
            {% if perms.osf.view_preprintservice %}
            <li><a href="{% url 'preprints:search' %}"><i class='fa fa-link'></i><span>Preprints</span> </a></li>
            {% endif %}
          {% if perms.osf.view_osfuser %}
              <li><a role="button" data-toggle="collapse" href="#collapseUsers">
                  <i class='fa fa-caret-down'></i> OSF Users
              </a></li>
              <div class="collapse" id="collapseUsers">
                  <ul class="sidebar-menu sidebar-menu-inner">
                      <li><a href="{% url 'users:search' %}"><i class='fa fa-link'></i><span>OSF Users</span> </a></li>
                      <li><a href="{% url 'users:flagged-spam' %}"><i class="fa fa-exclamation-triangle"></i><span> Flagged Spam</span> </a></li>
                      <li><a href="{% url 'users:known-spam' %}"><i class="fa fa-cutlery"></i><span> Known Spam</span> </a></li>
                      <li><a href="{% url 'users:known-ham' %}"><i class="fa fa-star"></i><span> Known Ham</span> </a></li>
                  </ul>
              </div>
          {% endif %}
          {% if perms.osf.view_spam %}
            <li><a href="{% url 'spam:spam' %}"><i class='fa fa-link'></i> <span>OSF Spam</span></a></li>
          {% endif %}
          {% if perms.osf.view_registration %}
            <li><a href="{% url 'nodes:registrations' %}"><i class='fa fa-link'></i> <span>OSF Registrations</span></a></li>
          {% endif %}
          {% if perms.osf.view_institution %}
              <li><a role="button" data-toggle="collapse" href="#collapseInstitutions">
                  <i class='fa fa-caret-down'></i> OSF Institutions
              </a></li>
              <div class="collapse" id="collapseInstitutions">
                  <ul class="sidebar-menu sidebar-menu-inner">
                      <li><a href="{% url 'institutions:list' %}"><i class='fa fa-link'></i><span> List</span> </a></li>
                      {% if perms.osf.change_institution %}
                      <li><a href="{% url 'institutions:create' %}"><i class='fa fa-link'></i><span> Create</span> </a></li>
                      {% endif %}
                  </ul>
              </div>
          {% endif %}
          {% if perms.osf.view_preprintprovider %}
              <li><a role="button" data-toggle="collapse" href="#collapsePreprintProviders">
                  <i class='fa fa-caret-down'></i> Preprint Providers
              </a></li>
              <div class="collapse" id="collapsePreprintProviders">
                  <ul class="sidebar-menu sidebar-menu-inner">
                      <li><a href="{% url 'preprint_providers:list' %}"><i class='fa fa-link'></i><span> List</span> </a></li>
                      {% if perms.osf.change_preprintprovider %}
                      <li><a href="{% url 'preprint_providers:create' %}"><i class='fa fa-link'></i><span> Create</span> </a></li>
                      {% endif %}
                  </ul>
              </div>
          {% endif %}
          {% if perms.osf.view_conference %}
            <li><a href="{% url 'meetings:list' %}"><i class='fa fa-link'></i> <span>OSF Meetings</span></a></li>
          {% endif %}
          {% if perms.osf.view_prereg %}
            <li><a href="{% url 'pre_reg:prereg' %}"><i class='fa fa-link'></i> <span>OSF Prereg</span></a></li>
            {% endif %}
          {% if perms.osf.view_metrics %}
            <li><a href="{% url 'metrics:metrics' %}"><i class='fa fa-link'></i> <span>OSF Metrics</span></a></li>
          {% endif %}
          {% if perms.osf.view_subject%}
            <li><a href="{% url 'subjects:list' %}"><i class='fa fa-link'></i> <span>OSF Subjects</span></a></li>
          {% endif %}
<<<<<<< HEAD
          {% if perms.osf.view_scheduledbanner %}
              <li><a role="button" data-toggle="collapse" href="#collapseBanners">
                  <i class='fa fa-caret-down'></i> Banners
              </a></li>
              <div class="collapse" id="collapseBanners">
                  <ul class="sidebar-menu sidebar-menu-inner">
                      <li><a href="{% url 'banners:list' %}"><i class='fa fa-link'></i><span> List</span> </a></li>
                      {% if perms.osf.change_scheduledbanner %}
                      <li><a href="{% url 'banners:create' %}"><i class='fa fa-link'></i><span> Create</span> </a></li>
                      {% endif %}
                  </ul>
              </div>
=======
          {% if perms.osf.change_maintenancestate %}
            <li><a href="{% url 'maintenance:display' %}"><i class='fa fa-link'></i> <span>Maintenance Alerts</span></a></li>
>>>>>>> f08daebf
          {% endif %}
          </ul><!-- /.sidebar-menu -->
        </section>
        <!-- /.sidebar -->
      </aside>
      {% endblock %}
      <!-- Content Wrapper. Contains page content -->
      <div class="content-wrapper">
        <!-- Content Header (Page header) -->

        <!-- Main content -->
        <section class="content">
          {% block content %}
          <h1>
           Welcome to the OSF Admin Home Page
          </h1>
          <!-- Your Page Content Here -->
          {% endblock %}
        </section><!-- /.content -->
      </div><!-- /.content-wrapper -->

      <!-- Main Footer -->
      <footer class="main-footer">
        <!-- Default to the left -->
        <strong>Copyright &copy; 2015-2016 <a href="http://www.osf.io">osf.io</a>.</strong> All rights reserved.
      </footer>

    </div><!-- ./wrapper -->

    <!-- Included JS -->
    {% render_bundle 'vendor' %}
    {% render_bundle 'admin-base-page' %}

    {% block bottom_js %}

    {% endblock %}

  </body>
</html>

{% if 'admin.osf.io' in request.META.HTTP_HOST and not '-admin.osf.io' in request.META.HTTP_HOST %}
  <style>
    .navbar { background-color: #bc493c !important;}
    .logo { background-color: #a53e35 !important;}
  </style>
{% endif %}<|MERGE_RESOLUTION|>--- conflicted
+++ resolved
@@ -176,7 +176,6 @@
           {% if perms.osf.view_subject%}
             <li><a href="{% url 'subjects:list' %}"><i class='fa fa-link'></i> <span>OSF Subjects</span></a></li>
           {% endif %}
-<<<<<<< HEAD
           {% if perms.osf.view_scheduledbanner %}
               <li><a role="button" data-toggle="collapse" href="#collapseBanners">
                   <i class='fa fa-caret-down'></i> Banners
@@ -189,10 +188,10 @@
                       {% endif %}
                   </ul>
               </div>
-=======
+          {% endif %}
+
           {% if perms.osf.change_maintenancestate %}
             <li><a href="{% url 'maintenance:display' %}"><i class='fa fa-link'></i> <span>Maintenance Alerts</span></a></li>
->>>>>>> f08daebf
           {% endif %}
           </ul><!-- /.sidebar-menu -->
         </section>
