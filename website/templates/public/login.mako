<%inherit file="base.mako"/>

<%def name="title()">Sign In</%def>

<%def name="content()">

%if campaign == "prereg":
<div class="text-center m-t-lg">
    <h3>Preregistration Challenge </h3>
    <hr>
    <p>
      Please login to the Open Science Framework or create a free account to continue.
    </p>
</div>
%endif

%if campaign == "institution" and enable_institutions:
<div class="text-center m-t-lg">
    <h3>OSF for Institutions </h3>
    <hr>
    <p>
      If your institution has partnered with the Open Science Framework, please
        select its name below and sign in with your institutional credentials.
    </p>
<<<<<<< HEAD
=======
    <p> If you do not currently have an OSF account, this will create one. By creating an account you agree to our <a href="https://github.com/CenterForOpenScience/centerforopenscience.org/blob/master/TERMS_OF_USE.md">Terms</a> and that you have read our <a href="https://github.com/CenterForOpenScience/centerforopenscience.org/blob/master/PRIVACY_POLICY.md">Privacy Policy</a>, including our information on <a href="https://github.com/CenterForOpenScience/centerforopenscience.org/blob/master/PRIVACY_POLICY.md#f-cookies">Cookie Use</a>.</p>
>>>>>>> 58c870e3
</div>
%endif
<div class="row m-t-xl">
    %if campaign == "institution" and enable_institutions:
    <div class="col-sm-6 col-sm-offset-3 toggle-box toggle-box-active">
        <h3 class="m-b-lg"> Login through institution</h3>
        <div id="inst">
            <div class="form-group">
                <label for="selectedInst" class="control-label">Select Institution</label>
                <select id="selectedInst" class="form-control" data-bind="value: selectedInst, options: instNames"></select>
            </div>
            <div class="form-group">
                <div class="col-sm-offset-3 col-sm-9">
                    <button data-bind="click: instLogin" class="btn btn-success pull-right">Sign in</button>
                </div>
            </div>
            <div class="form-group" style="padding-top: 15px">
                <div class="text-center m-t-lg">
                    <p>For non-institutional login, click <a href="/login/">here</a>.</p>
                </div>
            </div>
        </div>
    </div>
    %endif
    %if campaign != "institution" or not enable_institutions:
<<<<<<< HEAD
    <div class="col-sm-5 col-sm-offset-1 toggle-box toggle-box-left toggle-box-active p-h-lg">
=======
        %if sign_up:
            <div class="col-sm-5 col-sm-offset-1 toggle-box toggle-box-left toggle-box-muted p-h-lg">
        %else:
            <div class="col-sm-5 col-sm-offset-1 toggle-box toggle-box-left toggle-box-active p-h-lg">
        %endif
>>>>>>> 58c870e3
        <form
            id="logInForm"
            class="form-horizontal"
            action="${login_url}"
            method="POST"
            data-bind="submit: submit"
        >
            <h3 class="m-b-lg"> Login </h3>
            <div class="form-group">
                <label for="inputEmail3" class="col-sm-3 control-label">Email</label>
                <div class="col-sm-9">
                    <input
                        ${'autofocus' if not sign_up else ''}
                        type="email"
                        class="form-control"
                        data-bind="value: username"
                        name="username"
                        id="inputEmail3"
                        placeholder="Email"
                    >
                </div>
            </div>
            <div class="form-group">
                <label for="inputPassword3" class="col-sm-3 control-label">Password</label>
                    <div class="col-sm-9">
                    <input
                        type="password"
                        class="form-control"
                        id="inputPassword3"
                        placeholder="Password"
                        data-bind="value: password"
                        name="password"
                    >
                </div>
            </div>
            <div class="form-group">
                <div class="col-sm-offset-3 col-sm-9">
                    <div class="checkbox">
                    <label><input type="checkbox"> Remember me</label>
                    </div>
                </div>
            </div>
            <div class="form-group">
                <div class="col-sm-offset-3 col-sm-9">
                    <button type="submit" class="btn btn-success pull-right">Sign in</button>
                </div>
            </div>
        </form>
    </div>
        %if sign_up:
            <div id="signUpScope" class="col-sm-5 toggle-box toggle-box-right toggle-box-active p-h-lg" style="height: auto;">
        %else:
            <div id="signUpScope" class="col-sm-5 toggle-box toggle-box-right toggle-box-muted p-h-lg" style="height: auto;">
        %endif
        <form data-bind="submit: submit" class="form-horizontal">
            <h3 class="m-b-lg"> Create a free account </h3>
                <div
                    class="form-group"
                    data-bind="
                        css: {
                            'has-error': fullName() && !fullName.isValid(),
                            'has-success': fullName() && fullName.isValid()
                        }"
                >
                    <label for="inputName" class="col-sm-4 control-label">Full Name</label>
                    <div class="col-sm-8">
                        <input
                            ${'autofocus' if sign_up else ''}
                            type="text"
                            class="form-control"
                            id="inputName"
                            placeholder="Name"
                            data-bind="
                                value: fullName, disable: submitted(),
                                event: {
                                    blur: trim.bind($data, fullName)
                                }"
                        >
                        <p class="help-block" data-bind="validationMessage: fullName" style="display: none;"></p>
                    </div>
                </div>
            <div
                class="form-group"
                data-bind="
                    css: {
                        'has-error': email1() && !email1.isValid(),
                        'has-success': email1() && email1.isValid()
                    }"
            >
                <label for="inputEmail" class="col-sm-4 control-label">Email</label>
                <div class="col-sm-8">
                    <input
                        type="text"
                        class="form-control"
                        id="inputEmail"
                        placeholder="Email"
                        data-bind="
                            value: email1,
                            disable: submitted(),
                            event: {
                                blur: trim.bind($data, email1)
                            }"
                    >
                    <p class="help-block" data-bind="validationMessage: email1" style="display: none;"></p>
                </div>
            </div>
            <div
                class="form-group"
                data-bind="
                    css: {
                        'has-error': email2() && !email2.isValid(),
                        'has-success': email2() && email2.isValid()
                    }"
            >
                <label for="inputEmail2" class="col-sm-4 control-label">Confirm Email</label>
                <div class="col-sm-8">
                    <input
                        type="text"
                        class="form-control"
                        id="inputEmail2"
                        placeholder="Re-enter email"
                        data-bind="
                            value: email2,
                            disable: submitted(),
                            event: {
                                blur: trim.bind($data, email2)
                            }"
                    >
                    <p class="help-block" data-bind="validationMessage: email2" style="display: none;"></p>
                </div>
            </div>
            <div
                class="form-group"
                data-bind="
                    css: {
                        'has-error': password() && !password.isValid(),
                        'has-success': password() && password.isValid()
                    }"
            >
                <label for="inputPassword3" class="col-sm-4 control-label">Password</label>
                <div class="col-sm-8">
                    <input
                        type="password"
                        class="form-control"
                        id="inputPassword3"
                        placeholder="Password"
                        data-bind="
                            value: password,
                            disable: submitted(),
                            event: {
                                blur: trim.bind($data, password)
                            }"
                    >
                    <p class="help-block" data-bind="validationMessage: password" style="display: none;"></p>
                </div>
            </div>
            <!-- Flashed Messages -->
            <div class="help-block" >
                <p data-bind="html: flashMessage, attr.class: flashMessageClass"></p>
            </div>
            <div>
                <p> By clicking "Create account", you agree to our <a href="https://github.com/CenterForOpenScience/centerforopenscience.org/blob/master/TERMS_OF_USE.md">Terms</a> and that you have read our <a href="https://github.com/CenterForOpenScience/centerforopenscience.org/blob/master/PRIVACY_POLICY.md">Privacy Policy</a>, including our information on <a href="https://github.com/CenterForOpenScience/centerforopenscience.org/blob/master/PRIVACY_POLICY.md#f-cookies">Cookie Use</a>.</p>
            </div>
            <div class="form-group">
                <div class="col-sm-offset-4 col-sm-8">
                    <button type="submit" class="btn pull-right btn-success ">Create account</button>
                </div>
            </div>
        </form>
    </div>
    %endif
</div>

</%def>

<%def name="javascript_bottom()">
    ${parent.javascript_bottom()}
    <script type="text/javascript">
        window.contextVars = $.extend(true, {}, window.contextVars, {
            'campaign': ${campaign or '' | sjson, n}
        });
    </script>
    <script src=${"/static/public/js/login-page.js" | webpack_asset}></script>
</%def>

<%def name="stylesheets()">
    ${parent.stylesheets()}

    <link rel="stylesheet" href="/static/css/pages/login-page.css">
</%def><|MERGE_RESOLUTION|>--- conflicted
+++ resolved
@@ -22,10 +22,7 @@
       If your institution has partnered with the Open Science Framework, please
         select its name below and sign in with your institutional credentials.
     </p>
-<<<<<<< HEAD
-=======
     <p> If you do not currently have an OSF account, this will create one. By creating an account you agree to our <a href="https://github.com/CenterForOpenScience/centerforopenscience.org/blob/master/TERMS_OF_USE.md">Terms</a> and that you have read our <a href="https://github.com/CenterForOpenScience/centerforopenscience.org/blob/master/PRIVACY_POLICY.md">Privacy Policy</a>, including our information on <a href="https://github.com/CenterForOpenScience/centerforopenscience.org/blob/master/PRIVACY_POLICY.md#f-cookies">Cookie Use</a>.</p>
->>>>>>> 58c870e3
 </div>
 %endif
 <div class="row m-t-xl">
@@ -51,15 +48,11 @@
     </div>
     %endif
     %if campaign != "institution" or not enable_institutions:
-<<<<<<< HEAD
-    <div class="col-sm-5 col-sm-offset-1 toggle-box toggle-box-left toggle-box-active p-h-lg">
-=======
         %if sign_up:
             <div class="col-sm-5 col-sm-offset-1 toggle-box toggle-box-left toggle-box-muted p-h-lg">
         %else:
             <div class="col-sm-5 col-sm-offset-1 toggle-box toggle-box-left toggle-box-active p-h-lg">
         %endif
->>>>>>> 58c870e3
         <form
             id="logInForm"
             class="form-horizontal"
