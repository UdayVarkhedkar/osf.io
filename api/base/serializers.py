--- conflicted
+++ resolved
@@ -80,7 +80,14 @@
         return super(TypeField, self).to_internal_value(data)
 
 
-<<<<<<< HEAD
+class JSONAPIListField(ser.ListField):
+    def to_internal_value(self, data):
+        if not isinstance(data, list):
+            self.fail('not_a_list', input_type=type(data).__name__)
+
+        return super(JSONAPIListField, self).to_internal_value(data)
+
+
 class JSONAPIHyperlinkedRelatedField(ser.HyperlinkedRelatedField):
     """
     HyperlinkedRelated field that returns a nested dict with url,
@@ -119,14 +126,6 @@
                         parameter='related_counts'
                     )
         return {'links': {self.link_type: {'href': url, 'meta': meta}}}
-=======
-class JSONAPIListField(ser.ListField):
-    def to_internal_value(self, data):
-        if not isinstance(data, list):
-            self.fail('not_a_list', input_type=type(data).__name__)
-
-        return super(JSONAPIListField, self).to_internal_value(data)
->>>>>>> 5c6805a8
 
 
 class JSONAPIHyperlinkedIdentityField(ser.HyperlinkedIdentityField):
