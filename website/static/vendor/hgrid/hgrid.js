/*
 *  HGrid - v0.1.0-pre
 *  A Javascript-based hierarchical grid that can be used to manage and organize files and folders
 */
/**
 * Provides the main HGrid class and HGrid.Error.
 * @module HGrid
 */
; // jshint ignore: line
if (typeof jQuery === 'undefined') {
  throw new Error('HGrid requires jQuery to be loaded');
}
this.HGrid = (function($, window, document, undefined) {
  'use strict';

  var DEFAULT_INDENT = 20;
  var ROOT_ID = 'root';
  var ITEM = 'item';
  var FOLDER = 'folder';
  function noop() {}


  /////////////////////
  // Data Structures //
  /////////////////////

  var idCounter = 0; // Ensure unique IDs among trees and leaves
  function getUID() {
    return idCounter++;
  }
  /**
   * A tree node. If constructed with no args, the node is
   * considered a root,
   *
   * ```
   * var root = new HGrid.Tree();
   * root.depth // => 0
   * var subtree = new Tree({name: 'A subtree', kind: 'folder'});
   * root.add(subtree);
   * subtree.depth  // => 1
   * ```
   *
   * @class HGrid.Tree
   * @constructor
   * @param {Object} data Data to attach to the tree
   */
  function Tree(data) {
    if (data === undefined) { // No args passed, it's a root
      this.data = {};
      this.id = ROOT_ID;
      /**
       * @attribute  depth
       * @type {Number}
       */
      this.depth = 0;
      this.dataView = new Slick.Data.DataView({
        inlineFilters: true
      });
    } else {
      this.data = data;
      this.id = data.id ? data.id : getUID();
      // Depth and dataView will be set by parent after being added as a subtree
      this.depth = null;
      this.dataView = null;
    }
    this.children = [];
    this.parentID = null;
  }
  /**
   * Construct a new Tree from either an object or an array of data.
   *
   * Example input:
   * ```
   * [{name: 'Documents', kind: 'folder',
   *  children: [{name: 'mydoc.txt', type: 'item'}]},
   *  {name: 'rootfile.txt', kind: 'item'}
   *  ]
   *  ```
   *
   * @method fromObject
   * @param {Object} data
   * @param {parent} [parent] Parent item.
   *
   */
  Tree.fromObject = function(data, parent, args) {
    args = args || {};
    var tree, children, leaf, subtree;
    // If data is an array, create a new root
    if (Array.isArray(data)) {
      tree = new Tree();
      children = data;
    } else { // data is an object, create a subtree
      children = data.children || [];
      tree = new Tree(data);
      tree.depth = parent.depth + 1;
      tree.dataView = parent.dataView;
      if (args.collapse) {
        // TODO: Hardcoded. Change this when _collapsed and _hidden states
        // are saved on Tree and Leaf objects, and not just on the dataview items
        tree.data._collapsed = true;
      }
    }
    // Assumes nodes have a `kind` property. If `kind` is "item", create a leaf,
    // else create a Tree.
    // TODO: This logic might not be necessary. Could just create a tree node for
    // every item.
    for (var i = 0, len = children.length; i < len; i++) {
      var child = children[i];
      if (child.kind === ITEM) {
        leaf = Leaf.fromObject(child, tree, args);
        tree.add(leaf);
      } else {
        subtree = Tree.fromObject(child, tree, args);
        tree.add(subtree);
      }
    }
    return tree;
  };

  Tree.resetIDCounter = function() {
    idCounter = 0;
  };
  Tree._getCurrentID = function() {
    return idCounter;
  };

  /**
   * Add a component to this node
   * @method  add
   * @param component      Either a Tree or Leaf.
   * @param {Boolean} [updateDataView] Whether to insert the item into the DataView
   */
  Tree.prototype.add = function(component, updateDataView) {
    // Set deptth, parent ID, and dataview
    component.parentID = this.id;
    component.depth = this.depth + 1;
    component.dataView = this.dataView;
    this.children.push(component);
    if (updateDataView) {
      this.insertIntoDataView(component);
    }
    return this;
  };

  Tree.prototype.empty = function(removeSelf) {
    if (removeSelf) {
      // Clear children
      var item = this.getItem();
      this.dataView.deleteItem(item.id);
    }
    for(var i=0, child; child = this.children[i]; i++) {
      child.empty(true);
      child.children = [];
    }
    this.children = [];
    return this;
  };

  // Remove an object from an array, searching by an attribute value
  function removeByProperty(arr, attr, value){
    var i = arr.length;
    while(i--){
      if(arr[i] && arr[i].hasOwnProperty(attr) && (arguments.length > 2 && arr[i][attr] === value )){
         arr.splice(i,1);
         return true;
      }
    }
    return false;
  }

  /**
   * Remove a child node.
   * @param  {Object} child The child node to remove or an id.
   */
  Tree.prototype.remove = function(child) {
    var childId = typeof child === 'object' ? child.id : child;
    var removed = removeByProperty(this.children, 'id', child);
    if(!removed) {
      for (var i = 0, node; node = this.children[i]; i++) {
        removed = node.remove(child);
      }
    } else {
      this.dataView.deleteItem(childId);
    }
  };

  /**
   * Get the tree's corresponding item object from the dataview.
   * @method  getItem
   */
  Tree.prototype.getItem = function() {
    return this.dataView.getItemById(this.id);
  };

  /**
   * Sort the tree in place, on a key.
   * @method  sort
   */
  Tree.prototype.sort = function(key, asc) {
    this.children.sort(function(child1, child2) {
      var val1 = child1.data[key],
        val2 = child2.data[key];
      var sign = asc ? 1 : -1;
      var ret = (val1 === val2 ? 0 : (val1 > val2 ? 1 : -1)) * sign;
      if (ret !== 0) {
        return ret;
      }
      return 0;
    });
    for (var i = 0, child; child = this.children[i]; i++) {
      child.sort(key, asc);
    }
    return this;
  };

  // TODO: test me
  Tree.prototype.sortCmp = function(cmp) {
    this.children.sort(cmp);
    for (var i = 0, child; child = this.children[i]; i++) {
      child.sortCmp(key);
    }
    return this;
  };

  /**
   * Computes the index in the DataView where to insert an item, based on
   * the item's parentID property.
   * @private
   */
  function computeAddIdx(item, dataView) {
    var parent = dataView.getItemById(item.parentID);
    if (parent) {
      return dataView.getIdxById(parent.id) + 1;
    }
    return 0;
  }

  Tree.prototype.insertIntoDataView = function(component) {
    var data = component.toData();
    var idx;
    if (Array.isArray(data)) {
      for (var i = 0, len = data.length; i < len; i++) {
        var datum = data[i];
        idx = computeAddIdx(datum, this.dataView);
        this.dataView.insertItem(idx, datum);
      }
    } else { // data is an Object, so component is a leaf
      idx = computeAddIdx(data, this.dataView);
      this.dataView.insertItem(idx, data);
    }
    return this;
  };

  Tree.prototype.ensureDataView = function(dataView) {
    if (!dataView) {
      dataView = this.dataView;
    }
    this.dataView = dataView;
    for (var i = 0, node; node = this.children[i]; i++) {
      node.ensureDataView(dataView);
    }
    return this;
  };

  /**
   * Update the dataview with this tree's data. This should only be called on
   * a root node.
   */
  Tree.prototype.updateDataView = function(onlySetItems) {
    if (!this.dataView) {
      throw new HGrid.Error('Tree does not have a DataView. updateDataView must be called on a root node.');
    }
    if (!onlySetItems) {
      this.ensureDataView();
    }
    this.dataView.beginUpdate();
    this.dataView.setItems(this.toData());
    this.dataView.endUpdate();
    return this;
  };

  /**
   * Convert the tree to SlickGrid-compatible data
   *
   * @param {Array} result Memoized result.
   * @return {Array} Array of SlickGrid data
   */
  Tree.prototype.toData = function(result) {
    // Add this node's data, unless it's a root
    var data = result || [];
    if (this.depth !== 0) {
      var thisItem = $.extend({}, {
        id: this.id,
        parentID: this.parentID,
        _node: this,
        depth: this.depth
      }, this.data);
      data.push(thisItem);
    }
    for (var i = 0, len = this.children.length; i < len; i++) {
      var child = this.children[i];
      child.toData(data);
    }
    return data;
  };

  /**
   * Collapse this and all children nodes, by setting the _collapsed attribute
   * @method  collapse
   * @param {Boolean} hideSelf Whether to hide this node as well
   */
  Tree.prototype.collapse = function(hideSelf, refresh) {
    var item;
    if (!this.isRoot()){
      item = this.getItem();
      // A node can be collapsed but not hidden. For example, if you click
      // on a folder, it should collapse and hide all of its contents, but the folder
      // should still be visible.
      if (hideSelf) {
        item._hidden = true;
      } else {
        item._collapsed = true;
        item._hidden = false;
      }
    }
    // Collapse and hide all children
    for (var i = 0, node; node = this.children[i]; i++) {
      node.collapse(true);
    }
    if (!this.isRoot() && refresh) {
      this.dataView.updateItem(item.id, item); // need to update the item index
    }
    return this;
  };

  /**
   * Performs breadth-first traversal of the tree, executing a function once
   * per node.
   * @method  bfTraverse
   * @param  {Function} fun      Function to execute for each node
   * @param  {Number} maxDepth Max depth to traverse to, or null.
   */
  Tree.prototype.bfTraverse = function(fun, maxDepth) {
    var frontier = new Queue();
    var next = this;
    while (next) {
      if (maxDepth && next.depth > maxDepth) {
        break;
      }
      fun.call(this, next);
      if (next.children.length) {
        // enqueue all children
        for (var i = 0, child; child = next.children[i]; i++){
          frontier.enq(child);
        }
      }
      next = frontier.deq();
    }
    return this;
  };

  /**
   * Collapse all nodes at a certain depth
   * @method  collapseAt
   * @param  {Number} depth   The depth to collapse at
   * @param  {Boolean} refresh Whether to refresh the DataView.
   */
  Tree.prototype.collapseAt = function(depth, refresh) {
    if (depth === 0) {
      return this.collapse(false, refresh);
    }
    this.bfTraverse(function(node) {
      if (node.depth === depth && node instanceof Tree) {  // only collapse trees on the way
        node.collapse(false, true);  // Make sure item is updated
      }
    }, depth);
    if (refresh) {
      this.dataView.refresh();
    }
    return this;
  };

  Tree.prototype.expandAt = function(depth, refresh) {
    if (depth === 0) {
      return this.expand(false, refresh);
    }
    this.bfTraverse(function(node) {
      if (!node.isRoot() && node.depth < depth) {
        node.expand(false, true);  // Make sure item is updated
      }
    }, depth);
    if (refresh) {
      this.dataView.refresh();
    }
    return this;
  };

  Tree.prototype.isHidden = function() {
    return this.getItem()._hidden;
  };

  /**
   * Expand this and all children nodes by setting the item's _collapsed attribute
   * @method  expand
   */
  Tree.prototype.expand = function(notFirst, refresh) {
    var item;
    if (!this.isRoot()){
      item = this.getItem();
      if (!notFirst) {
        item._collapsed = false;
      }
      item._hidden = false;
    }
    // Expand all children
    for (var i = 0, node; node = this.children[i]; i++) {
      if (!item._collapsed) { // Maintain subtree's collapsed state
        node.expand(true);
      }
    }
    if (!this.isRoot() && refresh) {
      this.dataView.updateItem(item.id, item);
    }
    return this;
  };

  Tree.prototype.isRoot = function() {
    return this.depth === 0;
  };

  /**
   * @method isCollapsed
   * @return {Boolean} Whether the node is collapsed.
   */
  Tree.prototype.isCollapsed = function() {
    return Boolean(this.getItem()._collapsed);
  };

  /**
   * Leaf representation
   * @class  HGrid.Leaf
   * @constructor
   */
  function Leaf(data) {
    this.data = data;
    this.id  = data.id ? data.id : getUID();
    this.parentID = null; // Set by parent
    this.depth = null;
    this.children = [];
    this.dataView = null; // Set by parent
  }
  /**
   * Construct a new Leaf from an object.
   * @method  fromObject
   * @param obj
   * @static
   * @return {Leaf} The constructed Leaf.
   */
  Leaf.fromObject = function(obj, parent, args) {
    args = args || {};
    var leaf = new Leaf(obj);
    if (parent) {
      leaf.depth = parent.depth + 1;
      leaf.parentID = parent.id;
      leaf.dataView = parent.dataView;
    }
    if (args.collapse) {
      // TODO: Hardcoded. Change this when _collapsed and _hidden states
      // are saved on Tree and Leaf objects, and not just on the dataview items
      leaf.data._collapsed = true;
    }
    return leaf;
  };

  /**
   * Get the leaf's corresponding item from the dataview.
   * @method  getItem
   */
  Leaf.prototype.getItem = function() {
    return this.dataView.getItemById(this.id);
  };

  /**
   * Collapse this leaf by setting its item's _collapsed property.
   * @method  collapse
   */
   /*jshint unused: false */
  Leaf.prototype.collapse = function(hideSelf, refresh) {
    var item = this.getItem();
    item._collapsed = item._hidden = true;
    return this;
  };

  /**
   * Expand this leaf by setting its item's _collapse property
   * @method  expand
   */
  Leaf.prototype.expand = function() {
    var item = this.getItem();
    item._collapsed = item._hidden = false;
    return this;
  };

  Leaf.prototype.remove = noop;

  /**
   * Convert the Leaf to SlickGrid data format
   * @method toData
   * @param  {Array} [result] The memoized result
   * @return {Object}        The leaf an item object.
   */
  Leaf.prototype.toData = function(result) {
    var item = $.extend({}, {
      id: this.id,
      parentID: this.parentID,
      _node: this,
      depth: this.depth
    }, this.data);
    if (result) {
      result.push(item);
    }
    return item;
  };

  Leaf.prototype.ensureDataView = function(dataView) {
    if (!dataView) {
      dataView = this.dataView;
    }
    this.dataView = dataView;
    return this;
  };

  Leaf.prototype.sort = noop;

  Leaf.prototype.isRoot = function() {
    return this.depth === 0;
  };

  Leaf.prototype.empty = function() {
    var item = this.getItem();
    this.dataView.deleteItem(item.id);
    return this;
  };

  // An efficient, lightweight queue implementation, adapted from Queue.js by Steven Morley
  function Queue() {
    this.queue = [];
    this.offset = 0;
  }
  Queue.prototype.enq = function(item) {
    this.queue.push(item);
  };
  Queue.prototype.deq = function() {
    if (this.queue.length === 0) {
      return undefined;
    }
    // store item at front of queue
    var item = this.queue[this.offset];
    if (++ this.offset * 2 >= this.queue.length) {
      this.queue = this.queue.slice(this.offset);
      this.offset = 0;
    }
    return item;
  };
  Queue.prototype.isEmpty = function() {
    return this.queue.length === 0;
  };

  ////////////////
  // Formatting //
  ////////////////

  /**
   * Sanitize a value to be displayed as HTML.
   */
  function sanitized(value) {
    return value.replace(/&/g, '&amp;').replace(/</g, '&lt;').replace(/>/g, '&gt;');
  }

  /**
   * Render a spacer element given an indent value in pixels.
   */
  function makeIndentElem(indent) {
    return '<span class="hg-indent" style="width:' + indent + 'px"></span>';
  }

  /**
   * Adds a span element that indents an item element, given an item.
   * `item` must have a depth property.
   * @param {Object} item
   * @param {String} html The inner HTML
   * @return {String} The rendered HTML
   */
  function withIndent(item, html, indentWidth) {
    indentWidth = indentWidth || DEFAULT_INDENT;
    var indent = item.depth * indentWidth;
    // indenting span
    var spacer = makeIndentElem(indent);
    return spacer + html;
  }

  /**
   * Surrounds HTML with a span with class='hg-item-content' and 'data-id' attribute
   * equal to the item's id
   * @param  {Object} item The item object
   * @param  {string} html The inner HTML
   * @return {String}      The rendered HTML
   */
  function asName(item, html) {
    var cssClass = item.kind === FOLDER ? HGrid.Html.folderNameClass : HGrid.Html.itemNameClass;
    var openTag = '<span class="' + HGrid.Html.nameClass +  ' ' + cssClass + '" data-id="' + item.id + '">';
    var closingTag = '</span>';
    return [openTag, html, closingTag].join('');
  }

  /**
   * Render the html for a button, given an item and buttonDef. buttonDef is an
   * object of the form {text: "My button", cssClass: "btn btn-primary",
   *                     action: "download" }}
   * @class  renderButton
   * @private
   */
  function renderButton(buttonDef) {
    var cssClass;
    var tag = buttonDef.tag || 'button';
    // For now, buttons are required to have the hg-btn class so that a click
    // event listener can be attacked to them later
    if (buttonDef.cssClass) {
      cssClass = HGrid.Html.buttonClass + ' ' + buttonDef.cssClass;
    } else {
      cssClass = HGrid.Html.buttonClass;
    }
    var action = buttonDef.action || 'noop';
    var data = {action: action, cssClass: cssClass, tag: tag, text: buttonDef.text};
    var html = tpl('<{{tag}} data-hg-action="{{action}}" class="{{cssClass}}">{{text}}</{{tag}}>',
      data);
    return html;
  }

  function renderButtons(buttonDefs) {
    var renderedButtons = buttonDefs.map(function(btn) {
      var html = renderButton(btn);
      return html;
    }).join('');
    return renderedButtons;
  }

  /**
   * Microtemplating function. Adapted from Riot.js (MIT License).
   */
  var tpl_fn_cache = {};
  var tpl = function(template, data) {
    /*jshint quotmark:false */
    if (!template) {
      return '';
    }
    tpl_fn_cache[template] = tpl_fn_cache[template] || new Function("_",
      "return '" + template
      .replace(/\n/g, "\\n")
      .replace(/\r/g, "\\r")
      .replace(/'/g, "\\'")
      .replace(/\{\{\s*(\w+)\s*\}\}/g, "'+(_.$1?(_.$1+''):(_.$1===0?0:''))+'") + "'"
    );
    return tpl_fn_cache[template](data);
  };

  HGrid.Html = {
    // Expand/collapse button
    expandElem: '<span class="hg-toggle hg-expand"></span>',
    collapseElem: '<span class="hg-toggle hg-collapse"></span>',
    // Icons
    folderIcon: '<i class="hg-folder"></i>',
    fileIcon: '<i class="hg-file"></i>',
    // Placeholder for error messages. Upload error messages will be interpolated here
    errorElem: '&nbsp;<span class="error" data-upload-errormessage></span>',
    // CSS Classes
    buttonClass: 'hg-btn',
    nameClass: 'hg-name',
    folderNameClass: 'hg-folder-name',
    itemNameClass: 'hg-item-name',
    toggleClass: 'hg-toggle'
  };

<<<<<<< HEAD
=======
  HGrid.Extensions = ['3gp', '7z', 'ace', 'ai', 'aif', 'aiff', 'amr', 'asf', 'asx', 'bat', 'bin', 'bmp', 'bup',
    'cab', 'cbr', 'cda', 'cdl', 'cdr', 'chm', 'dat', 'divx', 'dll', 'dmg', 'doc', 'docx', 'dss', 'dvf', 'dwg',
    'eml', 'eps', 'exe', 'fla', 'flv', 'gif', 'gz', 'hqx', 'htm', 'html', 'ifo', 'indd', 'iso', 'jar',
    'jpeg', 'jpg', 'lnk', 'log', 'm4a', 'm4b', 'm4p', 'm4v', 'mcd', 'mdb', 'mid', 'mov', 'mp2', 'mp3', 'mp4',
    'mpeg', 'mpg', 'msi', 'mswmm', 'ogg', 'pdf', 'png', 'pps', 'ps', 'psd', 'pst', 'ptb', 'pub', 'qbb',
    'qbw', 'qxd', 'ram', 'rar', 'rm', 'rmvb', 'rtf', 'sea', 'ses', 'sit', 'sitx', 'ss', 'swf', 'tgz', 'thm',
    'tif', 'tmp', 'torrent', 'ttf', 'txt', 'vcd', 'vob', 'wav', 'wma', 'wmv', 'wps', 'xls', 'xpi', 'zip'];

HGrid.ExtensionSkeleton = '<img class="hg-icon" src="/static\/img\/hgrid\/fatcowicons\/file_extension_{{ext}}.png">'

>>>>>>> cc285d06
  ///////////
  // HGrid //
  ///////////

  // Formatting helpers public interface
  HGrid.Fmt = HGrid.Format = {
    withIndent: withIndent,
    asName: asName,
    makeIndentElem: makeIndentElem,
    sanitized: sanitized,
    button: renderButton,
    buttons: renderButtons,
    tpl: tpl
  };

  // Predefined actions
  HGrid.Actions = {
    download: {
      on: 'click',
      callback: function(evt, item) {
        this.options.onClickDownload.call(this, evt, item);
      }
    },
    delete: {
      on: 'click',
      callback: function(evt, item) {
        this.options.onClickDelete.call(this, evt, item);
      }
    },
    upload: {
      on: 'click',
      callback: function(evt, item) {
        this.options.onClickUpload.call(this, evt, item);
      }
    },
    noop: {
      on: 'click',
      callback: noop
    }
  };

  // Predefined column schemas
  HGrid.Col = HGrid.Columns = {
    // Name field schema
    Name: {
      id: 'name',
      name: 'Name',
      sortkey: 'name',
      cssClass: 'hg-cell',
      folderView: HGrid.Html.folderIcon + ' {{name}}',
      itemView: HGrid.Html.fileIcon + ' {{name}}',
      sortable: true,
      indent: DEFAULT_INDENT,
      isName: true,
      showExpander: function(item, args) {
        return item.kind === HGrid.FOLDER &&
                (item._node.children.length && item.depth || args.lazyLoad) &&
                !item._processing;
      }
    },

    // Actions buttons schema
    ActionButtons: {
      id: 'actions',
      name: 'Actions',
      cssClass: 'hg-cell',
      width: 50,
      sortable: false,
      folderView: function() {
        var buttonDefs = [];
        if (this.options.uploads) {
          buttonDefs.push({
            text: 'Upload',
            action: 'upload'
          });
        }
        if (buttonDefs) {
          return renderButtons(buttonDefs);
        }
        return '';
      },
      itemView: function() {
        var buttonDefs = [{
          text: 'Download',
          action: 'download'
        }, {
          text: 'Delete',
          action: 'delete'
        }];
        return renderButtons(buttonDefs);
      }
    }
  };

  /**
   * Default options object
   * @class  defaults
   */
  var defaults = {
    /**
     * The data for the grid.
     * @property data
     */
    data: null,
    /**
     * Options passed to jQuery.ajax on every request for additional data.
     * @property [ajaxOptions]
     * @type {Object}
     */
    ajaxOptions: {},
    /**
     * Returns the URL where to fetch the contents for a given folder. Enables
     * lazy-loading of data.
     * @param {Object} folder The folder data item.
     * @property {Function} [fetchUrl]
     */
    fetchUrl: null,
    /**
     * Enable uploads (requires DropZone)
     * @property [uploads]
     * @type {Boolean}
     */
    uploads: false,
    /**
     * Array of column schemas
     * @property [columns]
     */
    columns: [HGrid.Columns.Name],
    /**
     * @property  [width] Width of the grid
     */
    width: 600,
    /**
     * Height of the grid div in px or 'auto' (to disable vertical scrolling).*
     * @property [height]
     */
    height: 300,
    /**
     * CSS class applied for a highlighted row.
     * @property [highlightClass]
     * @type {String}
     */
    highlightClass: 'hg-row-highlight',
    /**
     * Width to indent items (in px)*
     * @property indent
     */
    indent: DEFAULT_INDENT,
    /**
     * Additional options passed to Slick.Grid constructor
     * See: https://github.com/mleibman/SlickGrid/wiki/Grid-Options
     * @property [slickgridOptions]
     */
    slickgridOptions: {},
    /**
     * URL to send upload requests to. Can be either a string of a function
     * that receives a data item.
     * Example:
     *  uploadUrl: function(item) {return '/upload/' + item.id; }
     * @property [uploadUrl]
     */
    uploadUrl: null,
    /**
     * Array of accepted file types. Can be file extensions or mimetypes.
     * Example: `['.py', 'application/pdf', 'image/*']
     * @property [acceptedFiles]
     * @type {Array}
     */
    acceptedFiles: null,
    /**
     * Max filesize in Mb.
     * @property [maxFilesize]
     */
    maxFilesize: 256,
    /**
     * HTTP method to use for uploading.
     * Can be either a string or a function that receives the item
     * to upload to and returns the method name.
     */
    uploadMethod: 'POST',
    /**
     * Additional headers to send with upload requests.
     */
    uploadHeaders: {},
    /**
     * Additional options passed to DropZone constructor
     * See: http://www.dropzonejs.com/
     * @property [dropzoneOptions]
     * @type {Object}
     */
    dropzoneOptions: {},
    /**
     * Callback function executed after an item is clicked.
     * By default, expand or collapse the item.
     * @property [onClick]
     */
    /*jshint unused: false */
    onClick: function(event, item) {},
    onClickDownload: function(event, item, options) {
      this.downloadItem(item, options);
    },
    onClickDelete: function(event, item, options) {
      this.deleteFile(item, options);
    },
    onClickUpload: function(event, item, options) {
      // Open up a filepicker for the folder
      this.uploadToFolder(item);
    },
    onExpand: function(event, item) {},
    onCollapse: function(event, item) {},
    /**
     * Callback executed after an item is added.
     * @property [onItemAdded]
     */
    onItemAdded: function(item) {},
    // Dragging related callbacks
    onDragover: function(evt, item) {},
    onDragenter: function(evt, item) {},
    onDragleave: function(evt, item) {},
    onDrop: function(event, item) {},
    /**
     *  Called when a column is sorted.
     *  @param {Object} event
     *  @param {Object} column The column definition for the sorted column.
     *  @param {Object} args SlickGrid sorting args.
     */
    onSort: function(event, column, args) {},
    /**
     * Called whenever a file is added for uploaded
     * @param  {Object} file The file object. Has gridElement and gridItem bound to it.
     * @param  {Object} item The added item
     * @param {Object} folder The folder item being uploaded to
     */
    uploadAdded: function(file, item, folder) {},
    /**
     * Called whenever a file gets processed.
     * @property {Function} [uploadProcessing]
     */
    /*jshint unused: false */
    uploadProcessing: function(file, item) {
      // TODO: display Cancel upload button text?
    },
    /**
     * Called whenever an upload error occurs
     * @property [uploadError]
     * @param  {Object} file    The HTML file object
     * @param {String} message Error message
     * @param {Object} item The placeholder item that was added to the grid for the file.
     */
    /*jshint unused: false */
    uploadError: function(file, message, item) {
      // The row element for the added file is stored on the file object
      var $rowElem = $(file.gridElement);
      var msg;
      if (typeof message !== 'string' && message.error) {
        msg = message.error;
      } else {
        msg = message;
      }
      // Show error message in any element within the row
      // that contains 'data-upload-errormessage'
      $rowElem.find('[data-upload-errormessage]').each(function(i) {
        this.textContent = msg;
      });
      return this;
    },
    /**
     * Called whenever upload progress gets updated.
     * @property [uploadProgress]
     * @param  {Object} file      the file object
     * @param  {Number} progress  Percentage (0-100)
     * @param  {Number} bytesSent
     * @param  {The data item element} item
     */
    /*jshint unused: false */
    uploadProgress: function(file, progress, bytesSent, item) {
      // Use the row as a progress bar
      var $row = $(file.gridElement);
      $row.width(progress + '%');
    },
    /**
     * Called whenever an upload is finished successfully
     * @property [uploadSuccess]
     */
    /*jshint unused: false */
    uploadSuccess: function(file, item, data) {},
    /**
     * Called when an upload completes (whether it is successful or not)
     * @property [uploadComplete]
     */
    uploadComplete: function(file, item) {},
    /**
     * Called before a file gets uploaded. If `done` is called with a string argument,
     * An error is thrown with the message. If `done` is called with no arguments,
     * the file is accepted.
     * @property [uploadAccept]
     * @param  {Object} file   The file object
     * @param  {Object} folder The folder item being uploaded to
     * @param  {Function} done Called to either accept or reject a file.
     */
    uploadAccept: function(file, folder, done) {
      return done();
    },
    /**
     * Called just before an upload request is sent.
     * @property [uploadSending]
     */
    uploadSending: function(file, item, xhr, formData) {},
    /**
     * Returns the url where to download and item
     * @param  {Object} row The row object
     * @return {String} The download url
     */
    downloadUrl: function(item) {},
    deleteUrl: function(item) {},
    deleteMethod: function(item) {},

    listeners: [],
    /**
     * Additional initialization. Useful for adding listeners.
     * @property {Function} init
     */
    init: function() {},
    // CSS Selector for search input box
    searchInput: null,
    /**
     * Search filter that returns true if an item should be displayed in the grid.
     * By default, items will be searched by name (case insensitive).
     * @param  {Object} item A data item
     * @param {String} searchText The current text value in the search input box.
     * @return {Boolean}      Whether or not to display an item.
     */
    searchFilter: function (item, searchText) {
      return item.name.toLowerCase().indexOf(searchText) !== -1;
    },
    /**
     * Function that determines whether a folder can be uploaded to.
     */
    canUpload: function(folder) {
      return true;
    },
    /**
     * Called when a user tries to upload to a folder they don't have permission
     * to upload to. This is called before adding a file to the upload queue.
     */
    uploadDenied: function(folder) {}
  };

  HGrid._defaults = defaults;
  // Expose data structures via the HGrid namespace
  HGrid.Tree = Tree;
  HGrid.Leaf = Leaf;
  HGrid.Queue = Queue;

  // Constants
  HGrid.DEFAULT_INDENT = DEFAULT_INDENT;
  HGrid.ROOT_ID = ROOT_ID;
  HGrid.FOLDER = FOLDER;
  HGrid.ITEM = ITEM;

  /**
   * Custom Error for HGrid-related errors.
   *
   * @class  HGrid.Error
   * @constructor
   */
  HGrid.Error = function(message) {
    this.name = 'HGrid.Error';
    this.message = message || '';
  };
  HGrid.Error.prototype = new Error();

  /**
   * Construct an HGrid.
   *
   * @class  HGrid
   * @constructor
   * @param {String} element CSS selector for the grid.
   * @param {Object} options
   */
  function HGrid(selector, options) {
    var self = this;
    self.selector = selector;
    self.element = $(selector);
    // Merge defaults with options passed in
    self.options = $.extend({}, defaults, options);
    self.grid = null; // Set upon calling _initSlickGrid()
    self.dropzone = null; // Set upon calling _initDropzone()
    if (self.options.searchInput) {
      var $searchInput = $(self.options.searchInput);
      if ($searchInput.length) {
        self.searchInput = $searchInput;
      } else {
        throw new HGrid.Error('Invalid selector for searchInput.');
      }
    } else {
      self.searchInput = null;
    }
    if (typeof self.options.data === 'string') { // data is a URL, get the data asynchronously
      self.getFromServer(self.options.data, function(data, error) {
          self._initData(data);
          self.init();
        }
      );
    } else { // data is an object
      self._initData(self.options.data);
      self.init();
    }
  }

  /**
   * Collapse all folders
   * @method  collapseAll
   */
  HGrid.prototype.collapseAll = function() {
    this.tree.collapseAt(1, true);
    return this;
  };

  /**
   * Remove a folder's contents from the grid.
   * @method  emptyFolder
   * @param  {Object} item The folder item to empty.
   * @param {Boolean} [removeFolder] Also remove the folder.
   */
  HGrid.prototype.emptyFolder = function(item, removeFolder) {
    item = typeof item === 'object' ? item : this.getByID(item);
    item._node.empty(removeFolder);
    if (!removeFolder) {
      this.getDataView().updateItem(item.id, item);
    }
    return this;
  };

  /**
   * Helper for retrieving JSON data usin AJAX.
   * @method  getFromServer
   * @param {String} url
   * @param {Function} done Callback that receives the JSON data and an
   *                        error if there is one.
   * @return {jQuery xhr} The xhr object returned by jQuery.ajax.
   */
  HGrid.prototype.getFromServer = function(url, done) {
    var self = this;
    var ajaxOpts = $.extend({}, {
      url: url,
      contentType: 'application/json',
      dataType: 'json',
      success: function(json) {
        done && done.call(self, json);
      },
      error: function(xhr, textStatus, error) {
        done && done.call(self, null, error, textStatus);
      }
    }, self.options.ajaxOptions);
    return $.ajax(ajaxOpts);
  };

  HGrid.prototype._initData = function(data) {
    var self = this;
    if (data) {
      // Tree.fromObject expects an Array, but `data` might be an array or an
      // object with `data' property
      if (Array.isArray(data)) {
        self.tree = Tree.fromObject(data);
      } else {
        self.tree = Tree.fromObject(data.data);
      }
      self.tree.updateDataView(); // Sync Tree with its wrapped dataview
    } else {
      self.tree = new Tree();
    }
    return self;
  };

  HGrid.prototype.init = function() {
    this.setHeight(this.options.height)
      .setWidth(this.options.width)
      ._initSlickGrid()
      ._initDataView();

    if (this.options.uploads) {
      if (typeof Dropzone === 'undefined') {
        throw new HGrid.Error('uploads=true requires DropZone to be loaded');
      }
      this._initDropzone();
    }
    // Attach the listeners last, after this.grid and this.dropzone are set
    this._initListeners();
    // Collapse all top-level folders if lazy-loading
    if (this.isLazy()) {
      this.collapseAll();
    }
    this.options.init.call(this);
    return this;
  };

  HGrid.prototype.setHeight = function(height) {
    if (height === 'auto') {
      this.options.slickgridOptions.autoHeight = true;
    } else {
      this.element.css('height', height);
    }
    return this;
  };

  // TODO: always update column widths after setting width.
  HGrid.prototype.setWidth = function(width) {
    this.element.css('width', width);
    return this;
  };

  // TODO: test me
  // HGrid column schmea => SlickGrid Formatter
  HGrid.prototype.makeFormatter = function(schema) {
    var self = this,
      view, html;
    var folderView = schema.folderView;
    var itemView = schema.itemView;
    var showExpander = schema.showExpander;
    var indentWidth = typeof schema.indent === 'number' ? schema.indent : DEFAULT_INDENT;
    var formatter = function(row, cell, value, colDef, item) {
      var rendererArgs = {
        colDef: colDef, row: row, cell: cell, indent: schema.indent, lazyLoad: self.isLazy()
      };
      view = item.kind === FOLDER ? folderView : itemView;
      if (typeof view === 'function') {
        html = view.call(self, item, rendererArgs); // Returns the rendered HTML
      } else {
        // Use template
        html = HGrid.Format.tpl(view, item);
      }
      if (schema.isName) {
        html = asName(item, html);
      }
      if (showExpander) {
        var expander;
        if (typeof showExpander === 'function' && showExpander(item, rendererArgs)) {
          expander = item._collapsed ? HGrid.Html.expandElem : HGrid.Html.collapseElem;
        } else {
          expander = '<span style="width:16px;height:1px;display:inline-block;"></span>';
        }
        html = [expander, html].join('');
      }
      if (schema.indent) {
        html = withIndent(item, html, indentWidth);
      }
      return html;
    };
    return formatter;
  };

  // Hgrid column schemas => Slickgrid columns
  HGrid.prototype._makeSlickgridColumns = function(colSchemas) {
    var self = this;
    var columns = colSchemas.map(function(col) {
      if (!('formatter' in col)) {
        // Create the formatter function from the columns definition's
        // "folderView" and "itemView" properties
        col.formatter = self.makeFormatter.call(self, col);
      }
      if ('text' in col) { // Use 'text' instead of 'name' for column header text
        col.name = col.text;
      }
      return col;
    });
    return columns;
  };

  var requiredSlickgridOptions = {
    editable: false,
    asyncEditorLoading: false,
    enableCellNavigation: false,
    enableColumnReorder: false, // column reordering requires jquery-ui.sortable
    forceFitColumns: true,
    fullWidthRows: true
  };

  /**
   * Constructs a Slick.Grid and Slick.Data.DataView from the data.
   * Sets this.grid.
   * @method  _initSlickGrid
   * @private
   */
  HGrid.prototype._initSlickGrid = function() {
    var self = this;
    // Convert column schemas to Slickgrid column definitions
    var columns = self._makeSlickgridColumns(self.options.columns);
    var options = $.extend({}, requiredSlickgridOptions, self.options.slickgridOptions);
    self.grid = new Slick.Grid(self.element.selector, self.tree.dataView,
      columns,
      options);
    return self;
  };

  HGrid.prototype.removeHighlight = function() {
    this.element.find('.' + this.options.highlightClass)
      .removeClass(this.options.highlightClass);
    return this;
  };

  /**
   * Get the row element for an item, given its id.
   * @method  getRowElement
   */
  HGrid.prototype.getRowElement = function(id) {
    if (typeof id === 'object') {
      id = id.id;
    }
    return this.grid.getCellNode(this.getDataView().getRowById(id), 0).parentNode;
  };

  HGrid.prototype.addHighlight = function(item) {
    this.removeHighlight();
    var $rowElement;
    if (item && item.kind === FOLDER) {
      $rowElement = $(this.getRowElement(item.id));
    } else {
      $rowElement = $(this.getRowElement(item.parentID));
    }
    if ($rowElement) {
      $rowElement.addClass(this.options.highlightClass);
    }
    return this;
  };

  /**
   * SlickGrid events that the grid subscribes to. Mostly just delegates to one
   * of the callbacks in `options`.
   * For each funcion, `this` refers to the HGrid object.
   * @attribute slickEvents
   */
  HGrid.prototype.slickEvents = {
    'onClick': function(evt, args) {
      var item = this.getDataView().getItem(args.row);
      // Expand/collapse item
      if (this.canToggle(evt.target)) {
        this.toggleCollapse(item, evt);
      }
      this.options.onClick.call(this, evt, item);
      return this;
    },
    'onCellChange': function(evt, args) {
      this.getDataView().updateItem(args.item.id, args.item);
      return this;
    },
    'onMouseLeave': function(evt, args) {
      this.removeHighlight();
    },
    'onSort': function(evt, args) {
      var col = args.sortCol; // column to sort
      var key = col.field || col.sortkey; // key to sort on
      if (!key) {
        throw new HGrid.Error('Sortable column does not define a `sortkey` to sort on.');
      }
      this.tree.sort(key, args.sortAsc);
      this.tree.updateDataView(true);
      this.options.onSort.call(this, evt, col, args);
    }
  };

  HGrid.prototype.getItemFromEvent = function(evt) {
    var cell = this.grid.getCellFromEvent(evt);
    if (cell) {
      return this.getDataView().getItem(cell.row);
    } else {
      return null;
    }
  };

  HGrid.prototype.uploadToFolder = function(item) {
    this.currentTarget = item;
    this.setUploadTarget(item);
    this.dropzone.hiddenFileInput.click();
  };

  // TODO: untested
  HGrid.prototype.downloadItem = function(item) {
    var url;
    if (typeof this.options.downloadUrl === 'function') {
      url = this.options.downloadUrl(item);
    } else {
      url = this.options.downloadUrl;
    }
    if (url) {
      window.location = url;
    }
    return this;
  };

  /**
   * Send a delete request to an item's download URL.
   */
  HGrid.prototype.deleteFile = function(item, ajaxOptions) {
    var self = this;
    var url, method;
    // TODO: repetition here
    url = typeof this.options.deleteUrl === 'function' ?
          this.options.deleteUrl(item) : this.options.deleteUrl;
    method  = typeof this.options.deleteMethod === 'function' ?
              this.options.deleteMethod(item) : this.options.deleteMethod;
    var options = $.extend({}, {
      url: url,
      type: method,
      success: function(data) {
        // Update parent
        self.updateItem(self.getByID(item.parentID));
        self.removeItem(item.id);
      }
    }, self.options.ajaxOptions, ajaxOptions);
    var promise = null;
    if (url) {
      promise = $.ajax(options);
    }
    return promise;
  };

  HGrid.prototype.currentTarget = null; // The item to upload to

  /**
   * Update the dropzone object's options dynamically. Lazily updates the
   * upload url, method, maxFilesize, etc.
   * @method  setUploadTarget
   */
  HGrid.prototype.setUploadTarget = function(item) {
    var self = this;
    // if upload url or upload method is a function, call it, passing in the target item,
    // and set dropzone to upload to the result
    function resolveParam(param) {
      return typeof param === 'function' ? param.call(self, item) : param;
    }
    if (self.currentTarget) {
      $.when(
        resolveParam(self.options.uploadHeaders),
        resolveParam(self.options.uploadUrl),
        resolveParam(self.options.uploadMethod),
        resolveParam(self.options.maxFilesize),
        resolveParam(self.options.acceptedFiles)
      ).done(function(uploadHeaders, uploadUrl, uploadMethod, maxFilesize, acceptedFiles) {
        self.dropzone.options.headers = uploadHeaders;
        self.dropzone.options.url = uploadUrl;
        self.dropzone.options.method = uploadMethod;
        self.dropzone.options.maxFilesize = maxFilesize;
        self.setAcceptedFiles(acceptedFiles);
        if (self.options.uploadAccept) {
          // Override dropzone accept callback. Just calls options.uploadAccept with the right params
          self.dropzone.options.accept = function(file, done) {
            return self.options.uploadAccept.call(self, file, item, done);
          };
        }
      });
    }
  };

  HGrid.prototype.canUpload = function(item) {
    return Boolean(item && this.options.canUpload(item));
  };

  HGrid.prototype.denyUpload = function(targetItem) {
    // Need to throw an error to prevent dropzone's sequence of callbacks from firing
    this.options.uploadDenied.call(this, targetItem);
    throw new HGrid.Error('Upload permission denied.');
  };

  HGrid.prototype.validateTarget = function(targetItem) {
    if (!this.canUpload(targetItem)) {
      return this.denyUpload(targetItem);
    } else {
      return targetItem;
    }
  };

  /**
   * DropZone events that the grid subscribes to.
   * For each function, `this` refers to the HGrid object.
   * These listeners are responsible for any setup that needs to occur before executing
   * the callbacks in `options`, e.g., adding a new row item to the grid, setting the
   * current upload target, adding special CSS classes
   * and passing necessary arguments to the options callbacks.
   * @attribute  dropzoneEvents
   * @type {Object}
   */
  HGrid.prototype.dropzoneEvents = {
    drop: function(evt) {
      this.removeHighlight();
      this.validateTarget(this.currentTarget);
      // update the dropzone options, eg. dropzone.options.url
      this.setUploadTarget(this.currentTarget);
      this.options.onDrop.call(this, evt, this.currentTarget);
    },
    dragleave: function(evt) {
      this.removeHighlight();
      var item = this.getItemFromEvent(evt);
      this.options.onDragleave.call(this, evt, item);
    },
    // Set the current upload target upon dragging a file onto the grid
    dragenter: function(evt) {
      var item = this.getItemFromEvent(evt);
      if (item) {
        if (item.kind === FOLDER) {
          this.currentTarget = item;
        } else {
          this.currentTarget = this.getByID(item.parentID);
        }
      }
      this.options.onDragenter.call(this, evt, item);
    },
    dragover: function(evt) {
      var currentTarget = this.currentTarget;
      var item = this.getItemFromEvent(evt);
      if(this.canUpload(currentTarget)) {
        if (currentTarget) {
          this.addHighlight(currentTarget);
        }
      }
      this.options.onDragover.call(this, evt, item);
    },
    dragend: function(evt) {
      this.removeHighlight();
    },
    // When a file is added, set currentTarget (the folder item to upload to)
    // and bind gridElement (the html element for the added row) and gridItem
    // (the added item object) to the file object
    addedfile: function(file) {
      var currentTarget = this.currentTarget;
      this.validateTarget(currentTarget);
      var addedItem;
      if (this.canUpload(currentTarget)){
        // Add a new row
        addedItem = this.addItem({
          name: file.name,
          kind: HGrid.ITEM,
          parentID: currentTarget.id
        });
        var rowElem = this.getRowElement(addedItem.id),
          $rowElem = $(rowElem);
        // Save the item data and HTML element on the file object
        file.gridItem = addedItem;
        file.gridElement = rowElem;
        $rowElem.addClass('hg-upload-started');
      }
      this.options.uploadAdded.call(this, file, file.gridItem, currentTarget);
      return addedItem;
    },
    thumbnail: noop,
    // Just delegate error function to options.uploadError
    error: function(file, message) {
      var $rowElem = $(file.gridElement);
      $rowElem.addClass('hg-upload-error').removeClass('hg-upload-processing');
      // Remove the added row
      this.removeItem(file.gridItem.id);
      return this.options.uploadError.call(this, file, message);
    },
    processing: function(file) {
      $(file.gridElement).addClass('hg-upload-processing');
      this.currentTarget._processing = true;
      this.updateItem(this.currentTarget);
      this.options.uploadProcessing.call(this, file, file.gridItem, this.currentTarget);
      return this;
    },
    uploadprogress: function(file, progress, bytesSent) {
      return this.options.uploadProgress.call(this, file, progress, bytesSent, file.gridItem);
    },
    success: function(file, data) {
      $(file.gridElement).addClass('hg-upload-success');
      return this.options.uploadSuccess.call(this, file, file.gridItem, data);
    },
    complete: function(file) {
      $(file.gridElement).removeClass('hg-upload-processing');
      this.currentTarget._processing = false;
      this.updateItem(this.currentTarget);
      return this.options.uploadComplete.call(this, file, file.gridItem);
    },
    sending: function(file, xhr, formData) {
      return this.options.uploadSending(file, file.gridItem, xhr, formData);
    }

  };

  /**
   * Wires up all the event handlers.
   * @method  _initListeners
   * @private
   */
  HGrid.prototype._initListeners = function() {
    var self = this,
      callbackName, fn;
    // Wire up all the slickgrid events
    for (callbackName in self.slickEvents) {
      fn = self.slickEvents[callbackName].bind(self); // make `this` object the grid
      self.grid[callbackName].subscribe(fn);
    }

    if (this.options.uploads) {
      // Wire up all the dropzone events
      for (callbackName in self.dropzoneEvents) {
        fn = self.dropzoneEvents[callbackName].bind(self);
        self.dropzone.on(callbackName, fn);
      }
    }

    // Attach extra listeners from options.listeners
    var userCallback = function(evt) {
      var row = self.getItemFromEvent(evt);
      return evt.data.listenerObj.callback(evt, row, evt.data.grid);
    };
    // TODO: test me
    for (var i = 0, listener; listener = this.options.listeners[i]; i++) {
      self.element.on(listener.on, listener.selector, {
        listenerObj: listener,
        grid: self
      }, userCallback);
    }
    this.attachActionListeners();

    if (self.searchInput) {
      self.searchInput.keyup(function (e) {
        self._searchText = this.value;
        self.getDataView().refresh();
        self.grid.invalidate();
        self.grid.render();
      });
    }
  };

  /**
   * Attaches event listeners based on the actions defined in HGrid.Actions.
   * For example, if a "spook" action might be defined like so
   *
   * ```
   * HGrid.Actions['spook'] = {
   *   on: 'click',
   *   callback: function(evt, row) {
   *     alert('Boo!')
   *   }
   * };
   *```
   * and a button is created using HGrid.Format.button
   * ```
   * ...
   * Hgrid.Format.button(item, {text: 'Spook', action: 'spook'})
   * ```
   * a "click" event listener will automatically be added to the button with
   * the defined callback.
   *
   */
  HGrid.prototype.attachActionListeners = function() {
    var self = this;
    // Register any new actions;
    $.extend(HGrid.Actions, self.options.actions);
    // This just calls the action's defined callback
    var actionCallback = function(evt) {
      var row = self.getItemFromEvent(evt);
      evt.data.actionObj.callback.call(self, evt, row);
    };
    for (var actionName in HGrid.Actions) {
      var actionDef = HGrid.Actions[actionName];
      this.element.on(actionDef.on, '[data-hg-action="' + actionName + '"]', {
        actionObj: actionDef
      }, actionCallback);
    }
    return this;
  };

  /**
   * Filter used by SlickGrid for searching and expanding/collapsing items.
   * Receives an item and returns true if the item should be displayed in the
   * grid.
   *
   * @class  hgFilter
   * @private
   * @returns {Boolean} Whether to display the item or not.
   */
  function hgFilter(item, args) {
    var visible;

    if (args.grid && args.grid._searchText) {
      item.depth = 0;  // Show search results without indent
      // Use search filter function
      visible =  args.searchFilter.call(args.grid, item, args.grid._searchText);
    } else {
      item.depth = item._node.depth;  // Restore indent
      visible = !item._hidden;  // Hide collapsed elements
    }

    return visible;
  }
  // Expose collapse filter for testing purposes
  HGrid._hgFilter = hgFilter;

  /**
   * Sets up the DataView with the filter function. Must be executed after
   * initializing the Slick.Grid because the filter function needs access to the
   * data.
   * @method  _initDataView
   * @private
   */
  HGrid.prototype._initDataView = function() {
    var self = this;
    var dataView = this.getDataView();
    dataView.beginUpdate();
    dataView.setFilterArgs({ grid: self, searchFilter: self.options.searchFilter });
    dataView.setFilter(hgFilter);
    dataView.endUpdate();
    dataView.onRowCountChanged.subscribe(function(event, args) {
      self.grid.updateRowCount();
      self.grid.render();
    });

    dataView.onRowsChanged.subscribe(function(event, args) {
      self.grid.invalidateRows(args.rows);
      self.grid.render();
    });
    return this;
  };

  var requiredDropzoneOpts = {
    addRemoveLinks: false,
    previewTemplate: '<div></div>' // just a dummy template because dropzone requires it
  };

  HGrid.prototype.setAcceptedFiles = function(fileTypes) {
    var acceptedFiles;
    if (Array.isArray(fileTypes)) {
      acceptedFiles = fileTypes.join(',');
    } else {
      acceptedFiles = fileTypes;
    }
    this.dropzone.options.acceptedFiles = acceptedFiles;
    return this;
  };

  /**
   * Builds a new DropZone object and attaches it the "dropzone" attribute of
   * the grid.
   * @method  _initDropZone
   * @private
   */
  HGrid.prototype._initDropzone = function() {
    var uploadUrl, uploadMethod, headers, acceptedFiles = null;
    // If a param is a string, return that, otherwise the param is a function,
    // so the value will be computed later.
    function resolveParam(param, fallback){
      return (typeof param === 'function' || param == null) ? fallback : param;
    }
    uploadUrl = resolveParam(this.options.uploadUrl, '/');
    uploadMethod = resolveParam(this.options.uploadMethod, 'POST');
    headers = resolveParam(this.options.uploadHeaders, {});
    acceptedFiles = resolveParam(this.options.acceptedFiles, null);
    if (Array.isArray(acceptedFiles)){
      acceptedFiles = acceptedFiles.join(',');
    }
    // Build up the options object, combining the HGrid options, required options,
    // and additional options
    var dropzoneOptions = $.extend({}, {
        url: uploadUrl,
        // Dropzone expects comma separated list
        acceptedFiles: acceptedFiles,
        maxFilesize: this.options.maxFilesize,
        method: uploadMethod,
        headers: headers
      },
      requiredDropzoneOpts,
      this.options.dropzoneOptions);
    this.dropzone = new Dropzone(this.selector, dropzoneOptions);
    return this;
  };

  HGrid.prototype.destroy = function() {
    this.element.html('');
    this.grid.destroy();
    if (this.dropzone) {
      this.dropzone.destroy();
    }
  };

  /**
   * Return the data as an array.
   *
   * @method  getData
   * @return {Array} Array of data items in the DataView.
   */
  HGrid.prototype.getData = function() {
    return this.getDataView().getItems();
  };

  /**
   * Get a datum by it's ID.
   */
  HGrid.prototype.getByID = function(id) {
    var dataView = this.getDataView();
    return dataView.getItemById(id);
  };

  /**
   * Return the grid's underlying DataView.
   * @method  getDataView
   * @return {Slick.Data.DataView}
   */
  HGrid.prototype.getDataView = function() {
    return this.grid.getData();
  };

  HGrid.prototype.getRefreshHints = function (item) {
    var ignoreBefore = this.getDataView().getRowById(item.id);
    var hints = {
      expand: {
        isFilterNarrowing: false, isFilterExpanding: true, ignoreDiffsBefore: ignoreBefore
      },
      collapse: {
        isFilterNarrowing: true, isFilterExpanding: false, ignoreDiffsBefore: ignoreBefore
      }
    };
    return hints;
  };

  HGrid.prototype.isLazy = function() {
    return Boolean(this.options.fetchUrl);  // Assume lazy loading is enabled if fetchUrl is defined
  };

  HGrid.prototype._lazyLoad = function(item) {
    var self = this;
    var url = self.options.fetchUrl(item);
    if (url !== null) {
      return self.getFromServer(url, function(newData, error) {
        if (!error) {
          self.addData(newData, item.id);
          item._node._loaded = true; // Add flag to make sure data are only fetched once.
        } else {
          throw new HGrid.Error('Could not fetch data from url: "' + url + '". Error: ' + error);
        }
      });
    }
    return false;
  };

  /**
   * Expand an item. Updates the dataview.
   * @method  expandItem
   * @param  {Object} item
   */
  HGrid.prototype.expandItem = function(item, evt) {
    var self = this;
    item = typeof item === 'object' ? item : self.getByID(item);
    var node = self.getNodeByID(item.id);
    item._node.expand();
    if (self.isLazy() && !node._loaded) {
      this._lazyLoad(item);
    }
    var dataview = self.getDataView();
    var hints = self.getRefreshHints(item).expand;
    dataview.setRefreshHints(hints);
    self.getDataView().updateItem(item.id, item);
    self.options.onExpand.call(self, evt, item);
    return self;
  };

  /**
   * Collapse an item. Updates the dataview.
   * @method  collapseItem
   * @param  {Object} item
   */
  HGrid.prototype.collapseItem = function(item, evt) {
    item = typeof item === 'object' ? item : this.getByID(item);
    item._node.collapse();
    var dataview = this.getDataView();
    var hints = this.getRefreshHints(item).collapse;
    dataview.setRefreshHints(hints);
    dataview.updateItem(item.id, item);
    this.options.onCollapse.call(this, evt, item);
    return this;
  };

  HGrid.prototype.updateItem = function(item) {
    return this.getDataView().updateItem(item.id, item);
  };

  HGrid.prototype.isCollapsed = function(item) {
    return Boolean(item._collapsed);
  };

  HGrid.prototype.canToggle = function(elem) {
    return $(elem).hasClass(HGrid.Html.toggleClass);
  };

  /**
   * Add an item to the grid.
   * @method  addItem
   * @param {Object} item Object with `name`, `kind`, and `parentID`.
   *                      If parentID is not specified, the new item is added to the root node.
   *                      Example:
   *                      `{name: 'New Folder', kind: 'folder', parentID: 123}`
   * @return {Object} The added item.
   */
  HGrid.prototype.addItem = function(item) {
    var node, parentNode;
    // Create a new node for the item
    if (item.kind === HGrid.FOLDER) {
      node = new HGrid.Tree(item);
    } else {
      node = new HGrid.Leaf(item);
    }
    if (item.parentID == null) {
      parentNode = this.tree;
    } else {
      parentNode = this.getNodeByID(item.parentID);
    }
    parentNode.add(node, true);
    var newItem = this.getByID(node.id);
    this.options.onItemAdded.call(this, newItem);
    return newItem;
  };

  /**
   * Add multiple items.
   *
   * Only one refresh is made to the grid after adding all the items.
   * @param {Array} items Array of items with "name", "kind", and "parentID".
   */
  // FIXME: This method is slow, because the DataView's idx:id map needs to be updated
  // on every insert
  HGrid.prototype.addItems = function(items) {
    var self = this;
    this.batchUpdate(function() {
      for (var i = 0, len = items.length; i < len; i++) {
        var item = items[i];
        self.addItem(item);
      }
    });
    return this;
  };

  HGrid.prototype.batchUpdate = function(func) {
    this.getDataView().beginUpdate();
    func.call(this);
    this.getDataView().endUpdate();
  };


  /**
   * Add a new grid column
   * @method  addColumn
   * Example:
   * ```
   * grid.addColumn({id: 'size', name: 'File Size', field: 'filesize', width: 50})
   * ```
   * @param {Object} colSpec Column specification. See
   *                         https://github.com/mleibman/SlickGrid/wiki/Column-Options
   */
  HGrid.prototype.addColumn = function(colSpec) {
    var columns = this.grid.getColumns();
    columns.push(colSpec);
    this.grid.setColumns(columns);
    return this;
  };

  /**
   * Remove a data item by id.
   * @method  removeItem
   * @param  {Number} id ID of the datum to remove.
   * @return {Object}    The removed item
   */
  HGrid.prototype.removeItem = function(id) {
    return this.tree.remove(id);
  };

  /**
   * Return a HGrid.Tree or HGrid.Leaf node given an id.
   * @param {Number} id
   * @return {HGrid.Tree} The Tree or Leaf with the id.
   */
  HGrid.prototype.getNodeByID = function(id) {
    if (id === HGrid.ROOT_ID || id == null) {
      return this.tree;
    }
    var item = this.getByID(id);
    return item._node;
  };

  /**
   * Toggle an item's collapsed/expanded state.
   * @method  toggleCollapse
   * @param  {item} item A folder item
   */
  HGrid.prototype.toggleCollapse = function(item, event) {
    if (item) {
      if (this.isCollapsed(item)) {
        this.expandItem(item, event);
      } else {
        this.collapseItem(item, event);
      }
    }
    return this;
  };

  /**
   * Add more hierarchical data. The `data` param takes the same form as the
   * input data.
   * @param  data    Hierarchical data to add
   * @param {Number} parentID ID of the parent node to add the data to
   */
  HGrid.prototype.addData = function(data, parentID) {
    var self = this;
    var tree = this.getNodeByID(parentID);
    var toAdd;
    if (Array.isArray(data)) {
      toAdd = data;
    } else { // Data is an object with a `data` property
      toAdd = data.data;
    }
    for (var i = 0, datum; datum = toAdd[i]; i++) {
      var node;
      if (datum.kind === HGrid.FOLDER) {
        var args = {collapse: self.isLazy()};
        node = Tree.fromObject(datum, tree, args);
      } else {
        node = Leaf.fromObject(datum, tree);
      }
      tree.add(node, true); // ensure dataview is updated
    }
    return this;
  };

  HGrid.prototype.render = function() {
    this.grid.render();
    return this;
  };

  HGrid.prototype.invalidate = function () {
    this.grid.invalidate();
    return this;
  };

  $.fn.hgrid = function(options) {
    this.each(function() {
      if (!this.id) { // Must have ID because SlickGrid requires a selector
        throw new HGrid.Error('Element must have an ID if initializing HGrid with jQuery');
      }
      var selector = '#' + this.id;
      return new HGrid(selector, options);
    });
  };

  return HGrid;

})(jQuery, window, document);

/*! 
 * jquery.event.drag - v 2.2
 * Copyright (c) 2010 Three Dub Media - http://threedubmedia.com
 * Open Source MIT License - http://threedubmedia.com/code/license
 */
// Created: 2008-06-04 
// Updated: 2012-05-21
// REQUIRES: jquery 1.7.x

;(function( $ ){

// add the jquery instance method
$.fn.drag = function( str, arg, opts ){
	// figure out the event type
	var type = typeof str == "string" ? str : "",
	// figure out the event handler...
	fn = $.isFunction( str ) ? str : $.isFunction( arg ) ? arg : null;
	// fix the event type
	if ( type.indexOf("drag") !== 0 ) 
		type = "drag"+ type;
	// were options passed
	opts = ( str == fn ? arg : opts ) || {};
	// trigger or bind event handler
	return fn ? this.bind( type, opts, fn ) : this.trigger( type );
};

// local refs (increase compression)
var $event = $.event, 
$special = $event.special,
// configure the drag special event 
drag = $special.drag = {
	
	// these are the default settings
	defaults: {
		which: 1, // mouse button pressed to start drag sequence
		distance: 0, // distance dragged before dragstart
		not: ':input', // selector to suppress dragging on target elements
		handle: null, // selector to match handle target elements
		relative: false, // true to use "position", false to use "offset"
		drop: true, // false to suppress drop events, true or selector to allow
		click: false // false to suppress click events after dragend (no proxy)
	},
	
	// the key name for stored drag data
	datakey: "dragdata",
	
	// prevent bubbling for better performance
	noBubble: true,
	
	// count bound related events
	add: function( obj ){ 
		// read the interaction data
		var data = $.data( this, drag.datakey ),
		// read any passed options 
		opts = obj.data || {};
		// count another realted event
		data.related += 1;
		// extend data options bound with this event
		// don't iterate "opts" in case it is a node 
		$.each( drag.defaults, function( key, def ){
			if ( opts[ key ] !== undefined )
				data[ key ] = opts[ key ];
		});
	},
	
	// forget unbound related events
	remove: function(){
		$.data( this, drag.datakey ).related -= 1;
	},
	
	// configure interaction, capture settings
	setup: function(){
		// check for related events
		if ( $.data( this, drag.datakey ) ) 
			return;
		// initialize the drag data with copied defaults
		var data = $.extend({ related:0 }, drag.defaults );
		// store the interaction data
		$.data( this, drag.datakey, data );
		// bind the mousedown event, which starts drag interactions
		$event.add( this, "touchstart mousedown", drag.init, data );
		// prevent image dragging in IE...
		if ( this.attachEvent ) 
			this.attachEvent("ondragstart", drag.dontstart ); 
	},
	
	// destroy configured interaction
	teardown: function(){
		var data = $.data( this, drag.datakey ) || {};
		// check for related events
		if ( data.related ) 
			return;
		// remove the stored data
		$.removeData( this, drag.datakey );
		// remove the mousedown event
		$event.remove( this, "touchstart mousedown", drag.init );
		// enable text selection
		drag.textselect( true ); 
		// un-prevent image dragging in IE...
		if ( this.detachEvent ) 
			this.detachEvent("ondragstart", drag.dontstart ); 
	},
		
	// initialize the interaction
	init: function( event ){ 
		// sorry, only one touch at a time
		if ( drag.touched ) 
			return;
		// the drag/drop interaction data
		var dd = event.data, results;
		// check the which directive
		if ( event.which != 0 && dd.which > 0 && event.which != dd.which ) 
			return; 
		// check for suppressed selector
		if ( $( event.target ).is( dd.not ) ) 
			return;
		// check for handle selector
		if ( dd.handle && !$( event.target ).closest( dd.handle, event.currentTarget ).length ) 
			return;

		drag.touched = event.type == 'touchstart' ? this : null;
		dd.propagates = 1;
		dd.mousedown = this;
		dd.interactions = [ drag.interaction( this, dd ) ];
		dd.target = event.target;
		dd.pageX = event.pageX;
		dd.pageY = event.pageY;
		dd.dragging = null;
		// handle draginit event... 
		results = drag.hijack( event, "draginit", dd );
		// early cancel
		if ( !dd.propagates )
			return;
		// flatten the result set
		results = drag.flatten( results );
		// insert new interaction elements
		if ( results && results.length ){
			dd.interactions = [];
			$.each( results, function(){
				dd.interactions.push( drag.interaction( this, dd ) );
			});
		}
		// remember how many interactions are propagating
		dd.propagates = dd.interactions.length;
		// locate and init the drop targets
		if ( dd.drop !== false && $special.drop ) 
			$special.drop.handler( event, dd );
		// disable text selection
		drag.textselect( false ); 
		// bind additional events...
		if ( drag.touched )
			$event.add( drag.touched, "touchmove touchend", drag.handler, dd );
		else 
			$event.add( document, "mousemove mouseup", drag.handler, dd );
		// helps prevent text selection or scrolling
		if ( !drag.touched || dd.live )
			return false;
	},	
	
	// returns an interaction object
	interaction: function( elem, dd ){
		var offset = $( elem )[ dd.relative ? "position" : "offset" ]() || { top:0, left:0 };
		return {
			drag: elem, 
			callback: new drag.callback(), 
			droppable: [],
			offset: offset
		};
	},
	
	// handle drag-releatd DOM events
	handler: function( event ){ 
		// read the data before hijacking anything
		var dd = event.data;	
		// handle various events
		switch ( event.type ){
			// mousemove, check distance, start dragging
			case !dd.dragging && 'touchmove': 
				event.preventDefault();
			case !dd.dragging && 'mousemove':
				//  drag tolerance, x� + y� = distance�
				if ( Math.pow(  event.pageX-dd.pageX, 2 ) + Math.pow(  event.pageY-dd.pageY, 2 ) < Math.pow( dd.distance, 2 ) ) 
					break; // distance tolerance not reached
				event.target = dd.target; // force target from "mousedown" event (fix distance issue)
				drag.hijack( event, "dragstart", dd ); // trigger "dragstart"
				if ( dd.propagates ) // "dragstart" not rejected
					dd.dragging = true; // activate interaction
			// mousemove, dragging
			case 'touchmove':
				event.preventDefault();
			case 'mousemove':
				if ( dd.dragging ){
					// trigger "drag"		
					drag.hijack( event, "drag", dd );
					if ( dd.propagates ){
						// manage drop events
						if ( dd.drop !== false && $special.drop )
							$special.drop.handler( event, dd ); // "dropstart", "dropend"							
						break; // "drag" not rejected, stop		
					}
					event.type = "mouseup"; // helps "drop" handler behave
				}
			// mouseup, stop dragging
			case 'touchend': 
			case 'mouseup': 
			default:
				if ( drag.touched )
					$event.remove( drag.touched, "touchmove touchend", drag.handler ); // remove touch events
				else 
					$event.remove( document, "mousemove mouseup", drag.handler ); // remove page events	
				if ( dd.dragging ){
					if ( dd.drop !== false && $special.drop )
						$special.drop.handler( event, dd ); // "drop"
					drag.hijack( event, "dragend", dd ); // trigger "dragend"	
				}
				drag.textselect( true ); // enable text selection
				// if suppressing click events...
				if ( dd.click === false && dd.dragging )
					$.data( dd.mousedown, "suppress.click", new Date().getTime() + 5 );
				dd.dragging = drag.touched = false; // deactivate element	
				break;
		}
	},
		
	// re-use event object for custom events
	hijack: function( event, type, dd, x, elem ){
		// not configured
		if ( !dd ) 
			return;
		// remember the original event and type
		var orig = { event:event.originalEvent, type:event.type },
		// is the event drag related or drog related?
		mode = type.indexOf("drop") ? "drag" : "drop",
		// iteration vars
		result, i = x || 0, ia, $elems, callback,
		len = !isNaN( x ) ? x : dd.interactions.length;
		// modify the event type
		event.type = type;
		// remove the original event
		event.originalEvent = null;
		// initialize the results
		dd.results = [];
		// handle each interacted element
		do if ( ia = dd.interactions[ i ] ){
			// validate the interaction
			if ( type !== "dragend" && ia.cancelled )
				continue;
			// set the dragdrop properties on the event object
			callback = drag.properties( event, dd, ia );
			// prepare for more results
			ia.results = [];
			// handle each element
			$( elem || ia[ mode ] || dd.droppable ).each(function( p, subject ){
				// identify drag or drop targets individually
				callback.target = subject;
				// force propagtion of the custom event
				event.isPropagationStopped = function(){ return false; };
				// handle the event	
				result = subject ? $event.dispatch.call( subject, event, callback ) : null;
				// stop the drag interaction for this element
				if ( result === false ){
					if ( mode == "drag" ){
						ia.cancelled = true;
						dd.propagates -= 1;
					}
					if ( type == "drop" ){
						ia[ mode ][p] = null;
					}
				}
				// assign any dropinit elements
				else if ( type == "dropinit" )
					ia.droppable.push( drag.element( result ) || subject );
				// accept a returned proxy element 
				if ( type == "dragstart" )
					ia.proxy = $( drag.element( result ) || ia.drag )[0];
				// remember this result	
				ia.results.push( result );
				// forget the event result, for recycling
				delete event.result;
				// break on cancelled handler
				if ( type !== "dropinit" )
					return result;
			});	
			// flatten the results	
			dd.results[ i ] = drag.flatten( ia.results );	
			// accept a set of valid drop targets
			if ( type == "dropinit" )
				ia.droppable = drag.flatten( ia.droppable );
			// locate drop targets
			if ( type == "dragstart" && !ia.cancelled )
				callback.update(); 
		}
		while ( ++i < len )
		// restore the original event & type
		event.type = orig.type;
		event.originalEvent = orig.event;
		// return all handler results
		return drag.flatten( dd.results );
	},
		
	// extend the callback object with drag/drop properties...
	properties: function( event, dd, ia ){		
		var obj = ia.callback;
		// elements
		obj.drag = ia.drag;
		obj.proxy = ia.proxy || ia.drag;
		// starting mouse position
		obj.startX = dd.pageX;
		obj.startY = dd.pageY;
		// current distance dragged
		obj.deltaX = event.pageX - dd.pageX;
		obj.deltaY = event.pageY - dd.pageY;
		// original element position
		obj.originalX = ia.offset.left;
		obj.originalY = ia.offset.top;
		// adjusted element position
		obj.offsetX = obj.originalX + obj.deltaX; 
		obj.offsetY = obj.originalY + obj.deltaY;
		// assign the drop targets information
		obj.drop = drag.flatten( ( ia.drop || [] ).slice() );
		obj.available = drag.flatten( ( ia.droppable || [] ).slice() );
		return obj;	
	},
	
	// determine is the argument is an element or jquery instance
	element: function( arg ){
		if ( arg && ( arg.jquery || arg.nodeType == 1 ) )
			return arg;
	},
	
	// flatten nested jquery objects and arrays into a single dimension array
	flatten: function( arr ){
		return $.map( arr, function( member ){
			return member && member.jquery ? $.makeArray( member ) : 
				member && member.length ? drag.flatten( member ) : member;
		});
	},
	
	// toggles text selection attributes ON (true) or OFF (false)
	textselect: function( bool ){ 
		$( document )[ bool ? "unbind" : "bind" ]("selectstart", drag.dontstart )
			.css("MozUserSelect", bool ? "" : "none" );
		// .attr("unselectable", bool ? "off" : "on" )
		document.unselectable = bool ? "off" : "on"; 
	},
	
	// suppress "selectstart" and "ondragstart" events
	dontstart: function(){ 
		return false; 
	},
	
	// a callback instance contructor
	callback: function(){}
	
};

// callback methods
drag.callback.prototype = {
	update: function(){
		if ( $special.drop && this.available.length )
			$.each( this.available, function( i ){
				$special.drop.locate( this, i );
			});
	}
};

// patch $.event.$dispatch to allow suppressing clicks
var $dispatch = $event.dispatch;
$event.dispatch = function( event ){
	if ( $.data( this, "suppress."+ event.type ) - new Date().getTime() > 0 ){
		$.removeData( this, "suppress."+ event.type );
		return;
	}
	return $dispatch.apply( this, arguments );
};

// event fix hooks for touch events...
var touchHooks = 
$event.fixHooks.touchstart = 
$event.fixHooks.touchmove = 
$event.fixHooks.touchend =
$event.fixHooks.touchcancel = {
	props: "clientX clientY pageX pageY screenX screenY".split( " " ),
	filter: function( event, orig ) {
		if ( orig ){
			var touched = ( orig.touches && orig.touches[0] )
				|| ( orig.changedTouches && orig.changedTouches[0] )
				|| null; 
			// iOS webkit: touchstart, touchmove, touchend
			if ( touched ) 
				$.each( touchHooks.props, function( i, prop ){
					event[ prop ] = touched[ prop ];
				});
		}
		return event;
	}
};

// share the same special event configuration with related events...
$special.draginit = $special.dragstart = $special.dragend = drag;

})( jQuery );
/*! 
 * jquery.event.drop - v 2.2
 * Copyright (c) 2010 Three Dub Media - http://threedubmedia.com
 * Open Source MIT License - http://threedubmedia.com/code/license
 */
// Created: 2008-06-04 
// Updated: 2012-05-21
// REQUIRES: jquery 1.7.x, event.drag 2.2

;(function($){ // secure $ jQuery alias

// Events: drop, dropstart, dropend

// add the jquery instance method
$.fn.drop = function( str, arg, opts ){
	// figure out the event type
	var type = typeof str == "string" ? str : "",
	// figure out the event handler...
	fn = $.isFunction( str ) ? str : $.isFunction( arg ) ? arg : null;
	// fix the event type
	if ( type.indexOf("drop") !== 0 ) 
		type = "drop"+ type;
	// were options passed
	opts = ( str == fn ? arg : opts ) || {};
	// trigger or bind event handler
	return fn ? this.bind( type, opts, fn ) : this.trigger( type );
};

// DROP MANAGEMENT UTILITY
// returns filtered drop target elements, caches their positions
$.drop = function( opts ){ 
	opts = opts || {};
	// safely set new options...
	drop.multi = opts.multi === true ? Infinity : 
		opts.multi === false ? 1 : !isNaN( opts.multi ) ? opts.multi : drop.multi;
	drop.delay = opts.delay || drop.delay;
	drop.tolerance = $.isFunction( opts.tolerance ) ? opts.tolerance : 
		opts.tolerance === null ? null : drop.tolerance;
	drop.mode = opts.mode || drop.mode || 'intersect';
};

// local refs (increase compression)
var $event = $.event, 
$special = $event.special,
// configure the drop special event
drop = $.event.special.drop = {

	// these are the default settings
	multi: 1, // allow multiple drop winners per dragged element
	delay: 20, // async timeout delay
	mode: 'overlap', // drop tolerance mode
		
	// internal cache
	targets: [], 
	
	// the key name for stored drop data
	datakey: "dropdata",
		
	// prevent bubbling for better performance
	noBubble: true,
	
	// count bound related events
	add: function( obj ){ 
		// read the interaction data
		var data = $.data( this, drop.datakey );
		// count another realted event
		data.related += 1;
	},
	
	// forget unbound related events
	remove: function(){
		$.data( this, drop.datakey ).related -= 1;
	},
	
	// configure the interactions
	setup: function(){
		// check for related events
		if ( $.data( this, drop.datakey ) ) 
			return;
		// initialize the drop element data
		var data = { 
			related: 0,
			active: [],
			anyactive: 0,
			winner: 0,
			location: {}
		};
		// store the drop data on the element
		$.data( this, drop.datakey, data );
		// store the drop target in internal cache
		drop.targets.push( this );
	},
	
	// destroy the configure interaction	
	teardown: function(){ 
		var data = $.data( this, drop.datakey ) || {};
		// check for related events
		if ( data.related ) 
			return;
		// remove the stored data
		$.removeData( this, drop.datakey );
		// reference the targeted element
		var element = this;
		// remove from the internal cache
		drop.targets = $.grep( drop.targets, function( target ){ 
			return ( target !== element ); 
		});
	},
	
	// shared event handler
	handler: function( event, dd ){ 
		// local vars
		var results, $targets;
		// make sure the right data is available
		if ( !dd ) 
			return;
		// handle various events
		switch ( event.type ){
			// draginit, from $.event.special.drag
			case 'mousedown': // DROPINIT >>
			case 'touchstart': // DROPINIT >>
				// collect and assign the drop targets
				$targets =  $( drop.targets );
				if ( typeof dd.drop == "string" )
					$targets = $targets.filter( dd.drop );
				// reset drop data winner properties
				$targets.each(function(){
					var data = $.data( this, drop.datakey );
					data.active = [];
					data.anyactive = 0;
					data.winner = 0;
				});
				// set available target elements
				dd.droppable = $targets;
				// activate drop targets for the initial element being dragged
				$special.drag.hijack( event, "dropinit", dd ); 
				break;
			// drag, from $.event.special.drag
			case 'mousemove': // TOLERATE >>
			case 'touchmove': // TOLERATE >>
				drop.event = event; // store the mousemove event
				if ( !drop.timer )
					// monitor drop targets
					drop.tolerate( dd ); 
				break;
			// dragend, from $.event.special.drag
			case 'mouseup': // DROP >> DROPEND >>
			case 'touchend': // DROP >> DROPEND >>
				drop.timer = clearTimeout( drop.timer ); // delete timer	
				if ( dd.propagates ){
					$special.drag.hijack( event, "drop", dd ); 
					$special.drag.hijack( event, "dropend", dd ); 
				}
				break;
				
		}
	},
		
	// returns the location positions of an element
	locate: function( elem, index ){ 
		var data = $.data( elem, drop.datakey ),
		$elem = $( elem ), 
		posi = $elem.offset() || {}, 
		height = $elem.outerHeight(), 
		width = $elem.outerWidth(),
		location = { 
			elem: elem, 
			width: width, 
			height: height,
			top: posi.top, 
			left: posi.left, 
			right: posi.left + width, 
			bottom: posi.top + height
		};
		// drag elements might not have dropdata
		if ( data ){
			data.location = location;
			data.index = index;
			data.elem = elem;
		}
		return location;
	},
	
	// test the location positions of an element against another OR an X,Y coord
	contains: function( target, test ){ // target { location } contains test [x,y] or { location }
		return ( ( test[0] || test.left ) >= target.left && ( test[0] || test.right ) <= target.right
			&& ( test[1] || test.top ) >= target.top && ( test[1] || test.bottom ) <= target.bottom ); 
	},
	
	// stored tolerance modes
	modes: { // fn scope: "$.event.special.drop" object 
		// target with mouse wins, else target with most overlap wins
		'intersect': function( event, proxy, target ){
			return this.contains( target, [ event.pageX, event.pageY ] ) ? // check cursor
				1e9 : this.modes.overlap.apply( this, arguments ); // check overlap
		},
		// target with most overlap wins	
		'overlap': function( event, proxy, target ){
			// calculate the area of overlap...
			return Math.max( 0, Math.min( target.bottom, proxy.bottom ) - Math.max( target.top, proxy.top ) )
				* Math.max( 0, Math.min( target.right, proxy.right ) - Math.max( target.left, proxy.left ) );
		},
		// proxy is completely contained within target bounds	
		'fit': function( event, proxy, target ){
			return this.contains( target, proxy ) ? 1 : 0;
		},
		// center of the proxy is contained within target bounds	
		'middle': function( event, proxy, target ){
			return this.contains( target, [ proxy.left + proxy.width * .5, proxy.top + proxy.height * .5 ] ) ? 1 : 0;
		}
	},	
	
	// sort drop target cache by by winner (dsc), then index (asc)
	sort: function( a, b ){
		return ( b.winner - a.winner ) || ( a.index - b.index );
	},
		
	// async, recursive tolerance execution
	tolerate: function( dd ){		
		// declare local refs
		var i, drp, drg, data, arr, len, elem,
		// interaction iteration variables
		x = 0, ia, end = dd.interactions.length,
		// determine the mouse coords
		xy = [ drop.event.pageX, drop.event.pageY ],
		// custom or stored tolerance fn
		tolerance = drop.tolerance || drop.modes[ drop.mode ];
		// go through each passed interaction...
		do if ( ia = dd.interactions[x] ){
			// check valid interaction
			if ( !ia )
				return; 
			// initialize or clear the drop data
			ia.drop = [];
			// holds the drop elements
			arr = []; 
			len = ia.droppable.length;
			// determine the proxy location, if needed
			if ( tolerance )
				drg = drop.locate( ia.proxy ); 
			// reset the loop
			i = 0;
			// loop each stored drop target
			do if ( elem = ia.droppable[i] ){ 
				data = $.data( elem, drop.datakey );
				drp = data.location;
				if ( !drp ) continue;
				// find a winner: tolerance function is defined, call it
				data.winner = tolerance ? tolerance.call( drop, drop.event, drg, drp ) 
					// mouse position is always the fallback
					: drop.contains( drp, xy ) ? 1 : 0; 
				arr.push( data );	
			} while ( ++i < len ); // loop 
			// sort the drop targets
			arr.sort( drop.sort );			
			// reset the loop
			i = 0;
			// loop through all of the targets again
			do if ( data = arr[ i ] ){
				// winners...
				if ( data.winner && ia.drop.length < drop.multi ){
					// new winner... dropstart
					if ( !data.active[x] && !data.anyactive ){
						// check to make sure that this is not prevented
						if ( $special.drag.hijack( drop.event, "dropstart", dd, x, data.elem )[0] !== false ){ 	
							data.active[x] = 1;
							data.anyactive += 1;
						}
						// if false, it is not a winner
						else
							data.winner = 0;
					}
					// if it is still a winner
					if ( data.winner )
						ia.drop.push( data.elem );
				}
				// losers... 
				else if ( data.active[x] && data.anyactive == 1 ){
					// former winner... dropend
					$special.drag.hijack( drop.event, "dropend", dd, x, data.elem ); 
					data.active[x] = 0;
					data.anyactive -= 1;
				}
			} while ( ++i < len ); // loop 		
		} while ( ++x < end ) // loop
		// check if the mouse is still moving or is idle
		if ( drop.last && xy[0] == drop.last.pageX && xy[1] == drop.last.pageY ) 
			delete drop.timer; // idle, don't recurse
		else  // recurse
			drop.timer = setTimeout(function(){ 
				drop.tolerate( dd ); 
			}, drop.delay );
		// remember event, to compare idleness
		drop.last = drop.event; 
	}
	
};

// share the same special event configuration with related events...
$special.dropinit = $special.dropstart = $special.dropend = drop;

})(jQuery); // confine scope	
/***
 * Contains core SlickGrid classes.
 * @module Core
 * @namespace Slick
 */

(function ($) {
  // register namespace
  $.extend(true, window, {
    "Slick": {
      "Event": Event,
      "EventData": EventData,
      "EventHandler": EventHandler,
      "Range": Range,
      "NonDataRow": NonDataItem,
      "Group": Group,
      "GroupTotals": GroupTotals,
      "EditorLock": EditorLock,

      /***
       * A global singleton editor lock.
       * @class GlobalEditorLock
       * @static
       * @constructor
       */
      "GlobalEditorLock": new EditorLock()
    }
  });

  /***
   * An event object for passing data to event handlers and letting them control propagation.
   * <p>This is pretty much identical to how W3C and jQuery implement events.</p>
   * @class EventData
   * @constructor
   */
  function EventData() {
    var isPropagationStopped = false;
    var isImmediatePropagationStopped = false;

    /***
     * Stops event from propagating up the DOM tree.
     * @method stopPropagation
     */
    this.stopPropagation = function () {
      isPropagationStopped = true;
    };

    /***
     * Returns whether stopPropagation was called on this event object.
     * @method isPropagationStopped
     * @return {Boolean}
     */
    this.isPropagationStopped = function () {
      return isPropagationStopped;
    };

    /***
     * Prevents the rest of the handlers from being executed.
     * @method stopImmediatePropagation
     */
    this.stopImmediatePropagation = function () {
      isImmediatePropagationStopped = true;
    };

    /***
     * Returns whether stopImmediatePropagation was called on this event object.\
     * @method isImmediatePropagationStopped
     * @return {Boolean}
     */
    this.isImmediatePropagationStopped = function () {
      return isImmediatePropagationStopped;
    }
  }

  /***
   * A simple publisher-subscriber implementation.
   * @class Event
   * @constructor
   */
  function Event() {
    var handlers = [];

    /***
     * Adds an event handler to be called when the event is fired.
     * <p>Event handler will receive two arguments - an <code>EventData</code> and the <code>data</code>
     * object the event was fired with.<p>
     * @method subscribe
     * @param fn {Function} Event handler.
     */
    this.subscribe = function (fn) {
      handlers.push(fn);
    };

    /***
     * Removes an event handler added with <code>subscribe(fn)</code>.
     * @method unsubscribe
     * @param fn {Function} Event handler to be removed.
     */
    this.unsubscribe = function (fn) {
      for (var i = handlers.length - 1; i >= 0; i--) {
        if (handlers[i] === fn) {
          handlers.splice(i, 1);
        }
      }
    };

    /***
     * Fires an event notifying all subscribers.
     * @method notify
     * @param args {Object} Additional data object to be passed to all handlers.
     * @param e {EventData}
     *      Optional.
     *      An <code>EventData</code> object to be passed to all handlers.
     *      For DOM events, an existing W3C/jQuery event object can be passed in.
     * @param scope {Object}
     *      Optional.
     *      The scope ("this") within which the handler will be executed.
     *      If not specified, the scope will be set to the <code>Event</code> instance.
     */
    this.notify = function (args, e, scope) {
      e = e || new EventData();
      scope = scope || this;

      var returnValue;
      for (var i = 0; i < handlers.length && !(e.isPropagationStopped() || e.isImmediatePropagationStopped()); i++) {
        returnValue = handlers[i].call(scope, e, args);
      }

      return returnValue;
    };
  }

  function EventHandler() {
    var handlers = [];

    this.subscribe = function (event, handler) {
      handlers.push({
        event: event,
        handler: handler
      });
      event.subscribe(handler);

      return this;  // allow chaining
    };

    this.unsubscribe = function (event, handler) {
      var i = handlers.length;
      while (i--) {
        if (handlers[i].event === event &&
            handlers[i].handler === handler) {
          handlers.splice(i, 1);
          event.unsubscribe(handler);
          return;
        }
      }

      return this;  // allow chaining
    };

    this.unsubscribeAll = function () {
      var i = handlers.length;
      while (i--) {
        handlers[i].event.unsubscribe(handlers[i].handler);
      }
      handlers = [];

      return this;  // allow chaining
    }
  }

  /***
   * A structure containing a range of cells.
   * @class Range
   * @constructor
   * @param fromRow {Integer} Starting row.
   * @param fromCell {Integer} Starting cell.
   * @param toRow {Integer} Optional. Ending row. Defaults to <code>fromRow</code>.
   * @param toCell {Integer} Optional. Ending cell. Defaults to <code>fromCell</code>.
   */
  function Range(fromRow, fromCell, toRow, toCell) {
    if (toRow === undefined && toCell === undefined) {
      toRow = fromRow;
      toCell = fromCell;
    }

    /***
     * @property fromRow
     * @type {Integer}
     */
    this.fromRow = Math.min(fromRow, toRow);

    /***
     * @property fromCell
     * @type {Integer}
     */
    this.fromCell = Math.min(fromCell, toCell);

    /***
     * @property toRow
     * @type {Integer}
     */
    this.toRow = Math.max(fromRow, toRow);

    /***
     * @property toCell
     * @type {Integer}
     */
    this.toCell = Math.max(fromCell, toCell);

    /***
     * Returns whether a range represents a single row.
     * @method isSingleRow
     * @return {Boolean}
     */
    this.isSingleRow = function () {
      return this.fromRow == this.toRow;
    };

    /***
     * Returns whether a range represents a single cell.
     * @method isSingleCell
     * @return {Boolean}
     */
    this.isSingleCell = function () {
      return this.fromRow == this.toRow && this.fromCell == this.toCell;
    };

    /***
     * Returns whether a range contains a given cell.
     * @method contains
     * @param row {Integer}
     * @param cell {Integer}
     * @return {Boolean}
     */
    this.contains = function (row, cell) {
      return row >= this.fromRow && row <= this.toRow &&
          cell >= this.fromCell && cell <= this.toCell;
    };

    /***
     * Returns a readable representation of a range.
     * @method toString
     * @return {String}
     */
    this.toString = function () {
      if (this.isSingleCell()) {
        return "(" + this.fromRow + ":" + this.fromCell + ")";
      }
      else {
        return "(" + this.fromRow + ":" + this.fromCell + " - " + this.toRow + ":" + this.toCell + ")";
      }
    }
  }


  /***
   * A base class that all special / non-data rows (like Group and GroupTotals) derive from.
   * @class NonDataItem
   * @constructor
   */
  function NonDataItem() {
    this.__nonDataRow = true;
  }


  /***
   * Information about a group of rows.
   * @class Group
   * @extends Slick.NonDataItem
   * @constructor
   */
  function Group() {
    this.__group = true;

    /**
     * Grouping level, starting with 0.
     * @property level
     * @type {Number}
     */
    this.level = 0;

    /***
     * Number of rows in the group.
     * @property count
     * @type {Integer}
     */
    this.count = 0;

    /***
     * Grouping value.
     * @property value
     * @type {Object}
     */
    this.value = null;

    /***
     * Formatted display value of the group.
     * @property title
     * @type {String}
     */
    this.title = null;

    /***
     * Whether a group is collapsed.
     * @property collapsed
     * @type {Boolean}
     */
    this.collapsed = false;

    /***
     * GroupTotals, if any.
     * @property totals
     * @type {GroupTotals}
     */
    this.totals = null;

    /**
     * Rows that are part of the group.
     * @property rows
     * @type {Array}
     */
    this.rows = [];

    /**
     * Sub-groups that are part of the group.
     * @property groups
     * @type {Array}
     */
    this.groups = null;

    /**
     * A unique key used to identify the group.  This key can be used in calls to DataView
     * collapseGroup() or expandGroup().
     * @property groupingKey
     * @type {Object}
     */
    this.groupingKey = null;
  }

  Group.prototype = new NonDataItem();

  /***
   * Compares two Group instances.
   * @method equals
   * @return {Boolean}
   * @param group {Group} Group instance to compare to.
   */
  Group.prototype.equals = function (group) {
    return this.value === group.value &&
        this.count === group.count &&
        this.collapsed === group.collapsed;
  };

  /***
   * Information about group totals.
   * An instance of GroupTotals will be created for each totals row and passed to the aggregators
   * so that they can store arbitrary data in it.  That data can later be accessed by group totals
   * formatters during the display.
   * @class GroupTotals
   * @extends Slick.NonDataItem
   * @constructor
   */
  function GroupTotals() {
    this.__groupTotals = true;

    /***
     * Parent Group.
     * @param group
     * @type {Group}
     */
    this.group = null;
  }

  GroupTotals.prototype = new NonDataItem();

  /***
   * A locking helper to track the active edit controller and ensure that only a single controller
   * can be active at a time.  This prevents a whole class of state and validation synchronization
   * issues.  An edit controller (such as SlickGrid) can query if an active edit is in progress
   * and attempt a commit or cancel before proceeding.
   * @class EditorLock
   * @constructor
   */
  function EditorLock() {
    var activeEditController = null;

    /***
     * Returns true if a specified edit controller is active (has the edit lock).
     * If the parameter is not specified, returns true if any edit controller is active.
     * @method isActive
     * @param editController {EditController}
     * @return {Boolean}
     */
    this.isActive = function (editController) {
      return (editController ? activeEditController === editController : activeEditController !== null);
    };

    /***
     * Sets the specified edit controller as the active edit controller (acquire edit lock).
     * If another edit controller is already active, and exception will be thrown.
     * @method activate
     * @param editController {EditController} edit controller acquiring the lock
     */
    this.activate = function (editController) {
      if (editController === activeEditController) { // already activated?
        return;
      }
      if (activeEditController !== null) {
        throw "SlickGrid.EditorLock.activate: an editController is still active, can't activate another editController";
      }
      if (!editController.commitCurrentEdit) {
        throw "SlickGrid.EditorLock.activate: editController must implement .commitCurrentEdit()";
      }
      if (!editController.cancelCurrentEdit) {
        throw "SlickGrid.EditorLock.activate: editController must implement .cancelCurrentEdit()";
      }
      activeEditController = editController;
    };

    /***
     * Unsets the specified edit controller as the active edit controller (release edit lock).
     * If the specified edit controller is not the active one, an exception will be thrown.
     * @method deactivate
     * @param editController {EditController} edit controller releasing the lock
     */
    this.deactivate = function (editController) {
      if (activeEditController !== editController) {
        throw "SlickGrid.EditorLock.deactivate: specified editController is not the currently active one";
      }
      activeEditController = null;
    };

    /***
     * Attempts to commit the current edit by calling "commitCurrentEdit" method on the active edit
     * controller and returns whether the commit attempt was successful (commit may fail due to validation
     * errors, etc.).  Edit controller's "commitCurrentEdit" must return true if the commit has succeeded
     * and false otherwise.  If no edit controller is active, returns true.
     * @method commitCurrentEdit
     * @return {Boolean}
     */
    this.commitCurrentEdit = function () {
      return (activeEditController ? activeEditController.commitCurrentEdit() : true);
    };

    /***
     * Attempts to cancel the current edit by calling "cancelCurrentEdit" method on the active edit
     * controller and returns whether the edit was successfully cancelled.  If no edit controller is
     * active, returns true.
     * @method cancelCurrentEdit
     * @return {Boolean}
     */
    this.cancelCurrentEdit = function cancelCurrentEdit() {
      return (activeEditController ? activeEditController.cancelCurrentEdit() : true);
    };
  }
})(jQuery);



(function ($) {
  $.extend(true, window, {
    Slick: {
      Data: {
        DataView: DataView,
        Aggregators: {
          Avg: AvgAggregator,
          Min: MinAggregator,
          Max: MaxAggregator,
          Sum: SumAggregator
        }
      }
    }
  });


  /***
   * A sample Model implementation.
   * Provides a filtered view of the underlying data.
   *
   * Relies on the data item having an "id" property uniquely identifying it.
   */
  function DataView(options) {
    var self = this;

    var defaults = {
      groupItemMetadataProvider: null,
      inlineFilters: false
    };


    // private
    var idProperty = "id";  // property holding a unique row id
    var items = [];         // data by index
    var rows = [];          // data by row
    var idxById = {};       // indexes by id
    var rowsById = null;    // rows by id; lazy-calculated
    var filter = null;      // filter function
    var updated = null;     // updated item ids
    var suspend = false;    // suspends the recalculation
    var sortAsc = true;
    var fastSortField;
    var sortComparer;
    var refreshHints = {};
    var prevRefreshHints = {};
    var filterArgs;
    var filteredItems = [];
    var compiledFilter;
    var compiledFilterWithCaching;
    var filterCache = [];

    // grouping
    var groupingInfoDefaults = {
      getter: null,
      formatter: null,
      comparer: function(a, b) { return a.value - b.value; },
      predefinedValues: [],
      aggregators: [],
      aggregateEmpty: false,
      aggregateCollapsed: false,
      aggregateChildGroups: false,
      collapsed: false,
      displayTotalsRow: true
    };
    var groupingInfos = [];
    var groups = [];
    var toggledGroupsByLevel = [];
    var groupingDelimiter = ':|:';

    var pagesize = 0;
    var pagenum = 0;
    var totalRows = 0;

    // events
    var onRowCountChanged = new Slick.Event();
    var onRowsChanged = new Slick.Event();
    var onPagingInfoChanged = new Slick.Event();

    options = $.extend(true, {}, defaults, options);


    function beginUpdate() {
      suspend = true;
    }

    function endUpdate() {
      suspend = false;
      refresh();
    }

    function setRefreshHints(hints) {
      refreshHints = hints;
    }

    function setFilterArgs(args) {
      filterArgs = args;
    }

    function updateIdxById(startingIndex) {
      startingIndex = startingIndex || 0;
      var id;
      for (var i = startingIndex, l = items.length; i < l; i++) {
        id = items[i][idProperty];
        if (id === undefined) {
          throw "Each data element must implement a unique 'id' property";
        }
        idxById[id] = i;
      }
    }

    function ensureIdUniqueness() {
      var id;
      for (var i = 0, l = items.length; i < l; i++) {
        id = items[i][idProperty];
        if (id === undefined || idxById[id] !== i) {
          throw "Each data element must implement a unique 'id' property";
        }
      }
    }

    function getItems() {
      return items;
    }

    function setItems(data, objectIdProperty) {
      if (objectIdProperty !== undefined) {
        idProperty = objectIdProperty;
      }
      items = filteredItems = data;
      idxById = {};
      updateIdxById();
      ensureIdUniqueness();
      refresh();
    }

    function setPagingOptions(args) {
      if (args.pageSize != undefined) {
        pagesize = args.pageSize;
        pagenum = pagesize ? Math.min(pagenum, Math.max(0, Math.ceil(totalRows / pagesize) - 1)) : 0;
      }

      if (args.pageNum != undefined) {
        pagenum = Math.min(args.pageNum, Math.max(0, Math.ceil(totalRows / pagesize) - 1));
      }

      onPagingInfoChanged.notify(getPagingInfo(), null, self);

      refresh();
    }

    function getPagingInfo() {
      var totalPages = pagesize ? Math.max(1, Math.ceil(totalRows / pagesize)) : 1;
      return {pageSize: pagesize, pageNum: pagenum, totalRows: totalRows, totalPages: totalPages};
    }

    function sort(comparer, ascending) {
      sortAsc = ascending;
      sortComparer = comparer;
      fastSortField = null;
      if (ascending === false) {
        items.reverse();
      }
      items.sort(comparer);
      if (ascending === false) {
        items.reverse();
      }
      idxById = {};
      updateIdxById();
      refresh();
    }

    /***
     * Provides a workaround for the extremely slow sorting in IE.
     * Does a [lexicographic] sort on a give column by temporarily overriding Object.prototype.toString
     * to return the value of that field and then doing a native Array.sort().
     */
    function fastSort(field, ascending) {
      sortAsc = ascending;
      fastSortField = field;
      sortComparer = null;
      var oldToString = Object.prototype.toString;
      Object.prototype.toString = (typeof field == "function") ? field : function () {
        return this[field]
      };
      // an extra reversal for descending sort keeps the sort stable
      // (assuming a stable native sort implementation, which isn't true in some cases)
      if (ascending === false) {
        items.reverse();
      }
      items.sort();
      Object.prototype.toString = oldToString;
      if (ascending === false) {
        items.reverse();
      }
      idxById = {};
      updateIdxById();
      refresh();
    }

    function reSort() {
      if (sortComparer) {
        sort(sortComparer, sortAsc);
      } else if (fastSortField) {
        fastSort(fastSortField, sortAsc);
      }
    }

    function setFilter(filterFn) {
      filter = filterFn;
      if (options.inlineFilters) {
        compiledFilter = compileFilter();
        compiledFilterWithCaching = compileFilterWithCaching();
      }
      refresh();
    }

    function getGrouping() {
      return groupingInfos;
    }

    function setGrouping(groupingInfo) {
      if (!options.groupItemMetadataProvider) {
        options.groupItemMetadataProvider = new Slick.Data.GroupItemMetadataProvider();
      }

      groups = [];
      toggledGroupsByLevel = [];
      groupingInfo = groupingInfo || [];
      groupingInfos = (groupingInfo instanceof Array) ? groupingInfo : [groupingInfo];

      for (var i = 0; i < groupingInfos.length; i++) {
        var gi = groupingInfos[i] = $.extend(true, {}, groupingInfoDefaults, groupingInfos[i]);
        gi.getterIsAFn = typeof gi.getter === "function";

        // pre-compile accumulator loops
        gi.compiledAccumulators = [];
        var idx = gi.aggregators.length;
        while (idx--) {
          gi.compiledAccumulators[idx] = compileAccumulatorLoop(gi.aggregators[idx]);
        }

        toggledGroupsByLevel[i] = {};
      }

      refresh();
    }

    /**
     * @deprecated Please use {@link setGrouping}.
     */
    function groupBy(valueGetter, valueFormatter, sortComparer) {
      if (valueGetter == null) {
        setGrouping([]);
        return;
      }

      setGrouping({
        getter: valueGetter,
        formatter: valueFormatter,
        comparer: sortComparer
      });
    }

    /**
     * @deprecated Please use {@link setGrouping}.
     */
    function setAggregators(groupAggregators, includeCollapsed) {
      if (!groupingInfos.length) {
        throw new Error("At least one grouping must be specified before calling setAggregators().");
      }

      groupingInfos[0].aggregators = groupAggregators;
      groupingInfos[0].aggregateCollapsed = includeCollapsed;

      setGrouping(groupingInfos);
    }

    function getItemByIdx(i) {
      return items[i];
    }

    function getIdxById(id) {
      return idxById[id];
    }

    function ensureRowsByIdCache() {
      if (!rowsById) {
        rowsById = {};
        for (var i = 0, l = rows.length; i < l; i++) {
          rowsById[rows[i][idProperty]] = i;
        }
      }
    }

    function getRowById(id) {
      ensureRowsByIdCache();
      return rowsById[id];
    }

    function getItemById(id) {
      return items[idxById[id]];
    }

    function mapIdsToRows(idArray) {
      var rows = [];
      ensureRowsByIdCache();
      for (var i = 0; i < idArray.length; i++) {
        var row = rowsById[idArray[i]];
        if (row != null) {
          rows[rows.length] = row;
        }
      }
      return rows;
    }

    function mapRowsToIds(rowArray) {
      var ids = [];
      for (var i = 0; i < rowArray.length; i++) {
        if (rowArray[i] < rows.length) {
          ids[ids.length] = rows[rowArray[i]][idProperty];
        }
      }
      return ids;
    }

    function updateItem(id, item) {
      if (idxById[id] === undefined || id !== item[idProperty]) {
        throw "Invalid or non-matching id";
      }
      items[idxById[id]] = item;
      if (!updated) {
        updated = {};
      }
      updated[id] = true;
      refresh();
    }

    function insertItem(insertBefore, item) {
      items.splice(insertBefore, 0, item);
      updateIdxById(insertBefore);
      refresh();
    }

    function addItem(item) {
      items.push(item);
      updateIdxById(items.length - 1);
      refresh();
    }

    function deleteItem(id) {
      var idx = idxById[id];
      if (idx === undefined) {
        throw "Invalid id";
      }
      delete idxById[id];
      items.splice(idx, 1);
      updateIdxById(idx);
      refresh();
    }

    function getLength() {
      return rows.length;
    }

    function getItem(i) {
      return rows[i];
    }

    function getItemMetadata(i) {
      var item = rows[i];
      if (item === undefined) {
        return null;
      }

      // overrides for grouping rows
      if (item.__group) {
        return options.groupItemMetadataProvider.getGroupRowMetadata(item);
      }

      // overrides for totals rows
      if (item.__groupTotals) {
        return options.groupItemMetadataProvider.getTotalsRowMetadata(item);
      }

      return null;
    }

    function expandCollapseAllGroups(level, collapse) {
      if (level == null) {
        for (var i = 0; i < groupingInfos.length; i++) {
          toggledGroupsByLevel[i] = {};
          groupingInfos[i].collapsed = collapse;
        }
      } else {
        toggledGroupsByLevel[level] = {};
        groupingInfos[level].collapsed = collapse;
      }
      refresh();
    }

    /**
     * @param level {Number} Optional level to collapse.  If not specified, applies to all levels.
     */
    function collapseAllGroups(level) {
      expandCollapseAllGroups(level, true);
    }

    /**
     * @param level {Number} Optional level to expand.  If not specified, applies to all levels.
     */
    function expandAllGroups(level) {
      expandCollapseAllGroups(level, false);
    }

    function expandCollapseGroup(level, groupingKey, collapse) {
      toggledGroupsByLevel[level][groupingKey] = groupingInfos[level].collapsed ^ collapse;
      refresh();
    }

    /**
     * @param varArgs Either a Slick.Group's "groupingKey" property, or a
     *     variable argument list of grouping values denoting a unique path to the row.  For
     *     example, calling collapseGroup('high', '10%') will collapse the '10%' subgroup of
     *     the 'high' setGrouping.
     */
    function collapseGroup(varArgs) {
      var args = Array.prototype.slice.call(arguments);
      var arg0 = args[0];
      if (args.length == 1 && arg0.indexOf(groupingDelimiter) != -1) {
        expandCollapseGroup(arg0.split(groupingDelimiter).length - 1, arg0, true);
      } else {
        expandCollapseGroup(args.length - 1, args.join(groupingDelimiter), true);
      }
    }

    /**
     * @param varArgs Either a Slick.Group's "groupingKey" property, or a
     *     variable argument list of grouping values denoting a unique path to the row.  For
     *     example, calling expandGroup('high', '10%') will expand the '10%' subgroup of
     *     the 'high' setGrouping.
     */
    function expandGroup(varArgs) {
      var args = Array.prototype.slice.call(arguments);
      var arg0 = args[0];
      if (args.length == 1 && arg0.indexOf(groupingDelimiter) != -1) {
        expandCollapseGroup(arg0.split(groupingDelimiter).length - 1, arg0, false);
      } else {
        expandCollapseGroup(args.length - 1, args.join(groupingDelimiter), false);
      }
    }

    function getGroups() {
      return groups;
    }

    function extractGroups(rows, parentGroup) {
      var group;
      var val;
      var groups = [];
      var groupsByVal = [];
      var r;
      var level = parentGroup ? parentGroup.level + 1 : 0;
      var gi = groupingInfos[level];

      for (var i = 0, l = gi.predefinedValues.length; i < l; i++) {
        val = gi.predefinedValues[i];
        group = groupsByVal[val];
        if (!group) {
          group = new Slick.Group();
          group.value = val;
          group.level = level;
          group.groupingKey = (parentGroup ? parentGroup.groupingKey + groupingDelimiter : '') + val;
          groups[groups.length] = group;
          groupsByVal[val] = group;
        }
      }

      for (var i = 0, l = rows.length; i < l; i++) {
        r = rows[i];
        val = gi.getterIsAFn ? gi.getter(r) : r[gi.getter];
        group = groupsByVal[val];
        if (!group) {
          group = new Slick.Group();
          group.value = val;
          group.level = level;
          group.groupingKey = (parentGroup ? parentGroup.groupingKey + groupingDelimiter : '') + val;
          groups[groups.length] = group;
          groupsByVal[val] = group;
        }

        group.rows[group.count++] = r;
      }

      if (level < groupingInfos.length - 1) {
        for (var i = 0; i < groups.length; i++) {
          group = groups[i];
          group.groups = extractGroups(group.rows, group);
        }
      }      

      groups.sort(groupingInfos[level].comparer);

      return groups;
    }

    // TODO:  lazy totals calculation
    function calculateGroupTotals(group) {
      // TODO:  try moving iterating over groups into compiled accumulator
      var gi = groupingInfos[group.level];
      var isLeafLevel = (group.level == groupingInfos.length);
      var totals = new Slick.GroupTotals();
      var agg, idx = gi.aggregators.length;
      while (idx--) {
        agg = gi.aggregators[idx];
        agg.init();
        gi.compiledAccumulators[idx].call(agg,
            (!isLeafLevel && gi.aggregateChildGroups) ? group.groups : group.rows);
        agg.storeResult(totals);
      }
      totals.group = group;
      group.totals = totals;
    }

    function calculateTotals(groups, level) {
      level = level || 0;
      var gi = groupingInfos[level];
      var idx = groups.length, g;
      while (idx--) {
        g = groups[idx];

        if (g.collapsed && !gi.aggregateCollapsed) {
          continue;
        }

        // Do a depth-first aggregation so that parent setGrouping aggregators can access subgroup totals.
        if (g.groups) {
          calculateTotals(g.groups, level + 1);
        }

        if (gi.aggregators.length && (
            gi.aggregateEmpty || g.rows.length || (g.groups && g.groups.length))) {
          calculateGroupTotals(g);
        }
      }
    }

    function finalizeGroups(groups, level) {
      level = level || 0;
      var gi = groupingInfos[level];
      var groupCollapsed = gi.collapsed;
      var toggledGroups = toggledGroupsByLevel[level];
      var idx = groups.length, g;
      while (idx--) {
        g = groups[idx];
        g.collapsed = groupCollapsed ^ toggledGroups[g.groupingKey];
        g.title = gi.formatter ? gi.formatter(g) : g.value;

        if (g.groups) {
          finalizeGroups(g.groups, level + 1);
          // Let the non-leaf setGrouping rows get garbage-collected.
          // They may have been used by aggregates that go over all of the descendants,
          // but at this point they are no longer needed.
          g.rows = [];
        }
      }
    }

    function flattenGroupedRows(groups, level) {
      level = level || 0;
      var gi = groupingInfos[level];
      var groupedRows = [], rows, gl = 0, g;
      for (var i = 0, l = groups.length; i < l; i++) {
        g = groups[i];
        groupedRows[gl++] = g;

        if (!g.collapsed) {
          rows = g.groups ? flattenGroupedRows(g.groups, level + 1) : g.rows;
          for (var j = 0, jj = rows.length; j < jj; j++) {
            groupedRows[gl++] = rows[j];
          }
        }

        if (g.totals && gi.displayTotalsRow && (!g.collapsed || gi.aggregateCollapsed)) {
          groupedRows[gl++] = g.totals;
        }
      }
      return groupedRows;
    }

    function getFunctionInfo(fn) {
      var fnRegex = /^function[^(]*\(([^)]*)\)\s*{([\s\S]*)}$/;
      var matches = fn.toString().match(fnRegex);
      return {
        params: matches[1].split(","),
        body: matches[2]
      };
    }

    function compileAccumulatorLoop(aggregator) {
      var accumulatorInfo = getFunctionInfo(aggregator.accumulate);
      var fn = new Function(
          "_items",
          "for (var " + accumulatorInfo.params[0] + ", _i=0, _il=_items.length; _i<_il; _i++) {" +
              accumulatorInfo.params[0] + " = _items[_i]; " +
              accumulatorInfo.body +
          "}"
      );
      fn.displayName = fn.name = "compiledAccumulatorLoop";
      return fn;
    }

    function compileFilter() {
      var filterInfo = getFunctionInfo(filter);

      var filterBody = filterInfo.body
          .replace(/return false[;}]/gi, "{ continue _coreloop; }")
          .replace(/return true[;}]/gi, "{ _retval[_idx++] = $item$; continue _coreloop; }")
          .replace(/return ([^;}]+?);/gi,
          "{ if ($1) { _retval[_idx++] = $item$; }; continue _coreloop; }");

      // This preserves the function template code after JS compression,
      // so that replace() commands still work as expected.
      var tpl = [
        //"function(_items, _args) { ",
        "var _retval = [], _idx = 0; ",
        "var $item$, $args$ = _args; ",
        "_coreloop: ",
        "for (var _i = 0, _il = _items.length; _i < _il; _i++) { ",
        "$item$ = _items[_i]; ",
        "$filter$; ",
        "} ",
        "return _retval; "
        //"}"
      ].join("");
      tpl = tpl.replace(/\$filter\$/gi, filterBody);
      tpl = tpl.replace(/\$item\$/gi, filterInfo.params[0]);
      tpl = tpl.replace(/\$args\$/gi, filterInfo.params[1]);

      var fn = new Function("_items,_args", tpl);
      fn.displayName = fn.name = "compiledFilter";
      return fn;
    }

    function compileFilterWithCaching() {
      var filterInfo = getFunctionInfo(filter);

      var filterBody = filterInfo.body
          .replace(/return false[;}]/gi, "{ continue _coreloop; }")
          .replace(/return true[;}]/gi, "{ _cache[_i] = true;_retval[_idx++] = $item$; continue _coreloop; }")
          .replace(/return ([^;}]+?);/gi,
          "{ if ((_cache[_i] = $1)) { _retval[_idx++] = $item$; }; continue _coreloop; }");

      // This preserves the function template code after JS compression,
      // so that replace() commands still work as expected.
      var tpl = [
        //"function(_items, _args, _cache) { ",
        "var _retval = [], _idx = 0; ",
        "var $item$, $args$ = _args; ",
        "_coreloop: ",
        "for (var _i = 0, _il = _items.length; _i < _il; _i++) { ",
        "$item$ = _items[_i]; ",
        "if (_cache[_i]) { ",
        "_retval[_idx++] = $item$; ",
        "continue _coreloop; ",
        "} ",
        "$filter$; ",
        "} ",
        "return _retval; "
        //"}"
      ].join("");
      tpl = tpl.replace(/\$filter\$/gi, filterBody);
      tpl = tpl.replace(/\$item\$/gi, filterInfo.params[0]);
      tpl = tpl.replace(/\$args\$/gi, filterInfo.params[1]);

      var fn = new Function("_items,_args,_cache", tpl);
      fn.displayName = fn.name = "compiledFilterWithCaching";
      return fn;
    }

    function uncompiledFilter(items, args) {
      var retval = [], idx = 0;

      for (var i = 0, ii = items.length; i < ii; i++) {
        if (filter(items[i], args)) {
          retval[idx++] = items[i];
        }
      }

      return retval;
    }

    function uncompiledFilterWithCaching(items, args, cache) {
      var retval = [], idx = 0, item;

      for (var i = 0, ii = items.length; i < ii; i++) {
        item = items[i];
        if (cache[i]) {
          retval[idx++] = item;
        } else if (filter(item, args)) {
          retval[idx++] = item;
          cache[i] = true;
        }
      }

      return retval;
    }

    function getFilteredAndPagedItems(items) {
      if (filter) {
        var batchFilter = options.inlineFilters ? compiledFilter : uncompiledFilter;
        var batchFilterWithCaching = options.inlineFilters ? compiledFilterWithCaching : uncompiledFilterWithCaching;

        if (refreshHints.isFilterNarrowing) {
          filteredItems = batchFilter(filteredItems, filterArgs);
        } else if (refreshHints.isFilterExpanding) {
          filteredItems = batchFilterWithCaching(items, filterArgs, filterCache);
        } else if (!refreshHints.isFilterUnchanged) {
          filteredItems = batchFilter(items, filterArgs);
        }
      } else {
        // special case:  if not filtering and not paging, the resulting
        // rows collection needs to be a copy so that changes due to sort
        // can be caught
        filteredItems = pagesize ? items : items.concat();
      }

      // get the current page
      var paged;
      if (pagesize) {
        if (filteredItems.length < pagenum * pagesize) {
          pagenum = Math.floor(filteredItems.length / pagesize);
        }
        paged = filteredItems.slice(pagesize * pagenum, pagesize * pagenum + pagesize);
      } else {
        paged = filteredItems;
      }

      return {totalRows: filteredItems.length, rows: paged};
    }

    function getRowDiffs(rows, newRows) {
      var item, r, eitherIsNonData, diff = [];
      var from = 0, to = newRows.length;

      if (refreshHints && refreshHints.ignoreDiffsBefore) {
        from = Math.max(0,
            Math.min(newRows.length, refreshHints.ignoreDiffsBefore));
      }

      if (refreshHints && refreshHints.ignoreDiffsAfter) {
        to = Math.min(newRows.length,
            Math.max(0, refreshHints.ignoreDiffsAfter));
      }

      for (var i = from, rl = rows.length; i < to; i++) {
        if (i >= rl) {
          diff[diff.length] = i;
        } else {
          item = newRows[i];
          r = rows[i];

          if ((groupingInfos.length && (eitherIsNonData = (item.__nonDataRow) || (r.__nonDataRow)) &&
              item.__group !== r.__group ||
              item.__group && !item.equals(r))
              || (eitherIsNonData &&
              // no good way to compare totals since they are arbitrary DTOs
              // deep object comparison is pretty expensive
              // always considering them 'dirty' seems easier for the time being
              (item.__groupTotals || r.__groupTotals))
              || item[idProperty] != r[idProperty]
              || (updated && updated[item[idProperty]])
              ) {
            diff[diff.length] = i;
          }
        }
      }
      return diff;
    }

    function recalc(_items) {
      rowsById = null;

      if (refreshHints.isFilterNarrowing != prevRefreshHints.isFilterNarrowing ||
          refreshHints.isFilterExpanding != prevRefreshHints.isFilterExpanding) {
        filterCache = [];
      }

      var filteredItems = getFilteredAndPagedItems(_items);
      totalRows = filteredItems.totalRows;
      var newRows = filteredItems.rows;

      groups = [];
      if (groupingInfos.length) {
        groups = extractGroups(newRows);
        if (groups.length) {
          calculateTotals(groups);
          finalizeGroups(groups);
          newRows = flattenGroupedRows(groups);
        }
      }

      var diff = getRowDiffs(rows, newRows);

      rows = newRows;

      return diff;
    }

    function refresh() {
      if (suspend) {
        return;
      }

      var countBefore = rows.length;
      var totalRowsBefore = totalRows;

      var diff = recalc(items, filter); // pass as direct refs to avoid closure perf hit

      // if the current page is no longer valid, go to last page and recalc
      // we suffer a performance penalty here, but the main loop (recalc) remains highly optimized
      if (pagesize && totalRows < pagenum * pagesize) {
        pagenum = Math.max(0, Math.ceil(totalRows / pagesize) - 1);
        diff = recalc(items, filter);
      }

      updated = null;
      prevRefreshHints = refreshHints;
      refreshHints = {};

      if (totalRowsBefore != totalRows) {
        onPagingInfoChanged.notify(getPagingInfo(), null, self);
      }
      if (countBefore != rows.length) {
        onRowCountChanged.notify({previous: countBefore, current: rows.length}, null, self);
      }
      if (diff.length > 0) {
        onRowsChanged.notify({rows: diff}, null, self);
      }
    }

    function syncGridSelection(grid, preserveHidden) {
      var self = this;
      var selectedRowIds = self.mapRowsToIds(grid.getSelectedRows());;
      var inHandler;

      function update() {
        if (selectedRowIds.length > 0) {
          inHandler = true;
          var selectedRows = self.mapIdsToRows(selectedRowIds);
          if (!preserveHidden) {
            selectedRowIds = self.mapRowsToIds(selectedRows);
          }
          grid.setSelectedRows(selectedRows);
          inHandler = false;
        }
      }

      grid.onSelectedRowsChanged.subscribe(function(e, args) {
        if (inHandler) { return; }
        selectedRowIds = self.mapRowsToIds(grid.getSelectedRows());
      });

      this.onRowsChanged.subscribe(update);

      this.onRowCountChanged.subscribe(update);
    }

    function syncGridCellCssStyles(grid, key) {
      var hashById;
      var inHandler;

      // since this method can be called after the cell styles have been set,
      // get the existing ones right away
      storeCellCssStyles(grid.getCellCssStyles(key));

      function storeCellCssStyles(hash) {
        hashById = {};
        for (var row in hash) {
          var id = rows[row][idProperty];
          hashById[id] = hash[row];
        }
      }

      function update() {
        if (hashById) {
          inHandler = true;
          ensureRowsByIdCache();
          var newHash = {};
          for (var id in hashById) {
            var row = rowsById[id];
            if (row != undefined) {
              newHash[row] = hashById[id];
            }
          }
          grid.setCellCssStyles(key, newHash);
          inHandler = false;
        }
      }

      grid.onCellCssStylesChanged.subscribe(function(e, args) {
        if (inHandler) { return; }
        if (key != args.key) { return; }
        if (args.hash) {
          storeCellCssStyles(args.hash);
        }
      });

      this.onRowsChanged.subscribe(update);

      this.onRowCountChanged.subscribe(update);
    }

    return {
      // methods
      "beginUpdate": beginUpdate,
      "endUpdate": endUpdate,
      "setPagingOptions": setPagingOptions,
      "getPagingInfo": getPagingInfo,
      "getItems": getItems,
      "setItems": setItems,
      "setFilter": setFilter,
      "sort": sort,
      "fastSort": fastSort,
      "reSort": reSort,
      "setGrouping": setGrouping,
      "getGrouping": getGrouping,
      "groupBy": groupBy,
      "setAggregators": setAggregators,
      "collapseAllGroups": collapseAllGroups,
      "expandAllGroups": expandAllGroups,
      "collapseGroup": collapseGroup,
      "expandGroup": expandGroup,
      "getGroups": getGroups,
      "getIdxById": getIdxById,
      "getRowById": getRowById,
      "getItemById": getItemById,
      "getItemByIdx": getItemByIdx,
      "mapRowsToIds": mapRowsToIds,
      "mapIdsToRows": mapIdsToRows,
      "setRefreshHints": setRefreshHints,
      "setFilterArgs": setFilterArgs,
      "refresh": refresh,
      "updateItem": updateItem,
      "insertItem": insertItem,
      "addItem": addItem,
      "deleteItem": deleteItem,
      "syncGridSelection": syncGridSelection,
      "syncGridCellCssStyles": syncGridCellCssStyles,

      // data provider methods
      "getLength": getLength,
      "getItem": getItem,
      "getItemMetadata": getItemMetadata,

      // events
      "onRowCountChanged": onRowCountChanged,
      "onRowsChanged": onRowsChanged,
      "onPagingInfoChanged": onPagingInfoChanged
    };
  }

  function AvgAggregator(field) {
    this.field_ = field;

    this.init = function () {
      this.count_ = 0;
      this.nonNullCount_ = 0;
      this.sum_ = 0;
    };

    this.accumulate = function (item) {
      var val = item[this.field_];
      this.count_++;
      if (val != null && val !== "" && val !== NaN) {
        this.nonNullCount_++;
        this.sum_ += parseFloat(val);
      }
    };

    this.storeResult = function (groupTotals) {
      if (!groupTotals.avg) {
        groupTotals.avg = {};
      }
      if (this.nonNullCount_ != 0) {
        groupTotals.avg[this.field_] = this.sum_ / this.nonNullCount_;
      }
    };
  }

  function MinAggregator(field) {
    this.field_ = field;

    this.init = function () {
      this.min_ = null;
    };

    this.accumulate = function (item) {
      var val = item[this.field_];
      if (val != null && val !== "" && val !== NaN) {
        if (this.min_ == null || val < this.min_) {
          this.min_ = val;
        }
      }
    };

    this.storeResult = function (groupTotals) {
      if (!groupTotals.min) {
        groupTotals.min = {};
      }
      groupTotals.min[this.field_] = this.min_;
    }
  }

  function MaxAggregator(field) {
    this.field_ = field;

    this.init = function () {
      this.max_ = null;
    };

    this.accumulate = function (item) {
      var val = item[this.field_];
      if (val != null && val !== "" && val !== NaN) {
        if (this.max_ == null || val > this.max_) {
          this.max_ = val;
        }
      }
    };

    this.storeResult = function (groupTotals) {
      if (!groupTotals.max) {
        groupTotals.max = {};
      }
      groupTotals.max[this.field_] = this.max_;
    }
  }

  function SumAggregator(field) {
    this.field_ = field;

    this.init = function () {
      this.sum_ = null;
    };

    this.accumulate = function (item) {
      var val = item[this.field_];
      if (val != null && val !== "" && val !== NaN) {
        this.sum_ += parseFloat(val);
      }
    };

    this.storeResult = function (groupTotals) {
      if (!groupTotals.sum) {
        groupTotals.sum = {};
      }
      groupTotals.sum[this.field_] = this.sum_;
    }
  }

  // TODO:  add more built-in aggregators
  // TODO:  merge common aggregators in one to prevent needles iterating

})(jQuery);

/**
 * @license
 * (c) 2009-2012 Michael Leibman
 * michael{dot}leibman{at}gmail{dot}com
 * http://github.com/mleibman/slickgrid
 *
 * Distributed under MIT license.
 * All rights reserved.
 *
 * SlickGrid v2.1
 *
 * NOTES:
 *     Cell/row DOM manipulations are done directly bypassing jQuery's DOM manipulation methods.
 *     This increases the speed dramatically, but can only be done safely because there are no event handlers
 *     or data associated with any cell/row DOM nodes.  Cell editors must make sure they implement .destroy()
 *     and do proper cleanup.
 */

// make sure required JavaScript modules are loaded
if (typeof jQuery === "undefined") {
  throw "SlickGrid requires jquery module to be loaded";
}
if (!jQuery.fn.drag) {
  throw "SlickGrid requires jquery.event.drag module to be loaded";
}
if (typeof Slick === "undefined") {
  throw "slick.core.js not loaded";
}


(function ($) {
  // Slick.Grid
  $.extend(true, window, {
    Slick: {
      Grid: SlickGrid
    }
  });

  // shared across all grids on the page
  var scrollbarDimensions;
  var maxSupportedCssHeight;  // browser's breaking point

  //////////////////////////////////////////////////////////////////////////////////////////////
  // SlickGrid class implementation (available as Slick.Grid)

  /**
   * Creates a new instance of the grid.
   * @class SlickGrid
   * @constructor
   * @param {Node}              container   Container node to create the grid in.
   * @param {Array,Object}      data        An array of objects for databinding.
   * @param {Array}             columns     An array of column definitions.
   * @param {Object}            options     Grid options.
   **/
  function SlickGrid(container, data, columns, options) {
    // settings
    var defaults = {
      explicitInitialization: false,
      rowHeight: 25,
      defaultColumnWidth: 80,
      enableAddRow: false,
      leaveSpaceForNewRows: false,
      editable: false,
      autoEdit: true,
      enableCellNavigation: true,
      enableColumnReorder: true,
      asyncEditorLoading: false,
      asyncEditorLoadDelay: 100,
      forceFitColumns: false,
      enableAsyncPostRender: false,
      asyncPostRenderDelay: 50,
      autoHeight: false,
      editorLock: Slick.GlobalEditorLock,
      showHeaderRow: false,
      headerRowHeight: 25,
      showTopPanel: false,
      topPanelHeight: 25,
      formatterFactory: null,
      editorFactory: null,
      cellFlashingCssClass: "flashing",
      selectedCellCssClass: "selected",
      multiSelect: true,
      enableTextSelectionOnCells: false,
      dataItemColumnValueExtractor: null,
      fullWidthRows: false,
      multiColumnSort: false,
      defaultFormatter: defaultFormatter,
      forceSyncScrolling: false
    };

    var columnDefaults = {
      name: "",
      resizable: true,
      sortable: false,
      minWidth: 30,
      rerenderOnResize: false,
      headerCssClass: null,
      defaultSortAsc: true,
      focusable: true,
      selectable: true
    };

    // scroller
    var th;   // virtual height
    var h;    // real scrollable height
    var ph;   // page height
    var n;    // number of pages
    var cj;   // "jumpiness" coefficient

    var page = 0;       // current page
    var offset = 0;     // current page offset
    var vScrollDir = 1;

    // private
    var initialized = false;
    var $container;
    var uid = "slickgrid_" + Math.round(1000000 * Math.random());
    var self = this;
    var $focusSink, $focusSink2;
    var $headerScroller;
    var $headers;
    var $headerRow, $headerRowScroller, $headerRowSpacer;
    var $topPanelScroller;
    var $topPanel;
    var $viewport;
    var $canvas;
    var $style;
    var $boundAncestors;
    var stylesheet, columnCssRulesL, columnCssRulesR;
    var viewportH, viewportW;
    var canvasWidth;
    var viewportHasHScroll, viewportHasVScroll;
    var headerColumnWidthDiff = 0, headerColumnHeightDiff = 0, // border+padding
        cellWidthDiff = 0, cellHeightDiff = 0;
    var absoluteColumnMinWidth;
    var numberOfRows = 0;

    var tabbingDirection = 1;
    var activePosX;
    var activeRow, activeCell;
    var activeCellNode = null;
    var currentEditor = null;
    var serializedEditorValue;
    var editController;

    var rowsCache = {};
    var renderedRows = 0;
    var numVisibleRows;
    var prevScrollTop = 0;
    var scrollTop = 0;
    var lastRenderedScrollTop = 0;
    var lastRenderedScrollLeft = 0;
    var prevScrollLeft = 0;
    var scrollLeft = 0;

    var selectionModel;
    var selectedRows = [];

    var plugins = [];
    var cellCssClasses = {};

    var columnsById = {};
    var sortColumns = [];
    var columnPosLeft = [];
    var columnPosRight = [];


    // async call handles
    var h_editorLoader = null;
    var h_render = null;
    var h_postrender = null;
    var postProcessedRows = {};
    var postProcessToRow = null;
    var postProcessFromRow = null;

    // perf counters
    var counter_rows_rendered = 0;
    var counter_rows_removed = 0;


    //////////////////////////////////////////////////////////////////////////////////////////////
    // Initialization

    function init() {
      $container = $(container);
      if ($container.length < 1) {
        throw new Error("SlickGrid requires a valid container, " + container + " does not exist in the DOM.");
      }

      // calculate these only once and share between grid instances
      maxSupportedCssHeight = maxSupportedCssHeight || getMaxSupportedCssHeight();
      scrollbarDimensions = scrollbarDimensions || measureScrollbar();

      options = $.extend({}, defaults, options);
      validateAndEnforceOptions();
      columnDefaults.width = options.defaultColumnWidth;

      columnsById = {};
      for (var i = 0; i < columns.length; i++) {
        var m = columns[i] = $.extend({}, columnDefaults, columns[i]);
        columnsById[m.id] = i;
        if (m.minWidth && m.width < m.minWidth) {
          m.width = m.minWidth;
        }
        if (m.maxWidth && m.width > m.maxWidth) {
          m.width = m.maxWidth;
        }
      }

      // validate loaded JavaScript modules against requested options
      if (options.enableColumnReorder && !$.fn.sortable) {
        throw new Error("SlickGrid's 'enableColumnReorder = true' option requires jquery-ui.sortable module to be loaded");
      }

      editController = {
        "commitCurrentEdit": commitCurrentEdit,
        "cancelCurrentEdit": cancelCurrentEdit
      };

      $container
          .empty()
          .css("overflow", "hidden")
          .css("outline", 0)
          .addClass(uid)
          .addClass("ui-widget");

      // set up a positioning container if needed
      if (!/relative|absolute|fixed/.test($container.css("position"))) {
        $container.css("position", "relative");
      }

      $focusSink = $("<div tabIndex='0' hideFocus style='position:fixed;width:0;height:0;top:0;left:0;outline:0;'></div>").appendTo($container);

      $headerScroller = $("<div class='slick-header ui-state-default' style='overflow:hidden;position:relative;' />").appendTo($container);
      $headers = $("<div class='slick-header-columns' style='left:-1000px' />").appendTo($headerScroller);
      $headers.width(getHeadersWidth());

      $headerRowScroller = $("<div class='slick-headerrow ui-state-default' style='overflow:hidden;position:relative;' />").appendTo($container);
      $headerRow = $("<div class='slick-headerrow-columns' />").appendTo($headerRowScroller);
      $headerRowSpacer = $("<div style='display:block;height:1px;position:absolute;top:0;left:0;'></div>")
          .css("width", getCanvasWidth() + scrollbarDimensions.width + "px")
          .appendTo($headerRowScroller);

      $topPanelScroller = $("<div class='slick-top-panel-scroller ui-state-default' style='overflow:hidden;position:relative;' />").appendTo($container);
      $topPanel = $("<div class='slick-top-panel' style='width:10000px' />").appendTo($topPanelScroller);

      if (!options.showTopPanel) {
        $topPanelScroller.hide();
      }

      if (!options.showHeaderRow) {
        $headerRowScroller.hide();
      }

      $viewport = $("<div class='slick-viewport' style='width:100%;overflow:auto;outline:0;position:relative;;'>").appendTo($container);
      $viewport.css("overflow-y", options.autoHeight ? "hidden" : "auto");

      $canvas = $("<div class='grid-canvas' />").appendTo($viewport);

      $focusSink2 = $focusSink.clone().appendTo($container);

      if (!options.explicitInitialization) {
        finishInitialization();
      }
    }

    function finishInitialization() {
      if (!initialized) {
        initialized = true;

        viewportW = parseFloat($.css($container[0], "width", true));

        // header columns and cells may have different padding/border skewing width calculations (box-sizing, hello?)
        // calculate the diff so we can set consistent sizes
        measureCellPaddingAndBorder();

        // for usability reasons, all text selection in SlickGrid is disabled
        // with the exception of input and textarea elements (selection must
        // be enabled there so that editors work as expected); note that
        // selection in grid cells (grid body) is already unavailable in
        // all browsers except IE
        disableSelection($headers); // disable all text selection in header (including input and textarea)

        if (!options.enableTextSelectionOnCells) {
          // disable text selection in grid cells except in input and textarea elements
          // (this is IE-specific, because selectstart event will only fire in IE)
          $viewport.bind("selectstart.ui", function (event) {
            return $(event.target).is("input,textarea");
          });
        }

        updateColumnCaches();
        createColumnHeaders();
        setupColumnSort();
        createCssRules();
        resizeCanvas();
        bindAncestorScrollEvents();

        $container
            .bind("resize.slickgrid", resizeCanvas);
        $viewport
            .bind("scroll", handleScroll);
        $headerScroller
            .bind("contextmenu", handleHeaderContextMenu)
            .bind("click", handleHeaderClick)
            .delegate(".slick-header-column", "mouseenter", handleHeaderMouseEnter)
            .delegate(".slick-header-column", "mouseleave", handleHeaderMouseLeave);
        $headerRowScroller
            .bind("scroll", handleHeaderRowScroll);
        $focusSink.add($focusSink2)
            .bind("keydown", handleKeyDown);
        $canvas
            .bind("keydown", handleKeyDown)
            .bind("click", handleClick)
            .bind("dblclick", handleDblClick)
            .bind("contextmenu", handleContextMenu)
            .bind("draginit", handleDragInit)
            .bind("dragstart", {distance: 3}, handleDragStart)
            .bind("drag", handleDrag)
            .bind("dragend", handleDragEnd)
            .delegate(".slick-cell", "mouseenter", handleMouseEnter)
            .delegate(".slick-cell", "mouseleave", handleMouseLeave);
      }
    }

    function registerPlugin(plugin) {
      plugins.unshift(plugin);
      plugin.init(self);
    }

    function unregisterPlugin(plugin) {
      for (var i = plugins.length; i >= 0; i--) {
        if (plugins[i] === plugin) {
          if (plugins[i].destroy) {
            plugins[i].destroy();
          }
          plugins.splice(i, 1);
          break;
        }
      }
    }

    function setSelectionModel(model) {
      if (selectionModel) {
        selectionModel.onSelectedRangesChanged.unsubscribe(handleSelectedRangesChanged);
        if (selectionModel.destroy) {
          selectionModel.destroy();
        }
      }

      selectionModel = model;
      if (selectionModel) {
        selectionModel.init(self);
        selectionModel.onSelectedRangesChanged.subscribe(handleSelectedRangesChanged);
      }
    }

    function getSelectionModel() {
      return selectionModel;
    }

    function getCanvasNode() {
      return $canvas[0];
    }

    function measureScrollbar() {
      var $c = $("<div style='position:absolute; top:-10000px; left:-10000px; width:100px; height:100px; overflow:scroll;'></div>").appendTo("body");
      var dim = {
        width: $c.width() - $c[0].clientWidth,
        height: $c.height() - $c[0].clientHeight
      };
      $c.remove();
      return dim;
    }

    function getHeadersWidth() {
      var headersWidth = 0;
      for (var i = 0, ii = columns.length; i < ii; i++) {
        var width = columns[i].width;
        headersWidth += width;
      }
      headersWidth += scrollbarDimensions.width;
      return Math.max(headersWidth, viewportW) + 1000;
    }

    function getCanvasWidth() {
      var availableWidth = viewportHasVScroll ? viewportW - scrollbarDimensions.width : viewportW;
      var rowWidth = 0;
      var i = columns.length;
      while (i--) {
        rowWidth += columns[i].width;
      }
      return options.fullWidthRows ? Math.max(rowWidth, availableWidth) : rowWidth;
    }

    function updateCanvasWidth(forceColumnWidthsUpdate) {
      var oldCanvasWidth = canvasWidth;
      canvasWidth = getCanvasWidth();

      if (canvasWidth != oldCanvasWidth) {
        $canvas.width(canvasWidth);
        $headerRow.width(canvasWidth);
        $headers.width(getHeadersWidth());
        viewportHasHScroll = (canvasWidth > viewportW - scrollbarDimensions.width);
      }

      $headerRowSpacer.width(canvasWidth + (viewportHasVScroll ? scrollbarDimensions.width : 0));

      if (canvasWidth != oldCanvasWidth || forceColumnWidthsUpdate) {
        applyColumnWidths();
      }
    }

    function disableSelection($target) {
      if ($target && $target.jquery) {
        $target
            .attr("unselectable", "on")
            .css("MozUserSelect", "none")
            .bind("selectstart.ui", function () {
              return false;
            }); // from jquery:ui.core.js 1.7.2
      }
    }

    function getMaxSupportedCssHeight() {
      var supportedHeight = 1000000;
      // FF reports the height back but still renders blank after ~6M px
      var testUpTo = navigator.userAgent.toLowerCase().match(/firefox/) ? 6000000 : 1000000000;
      var div = $("<div style='display:none' />").appendTo(document.body);

      while (true) {
        var test = supportedHeight * 2;
        div.css("height", test);
        if (test > testUpTo || div.height() !== test) {
          break;
        } else {
          supportedHeight = test;
        }
      }

      div.remove();
      return supportedHeight;
    }

    // TODO:  this is static.  need to handle page mutation.
    function bindAncestorScrollEvents() {
      var elem = $canvas[0];
      while ((elem = elem.parentNode) != document.body && elem != null) {
        // bind to scroll containers only
        if (elem == $viewport[0] || elem.scrollWidth != elem.clientWidth || elem.scrollHeight != elem.clientHeight) {
          var $elem = $(elem);
          if (!$boundAncestors) {
            $boundAncestors = $elem;
          } else {
            $boundAncestors = $boundAncestors.add($elem);
          }
          $elem.bind("scroll." + uid, handleActiveCellPositionChange);
        }
      }
    }

    function unbindAncestorScrollEvents() {
      if (!$boundAncestors) {
        return;
      }
      $boundAncestors.unbind("scroll." + uid);
      $boundAncestors = null;
    }

    function updateColumnHeader(columnId, title, toolTip) {
      if (!initialized) { return; }
      var idx = getColumnIndex(columnId);
      if (idx == null) {
        return;
      }

      var columnDef = columns[idx];
      var $header = $headers.children().eq(idx);
      if ($header) {
        if (title !== undefined) {
          columns[idx].name = title;
        }
        if (toolTip !== undefined) {
          columns[idx].toolTip = toolTip;
        }

        trigger(self.onBeforeHeaderCellDestroy, {
          "node": $header[0],
          "column": columnDef
        });

        $header
            .attr("title", toolTip || "")
            .children().eq(0).html(title);

        trigger(self.onHeaderCellRendered, {
          "node": $header[0],
          "column": columnDef
        });
      }
    }

    function getHeaderRow() {
      return $headerRow[0];
    }

    function getHeaderRowColumn(columnId) {
      var idx = getColumnIndex(columnId);
      var $header = $headerRow.children().eq(idx);
      return $header && $header[0];
    }

    function createColumnHeaders() {
      function onMouseEnter() {
        $(this).addClass("ui-state-hover");
      }

      function onMouseLeave() {
        $(this).removeClass("ui-state-hover");
      }

      $headers.find(".slick-header-column")
        .each(function() {
          var columnDef = $(this).data("column");
          if (columnDef) {
            trigger(self.onBeforeHeaderCellDestroy, {
              "node": this,
              "column": columnDef
            });
          }
        });
      $headers.empty();
      $headers.width(getHeadersWidth());

      $headerRow.find(".slick-headerrow-column")
        .each(function() {
          var columnDef = $(this).data("column");
          if (columnDef) {
            trigger(self.onBeforeHeaderRowCellDestroy, {
              "node": this,
              "column": columnDef
            });
          }
        });
      $headerRow.empty();

      for (var i = 0; i < columns.length; i++) {
        var m = columns[i];

        var header = $("<div class='ui-state-default slick-header-column' />")
            .html("<span class='slick-column-name'>" + m.name + "</span>")
            .width(m.width - headerColumnWidthDiff)
            .attr("id", "" + uid + m.id)
            .attr("title", m.toolTip || "")
            .data("column", m)
            .addClass(m.headerCssClass || "")
            .appendTo($headers);

        if (options.enableColumnReorder || m.sortable) {
          header
            .on('mouseenter', onMouseEnter)
            .on('mouseleave', onMouseLeave);
        }

        if (m.sortable) {
          header.addClass("slick-header-sortable");
          header.append("<span class='slick-sort-indicator' />");
        }

        trigger(self.onHeaderCellRendered, {
          "node": header[0],
          "column": m
        });

        if (options.showHeaderRow) {
          var headerRowCell = $("<div class='ui-state-default slick-headerrow-column l" + i + " r" + i + "'></div>")
              .data("column", m)
              .appendTo($headerRow);

          trigger(self.onHeaderRowCellRendered, {
            "node": headerRowCell[0],
            "column": m
          });
        }
      }

      setSortColumns(sortColumns);
      setupColumnResize();
      if (options.enableColumnReorder) {
        setupColumnReorder();
      }
    }

    function setupColumnSort() {
      $headers.click(function (e) {
        // temporary workaround for a bug in jQuery 1.7.1 (http://bugs.jquery.com/ticket/11328)
        e.metaKey = e.metaKey || e.ctrlKey;

        if ($(e.target).hasClass("slick-resizable-handle")) {
          return;
        }

        var $col = $(e.target).closest(".slick-header-column");
        if (!$col.length) {
          return;
        }

        var column = $col.data("column");
        if (column.sortable) {
          if (!getEditorLock().commitCurrentEdit()) {
            return;
          }

          var sortOpts = null;
          var i = 0;
          for (; i < sortColumns.length; i++) {
            if (sortColumns[i].columnId == column.id) {
              sortOpts = sortColumns[i];
              sortOpts.sortAsc = !sortOpts.sortAsc;
              break;
            }
          }

          if (e.metaKey && options.multiColumnSort) {
            if (sortOpts) {
              sortColumns.splice(i, 1);
            }
          }
          else {
            if ((!e.shiftKey && !e.metaKey) || !options.multiColumnSort) {
              sortColumns = [];
            }

            if (!sortOpts) {
              sortOpts = { columnId: column.id, sortAsc: column.defaultSortAsc };
              sortColumns.push(sortOpts);
            } else if (sortColumns.length == 0) {
              sortColumns.push(sortOpts);
            }
          }

          setSortColumns(sortColumns);

          if (!options.multiColumnSort) {
            trigger(self.onSort, {
              multiColumnSort: false,
              sortCol: column,
              sortAsc: sortOpts.sortAsc}, e);
          } else {
            trigger(self.onSort, {
              multiColumnSort: true,
              sortCols: $.map(sortColumns, function(col) {
                return {sortCol: columns[getColumnIndex(col.columnId)], sortAsc: col.sortAsc };
              })}, e);
          }
        }
      });
    }

    function setupColumnReorder() {
      $headers.filter(":ui-sortable").sortable("destroy");
      $headers.sortable({
        containment: "parent",
        distance: 3,
        axis: "x",
        cursor: "default",
        tolerance: "intersection",
        helper: "clone",
        placeholder: "slick-sortable-placeholder ui-state-default slick-header-column",
        forcePlaceholderSize: true,
        start: function (e, ui) {
          $(ui.helper).addClass("slick-header-column-active");
        },
        beforeStop: function (e, ui) {
          $(ui.helper).removeClass("slick-header-column-active");
        },
        stop: function (e) {
          if (!getEditorLock().commitCurrentEdit()) {
            $(this).sortable("cancel");
            return;
          }

          var reorderedIds = $headers.sortable("toArray");
          var reorderedColumns = [];
          for (var i = 0; i < reorderedIds.length; i++) {
            reorderedColumns.push(columns[getColumnIndex(reorderedIds[i].replace(uid, ""))]);
          }
          setColumns(reorderedColumns);

          trigger(self.onColumnsReordered, {});
          e.stopPropagation();
          setupColumnResize();
        }
      });
    }

    function setupColumnResize() {
      var $col, j, c, pageX, columnElements, minPageX, maxPageX, firstResizable, lastResizable;
      columnElements = $headers.children();
      columnElements.find(".slick-resizable-handle").remove();
      columnElements.each(function (i, e) {
        if (columns[i].resizable) {
          if (firstResizable === undefined) {
            firstResizable = i;
          }
          lastResizable = i;
        }
      });
      if (firstResizable === undefined) {
        return;
      }
      columnElements.each(function (i, e) {
        if (i < firstResizable || (options.forceFitColumns && i >= lastResizable)) {
          return;
        }
        $col = $(e);
        $("<div class='slick-resizable-handle' />")
            .appendTo(e)
            .bind("dragstart", function (e, dd) {
              if (!getEditorLock().commitCurrentEdit()) {
                return false;
              }
              pageX = e.pageX;
              $(this).parent().addClass("slick-header-column-active");
              var shrinkLeewayOnRight = null, stretchLeewayOnRight = null;
              // lock each column's width option to current width
              columnElements.each(function (i, e) {
                columns[i].previousWidth = $(e).outerWidth();
              });
              if (options.forceFitColumns) {
                shrinkLeewayOnRight = 0;
                stretchLeewayOnRight = 0;
                // colums on right affect maxPageX/minPageX
                for (j = i + 1; j < columnElements.length; j++) {
                  c = columns[j];
                  if (c.resizable) {
                    if (stretchLeewayOnRight !== null) {
                      if (c.maxWidth) {
                        stretchLeewayOnRight += c.maxWidth - c.previousWidth;
                      } else {
                        stretchLeewayOnRight = null;
                      }
                    }
                    shrinkLeewayOnRight += c.previousWidth - Math.max(c.minWidth || 0, absoluteColumnMinWidth);
                  }
                }
              }
              var shrinkLeewayOnLeft = 0, stretchLeewayOnLeft = 0;
              for (j = 0; j <= i; j++) {
                // columns on left only affect minPageX
                c = columns[j];
                if (c.resizable) {
                  if (stretchLeewayOnLeft !== null) {
                    if (c.maxWidth) {
                      stretchLeewayOnLeft += c.maxWidth - c.previousWidth;
                    } else {
                      stretchLeewayOnLeft = null;
                    }
                  }
                  shrinkLeewayOnLeft += c.previousWidth - Math.max(c.minWidth || 0, absoluteColumnMinWidth);
                }
              }
              if (shrinkLeewayOnRight === null) {
                shrinkLeewayOnRight = 100000;
              }
              if (shrinkLeewayOnLeft === null) {
                shrinkLeewayOnLeft = 100000;
              }
              if (stretchLeewayOnRight === null) {
                stretchLeewayOnRight = 100000;
              }
              if (stretchLeewayOnLeft === null) {
                stretchLeewayOnLeft = 100000;
              }
              maxPageX = pageX + Math.min(shrinkLeewayOnRight, stretchLeewayOnLeft);
              minPageX = pageX - Math.min(shrinkLeewayOnLeft, stretchLeewayOnRight);
            })
            .bind("drag", function (e, dd) {
              var actualMinWidth, d = Math.min(maxPageX, Math.max(minPageX, e.pageX)) - pageX, x;
              if (d < 0) { // shrink column
                x = d;
                for (j = i; j >= 0; j--) {
                  c = columns[j];
                  if (c.resizable) {
                    actualMinWidth = Math.max(c.minWidth || 0, absoluteColumnMinWidth);
                    if (x && c.previousWidth + x < actualMinWidth) {
                      x += c.previousWidth - actualMinWidth;
                      c.width = actualMinWidth;
                    } else {
                      c.width = c.previousWidth + x;
                      x = 0;
                    }
                  }
                }

                if (options.forceFitColumns) {
                  x = -d;
                  for (j = i + 1; j < columnElements.length; j++) {
                    c = columns[j];
                    if (c.resizable) {
                      if (x && c.maxWidth && (c.maxWidth - c.previousWidth < x)) {
                        x -= c.maxWidth - c.previousWidth;
                        c.width = c.maxWidth;
                      } else {
                        c.width = c.previousWidth + x;
                        x = 0;
                      }
                    }
                  }
                }
              } else { // stretch column
                x = d;
                for (j = i; j >= 0; j--) {
                  c = columns[j];
                  if (c.resizable) {
                    if (x && c.maxWidth && (c.maxWidth - c.previousWidth < x)) {
                      x -= c.maxWidth - c.previousWidth;
                      c.width = c.maxWidth;
                    } else {
                      c.width = c.previousWidth + x;
                      x = 0;
                    }
                  }
                }

                if (options.forceFitColumns) {
                  x = -d;
                  for (j = i + 1; j < columnElements.length; j++) {
                    c = columns[j];
                    if (c.resizable) {
                      actualMinWidth = Math.max(c.minWidth || 0, absoluteColumnMinWidth);
                      if (x && c.previousWidth + x < actualMinWidth) {
                        x += c.previousWidth - actualMinWidth;
                        c.width = actualMinWidth;
                      } else {
                        c.width = c.previousWidth + x;
                        x = 0;
                      }
                    }
                  }
                }
              }
              applyColumnHeaderWidths();
              if (options.syncColumnCellResize) {
                applyColumnWidths();
              }
            })
            .bind("dragend", function (e, dd) {
              var newWidth;
              $(this).parent().removeClass("slick-header-column-active");
              for (j = 0; j < columnElements.length; j++) {
                c = columns[j];
                newWidth = $(columnElements[j]).outerWidth();

                if (c.previousWidth !== newWidth && c.rerenderOnResize) {
                  invalidateAllRows();
                }
              }
              updateCanvasWidth(true);
              render();
              trigger(self.onColumnsResized, {});
            });
      });
    }

    function getVBoxDelta($el) {
      var p = ["borderTopWidth", "borderBottomWidth", "paddingTop", "paddingBottom"];
      var delta = 0;
      $.each(p, function (n, val) {
        delta += parseFloat($el.css(val)) || 0;
      });
      return delta;
    }

    function measureCellPaddingAndBorder() {
      var el;
      var h = ["borderLeftWidth", "borderRightWidth", "paddingLeft", "paddingRight"];
      var v = ["borderTopWidth", "borderBottomWidth", "paddingTop", "paddingBottom"];

      el = $("<div class='ui-state-default slick-header-column' style='visibility:hidden'>-</div>").appendTo($headers);
      headerColumnWidthDiff = headerColumnHeightDiff = 0;
      $.each(h, function (n, val) {
        headerColumnWidthDiff += parseFloat(el.css(val)) || 0;
      });
      $.each(v, function (n, val) {
        headerColumnHeightDiff += parseFloat(el.css(val)) || 0;
      });
      el.remove();

      var r = $("<div class='slick-row' />").appendTo($canvas);
      el = $("<div class='slick-cell' id='' style='visibility:hidden'>-</div>").appendTo(r);
      cellWidthDiff = cellHeightDiff = 0;
      $.each(h, function (n, val) {
        cellWidthDiff += parseFloat(el.css(val)) || 0;
      });
      $.each(v, function (n, val) {
        cellHeightDiff += parseFloat(el.css(val)) || 0;
      });
      r.remove();

      absoluteColumnMinWidth = Math.max(headerColumnWidthDiff, cellWidthDiff);
    }

    function createCssRules() {
      $style = $("<style type='text/css' rel='stylesheet' />").appendTo($("head"));
      var rowHeight = (options.rowHeight - cellHeightDiff);
      var rules = [
        "." + uid + " .slick-header-column { left: 1000px; }",
        "." + uid + " .slick-top-panel { height:" + options.topPanelHeight + "px; }",
        "." + uid + " .slick-headerrow-columns { height:" + options.headerRowHeight + "px; }",
        "." + uid + " .slick-cell { height:" + rowHeight + "px; }",
        "." + uid + " .slick-row { height:" + options.rowHeight + "px; }"
      ];

      for (var i = 0; i < columns.length; i++) {
        rules.push("." + uid + " .l" + i + " { }");
        rules.push("." + uid + " .r" + i + " { }");
      }

      if ($style[0].styleSheet) { // IE
        $style[0].styleSheet.cssText = rules.join(" ");
      } else {
        $style[0].appendChild(document.createTextNode(rules.join(" ")));
      }
    }

    function getColumnCssRules(idx) {
      if (!stylesheet) {
        var sheets = document.styleSheets;
        for (var i = 0; i < sheets.length; i++) {
          if ((sheets[i].ownerNode || sheets[i].owningElement) == $style[0]) {
            stylesheet = sheets[i];
            break;
          }
        }

        if (!stylesheet) {
          throw new Error("Cannot find stylesheet.");
        }

        // find and cache column CSS rules
        columnCssRulesL = [];
        columnCssRulesR = [];
        var cssRules = (stylesheet.cssRules || stylesheet.rules);
        var matches, columnIdx;
        for (var i = 0; i < cssRules.length; i++) {
          var selector = cssRules[i].selectorText;
          if (matches = /\.l\d+/.exec(selector)) {
            columnIdx = parseInt(matches[0].substr(2, matches[0].length - 2), 10);
            columnCssRulesL[columnIdx] = cssRules[i];
          } else if (matches = /\.r\d+/.exec(selector)) {
            columnIdx = parseInt(matches[0].substr(2, matches[0].length - 2), 10);
            columnCssRulesR[columnIdx] = cssRules[i];
          }
        }
      }

      return {
        "left": columnCssRulesL[idx],
        "right": columnCssRulesR[idx]
      };
    }

    function removeCssRules() {
      $style.remove();
      stylesheet = null;
    }

    function destroy() {
      getEditorLock().cancelCurrentEdit();

      trigger(self.onBeforeDestroy, {});

      var i = plugins.length;
      while(i--) {
        unregisterPlugin(plugins[i]);
      }

      if (options.enableColumnReorder) {
          $headers.filter(":ui-sortable").sortable("destroy");
      }

      unbindAncestorScrollEvents();
      $container.unbind(".slickgrid");
      removeCssRules();

      $canvas.unbind("draginit dragstart dragend drag");
      $container.empty().removeClass(uid);
    }


    //////////////////////////////////////////////////////////////////////////////////////////////
    // General

    function trigger(evt, args, e) {
      e = e || new Slick.EventData();
      args = args || {};
      args.grid = self;
      return evt.notify(args, e, self);
    }

    function getEditorLock() {
      return options.editorLock;
    }

    function getEditController() {
      return editController;
    }

    function getColumnIndex(id) {
      return columnsById[id];
    }

    function autosizeColumns() {
      var i, c,
          widths = [],
          shrinkLeeway = 0,
          total = 0,
          prevTotal,
          availWidth = viewportHasVScroll ? viewportW - scrollbarDimensions.width : viewportW;

      for (i = 0; i < columns.length; i++) {
        c = columns[i];
        widths.push(c.width);
        total += c.width;
        if (c.resizable) {
          shrinkLeeway += c.width - Math.max(c.minWidth, absoluteColumnMinWidth);
        }
      }

      // shrink
      prevTotal = total;
      while (total > availWidth && shrinkLeeway) {
        var shrinkProportion = (total - availWidth) / shrinkLeeway;
        for (i = 0; i < columns.length && total > availWidth; i++) {
          c = columns[i];
          var width = widths[i];
          if (!c.resizable || width <= c.minWidth || width <= absoluteColumnMinWidth) {
            continue;
          }
          var absMinWidth = Math.max(c.minWidth, absoluteColumnMinWidth);
          var shrinkSize = Math.floor(shrinkProportion * (width - absMinWidth)) || 1;
          shrinkSize = Math.min(shrinkSize, width - absMinWidth);
          total -= shrinkSize;
          shrinkLeeway -= shrinkSize;
          widths[i] -= shrinkSize;
        }
        if (prevTotal == total) {  // avoid infinite loop
          break;
        }
        prevTotal = total;
      }

      // grow
      prevTotal = total;
      while (total < availWidth) {
        var growProportion = availWidth / total;
        for (i = 0; i < columns.length && total < availWidth; i++) {
          c = columns[i];
          if (!c.resizable || c.maxWidth <= c.width) {
            continue;
          }
          var growSize = Math.min(Math.floor(growProportion * c.width) - c.width, (c.maxWidth - c.width) || 1000000) || 1;
          total += growSize;
          widths[i] += growSize;
        }
        if (prevTotal == total) {  // avoid infinite loop
          break;
        }
        prevTotal = total;
      }

      var reRender = false;
      for (i = 0; i < columns.length; i++) {
        if (columns[i].rerenderOnResize && columns[i].width != widths[i]) {
          reRender = true;
        }
        columns[i].width = widths[i];
      }

      applyColumnHeaderWidths();
      updateCanvasWidth(true);
      if (reRender) {
        invalidateAllRows();
        render();
      }
    }

    function applyColumnHeaderWidths() {
      if (!initialized) { return; }
      var h;
      for (var i = 0, headers = $headers.children(), ii = headers.length; i < ii; i++) {
        h = $(headers[i]);
        if (h.width() !== columns[i].width - headerColumnWidthDiff) {
          h.width(columns[i].width - headerColumnWidthDiff);
        }
      }

      updateColumnCaches();
    }

    function applyColumnWidths() {
      var x = 0, w, rule;
      for (var i = 0; i < columns.length; i++) {
        w = columns[i].width;

        rule = getColumnCssRules(i);
        rule.left.style.left = x + "px";
        rule.right.style.right = (canvasWidth - x - w) + "px";

        x += columns[i].width;
      }
    }

    function setSortColumn(columnId, ascending) {
      setSortColumns([{ columnId: columnId, sortAsc: ascending}]);
    }

    function setSortColumns(cols) {
      sortColumns = cols;

      var headerColumnEls = $headers.children();
      headerColumnEls
          .removeClass("slick-header-column-sorted")
          .find(".slick-sort-indicator")
              .removeClass("slick-sort-indicator-asc slick-sort-indicator-desc");

      $.each(sortColumns, function(i, col) {
        if (col.sortAsc == null) {
          col.sortAsc = true;
        }
        var columnIndex = getColumnIndex(col.columnId);
        if (columnIndex != null) {
          headerColumnEls.eq(columnIndex)
              .addClass("slick-header-column-sorted")
              .find(".slick-sort-indicator")
                  .addClass(col.sortAsc ? "slick-sort-indicator-asc" : "slick-sort-indicator-desc");
        }
      });
    }

    function getSortColumns() {
      return sortColumns;
    }

    function handleSelectedRangesChanged(e, ranges) {
      selectedRows = [];
      var hash = {};
      for (var i = 0; i < ranges.length; i++) {
        for (var j = ranges[i].fromRow; j <= ranges[i].toRow; j++) {
          if (!hash[j]) {  // prevent duplicates
            selectedRows.push(j);
            hash[j] = {};
          }
          for (var k = ranges[i].fromCell; k <= ranges[i].toCell; k++) {
            if (canCellBeSelected(j, k)) {
              hash[j][columns[k].id] = options.selectedCellCssClass;
            }
          }
        }
      }

      setCellCssStyles(options.selectedCellCssClass, hash);

      trigger(self.onSelectedRowsChanged, {rows: getSelectedRows()}, e);
    }

    function getColumns() {
      return columns;
    }

    function updateColumnCaches() {
      // Pre-calculate cell boundaries.
      columnPosLeft = [];
      columnPosRight = [];
      var x = 0;
      for (var i = 0, ii = columns.length; i < ii; i++) {
        columnPosLeft[i] = x;
        columnPosRight[i] = x + columns[i].width;
        x += columns[i].width;
      }
    }

    function setColumns(columnDefinitions) {
      columns = columnDefinitions;

      columnsById = {};
      for (var i = 0; i < columns.length; i++) {
        var m = columns[i] = $.extend({}, columnDefaults, columns[i]);
        columnsById[m.id] = i;
        if (m.minWidth && m.width < m.minWidth) {
          m.width = m.minWidth;
        }
        if (m.maxWidth && m.width > m.maxWidth) {
          m.width = m.maxWidth;
        }
      }

      updateColumnCaches();

      if (initialized) {
        invalidateAllRows();
        createColumnHeaders();
        removeCssRules();
        createCssRules();
        resizeCanvas();
        applyColumnWidths();
        handleScroll();
      }
    }

    function getOptions() {
      return options;
    }

    function setOptions(args) {
      if (!getEditorLock().commitCurrentEdit()) {
        return;
      }

      makeActiveCellNormal();

      if (options.enableAddRow !== args.enableAddRow) {
        invalidateRow(getDataLength());
      }

      options = $.extend(options, args);
      validateAndEnforceOptions();

      $viewport.css("overflow-y", options.autoHeight ? "hidden" : "auto");
      render();
    }

    function validateAndEnforceOptions() {
      if (options.autoHeight) {
        options.leaveSpaceForNewRows = false;
      }
    }

    function setData(newData, scrollToTop) {
      data = newData;
      invalidateAllRows();
      updateRowCount();
      if (scrollToTop) {
        scrollTo(0);
      }
    }

    function getData() {
      return data;
    }

    function getDataLength() {
      if (data.getLength) {
        return data.getLength();
      } else {
        return data.length;
      }
    }

    function getDataItem(i) {
      if (data.getItem) {
        return data.getItem(i);
      } else {
        return data[i];
      }
    }

    function getTopPanel() {
      return $topPanel[0];
    }

    function setTopPanelVisibility(visible) {
      if (options.showTopPanel != visible) {
        options.showTopPanel = visible;
        if (visible) {
          $topPanelScroller.slideDown("fast", resizeCanvas);
        } else {
          $topPanelScroller.slideUp("fast", resizeCanvas);
        }
      }
    }

    function setHeaderRowVisibility(visible) {
      if (options.showHeaderRow != visible) {
        options.showHeaderRow = visible;
        if (visible) {
          $headerRowScroller.slideDown("fast", resizeCanvas);
        } else {
          $headerRowScroller.slideUp("fast", resizeCanvas);
        }
      }
    }

    function getContainerNode() {
      return $container.get(0);
    }

    //////////////////////////////////////////////////////////////////////////////////////////////
    // Rendering / Scrolling

    function getRowTop(row) {
      return options.rowHeight * row - offset;
    }

    function getRowFromPosition(y) {
      return Math.floor((y + offset) / options.rowHeight);
    }

    function scrollTo(y) {
      y = Math.max(y, 0);
      y = Math.min(y, th - viewportH + (viewportHasHScroll ? scrollbarDimensions.height : 0));

      var oldOffset = offset;

      page = Math.min(n - 1, Math.floor(y / ph));
      offset = Math.round(page * cj);
      var newScrollTop = y - offset;

      if (offset != oldOffset) {
        var range = getVisibleRange(newScrollTop);
        cleanupRows(range);
        updateRowPositions();
      }

      if (prevScrollTop != newScrollTop) {
        vScrollDir = (prevScrollTop + oldOffset < newScrollTop + offset) ? 1 : -1;
        $viewport[0].scrollTop = (lastRenderedScrollTop = scrollTop = prevScrollTop = newScrollTop);

        trigger(self.onViewportChanged, {});
      }
    }

    function defaultFormatter(row, cell, value, columnDef, dataContext) {
      if (value == null) {
        return "";
      } else {
        return (value + "").replace(/&/g,"&amp;").replace(/</g,"&lt;").replace(/>/g,"&gt;");
      }
    }

    function getFormatter(row, column) {
      var rowMetadata = data.getItemMetadata && data.getItemMetadata(row);

      // look up by id, then index
      var columnOverrides = rowMetadata &&
          rowMetadata.columns &&
          (rowMetadata.columns[column.id] || rowMetadata.columns[getColumnIndex(column.id)]);

      return (columnOverrides && columnOverrides.formatter) ||
          (rowMetadata && rowMetadata.formatter) ||
          column.formatter ||
          (options.formatterFactory && options.formatterFactory.getFormatter(column)) ||
          options.defaultFormatter;
    }

    function getEditor(row, cell) {
      var column = columns[cell];
      var rowMetadata = data.getItemMetadata && data.getItemMetadata(row);
      var columnMetadata = rowMetadata && rowMetadata.columns;

      if (columnMetadata && columnMetadata[column.id] && columnMetadata[column.id].editor !== undefined) {
        return columnMetadata[column.id].editor;
      }
      if (columnMetadata && columnMetadata[cell] && columnMetadata[cell].editor !== undefined) {
        return columnMetadata[cell].editor;
      }

      return column.editor || (options.editorFactory && options.editorFactory.getEditor(column));
    }

    function getDataItemValueForColumn(item, columnDef) {
      if (options.dataItemColumnValueExtractor) {
        return options.dataItemColumnValueExtractor(item, columnDef);
      }
      return item[columnDef.field];
    }

    function appendRowHtml(stringArray, row, range) {
      var d = getDataItem(row);
      var dataLoading = row < getDataLength() && !d;
      var rowCss = "slick-row" +
          (dataLoading ? " loading" : "") +
          (row === activeRow ? " active" : "") +
          (row % 2 == 1 ? " odd" : " even");

      var metadata = data.getItemMetadata && data.getItemMetadata(row);

      if (metadata && metadata.cssClasses) {
        rowCss += " " + metadata.cssClasses;
      }

      stringArray.push("<div class='ui-widget-content " + rowCss + "' style='top:" + getRowTop(row) + "px'>");

      var colspan, m;
      for (var i = 0, ii = columns.length; i < ii; i++) {
        m = columns[i];
        colspan = 1;
        if (metadata && metadata.columns) {
          var columnData = metadata.columns[m.id] || metadata.columns[i];
          colspan = (columnData && columnData.colspan) || 1;
          if (colspan === "*") {
            colspan = ii - i;
          }
        }

        // Do not render cells outside of the viewport.
        if (columnPosRight[Math.min(ii - 1, i + colspan - 1)] > range.leftPx) {
          if (columnPosLeft[i] > range.rightPx) {
            // All columns to the right are outside the range.
            break;
          }

          appendCellHtml(stringArray, row, i, colspan);
        }

        if (colspan > 1) {
          i += (colspan - 1);
        }
      }

      stringArray.push("</div>");
    }

    function appendCellHtml(stringArray, row, cell, colspan) {
      var m = columns[cell];
      var d = getDataItem(row);
      var cellCss = "slick-cell l" + cell + " r" + Math.min(columns.length - 1, cell + colspan - 1) +
          (m.cssClass ? " " + m.cssClass : "");
      if (row === activeRow && cell === activeCell) {
        cellCss += (" active");
      }

      // TODO:  merge them together in the setter
      for (var key in cellCssClasses) {
        if (cellCssClasses[key][row] && cellCssClasses[key][row][m.id]) {
          cellCss += (" " + cellCssClasses[key][row][m.id]);
        }
      }

      stringArray.push("<div class='" + cellCss + "'>");

      // if there is a corresponding row (if not, this is the Add New row or this data hasn't been loaded yet)
      if (d) {
        var value = getDataItemValueForColumn(d, m);
        stringArray.push(getFormatter(row, m)(row, cell, value, m, d));
      }

      stringArray.push("</div>");

      rowsCache[row].cellRenderQueue.push(cell);
      rowsCache[row].cellColSpans[cell] = colspan;
    }


    function cleanupRows(rangeToKeep) {
      for (var i in rowsCache) {
        if (((i = parseInt(i, 10)) !== activeRow) && (i < rangeToKeep.top || i > rangeToKeep.bottom)) {
          removeRowFromCache(i);
        }
      }
    }

    function invalidate() {
      updateRowCount();
      invalidateAllRows();
      render();
    }

    function invalidateAllRows() {
      if (currentEditor) {
        makeActiveCellNormal();
      }
      for (var row in rowsCache) {
        removeRowFromCache(row);
      }
    }

    function removeRowFromCache(row) {
      var cacheEntry = rowsCache[row];
      if (!cacheEntry) {
        return;
      }
      $canvas[0].removeChild(cacheEntry.rowNode);
      delete rowsCache[row];
      delete postProcessedRows[row];
      renderedRows--;
      counter_rows_removed++;
    }

    function invalidateRows(rows) {
      var i, rl;
      if (!rows || !rows.length) {
        return;
      }
      vScrollDir = 0;
      for (i = 0, rl = rows.length; i < rl; i++) {
        if (currentEditor && activeRow === rows[i]) {
          makeActiveCellNormal();
        }
        if (rowsCache[rows[i]]) {
          removeRowFromCache(rows[i]);
        }
      }
    }

    function invalidateRow(row) {
      invalidateRows([row]);
    }

    function updateCell(row, cell) {
      var cellNode = getCellNode(row, cell);
      if (!cellNode) {
        return;
      }

      var m = columns[cell], d = getDataItem(row);
      if (currentEditor && activeRow === row && activeCell === cell) {
        currentEditor.loadValue(d);
      } else {
        cellNode.innerHTML = d ? getFormatter(row, m)(row, cell, getDataItemValueForColumn(d, m), m, d) : "";
        invalidatePostProcessingResults(row);
      }
    }

    function updateRow(row) {
      var cacheEntry = rowsCache[row];
      if (!cacheEntry) {
        return;
      }

      ensureCellNodesInRowsCache(row);

      for (var columnIdx in cacheEntry.cellNodesByColumnIdx) {
        if (!cacheEntry.cellNodesByColumnIdx.hasOwnProperty(columnIdx)) {
          continue;
        }

        columnIdx = columnIdx | 0;
        var m = columns[columnIdx],
            d = getDataItem(row),
            node = cacheEntry.cellNodesByColumnIdx[columnIdx];

        if (row === activeRow && columnIdx === activeCell && currentEditor) {
          currentEditor.loadValue(d);
        } else if (d) {
          node.innerHTML = getFormatter(row, m)(row, columnIdx, getDataItemValueForColumn(d, m), m, d);
        } else {
          node.innerHTML = "";
        }
      }

      invalidatePostProcessingResults(row);
    }

    function getViewportHeight() {
      return parseFloat($.css($container[0], "height", true)) -
          parseFloat($.css($container[0], "paddingTop", true)) -
          parseFloat($.css($container[0], "paddingBottom", true)) -
          parseFloat($.css($headerScroller[0], "height")) - getVBoxDelta($headerScroller) -
          (options.showTopPanel ? options.topPanelHeight + getVBoxDelta($topPanelScroller) : 0) -
          (options.showHeaderRow ? options.headerRowHeight + getVBoxDelta($headerRowScroller) : 0);
    }

    function resizeCanvas() {
      if (!initialized) { return; }
      if (options.autoHeight) {
        viewportH = options.rowHeight * (getDataLength() + (options.enableAddRow ? 1 : 0));
      } else {
        viewportH = getViewportHeight();
      }

      numVisibleRows = Math.ceil(viewportH / options.rowHeight);
      viewportW = parseFloat($.css($container[0], "width", true));
      if (!options.autoHeight) {
        $viewport.height(viewportH);
      }

      if (options.forceFitColumns) {
        autosizeColumns();
      }

      updateRowCount();
      handleScroll();
      render();
    }

    function updateRowCount() {
      if (!initialized) { return; }
      numberOfRows = getDataLength() +
          (options.enableAddRow ? 1 : 0) +
          (options.leaveSpaceForNewRows ? numVisibleRows - 1 : 0);

      var oldViewportHasVScroll = viewportHasVScroll;
      // with autoHeight, we do not need to accommodate the vertical scroll bar
      viewportHasVScroll = !options.autoHeight && (numberOfRows * options.rowHeight > viewportH);

      // remove the rows that are now outside of the data range
      // this helps avoid redundant calls to .removeRow() when the size of the data decreased by thousands of rows
      var l = options.enableAddRow ? getDataLength() : getDataLength() - 1;
      for (var i in rowsCache) {
        if (i >= l) {
          removeRowFromCache(i);
        }
      }

      if (activeCellNode && activeRow > l) {
        resetActiveCell();
      }

      var oldH = h;
      th = Math.max(options.rowHeight * numberOfRows, viewportH - scrollbarDimensions.height);
      if (th < maxSupportedCssHeight) {
        // just one page
        h = ph = th;
        n = 1;
        cj = 0;
      } else {
        // break into pages
        h = maxSupportedCssHeight;
        ph = h / 100;
        n = Math.floor(th / ph);
        cj = (th - h) / (n - 1);
      }

      if (h !== oldH) {
        $canvas.css("height", h);
        scrollTop = $viewport[0].scrollTop;
      }

      var oldScrollTopInRange = (scrollTop + offset <= th - viewportH);

      if (th == 0 || scrollTop == 0) {
        page = offset = 0;
      } else if (oldScrollTopInRange) {
        // maintain virtual position
        scrollTo(scrollTop + offset);
      } else {
        // scroll to bottom
        scrollTo(th - viewportH);
      }

      if (h != oldH && options.autoHeight) {
        resizeCanvas();
      }

      if (options.forceFitColumns && oldViewportHasVScroll != viewportHasVScroll) {
        autosizeColumns();
      }
      updateCanvasWidth(false);
    }

    function getVisibleRange(viewportTop, viewportLeft) {
      if (viewportTop == null) {
        viewportTop = scrollTop;
      }
      if (viewportLeft == null) {
        viewportLeft = scrollLeft;
      }

      return {
        top: getRowFromPosition(viewportTop),
        bottom: getRowFromPosition(viewportTop + viewportH) + 1,
        leftPx: viewportLeft,
        rightPx: viewportLeft + viewportW
      };
    }

    function getRenderedRange(viewportTop, viewportLeft) {
      var range = getVisibleRange(viewportTop, viewportLeft);
      var buffer = Math.round(viewportH / options.rowHeight);
      var minBuffer = 3;

      if (vScrollDir == -1) {
        range.top -= buffer;
        range.bottom += minBuffer;
      } else if (vScrollDir == 1) {
        range.top -= minBuffer;
        range.bottom += buffer;
      } else {
        range.top -= minBuffer;
        range.bottom += minBuffer;
      }

      range.top = Math.max(0, range.top);
      range.bottom = Math.min(options.enableAddRow ? getDataLength() : getDataLength() - 1, range.bottom);

      range.leftPx -= viewportW;
      range.rightPx += viewportW;

      range.leftPx = Math.max(0, range.leftPx);
      range.rightPx = Math.min(canvasWidth, range.rightPx);

      return range;
    }

    function ensureCellNodesInRowsCache(row) {
      var cacheEntry = rowsCache[row];
      if (cacheEntry) {
        if (cacheEntry.cellRenderQueue.length) {
          var lastChild = cacheEntry.rowNode.lastChild;
          while (cacheEntry.cellRenderQueue.length) {
            var columnIdx = cacheEntry.cellRenderQueue.pop();
            cacheEntry.cellNodesByColumnIdx[columnIdx] = lastChild;
            lastChild = lastChild.previousSibling;
          }
        }
      }
    }

    function cleanUpCells(range, row) {
      var totalCellsRemoved = 0;
      var cacheEntry = rowsCache[row];

      // Remove cells outside the range.
      var cellsToRemove = [];
      for (var i in cacheEntry.cellNodesByColumnIdx) {
        // I really hate it when people mess with Array.prototype.
        if (!cacheEntry.cellNodesByColumnIdx.hasOwnProperty(i)) {
          continue;
        }

        // This is a string, so it needs to be cast back to a number.
        i = i | 0;

        var colspan = cacheEntry.cellColSpans[i];
        if (columnPosLeft[i] > range.rightPx ||
          columnPosRight[Math.min(columns.length - 1, i + colspan - 1)] < range.leftPx) {
          if (!(row == activeRow && i == activeCell)) {
            cellsToRemove.push(i);
          }
        }
      }

      var cellToRemove;
      while ((cellToRemove = cellsToRemove.pop()) != null) {
        cacheEntry.rowNode.removeChild(cacheEntry.cellNodesByColumnIdx[cellToRemove]);
        delete cacheEntry.cellColSpans[cellToRemove];
        delete cacheEntry.cellNodesByColumnIdx[cellToRemove];
        if (postProcessedRows[row]) {
          delete postProcessedRows[row][cellToRemove];
        }
        totalCellsRemoved++;
      }
    }

    function cleanUpAndRenderCells(range) {
      var cacheEntry;
      var stringArray = [];
      var processedRows = [];
      var cellsAdded;
      var totalCellsAdded = 0;
      var colspan;

      for (var row = range.top; row <= range.bottom; row++) {
        cacheEntry = rowsCache[row];
        if (!cacheEntry) {
          continue;
        }

        // cellRenderQueue populated in renderRows() needs to be cleared first
        ensureCellNodesInRowsCache(row);

        cleanUpCells(range, row);

        // Render missing cells.
        cellsAdded = 0;

        var metadata = data.getItemMetadata && data.getItemMetadata(row);
        metadata = metadata && metadata.columns;

        // TODO:  shorten this loop (index? heuristics? binary search?)
        for (var i = 0, ii = columns.length; i < ii; i++) {
          // Cells to the right are outside the range.
          if (columnPosLeft[i] > range.rightPx) {
            break;
          }

          // Already rendered.
          if ((colspan = cacheEntry.cellColSpans[i]) != null) {
            i += (colspan > 1 ? colspan - 1 : 0);
            continue;
          }

          colspan = 1;
          if (metadata) {
            var columnData = metadata[columns[i].id] || metadata[i];
            colspan = (columnData && columnData.colspan) || 1;
            if (colspan === "*") {
              colspan = ii - i;
            }
          }

          if (columnPosRight[Math.min(ii - 1, i + colspan - 1)] > range.leftPx) {
            appendCellHtml(stringArray, row, i, colspan);
            cellsAdded++;
          }

          i += (colspan > 1 ? colspan - 1 : 0);
        }

        if (cellsAdded) {
          totalCellsAdded += cellsAdded;
          processedRows.push(row);
        }
      }

      if (!stringArray.length) {
        return;
      }

      var x = document.createElement("div");
      x.innerHTML = stringArray.join("");

      var processedRow;
      var node;
      while ((processedRow = processedRows.pop()) != null) {
        cacheEntry = rowsCache[processedRow];
        var columnIdx;
        while ((columnIdx = cacheEntry.cellRenderQueue.pop()) != null) {
          node = x.lastChild;
          cacheEntry.rowNode.appendChild(node);
          cacheEntry.cellNodesByColumnIdx[columnIdx] = node;
        }
      }
    }

    function renderRows(range) {
      var parentNode = $canvas[0],
          stringArray = [],
          rows = [],
          needToReselectCell = false;

      for (var i = range.top; i <= range.bottom; i++) {
        if (rowsCache[i]) {
          continue;
        }
        renderedRows++;
        rows.push(i);

        // Create an entry right away so that appendRowHtml() can
        // start populatating it.
        rowsCache[i] = {
          "rowNode": null,

          // ColSpans of rendered cells (by column idx).
          // Can also be used for checking whether a cell has been rendered.
          "cellColSpans": [],

          // Cell nodes (by column idx).  Lazy-populated by ensureCellNodesInRowsCache().
          "cellNodesByColumnIdx": [],

          // Column indices of cell nodes that have been rendered, but not yet indexed in
          // cellNodesByColumnIdx.  These are in the same order as cell nodes added at the
          // end of the row.
          "cellRenderQueue": []
        };

        appendRowHtml(stringArray, i, range);
        if (activeCellNode && activeRow === i) {
          needToReselectCell = true;
        }
        counter_rows_rendered++;
      }

      if (!rows.length) { return; }

      var x = document.createElement("div");
      x.innerHTML = stringArray.join("");

      for (var i = 0, ii = rows.length; i < ii; i++) {
        rowsCache[rows[i]].rowNode = parentNode.appendChild(x.firstChild);
      }

      if (needToReselectCell) {
        activeCellNode = getCellNode(activeRow, activeCell);
      }
    }

    function startPostProcessing() {
      if (!options.enableAsyncPostRender) {
        return;
      }
      clearTimeout(h_postrender);
      h_postrender = setTimeout(asyncPostProcessRows, options.asyncPostRenderDelay);
    }

    function invalidatePostProcessingResults(row) {
      delete postProcessedRows[row];
      postProcessFromRow = Math.min(postProcessFromRow, row);
      postProcessToRow = Math.max(postProcessToRow, row);
      startPostProcessing();
    }

    function updateRowPositions() {
      for (var row in rowsCache) {
        rowsCache[row].rowNode.style.top = getRowTop(row) + "px";
      }
    }

    function render() {
      if (!initialized) { return; }
      var visible = getVisibleRange();
      var rendered = getRenderedRange();

      // remove rows no longer in the viewport
      cleanupRows(rendered);

      // add new rows & missing cells in existing rows
      if (lastRenderedScrollLeft != scrollLeft) {
        cleanUpAndRenderCells(rendered);
      }

      // render missing rows
      renderRows(rendered);

      postProcessFromRow = visible.top;
      postProcessToRow = Math.min(options.enableAddRow ? getDataLength() : getDataLength() - 1, visible.bottom);
      startPostProcessing();

      lastRenderedScrollTop = scrollTop;
      lastRenderedScrollLeft = scrollLeft;
      h_render = null;
    }

    function handleHeaderRowScroll() {
      var scrollLeft = $headerRowScroller[0].scrollLeft;
      if (scrollLeft != $viewport[0].scrollLeft) {
        $viewport[0].scrollLeft = scrollLeft;
      }
    }

    function handleScroll() {
      scrollTop = $viewport[0].scrollTop;
      scrollLeft = $viewport[0].scrollLeft;
      var vScrollDist = Math.abs(scrollTop - prevScrollTop);
      var hScrollDist = Math.abs(scrollLeft - prevScrollLeft);

      if (hScrollDist) {
        prevScrollLeft = scrollLeft;
        $headerScroller[0].scrollLeft = scrollLeft;
        $topPanelScroller[0].scrollLeft = scrollLeft;
        $headerRowScroller[0].scrollLeft = scrollLeft;
      }

      if (vScrollDist) {
        vScrollDir = prevScrollTop < scrollTop ? 1 : -1;
        prevScrollTop = scrollTop;

        // switch virtual pages if needed
        if (vScrollDist < viewportH) {
          scrollTo(scrollTop + offset);
        } else {
          var oldOffset = offset;
          if (h == viewportH) {
            page = 0;
          } else {
            page = Math.min(n - 1, Math.floor(scrollTop * ((th - viewportH) / (h - viewportH)) * (1 / ph)));
          }
          offset = Math.round(page * cj);
          if (oldOffset != offset) {
            invalidateAllRows();
          }
        }
      }

      if (hScrollDist || vScrollDist) {
        if (h_render) {
          clearTimeout(h_render);
        }

        if (Math.abs(lastRenderedScrollTop - scrollTop) > 20 ||
            Math.abs(lastRenderedScrollLeft - scrollLeft) > 20) {
          if (options.forceSyncScrolling || (
              Math.abs(lastRenderedScrollTop - scrollTop) < viewportH &&
              Math.abs(lastRenderedScrollLeft - scrollLeft) < viewportW)) {
            render();
          } else {
            h_render = setTimeout(render, 50);
          }

          trigger(self.onViewportChanged, {});
        }
      }

      trigger(self.onScroll, {scrollLeft: scrollLeft, scrollTop: scrollTop});
    }

    function asyncPostProcessRows() {
      while (postProcessFromRow <= postProcessToRow) {
        var row = (vScrollDir >= 0) ? postProcessFromRow++ : postProcessToRow--;
        var cacheEntry = rowsCache[row];
        if (!cacheEntry || row >= getDataLength()) {
          continue;
        }

        if (!postProcessedRows[row]) {
          postProcessedRows[row] = {};
        }

        ensureCellNodesInRowsCache(row);
        for (var columnIdx in cacheEntry.cellNodesByColumnIdx) {
          if (!cacheEntry.cellNodesByColumnIdx.hasOwnProperty(columnIdx)) {
            continue;
          }

          columnIdx = columnIdx | 0;

          var m = columns[columnIdx];
          if (m.asyncPostRender && !postProcessedRows[row][columnIdx]) {
            var node = cacheEntry.cellNodesByColumnIdx[columnIdx];
            if (node) {
              m.asyncPostRender(node, row, getDataItem(row), m);
            }
            postProcessedRows[row][columnIdx] = true;
          }
        }

        h_postrender = setTimeout(asyncPostProcessRows, options.asyncPostRenderDelay);
        return;
      }
    }

    function updateCellCssStylesOnRenderedRows(addedHash, removedHash) {
      var node, columnId, addedRowHash, removedRowHash;
      for (var row in rowsCache) {
        removedRowHash = removedHash && removedHash[row];
        addedRowHash = addedHash && addedHash[row];

        if (removedRowHash) {
          for (columnId in removedRowHash) {
            if (!addedRowHash || removedRowHash[columnId] != addedRowHash[columnId]) {
              node = getCellNode(row, getColumnIndex(columnId));
              if (node) {
                $(node).removeClass(removedRowHash[columnId]);
              }
            }
          }
        }

        if (addedRowHash) {
          for (columnId in addedRowHash) {
            if (!removedRowHash || removedRowHash[columnId] != addedRowHash[columnId]) {
              node = getCellNode(row, getColumnIndex(columnId));
              if (node) {
                $(node).addClass(addedRowHash[columnId]);
              }
            }
          }
        }
      }
    }

    function addCellCssStyles(key, hash) {
      if (cellCssClasses[key]) {
        throw "addCellCssStyles: cell CSS hash with key '" + key + "' already exists.";
      }

      cellCssClasses[key] = hash;
      updateCellCssStylesOnRenderedRows(hash, null);

      trigger(self.onCellCssStylesChanged, { "key": key, "hash": hash });
    }

    function removeCellCssStyles(key) {
      if (!cellCssClasses[key]) {
        return;
      }

      updateCellCssStylesOnRenderedRows(null, cellCssClasses[key]);
      delete cellCssClasses[key];

      trigger(self.onCellCssStylesChanged, { "key": key, "hash": null });
    }

    function setCellCssStyles(key, hash) {
      var prevHash = cellCssClasses[key];

      cellCssClasses[key] = hash;
      updateCellCssStylesOnRenderedRows(hash, prevHash);

      trigger(self.onCellCssStylesChanged, { "key": key, "hash": hash });
    }

    function getCellCssStyles(key) {
      return cellCssClasses[key];
    }

    function flashCell(row, cell, speed) {
      speed = speed || 100;
      if (rowsCache[row]) {
        var $cell = $(getCellNode(row, cell));

        function toggleCellClass(times) {
          if (!times) {
            return;
          }
          setTimeout(function () {
                $cell.queue(function () {
                  $cell.toggleClass(options.cellFlashingCssClass).dequeue();
                  toggleCellClass(times - 1);
                });
              },
              speed);
        }

        toggleCellClass(4);
      }
    }

    //////////////////////////////////////////////////////////////////////////////////////////////
    // Interactivity

    function handleDragInit(e, dd) {
      var cell = getCellFromEvent(e);
      if (!cell || !cellExists(cell.row, cell.cell)) {
        return false;
      }

      var retval = trigger(self.onDragInit, dd, e);
      if (e.isImmediatePropagationStopped()) {
        return retval;
      }

      // if nobody claims to be handling drag'n'drop by stopping immediate propagation,
      // cancel out of it
      return false;
    }

    function handleDragStart(e, dd) {
      var cell = getCellFromEvent(e);
      if (!cell || !cellExists(cell.row, cell.cell)) {
        return false;
      }

      var retval = trigger(self.onDragStart, dd, e);
      if (e.isImmediatePropagationStopped()) {
        return retval;
      }

      return false;
    }

    function handleDrag(e, dd) {
      return trigger(self.onDrag, dd, e);
    }

    function handleDragEnd(e, dd) {
      trigger(self.onDragEnd, dd, e);
    }

    function handleKeyDown(e) {
      trigger(self.onKeyDown, {row: activeRow, cell: activeCell}, e);
      var handled = e.isImmediatePropagationStopped();

      if (!handled) {
        if (!e.shiftKey && !e.altKey && !e.ctrlKey) {
          if (e.which == 27) {
            if (!getEditorLock().isActive()) {
              return; // no editing mode to cancel, allow bubbling and default processing (exit without cancelling the event)
            }
            cancelEditAndSetFocus();
          } else if (e.which == 37) {
            handled = navigateLeft();
          } else if (e.which == 39) {
            handled = navigateRight();
          } else if (e.which == 38) {
            handled = navigateUp();
          } else if (e.which == 40) {
            handled = navigateDown();
          } else if (e.which == 9) {
            handled = navigateNext();
          } else if (e.which == 13) {
            if (options.editable) {
              if (currentEditor) {
                // adding new row
                if (activeRow === getDataLength()) {
                  navigateDown();
                } else {
                  commitEditAndSetFocus();
                }
              } else {
                if (getEditorLock().commitCurrentEdit()) {
                  makeActiveCellEditable();
                }
              }
            }
            handled = true;
          }
        } else if (e.which == 9 && e.shiftKey && !e.ctrlKey && !e.altKey) {
          handled = navigatePrev();
        }
      }

      if (handled) {
        // the event has been handled so don't let parent element (bubbling/propagation) or browser (default) handle it
        e.stopPropagation();
        e.preventDefault();
        try {
          e.originalEvent.keyCode = 0; // prevent default behaviour for special keys in IE browsers (F3, F5, etc.)
        }
        // ignore exceptions - setting the original event's keycode throws access denied exception for "Ctrl"
        // (hitting control key only, nothing else), "Shift" (maybe others)
        catch (error) {
        }
      }
    }

    function handleClick(e) {
      if (!currentEditor) {
        // if this click resulted in some cell child node getting focus,
        // don't steal it back - keyboard events will still bubble up
        if (e.target != document.activeElement) {
          setFocus();
        }
      }

      var cell = getCellFromEvent(e);
      if (!cell || (currentEditor !== null && activeRow == cell.row && activeCell == cell.cell)) {
        return;
      }

      trigger(self.onClick, {row: cell.row, cell: cell.cell}, e);
      if (e.isImmediatePropagationStopped()) {
        return;
      }

      if ((activeCell != cell.cell || activeRow != cell.row) && canCellBeActive(cell.row, cell.cell)) {
        if (!getEditorLock().isActive() || getEditorLock().commitCurrentEdit()) {
          scrollRowIntoView(cell.row, false);
          setActiveCellInternal(getCellNode(cell.row, cell.cell), (cell.row === getDataLength()) || options.autoEdit);
        }
      }
    }

    function handleContextMenu(e) {
      var $cell = $(e.target).closest(".slick-cell", $canvas);
      if ($cell.length === 0) {
        return;
      }

      // are we editing this cell?
      if (activeCellNode === $cell[0] && currentEditor !== null) {
        return;
      }

      trigger(self.onContextMenu, {}, e);
    }

    function handleDblClick(e) {
      var cell = getCellFromEvent(e);
      if (!cell || (currentEditor !== null && activeRow == cell.row && activeCell == cell.cell)) {
        return;
      }

      trigger(self.onDblClick, {row: cell.row, cell: cell.cell}, e);
      if (e.isImmediatePropagationStopped()) {
        return;
      }

      if (options.editable) {
        gotoCell(cell.row, cell.cell, true);
      }
    }

    function handleHeaderMouseEnter(e) {
      trigger(self.onHeaderMouseEnter, {
        "column": $(this).data("column")
      }, e);
    }

    function handleHeaderMouseLeave(e) {
      trigger(self.onHeaderMouseLeave, {
        "column": $(this).data("column")
      }, e);
    }

    function handleHeaderContextMenu(e) {
      var $header = $(e.target).closest(".slick-header-column", ".slick-header-columns");
      var column = $header && $header.data("column");
      trigger(self.onHeaderContextMenu, {column: column}, e);
    }

    function handleHeaderClick(e) {
      var $header = $(e.target).closest(".slick-header-column", ".slick-header-columns");
      var column = $header && $header.data("column");
      if (column) {
        trigger(self.onHeaderClick, {column: column}, e);
      }
    }

    function handleMouseEnter(e) {
      trigger(self.onMouseEnter, {}, e);
    }

    function handleMouseLeave(e) {
      trigger(self.onMouseLeave, {}, e);
    }

    function cellExists(row, cell) {
      return !(row < 0 || row >= getDataLength() || cell < 0 || cell >= columns.length);
    }

    function getCellFromPoint(x, y) {
      var row = getRowFromPosition(y);
      var cell = 0;

      var w = 0;
      for (var i = 0; i < columns.length && w < x; i++) {
        w += columns[i].width;
        cell++;
      }

      if (cell < 0) {
        cell = 0;
      }

      return {row: row, cell: cell - 1};
    }

    function getCellFromNode(cellNode) {
      // read column number from .l<columnNumber> CSS class
      var cls = /l\d+/.exec(cellNode.className);
      if (!cls) {
        throw "getCellFromNode: cannot get cell - " + cellNode.className;
      }
      return parseInt(cls[0].substr(1, cls[0].length - 1), 10);
    }

    function getRowFromNode(rowNode) {
      for (var row in rowsCache) {
        if (rowsCache[row].rowNode === rowNode) {
          return row | 0;
        }
      }

      return null;
    }

    function getCellFromEvent(e) {
      var $cell = $(e.target).closest(".slick-cell", $canvas);
      if (!$cell.length) {
        return null;
      }

      var row = getRowFromNode($cell[0].parentNode);
      var cell = getCellFromNode($cell[0]);

      if (row == null || cell == null) {
        return null;
      } else {
        return {
          "row": row,
          "cell": cell
        };
      }
    }

    function getCellNodeBox(row, cell) {
      if (!cellExists(row, cell)) {
        return null;
      }

      var y1 = getRowTop(row);
      var y2 = y1 + options.rowHeight - 1;
      var x1 = 0;
      for (var i = 0; i < cell; i++) {
        x1 += columns[i].width;
      }
      var x2 = x1 + columns[cell].width;

      return {
        top: y1,
        left: x1,
        bottom: y2,
        right: x2
      };
    }

    //////////////////////////////////////////////////////////////////////////////////////////////
    // Cell switching

    function resetActiveCell() {
      setActiveCellInternal(null, false);
    }

    function setFocus() {
      if (tabbingDirection == -1) {
        $focusSink[0].focus();
      } else {
        $focusSink2[0].focus();
      }
    }

    function scrollCellIntoView(row, cell, doPaging) {
      scrollRowIntoView(row, doPaging);

      var colspan = getColspan(row, cell);
      var left = columnPosLeft[cell],
        right = columnPosRight[cell + (colspan > 1 ? colspan - 1 : 0)],
        scrollRight = scrollLeft + viewportW;

      if (left < scrollLeft) {
        $viewport.scrollLeft(left);
        handleScroll();
        render();
      } else if (right > scrollRight) {
        $viewport.scrollLeft(Math.min(left, right - $viewport[0].clientWidth));
        handleScroll();
        render();
      }
    }

    function setActiveCellInternal(newCell, editMode) {
      if (activeCellNode !== null) {
        makeActiveCellNormal();
        $(activeCellNode).removeClass("active");
        if (rowsCache[activeRow]) {
          $(rowsCache[activeRow].rowNode).removeClass("active");
        }
      }

      var activeCellChanged = (activeCellNode !== newCell);
      activeCellNode = newCell;

      if (activeCellNode != null) {
        activeRow = getRowFromNode(activeCellNode.parentNode);
        activeCell = activePosX = getCellFromNode(activeCellNode);

        $(activeCellNode).addClass("active");
        $(rowsCache[activeRow].rowNode).addClass("active");

        if (options.editable && editMode && isCellPotentiallyEditable(activeRow, activeCell)) {
          clearTimeout(h_editorLoader);

          if (options.asyncEditorLoading) {
            h_editorLoader = setTimeout(function () {
              makeActiveCellEditable();
            }, options.asyncEditorLoadDelay);
          } else {
            makeActiveCellEditable();
          }
        }
      } else {
        activeRow = activeCell = null;
      }

      if (activeCellChanged) {
        trigger(self.onActiveCellChanged, getActiveCell());
      }
    }

    function clearTextSelection() {
      if (document.selection && document.selection.empty) {
        document.selection.empty();
      } else if (window.getSelection) {
        var sel = window.getSelection();
        if (sel && sel.removeAllRanges) {
          sel.removeAllRanges();
        }
      }
    }

    function isCellPotentiallyEditable(row, cell) {
      // is the data for this row loaded?
      if (row < getDataLength() && !getDataItem(row)) {
        return false;
      }

      // are we in the Add New row?  can we create new from this cell?
      if (columns[cell].cannotTriggerInsert && row >= getDataLength()) {
        return false;
      }

      // does this cell have an editor?
      if (!getEditor(row, cell)) {
        return false;
      }

      return true;
    }

    function makeActiveCellNormal() {
      if (!currentEditor) {
        return;
      }
      trigger(self.onBeforeCellEditorDestroy, {editor: currentEditor});
      currentEditor.destroy();
      currentEditor = null;

      if (activeCellNode) {
        var d = getDataItem(activeRow);
        $(activeCellNode).removeClass("editable invalid");
        if (d) {
          var column = columns[activeCell];
          var formatter = getFormatter(activeRow, column);
          activeCellNode.innerHTML = formatter(activeRow, activeCell, getDataItemValueForColumn(d, column), column, getDataItem(activeRow));
          invalidatePostProcessingResults(activeRow);
        }
      }

      // if there previously was text selected on a page (such as selected text in the edit cell just removed),
      // IE can't set focus to anything else correctly
      if (navigator.userAgent.toLowerCase().match(/msie/)) {
        clearTextSelection();
      }

      getEditorLock().deactivate(editController);
    }

    function makeActiveCellEditable(editor) {
      if (!activeCellNode) {
        return;
      }
      if (!options.editable) {
        throw "Grid : makeActiveCellEditable : should never get called when options.editable is false";
      }

      // cancel pending async call if there is one
      clearTimeout(h_editorLoader);

      if (!isCellPotentiallyEditable(activeRow, activeCell)) {
        return;
      }

      var columnDef = columns[activeCell];
      var item = getDataItem(activeRow);

      if (trigger(self.onBeforeEditCell, {row: activeRow, cell: activeCell, item: item, column: columnDef}) === false) {
        setFocus();
        return;
      }

      getEditorLock().activate(editController);
      $(activeCellNode).addClass("editable");

      // don't clear the cell if a custom editor is passed through
      if (!editor) {
        activeCellNode.innerHTML = "";
      }

      currentEditor = new (editor || getEditor(activeRow, activeCell))({
        grid: self,
        gridPosition: absBox($container[0]),
        position: absBox(activeCellNode),
        container: activeCellNode,
        column: columnDef,
        item: item || {},
        commitChanges: commitEditAndSetFocus,
        cancelChanges: cancelEditAndSetFocus
      });

      if (item) {
        currentEditor.loadValue(item);
      }

      serializedEditorValue = currentEditor.serializeValue();

      if (currentEditor.position) {
        handleActiveCellPositionChange();
      }
    }

    function commitEditAndSetFocus() {
      // if the commit fails, it would do so due to a validation error
      // if so, do not steal the focus from the editor
      if (getEditorLock().commitCurrentEdit()) {
        setFocus();
        if (options.autoEdit) {
          navigateDown();
        }
      }
    }

    function cancelEditAndSetFocus() {
      if (getEditorLock().cancelCurrentEdit()) {
        setFocus();
      }
    }

    function absBox(elem) {
      var box = {
        top: elem.offsetTop,
        left: elem.offsetLeft,
        bottom: 0,
        right: 0,
        width: $(elem).outerWidth(),
        height: $(elem).outerHeight(),
        visible: true};
      box.bottom = box.top + box.height;
      box.right = box.left + box.width;

      // walk up the tree
      var offsetParent = elem.offsetParent;
      while ((elem = elem.parentNode) != document.body) {
        if (box.visible && elem.scrollHeight != elem.offsetHeight && $(elem).css("overflowY") != "visible") {
          box.visible = box.bottom > elem.scrollTop && box.top < elem.scrollTop + elem.clientHeight;
        }

        if (box.visible && elem.scrollWidth != elem.offsetWidth && $(elem).css("overflowX") != "visible") {
          box.visible = box.right > elem.scrollLeft && box.left < elem.scrollLeft + elem.clientWidth;
        }

        box.left -= elem.scrollLeft;
        box.top -= elem.scrollTop;

        if (elem === offsetParent) {
          box.left += elem.offsetLeft;
          box.top += elem.offsetTop;
          offsetParent = elem.offsetParent;
        }

        box.bottom = box.top + box.height;
        box.right = box.left + box.width;
      }

      return box;
    }

    function getActiveCellPosition() {
      return absBox(activeCellNode);
    }

    function getGridPosition() {
      return absBox($container[0])
    }

    function handleActiveCellPositionChange() {
      if (!activeCellNode) {
        return;
      }

      trigger(self.onActiveCellPositionChanged, {});

      if (currentEditor) {
        var cellBox = getActiveCellPosition();
        if (currentEditor.show && currentEditor.hide) {
          if (!cellBox.visible) {
            currentEditor.hide();
          } else {
            currentEditor.show();
          }
        }

        if (currentEditor.position) {
          currentEditor.position(cellBox);
        }
      }
    }

    function getCellEditor() {
      return currentEditor;
    }

    function getActiveCell() {
      if (!activeCellNode) {
        return null;
      } else {
        return {row: activeRow, cell: activeCell};
      }
    }

    function getActiveCellNode() {
      return activeCellNode;
    }

    function scrollRowIntoView(row, doPaging) {
      var rowAtTop = row * options.rowHeight;
      var rowAtBottom = (row + 1) * options.rowHeight - viewportH + (viewportHasHScroll ? scrollbarDimensions.height : 0);

      // need to page down?
      if ((row + 1) * options.rowHeight > scrollTop + viewportH + offset) {
        scrollTo(doPaging ? rowAtTop : rowAtBottom);
        render();
      }
      // or page up?
      else if (row * options.rowHeight < scrollTop + offset) {
        scrollTo(doPaging ? rowAtBottom : rowAtTop);
        render();
      }
    }

    function scrollRowToTop(row) {
      scrollTo(row * options.rowHeight);
      render();
    }

    function getColspan(row, cell) {
      var metadata = data.getItemMetadata && data.getItemMetadata(row);
      if (!metadata || !metadata.columns) {
        return 1;
      }

      var columnData = metadata.columns[columns[cell].id] || metadata.columns[cell];
      var colspan = (columnData && columnData.colspan);
      if (colspan === "*") {
        colspan = columns.length - cell;
      } else {
        colspan = colspan || 1;
      }

      return colspan;
    }

    function findFirstFocusableCell(row) {
      var cell = 0;
      while (cell < columns.length) {
        if (canCellBeActive(row, cell)) {
          return cell;
        }
        cell += getColspan(row, cell);
      }
      return null;
    }

    function findLastFocusableCell(row) {
      var cell = 0;
      var lastFocusableCell = null;
      while (cell < columns.length) {
        if (canCellBeActive(row, cell)) {
          lastFocusableCell = cell;
        }
        cell += getColspan(row, cell);
      }
      return lastFocusableCell;
    }

    function gotoRight(row, cell, posX) {
      if (cell >= columns.length) {
        return null;
      }

      do {
        cell += getColspan(row, cell);
      }
      while (cell < columns.length && !canCellBeActive(row, cell));

      if (cell < columns.length) {
        return {
          "row": row,
          "cell": cell,
          "posX": cell
        };
      }
      return null;
    }

    function gotoLeft(row, cell, posX) {
      if (cell <= 0) {
        return null;
      }

      var firstFocusableCell = findFirstFocusableCell(row);
      if (firstFocusableCell === null || firstFocusableCell >= cell) {
        return null;
      }

      var prev = {
        "row": row,
        "cell": firstFocusableCell,
        "posX": firstFocusableCell
      };
      var pos;
      while (true) {
        pos = gotoRight(prev.row, prev.cell, prev.posX);
        if (!pos) {
          return null;
        }
        if (pos.cell >= cell) {
          return prev;
        }
        prev = pos;
      }
    }

    function gotoDown(row, cell, posX) {
      var prevCell;
      while (true) {
        if (++row >= getDataLength() + (options.enableAddRow ? 1 : 0)) {
          return null;
        }

        prevCell = cell = 0;
        while (cell <= posX) {
          prevCell = cell;
          cell += getColspan(row, cell);
        }

        if (canCellBeActive(row, prevCell)) {
          return {
            "row": row,
            "cell": prevCell,
            "posX": posX
          };
        }
      }
    }

    function gotoUp(row, cell, posX) {
      var prevCell;
      while (true) {
        if (--row < 0) {
          return null;
        }

        prevCell = cell = 0;
        while (cell <= posX) {
          prevCell = cell;
          cell += getColspan(row, cell);
        }

        if (canCellBeActive(row, prevCell)) {
          return {
            "row": row,
            "cell": prevCell,
            "posX": posX
          };
        }
      }
    }

    function gotoNext(row, cell, posX) {
      if (row == null && cell == null) {
        row = cell = posX = 0;
        if (canCellBeActive(row, cell)) {
          return {
            "row": row,
            "cell": cell,
            "posX": cell
          };
        }
      }

      var pos = gotoRight(row, cell, posX);
      if (pos) {
        return pos;
      }

      var firstFocusableCell = null;
      while (++row < getDataLength() + (options.enableAddRow ? 1 : 0)) {
        firstFocusableCell = findFirstFocusableCell(row);
        if (firstFocusableCell !== null) {
          return {
            "row": row,
            "cell": firstFocusableCell,
            "posX": firstFocusableCell
          };
        }
      }
      return null;
    }

    function gotoPrev(row, cell, posX) {
      if (row == null && cell == null) {
        row = getDataLength() + (options.enableAddRow ? 1 : 0) - 1;
        cell = posX = columns.length - 1;
        if (canCellBeActive(row, cell)) {
          return {
            "row": row,
            "cell": cell,
            "posX": cell
          };
        }
      }

      var pos;
      var lastSelectableCell;
      while (!pos) {
        pos = gotoLeft(row, cell, posX);
        if (pos) {
          break;
        }
        if (--row < 0) {
          return null;
        }

        cell = 0;
        lastSelectableCell = findLastFocusableCell(row);
        if (lastSelectableCell !== null) {
          pos = {
            "row": row,
            "cell": lastSelectableCell,
            "posX": lastSelectableCell
          };
        }
      }
      return pos;
    }

    function navigateRight() {
      return navigate("right");
    }

    function navigateLeft() {
      return navigate("left");
    }

    function navigateDown() {
      return navigate("down");
    }

    function navigateUp() {
      return navigate("up");
    }

    function navigateNext() {
      return navigate("next");
    }

    function navigatePrev() {
      return navigate("prev");
    }

    /**
     * @param {string} dir Navigation direction.
     * @return {boolean} Whether navigation resulted in a change of active cell.
     */
    function navigate(dir) {
      if (!options.enableCellNavigation) {
        return false;
      }

      if (!activeCellNode && dir != "prev" && dir != "next") {
        return false;
      }

      if (!getEditorLock().commitCurrentEdit()) {
        return true;
      }
      setFocus();

      var tabbingDirections = {
        "up": -1,
        "down": 1,
        "left": -1,
        "right": 1,
        "prev": -1,
        "next": 1
      };
      tabbingDirection = tabbingDirections[dir];

      var stepFunctions = {
        "up": gotoUp,
        "down": gotoDown,
        "left": gotoLeft,
        "right": gotoRight,
        "prev": gotoPrev,
        "next": gotoNext
      };
      var stepFn = stepFunctions[dir];
      var pos = stepFn(activeRow, activeCell, activePosX);
      if (pos) {
        var isAddNewRow = (pos.row == getDataLength());
        scrollCellIntoView(pos.row, pos.cell, !isAddNewRow);
        setActiveCellInternal(getCellNode(pos.row, pos.cell), isAddNewRow || options.autoEdit);
        activePosX = pos.posX;
        return true;
      } else {
        setActiveCellInternal(getCellNode(activeRow, activeCell), (activeRow == getDataLength()) || options.autoEdit);
        return false;
      }
    }

    function getCellNode(row, cell) {
      if (rowsCache[row]) {
        ensureCellNodesInRowsCache(row);
        return rowsCache[row].cellNodesByColumnIdx[cell];
      }
      return null;
    }

    function setActiveCell(row, cell) {
      if (!initialized) { return; }
      if (row > getDataLength() || row < 0 || cell >= columns.length || cell < 0) {
        return;
      }

      if (!options.enableCellNavigation) {
        return;
      }

      scrollCellIntoView(row, cell, false);
      setActiveCellInternal(getCellNode(row, cell), false);
    }

    function canCellBeActive(row, cell) {
      if (!options.enableCellNavigation || row >= getDataLength() + (options.enableAddRow ? 1 : 0) ||
          row < 0 || cell >= columns.length || cell < 0) {
        return false;
      }

      var rowMetadata = data.getItemMetadata && data.getItemMetadata(row);
      if (rowMetadata && typeof rowMetadata.focusable === "boolean") {
        return rowMetadata.focusable;
      }

      var columnMetadata = rowMetadata && rowMetadata.columns;
      if (columnMetadata && columnMetadata[columns[cell].id] && typeof columnMetadata[columns[cell].id].focusable === "boolean") {
        return columnMetadata[columns[cell].id].focusable;
      }
      if (columnMetadata && columnMetadata[cell] && typeof columnMetadata[cell].focusable === "boolean") {
        return columnMetadata[cell].focusable;
      }

      return columns[cell].focusable;
    }

    function canCellBeSelected(row, cell) {
      if (row >= getDataLength() || row < 0 || cell >= columns.length || cell < 0) {
        return false;
      }

      var rowMetadata = data.getItemMetadata && data.getItemMetadata(row);
      if (rowMetadata && typeof rowMetadata.selectable === "boolean") {
        return rowMetadata.selectable;
      }

      var columnMetadata = rowMetadata && rowMetadata.columns && (rowMetadata.columns[columns[cell].id] || rowMetadata.columns[cell]);
      if (columnMetadata && typeof columnMetadata.selectable === "boolean") {
        return columnMetadata.selectable;
      }

      return columns[cell].selectable;
    }

    function gotoCell(row, cell, forceEdit) {
      if (!initialized) { return; }
      if (!canCellBeActive(row, cell)) {
        return;
      }

      if (!getEditorLock().commitCurrentEdit()) {
        return;
      }

      scrollCellIntoView(row, cell, false);

      var newCell = getCellNode(row, cell);

      // if selecting the 'add new' row, start editing right away
      setActiveCellInternal(newCell, forceEdit || (row === getDataLength()) || options.autoEdit);

      // if no editor was created, set the focus back on the grid
      if (!currentEditor) {
        setFocus();
      }
    }


    //////////////////////////////////////////////////////////////////////////////////////////////
    // IEditor implementation for the editor lock

    function commitCurrentEdit() {
      var item = getDataItem(activeRow);
      var column = columns[activeCell];

      if (currentEditor) {
        if (currentEditor.isValueChanged()) {
          var validationResults = currentEditor.validate();

          if (validationResults.valid) {
            if (activeRow < getDataLength()) {
              var editCommand = {
                row: activeRow,
                cell: activeCell,
                editor: currentEditor,
                serializedValue: currentEditor.serializeValue(),
                prevSerializedValue: serializedEditorValue,
                execute: function () {
                  this.editor.applyValue(item, this.serializedValue);
                  updateRow(this.row);
                },
                undo: function () {
                  this.editor.applyValue(item, this.prevSerializedValue);
                  updateRow(this.row);
                }
              };

              if (options.editCommandHandler) {
                makeActiveCellNormal();
                options.editCommandHandler(item, column, editCommand);
              } else {
                editCommand.execute();
                makeActiveCellNormal();
              }

              trigger(self.onCellChange, {
                row: activeRow,
                cell: activeCell,
                item: item
              });
            } else {
              var newItem = {};
              currentEditor.applyValue(newItem, currentEditor.serializeValue());
              makeActiveCellNormal();
              trigger(self.onAddNewRow, {item: newItem, column: column});
            }

            // check whether the lock has been re-acquired by event handlers
            return !getEditorLock().isActive();
          } else {
            // TODO: remove and put in onValidationError handlers in examples
            $(activeCellNode).addClass("invalid");
            $(activeCellNode).stop(true, true).effect("highlight", {color: "red"}, 300);

            trigger(self.onValidationError, {
              editor: currentEditor,
              cellNode: activeCellNode,
              validationResults: validationResults,
              row: activeRow,
              cell: activeCell,
              column: column
            });

            currentEditor.focus();
            return false;
          }
        }

        makeActiveCellNormal();
      }
      return true;
    }

    function cancelCurrentEdit() {
      makeActiveCellNormal();
      return true;
    }

    function rowsToRanges(rows) {
      var ranges = [];
      var lastCell = columns.length - 1;
      for (var i = 0; i < rows.length; i++) {
        ranges.push(new Slick.Range(rows[i], 0, rows[i], lastCell));
      }
      return ranges;
    }

    function getSelectedRows() {
      if (!selectionModel) {
        throw "Selection model is not set";
      }
      return selectedRows;
    }

    function setSelectedRows(rows) {
      if (!selectionModel) {
        throw "Selection model is not set";
      }
      selectionModel.setSelectedRanges(rowsToRanges(rows));
    }


    //////////////////////////////////////////////////////////////////////////////////////////////
    // Debug

    this.debug = function () {
      var s = "";

      s += ("\n" + "counter_rows_rendered:  " + counter_rows_rendered);
      s += ("\n" + "counter_rows_removed:  " + counter_rows_removed);
      s += ("\n" + "renderedRows:  " + renderedRows);
      s += ("\n" + "numVisibleRows:  " + numVisibleRows);
      s += ("\n" + "maxSupportedCssHeight:  " + maxSupportedCssHeight);
      s += ("\n" + "n(umber of pages):  " + n);
      s += ("\n" + "(current) page:  " + page);
      s += ("\n" + "page height (ph):  " + ph);
      s += ("\n" + "vScrollDir:  " + vScrollDir);

      alert(s);
    };

    // a debug helper to be able to access private members
    this.eval = function (expr) {
      return eval(expr);
    };

    //////////////////////////////////////////////////////////////////////////////////////////////
    // Public API

    $.extend(this, {
      "slickGridVersion": "2.1",

      // Events
      "onScroll": new Slick.Event(),
      "onSort": new Slick.Event(),
      "onHeaderMouseEnter": new Slick.Event(),
      "onHeaderMouseLeave": new Slick.Event(),
      "onHeaderContextMenu": new Slick.Event(),
      "onHeaderClick": new Slick.Event(),
      "onHeaderCellRendered": new Slick.Event(),
      "onBeforeHeaderCellDestroy": new Slick.Event(),
      "onHeaderRowCellRendered": new Slick.Event(),
      "onBeforeHeaderRowCellDestroy": new Slick.Event(),
      "onMouseEnter": new Slick.Event(),
      "onMouseLeave": new Slick.Event(),
      "onClick": new Slick.Event(),
      "onDblClick": new Slick.Event(),
      "onContextMenu": new Slick.Event(),
      "onKeyDown": new Slick.Event(),
      "onAddNewRow": new Slick.Event(),
      "onValidationError": new Slick.Event(),
      "onViewportChanged": new Slick.Event(),
      "onColumnsReordered": new Slick.Event(),
      "onColumnsResized": new Slick.Event(),
      "onCellChange": new Slick.Event(),
      "onBeforeEditCell": new Slick.Event(),
      "onBeforeCellEditorDestroy": new Slick.Event(),
      "onBeforeDestroy": new Slick.Event(),
      "onActiveCellChanged": new Slick.Event(),
      "onActiveCellPositionChanged": new Slick.Event(),
      "onDragInit": new Slick.Event(),
      "onDragStart": new Slick.Event(),
      "onDrag": new Slick.Event(),
      "onDragEnd": new Slick.Event(),
      "onSelectedRowsChanged": new Slick.Event(),
      "onCellCssStylesChanged": new Slick.Event(),

      // Methods
      "registerPlugin": registerPlugin,
      "unregisterPlugin": unregisterPlugin,
      "getColumns": getColumns,
      "setColumns": setColumns,
      "getColumnIndex": getColumnIndex,
      "updateColumnHeader": updateColumnHeader,
      "setSortColumn": setSortColumn,
      "setSortColumns": setSortColumns,
      "getSortColumns": getSortColumns,
      "autosizeColumns": autosizeColumns,
      "getOptions": getOptions,
      "setOptions": setOptions,
      "getData": getData,
      "getDataLength": getDataLength,
      "getDataItem": getDataItem,
      "setData": setData,
      "getSelectionModel": getSelectionModel,
      "setSelectionModel": setSelectionModel,
      "getSelectedRows": getSelectedRows,
      "setSelectedRows": setSelectedRows,
      "getContainerNode": getContainerNode,

      "render": render,
      "invalidate": invalidate,
      "invalidateRow": invalidateRow,
      "invalidateRows": invalidateRows,
      "invalidateAllRows": invalidateAllRows,
      "updateCell": updateCell,
      "updateRow": updateRow,
      "getViewport": getVisibleRange,
      "getRenderedRange": getRenderedRange,
      "resizeCanvas": resizeCanvas,
      "updateRowCount": updateRowCount,
      "scrollRowIntoView": scrollRowIntoView,
      "scrollRowToTop": scrollRowToTop,
      "scrollCellIntoView": scrollCellIntoView,
      "getCanvasNode": getCanvasNode,
      "focus": setFocus,

      "getCellFromPoint": getCellFromPoint,
      "getCellFromEvent": getCellFromEvent,
      "getActiveCell": getActiveCell,
      "setActiveCell": setActiveCell,
      "getActiveCellNode": getActiveCellNode,
      "getActiveCellPosition": getActiveCellPosition,
      "resetActiveCell": resetActiveCell,
      "editActiveCell": makeActiveCellEditable,
      "getCellEditor": getCellEditor,
      "getCellNode": getCellNode,
      "getCellNodeBox": getCellNodeBox,
      "canCellBeSelected": canCellBeSelected,
      "canCellBeActive": canCellBeActive,
      "navigatePrev": navigatePrev,
      "navigateNext": navigateNext,
      "navigateUp": navigateUp,
      "navigateDown": navigateDown,
      "navigateLeft": navigateLeft,
      "navigateRight": navigateRight,
      "gotoCell": gotoCell,
      "getTopPanel": getTopPanel,
      "setTopPanelVisibility": setTopPanelVisibility,
      "setHeaderRowVisibility": setHeaderRowVisibility,
      "getHeaderRow": getHeaderRow,
      "getHeaderRowColumn": getHeaderRowColumn,
      "getGridPosition": getGridPosition,
      "flashCell": flashCell,
      "addCellCssStyles": addCellCssStyles,
      "setCellCssStyles": setCellCssStyles,
      "removeCellCssStyles": removeCellCssStyles,
      "getCellCssStyles": getCellCssStyles,

      "init": finishInitialization,
      "destroy": destroy,

      // IEditor implementation
      "getEditorLock": getEditorLock,
      "getEditController": getEditController
    });

    init();
  }
}(jQuery));<|MERGE_RESOLUTION|>--- conflicted
+++ resolved
@@ -681,8 +681,6 @@
     toggleClass: 'hg-toggle'
   };
 
-<<<<<<< HEAD
-=======
   HGrid.Extensions = ['3gp', '7z', 'ace', 'ai', 'aif', 'aiff', 'amr', 'asf', 'asx', 'bat', 'bin', 'bmp', 'bup',
     'cab', 'cbr', 'cda', 'cdl', 'cdr', 'chm', 'dat', 'divx', 'dll', 'dmg', 'doc', 'docx', 'dss', 'dvf', 'dwg',
     'eml', 'eps', 'exe', 'fla', 'flv', 'gif', 'gz', 'hqx', 'htm', 'html', 'ifo', 'indd', 'iso', 'jar',
@@ -693,7 +691,6 @@
 
 HGrid.ExtensionSkeleton = '<img class="hg-icon" src="/static\/img\/hgrid\/fatcowicons\/file_extension_{{ext}}.png">'
 
->>>>>>> cc285d06
   ///////////
   // HGrid //
   ///////////
@@ -2041,12 +2038,12 @@
 
 })(jQuery, window, document);
 
-/*! 
+/*!
  * jquery.event.drag - v 2.2
  * Copyright (c) 2010 Three Dub Media - http://threedubmedia.com
  * Open Source MIT License - http://threedubmedia.com/code/license
  */
-// Created: 2008-06-04 
+// Created: 2008-06-04
 // Updated: 2012-05-21
 // REQUIRES: jquery 1.7.x
 
@@ -2059,7 +2056,7 @@
 	// figure out the event handler...
 	fn = $.isFunction( str ) ? str : $.isFunction( arg ) ? arg : null;
 	// fix the event type
-	if ( type.indexOf("drag") !== 0 ) 
+	if ( type.indexOf("drag") !== 0 )
 		type = "drag"+ type;
 	// were options passed
 	opts = ( str == fn ? arg : opts ) || {};
@@ -2068,11 +2065,11 @@
 };
 
 // local refs (increase compression)
-var $event = $.event, 
+var $event = $.event,
 $special = $event.special,
-// configure the drag special event 
+// configure the drag special event
 drag = $special.drag = {
-	
+
 	// these are the default settings
 	defaults: {
 		which: 1, // mouse button pressed to start drag sequence
@@ -2083,38 +2080,38 @@
 		drop: true, // false to suppress drop events, true or selector to allow
 		click: false // false to suppress click events after dragend (no proxy)
 	},
-	
+
 	// the key name for stored drag data
 	datakey: "dragdata",
-	
+
 	// prevent bubbling for better performance
 	noBubble: true,
-	
+
 	// count bound related events
-	add: function( obj ){ 
+	add: function( obj ){
 		// read the interaction data
 		var data = $.data( this, drag.datakey ),
-		// read any passed options 
+		// read any passed options
 		opts = obj.data || {};
 		// count another realted event
 		data.related += 1;
 		// extend data options bound with this event
-		// don't iterate "opts" in case it is a node 
+		// don't iterate "opts" in case it is a node
 		$.each( drag.defaults, function( key, def ){
 			if ( opts[ key ] !== undefined )
 				data[ key ] = opts[ key ];
 		});
 	},
-	
+
 	// forget unbound related events
 	remove: function(){
 		$.data( this, drag.datakey ).related -= 1;
 	},
-	
+
 	// configure interaction, capture settings
 	setup: function(){
 		// check for related events
-		if ( $.data( this, drag.datakey ) ) 
+		if ( $.data( this, drag.datakey ) )
 			return;
 		// initialize the drag data with copied defaults
 		var data = $.extend({ related:0 }, drag.defaults );
@@ -2123,42 +2120,42 @@
 		// bind the mousedown event, which starts drag interactions
 		$event.add( this, "touchstart mousedown", drag.init, data );
 		// prevent image dragging in IE...
-		if ( this.attachEvent ) 
-			this.attachEvent("ondragstart", drag.dontstart ); 
+		if ( this.attachEvent )
+			this.attachEvent("ondragstart", drag.dontstart );
 	},
-	
+
 	// destroy configured interaction
 	teardown: function(){
 		var data = $.data( this, drag.datakey ) || {};
 		// check for related events
-		if ( data.related ) 
+		if ( data.related )
 			return;
 		// remove the stored data
 		$.removeData( this, drag.datakey );
 		// remove the mousedown event
 		$event.remove( this, "touchstart mousedown", drag.init );
 		// enable text selection
-		drag.textselect( true ); 
+		drag.textselect( true );
 		// un-prevent image dragging in IE...
-		if ( this.detachEvent ) 
-			this.detachEvent("ondragstart", drag.dontstart ); 
+		if ( this.detachEvent )
+			this.detachEvent("ondragstart", drag.dontstart );
 	},
-		
+
 	// initialize the interaction
-	init: function( event ){ 
+	init: function( event ){
 		// sorry, only one touch at a time
-		if ( drag.touched ) 
+		if ( drag.touched )
 			return;
 		// the drag/drop interaction data
 		var dd = event.data, results;
 		// check the which directive
-		if ( event.which != 0 && dd.which > 0 && event.which != dd.which ) 
-			return; 
+		if ( event.which != 0 && dd.which > 0 && event.which != dd.which )
+			return;
 		// check for suppressed selector
-		if ( $( event.target ).is( dd.not ) ) 
+		if ( $( event.target ).is( dd.not ) )
 			return;
 		// check for handle selector
-		if ( dd.handle && !$( event.target ).closest( dd.handle, event.currentTarget ).length ) 
+		if ( dd.handle && !$( event.target ).closest( dd.handle, event.currentTarget ).length )
 			return;
 
 		drag.touched = event.type == 'touchstart' ? this : null;
@@ -2169,7 +2166,7 @@
 		dd.pageX = event.pageX;
 		dd.pageY = event.pageY;
 		dd.dragging = null;
-		// handle draginit event... 
+		// handle draginit event...
 		results = drag.hijack( event, "draginit", dd );
 		// early cancel
 		if ( !dd.propagates )
@@ -2186,43 +2183,43 @@
 		// remember how many interactions are propagating
 		dd.propagates = dd.interactions.length;
 		// locate and init the drop targets
-		if ( dd.drop !== false && $special.drop ) 
+		if ( dd.drop !== false && $special.drop )
 			$special.drop.handler( event, dd );
 		// disable text selection
-		drag.textselect( false ); 
+		drag.textselect( false );
 		// bind additional events...
 		if ( drag.touched )
 			$event.add( drag.touched, "touchmove touchend", drag.handler, dd );
-		else 
+		else
 			$event.add( document, "mousemove mouseup", drag.handler, dd );
 		// helps prevent text selection or scrolling
 		if ( !drag.touched || dd.live )
 			return false;
-	},	
-	
+	},
+
 	// returns an interaction object
 	interaction: function( elem, dd ){
 		var offset = $( elem )[ dd.relative ? "position" : "offset" ]() || { top:0, left:0 };
 		return {
-			drag: elem, 
-			callback: new drag.callback(), 
+			drag: elem,
+			callback: new drag.callback(),
 			droppable: [],
 			offset: offset
 		};
 	},
-	
+
 	// handle drag-releatd DOM events
-	handler: function( event ){ 
+	handler: function( event ){
 		// read the data before hijacking anything
-		var dd = event.data;	
+		var dd = event.data;
 		// handle various events
 		switch ( event.type ){
 			// mousemove, check distance, start dragging
-			case !dd.dragging && 'touchmove': 
+			case !dd.dragging && 'touchmove':
 				event.preventDefault();
 			case !dd.dragging && 'mousemove':
 				//  drag tolerance, x� + y� = distance�
-				if ( Math.pow(  event.pageX-dd.pageX, 2 ) + Math.pow(  event.pageY-dd.pageY, 2 ) < Math.pow( dd.distance, 2 ) ) 
+				if ( Math.pow(  event.pageX-dd.pageX, 2 ) + Math.pow(  event.pageY-dd.pageY, 2 ) < Math.pow( dd.distance, 2 ) )
 					break; // distance tolerance not reached
 				event.target = dd.target; // force target from "mousedown" event (fix distance issue)
 				drag.hijack( event, "dragstart", dd ); // trigger "dragstart"
@@ -2233,42 +2230,42 @@
 				event.preventDefault();
 			case 'mousemove':
 				if ( dd.dragging ){
-					// trigger "drag"		
+					// trigger "drag"
 					drag.hijack( event, "drag", dd );
 					if ( dd.propagates ){
 						// manage drop events
 						if ( dd.drop !== false && $special.drop )
-							$special.drop.handler( event, dd ); // "dropstart", "dropend"							
-						break; // "drag" not rejected, stop		
+							$special.drop.handler( event, dd ); // "dropstart", "dropend"
+						break; // "drag" not rejected, stop
 					}
 					event.type = "mouseup"; // helps "drop" handler behave
 				}
 			// mouseup, stop dragging
-			case 'touchend': 
-			case 'mouseup': 
+			case 'touchend':
+			case 'mouseup':
 			default:
 				if ( drag.touched )
 					$event.remove( drag.touched, "touchmove touchend", drag.handler ); // remove touch events
-				else 
-					$event.remove( document, "mousemove mouseup", drag.handler ); // remove page events	
+				else
+					$event.remove( document, "mousemove mouseup", drag.handler ); // remove page events
 				if ( dd.dragging ){
 					if ( dd.drop !== false && $special.drop )
 						$special.drop.handler( event, dd ); // "drop"
-					drag.hijack( event, "dragend", dd ); // trigger "dragend"	
+					drag.hijack( event, "dragend", dd ); // trigger "dragend"
 				}
 				drag.textselect( true ); // enable text selection
 				// if suppressing click events...
 				if ( dd.click === false && dd.dragging )
 					$.data( dd.mousedown, "suppress.click", new Date().getTime() + 5 );
-				dd.dragging = drag.touched = false; // deactivate element	
+				dd.dragging = drag.touched = false; // deactivate element
 				break;
 		}
 	},
-		
+
 	// re-use event object for custom events
 	hijack: function( event, type, dd, x, elem ){
 		// not configured
-		if ( !dd ) 
+		if ( !dd )
 			return;
 		// remember the original event and type
 		var orig = { event:event.originalEvent, type:event.type },
@@ -2298,7 +2295,7 @@
 				callback.target = subject;
 				// force propagtion of the custom event
 				event.isPropagationStopped = function(){ return false; };
-				// handle the event	
+				// handle the event
 				result = subject ? $event.dispatch.call( subject, event, callback ) : null;
 				// stop the drag interaction for this element
 				if ( result === false ){
@@ -2313,25 +2310,25 @@
 				// assign any dropinit elements
 				else if ( type == "dropinit" )
 					ia.droppable.push( drag.element( result ) || subject );
-				// accept a returned proxy element 
+				// accept a returned proxy element
 				if ( type == "dragstart" )
 					ia.proxy = $( drag.element( result ) || ia.drag )[0];
-				// remember this result	
+				// remember this result
 				ia.results.push( result );
 				// forget the event result, for recycling
 				delete event.result;
 				// break on cancelled handler
 				if ( type !== "dropinit" )
 					return result;
-			});	
-			// flatten the results	
-			dd.results[ i ] = drag.flatten( ia.results );	
+			});
+			// flatten the results
+			dd.results[ i ] = drag.flatten( ia.results );
 			// accept a set of valid drop targets
 			if ( type == "dropinit" )
 				ia.droppable = drag.flatten( ia.droppable );
 			// locate drop targets
 			if ( type == "dragstart" && !ia.cancelled )
-				callback.update(); 
+				callback.update();
 		}
 		while ( ++i < len )
 		// restore the original event & type
@@ -2340,9 +2337,9 @@
 		// return all handler results
 		return drag.flatten( dd.results );
 	},
-		
+
 	// extend the callback object with drag/drop properties...
-	properties: function( event, dd, ia ){		
+	properties: function( event, dd, ia ){
 		var obj = ia.callback;
 		// elements
 		obj.drag = ia.drag;
@@ -2357,44 +2354,44 @@
 		obj.originalX = ia.offset.left;
 		obj.originalY = ia.offset.top;
 		// adjusted element position
-		obj.offsetX = obj.originalX + obj.deltaX; 
+		obj.offsetX = obj.originalX + obj.deltaX;
 		obj.offsetY = obj.originalY + obj.deltaY;
 		// assign the drop targets information
 		obj.drop = drag.flatten( ( ia.drop || [] ).slice() );
 		obj.available = drag.flatten( ( ia.droppable || [] ).slice() );
-		return obj;	
+		return obj;
 	},
-	
+
 	// determine is the argument is an element or jquery instance
 	element: function( arg ){
 		if ( arg && ( arg.jquery || arg.nodeType == 1 ) )
 			return arg;
 	},
-	
+
 	// flatten nested jquery objects and arrays into a single dimension array
 	flatten: function( arr ){
 		return $.map( arr, function( member ){
-			return member && member.jquery ? $.makeArray( member ) : 
+			return member && member.jquery ? $.makeArray( member ) :
 				member && member.length ? drag.flatten( member ) : member;
 		});
 	},
-	
+
 	// toggles text selection attributes ON (true) or OFF (false)
-	textselect: function( bool ){ 
+	textselect: function( bool ){
 		$( document )[ bool ? "unbind" : "bind" ]("selectstart", drag.dontstart )
 			.css("MozUserSelect", bool ? "" : "none" );
 		// .attr("unselectable", bool ? "off" : "on" )
-		document.unselectable = bool ? "off" : "on"; 
+		document.unselectable = bool ? "off" : "on";
 	},
-	
+
 	// suppress "selectstart" and "ondragstart" events
-	dontstart: function(){ 
-		return false; 
+	dontstart: function(){
+		return false;
 	},
-	
+
 	// a callback instance contructor
 	callback: function(){}
-	
+
 };
 
 // callback methods
@@ -2418,9 +2415,9 @@
 };
 
 // event fix hooks for touch events...
-var touchHooks = 
-$event.fixHooks.touchstart = 
-$event.fixHooks.touchmove = 
+var touchHooks =
+$event.fixHooks.touchstart =
+$event.fixHooks.touchmove =
 $event.fixHooks.touchend =
 $event.fixHooks.touchcancel = {
 	props: "clientX clientY pageX pageY screenX screenY".split( " " ),
@@ -2428,9 +2425,9 @@
 		if ( orig ){
 			var touched = ( orig.touches && orig.touches[0] )
 				|| ( orig.changedTouches && orig.changedTouches[0] )
-				|| null; 
+				|| null;
 			// iOS webkit: touchstart, touchmove, touchend
-			if ( touched ) 
+			if ( touched )
 				$.each( touchHooks.props, function( i, prop ){
 					event[ prop ] = touched[ prop ];
 				});
@@ -2443,12 +2440,12 @@
 $special.draginit = $special.dragstart = $special.dragend = drag;
 
 })( jQuery );
-/*! 
+/*!
  * jquery.event.drop - v 2.2
  * Copyright (c) 2010 Three Dub Media - http://threedubmedia.com
  * Open Source MIT License - http://threedubmedia.com/code/license
  */
-// Created: 2008-06-04 
+// Created: 2008-06-04
 // Updated: 2012-05-21
 // REQUIRES: jquery 1.7.x, event.drag 2.2
 
@@ -2463,7 +2460,7 @@
 	// figure out the event handler...
 	fn = $.isFunction( str ) ? str : $.isFunction( arg ) ? arg : null;
 	// fix the event type
-	if ( type.indexOf("drop") !== 0 ) 
+	if ( type.indexOf("drop") !== 0 )
 		type = "drop"+ type;
 	// were options passed
 	opts = ( str == fn ? arg : opts ) || {};
@@ -2473,19 +2470,19 @@
 
 // DROP MANAGEMENT UTILITY
 // returns filtered drop target elements, caches their positions
-$.drop = function( opts ){ 
+$.drop = function( opts ){
 	opts = opts || {};
 	// safely set new options...
-	drop.multi = opts.multi === true ? Infinity : 
+	drop.multi = opts.multi === true ? Infinity :
 		opts.multi === false ? 1 : !isNaN( opts.multi ) ? opts.multi : drop.multi;
 	drop.delay = opts.delay || drop.delay;
-	drop.tolerance = $.isFunction( opts.tolerance ) ? opts.tolerance : 
+	drop.tolerance = $.isFunction( opts.tolerance ) ? opts.tolerance :
 		opts.tolerance === null ? null : drop.tolerance;
 	drop.mode = opts.mode || drop.mode || 'intersect';
 };
 
 // local refs (increase compression)
-var $event = $.event, 
+var $event = $.event,
 $special = $event.special,
 // configure the drop special event
 drop = $.event.special.drop = {
@@ -2494,36 +2491,36 @@
 	multi: 1, // allow multiple drop winners per dragged element
 	delay: 20, // async timeout delay
 	mode: 'overlap', // drop tolerance mode
-		
+
 	// internal cache
-	targets: [], 
-	
+	targets: [],
+
 	// the key name for stored drop data
 	datakey: "dropdata",
-		
+
 	// prevent bubbling for better performance
 	noBubble: true,
-	
+
 	// count bound related events
-	add: function( obj ){ 
+	add: function( obj ){
 		// read the interaction data
 		var data = $.data( this, drop.datakey );
 		// count another realted event
 		data.related += 1;
 	},
-	
+
 	// forget unbound related events
 	remove: function(){
 		$.data( this, drop.datakey ).related -= 1;
 	},
-	
+
 	// configure the interactions
 	setup: function(){
 		// check for related events
-		if ( $.data( this, drop.datakey ) ) 
+		if ( $.data( this, drop.datakey ) )
 			return;
 		// initialize the drop element data
-		var data = { 
+		var data = {
 			related: 0,
 			active: [],
 			anyactive: 0,
@@ -2535,29 +2532,29 @@
 		// store the drop target in internal cache
 		drop.targets.push( this );
 	},
-	
-	// destroy the configure interaction	
-	teardown: function(){ 
+
+	// destroy the configure interaction
+	teardown: function(){
 		var data = $.data( this, drop.datakey ) || {};
 		// check for related events
-		if ( data.related ) 
+		if ( data.related )
 			return;
 		// remove the stored data
 		$.removeData( this, drop.datakey );
 		// reference the targeted element
 		var element = this;
 		// remove from the internal cache
-		drop.targets = $.grep( drop.targets, function( target ){ 
-			return ( target !== element ); 
+		drop.targets = $.grep( drop.targets, function( target ){
+			return ( target !== element );
 		});
 	},
-	
+
 	// shared event handler
-	handler: function( event, dd ){ 
+	handler: function( event, dd ){
 		// local vars
 		var results, $targets;
 		// make sure the right data is available
-		if ( !dd ) 
+		if ( !dd )
 			return;
 		// handle various events
 		switch ( event.type ){
@@ -2578,7 +2575,7 @@
 				// set available target elements
 				dd.droppable = $targets;
 				// activate drop targets for the initial element being dragged
-				$special.drag.hijack( event, "dropinit", dd ); 
+				$special.drag.hijack( event, "dropinit", dd );
 				break;
 			// drag, from $.event.special.drag
 			case 'mousemove': // TOLERATE >>
@@ -2586,35 +2583,35 @@
 				drop.event = event; // store the mousemove event
 				if ( !drop.timer )
 					// monitor drop targets
-					drop.tolerate( dd ); 
+					drop.tolerate( dd );
 				break;
 			// dragend, from $.event.special.drag
 			case 'mouseup': // DROP >> DROPEND >>
 			case 'touchend': // DROP >> DROPEND >>
-				drop.timer = clearTimeout( drop.timer ); // delete timer	
+				drop.timer = clearTimeout( drop.timer ); // delete timer
 				if ( dd.propagates ){
-					$special.drag.hijack( event, "drop", dd ); 
-					$special.drag.hijack( event, "dropend", dd ); 
+					$special.drag.hijack( event, "drop", dd );
+					$special.drag.hijack( event, "dropend", dd );
 				}
 				break;
-				
+
 		}
 	},
-		
+
 	// returns the location positions of an element
-	locate: function( elem, index ){ 
+	locate: function( elem, index ){
 		var data = $.data( elem, drop.datakey ),
-		$elem = $( elem ), 
-		posi = $elem.offset() || {}, 
-		height = $elem.outerHeight(), 
+		$elem = $( elem ),
+		posi = $elem.offset() || {},
+		height = $elem.outerHeight(),
 		width = $elem.outerWidth(),
-		location = { 
-			elem: elem, 
-			width: width, 
+		location = {
+			elem: elem,
+			width: width,
 			height: height,
-			top: posi.top, 
-			left: posi.left, 
-			right: posi.left + width, 
+			top: posi.top,
+			left: posi.left,
+			right: posi.left + width,
 			bottom: posi.top + height
 		};
 		// drag elements might not have dropdata
@@ -2625,43 +2622,43 @@
 		}
 		return location;
 	},
-	
+
 	// test the location positions of an element against another OR an X,Y coord
 	contains: function( target, test ){ // target { location } contains test [x,y] or { location }
 		return ( ( test[0] || test.left ) >= target.left && ( test[0] || test.right ) <= target.right
-			&& ( test[1] || test.top ) >= target.top && ( test[1] || test.bottom ) <= target.bottom ); 
+			&& ( test[1] || test.top ) >= target.top && ( test[1] || test.bottom ) <= target.bottom );
 	},
-	
+
 	// stored tolerance modes
-	modes: { // fn scope: "$.event.special.drop" object 
+	modes: { // fn scope: "$.event.special.drop" object
 		// target with mouse wins, else target with most overlap wins
 		'intersect': function( event, proxy, target ){
 			return this.contains( target, [ event.pageX, event.pageY ] ) ? // check cursor
 				1e9 : this.modes.overlap.apply( this, arguments ); // check overlap
 		},
-		// target with most overlap wins	
+		// target with most overlap wins
 		'overlap': function( event, proxy, target ){
 			// calculate the area of overlap...
 			return Math.max( 0, Math.min( target.bottom, proxy.bottom ) - Math.max( target.top, proxy.top ) )
 				* Math.max( 0, Math.min( target.right, proxy.right ) - Math.max( target.left, proxy.left ) );
 		},
-		// proxy is completely contained within target bounds	
+		// proxy is completely contained within target bounds
 		'fit': function( event, proxy, target ){
 			return this.contains( target, proxy ) ? 1 : 0;
 		},
-		// center of the proxy is contained within target bounds	
+		// center of the proxy is contained within target bounds
 		'middle': function( event, proxy, target ){
 			return this.contains( target, [ proxy.left + proxy.width * .5, proxy.top + proxy.height * .5 ] ) ? 1 : 0;
 		}
-	},	
-	
+	},
+
 	// sort drop target cache by by winner (dsc), then index (asc)
 	sort: function( a, b ){
 		return ( b.winner - a.winner ) || ( a.index - b.index );
 	},
-		
+
 	// async, recursive tolerance execution
-	tolerate: function( dd ){		
+	tolerate: function( dd ){
 		// declare local refs
 		var i, drp, drg, data, arr, len, elem,
 		// interaction iteration variables
@@ -2674,30 +2671,30 @@
 		do if ( ia = dd.interactions[x] ){
 			// check valid interaction
 			if ( !ia )
-				return; 
+				return;
 			// initialize or clear the drop data
 			ia.drop = [];
 			// holds the drop elements
-			arr = []; 
+			arr = [];
 			len = ia.droppable.length;
 			// determine the proxy location, if needed
 			if ( tolerance )
-				drg = drop.locate( ia.proxy ); 
+				drg = drop.locate( ia.proxy );
 			// reset the loop
 			i = 0;
 			// loop each stored drop target
-			do if ( elem = ia.droppable[i] ){ 
+			do if ( elem = ia.droppable[i] ){
 				data = $.data( elem, drop.datakey );
 				drp = data.location;
 				if ( !drp ) continue;
 				// find a winner: tolerance function is defined, call it
-				data.winner = tolerance ? tolerance.call( drop, drop.event, drg, drp ) 
+				data.winner = tolerance ? tolerance.call( drop, drop.event, drg, drp )
 					// mouse position is always the fallback
-					: drop.contains( drp, xy ) ? 1 : 0; 
-				arr.push( data );	
-			} while ( ++i < len ); // loop 
+					: drop.contains( drp, xy ) ? 1 : 0;
+				arr.push( data );
+			} while ( ++i < len ); // loop
 			// sort the drop targets
-			arr.sort( drop.sort );			
+			arr.sort( drop.sort );
 			// reset the loop
 			i = 0;
 			// loop through all of the targets again
@@ -2707,7 +2704,7 @@
 					// new winner... dropstart
 					if ( !data.active[x] && !data.anyactive ){
 						// check to make sure that this is not prevented
-						if ( $special.drag.hijack( drop.event, "dropstart", dd, x, data.elem )[0] !== false ){ 	
+						if ( $special.drag.hijack( drop.event, "dropstart", dd, x, data.elem )[0] !== false ){
 							data.active[x] = 1;
 							data.anyactive += 1;
 						}
@@ -2719,32 +2716,32 @@
 					if ( data.winner )
 						ia.drop.push( data.elem );
 				}
-				// losers... 
+				// losers...
 				else if ( data.active[x] && data.anyactive == 1 ){
 					// former winner... dropend
-					$special.drag.hijack( drop.event, "dropend", dd, x, data.elem ); 
+					$special.drag.hijack( drop.event, "dropend", dd, x, data.elem );
 					data.active[x] = 0;
 					data.anyactive -= 1;
 				}
-			} while ( ++i < len ); // loop 		
+			} while ( ++i < len ); // loop
 		} while ( ++x < end ) // loop
 		// check if the mouse is still moving or is idle
-		if ( drop.last && xy[0] == drop.last.pageX && xy[1] == drop.last.pageY ) 
+		if ( drop.last && xy[0] == drop.last.pageX && xy[1] == drop.last.pageY )
 			delete drop.timer; // idle, don't recurse
 		else  // recurse
-			drop.timer = setTimeout(function(){ 
-				drop.tolerate( dd ); 
+			drop.timer = setTimeout(function(){
+				drop.tolerate( dd );
 			}, drop.delay );
 		// remember event, to compare idleness
-		drop.last = drop.event; 
+		drop.last = drop.event;
 	}
-	
+
 };
 
 // share the same special event configuration with related events...
 $special.dropinit = $special.dropstart = $special.dropend = drop;
 
-})(jQuery); // confine scope	
+})(jQuery); // confine scope
 /***
  * Contains core SlickGrid classes.
  * @module Core
@@ -3702,7 +3699,7 @@
           group = groups[i];
           group.groups = extractGroups(group.rows, group);
         }
-      }      
+      }
 
       groups.sort(groupingInfos[level].comparer);
 
