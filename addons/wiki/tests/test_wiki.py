--- conflicted
+++ resolved
@@ -735,7 +735,6 @@
         content = u'<span></span><iframe src="http://httpbin.org/"></iframe>'
         user = AuthUserFactory()
         node = ProjectFactory()
-<<<<<<< HEAD
         wiki_page = WikiFactory(
             user=user,
             node=node,
@@ -745,14 +744,10 @@
             wiki_page=wiki_page,
         )
         expected = render_content(content, node)
-        assert_equal(expected, wiki.html(node))
-=======
-        wiki = NodeWikiFactory(content=content, node=node)
         assert_equal(
             '<p><span></span>&lt;iframe src="<a href="http://httpbin.org/" rel="nofollow">http://httpbin.org/</a>"&gt;&lt;/iframe&gt;</p>',
             wiki.html(node)
         )
->>>>>>> 3298e960
 
 
 class TestWikiUuid(OsfTestCase):
