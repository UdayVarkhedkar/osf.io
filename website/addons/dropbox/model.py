# -*- coding: utf-8 -*-
import os
import base64
import logging

from modularodm import fields, Q
from modularodm.exceptions import ModularOdmException

from framework.auth import Auth
from website.addons.base import exceptions
from website.addons.base import AddonUserSettingsBase, AddonNodeSettingsBase, GuidFile

from website.addons.dropbox.utils import clean_path, DropboxNodeLogger
from website.addons.dropbox.client import get_node_addon_client

logger = logging.getLogger(__name__)


class DropboxFile(GuidFile):
    """A Dropbox file model with a GUID. Created lazily upon viewing a
    file's detail page.
    """

    #: Full path to the file, e.g. 'My Pictures/foo.png'
    path = fields.StringField(required=True, index=True)

    @property
    def file_name(self):
        if self.revision:
            return '{0}_{1}_{2}.html'.format(self._id, self.revision, base64.b64encode(self.folder))
        return '{0}_{1}_{2}.html'.format(self._id, self.unique_identifier, base64.b64encode(self.folder))

    @property
    def waterbutler_path(self):
        path = '/' + self.path
        if self.folder == '/':
            return path
        return path.replace(self.folder, '', 1)

    @property
    def folder(self):
        return self.node.get_addon('dropbox').folder

    @property
    def provider(self):
        return 'dropbox'

    @property
    def version_identifier(self):
        return 'revision'

    @property
    def unique_identifier(self):
        return self._metadata_cache['extra']['revisionId']

    @classmethod
    def get_or_create(cls, node, path):
        """Get or create a new file record. Return a tuple of the form (obj, created)
        """
        try:
            new = cls.find_one(
                Q('node', 'eq', node) &
                Q('path', 'eq', path)
            )
            created = False
        except ModularOdmException:
            # Create new
            new = cls(node=node, path=path)
            new.save()
            created = True
        return new, created


class DropboxUserSettings(AddonUserSettingsBase):
    """Stores user-specific dropbox information, including the Oauth access
    token.
    """

    dropbox_id = fields.StringField(required=False)
    access_token = fields.StringField(required=False)
    dropbox_info = fields.DictionaryField(required=False)

    # TODO(sloria): The `user` param in unnecessary for AddonUserSettings
    def to_json(self, user=None):
        """Return a dictionary representation of the user settings.
        The dictionary keys and values will be available as variables in
        dropbox_user_settings.mako.
        """
        output = super(DropboxUserSettings, self).to_json(self.owner)
        output['has_auth'] = self.has_auth
        return output

    @property
    def has_auth(self):
        return bool(self.access_token)

    def delete(self, save=True):
        self.clear()
        super(DropboxUserSettings, self).delete(save)

    def clear(self):
        """Clear settings and deauthorize any associated nodes."""
        self.dropbox_id = None
        self.access_token = None
        for node_settings in self.dropboxnodesettings__authorized:
            node_settings.deauthorize(Auth(self.owner))
            node_settings.save()
        return self

    def __repr__(self):
        return u'<DropboxUserSettings(user={self.owner.username!r})>'.format(self=self)


class DropboxNodeSettings(AddonNodeSettingsBase):

    user_settings = fields.ForeignField(
        'dropboxusersettings', backref='authorized'
    )

    folder = fields.StringField(default=None)

    #: Information saved at the time of registration
    #: Note: This is unused right now
    registration_data = fields.DictionaryField()

    @property
    def display_name(self):
        return '{0}: {1}'.format(self.config.full_name, self.folder)

    @property
    def has_auth(self):
        """Whether an access token is associated with this node."""
        return bool(self.user_settings and self.user_settings.has_auth)

    def find_or_create_file_guid(self, path):
        return DropboxFile.get_or_create(self.owner, clean_path(os.path.join(self.folder, path.lstrip('/'))))

    def set_folder(self, folder, auth):
        self.folder = folder
        # Add log to node
        nodelogger = DropboxNodeLogger(node=self.owner, auth=auth)
        nodelogger.log(action="folder_selected", save=True)

    def set_user_auth(self, user_settings):
        """Import a user's Dropbox authentication and create a NodeLog.

        :param DropboxUserSettings user_settings: The user settings to link.
        """
        self.user_settings = user_settings
        nodelogger = DropboxNodeLogger(node=self.owner, auth=Auth(user_settings.owner))
        nodelogger.log(action="node_authorized", save=True)

    # TODO: Is this used? If not, remove this and perhaps remove the 'deleted' field
    def delete(self, save=True):
        self.deauthorize(add_log=False)
        super(DropboxNodeSettings, self).delete(save)

    def deauthorize(self, auth=None, add_log=True):
        """Remove user authorization from this node and log the event."""
        node = self.owner
        folder = self.folder

        self.folder = None
        self.user_settings = None

        self.hide_all_comments()

        if add_log:
            extra = {'folder': folder}
            nodelogger = DropboxNodeLogger(node=node, auth=auth)
            nodelogger.log(action="node_deauthorized", extra=extra, save=True)

    def hide_all_comments(self):
        files_id = DropboxFile.find(Q('node', 'eq', self.owner))
        for file_id in files_id:
            db_file = DropboxFile.load(file_id)
            for comment in getattr(db_file, 'comment_target', []):
                comment.hide(save=True)

    def show_comments(self, connection):
        dropbox_files = self.get_existing_files(connection)
        for dropbox_file in dropbox_files:
            for comment in getattr(dropbox_file, 'comment_target', []):
                comment.show(save=True)

    def serialize_waterbutler_credentials(self):
        if not self.has_auth:
            raise exceptions.AddonError('Addon is not authorized')
        return {'token': self.user_settings.access_token}

    def serialize_waterbutler_settings(self):
        if not self.folder:
            raise exceptions.AddonError('Folder is not configured')
        return {'folder': self.folder}

    def create_waterbutler_log(self, auth, action, metadata):
        cleaned_path = clean_path(os.path.join(self.folder, metadata['path']))
        url = self.owner.web_url_for('addon_view_or_download_file', path=cleaned_path, provider='dropbox')
        self.owner.add_log(
            'dropbox_{0}'.format(action),
            auth=auth,
            params={
                'project': self.owner.parent_id,
                'node': self.owner._id,
                'path': cleaned_path,
                'folder': self.folder,
                'urls': {
                    'view': url,
                    'download': url + '?action=download'
                },
            },
        )

    def __repr__(self):
        return u'<DropboxNodeSettings(node_id={self.owner._primary_key!r})>'.format(self=self)

    ##### Callback overrides #####

    def before_register_message(self, node, user):
        """Return warning text to display if user auth will be copied to a
        registration.
        """
        category = node.project_or_component
        if self.user_settings and self.user_settings.has_auth:
            return (
                u'The contents of Dropbox add-ons cannot be registered at this time; '
                u'the Dropbox folder linked to this {category} will not be included '
                u'as part of this registration.'
            ).format(**locals())

    # backwards compatibility
    before_register = before_register_message

    def before_fork_message(self, node, user):
        """Return warning text to display if user auth will be copied to a
        fork.
        """
        category = node.project_or_component
        if self.user_settings and self.user_settings.owner == user:
            return (u'Because you have authorized the Dropbox add-on for this '
                '{category}, forking it will also transfer your authentication token to '
                'the forked {category}.').format(category=category)

        else:
            return (u'Because the Dropbox add-on has been authorized by a different '
                    'user, forking it will not transfer authentication token to the forked '
                    '{category}.').format(category=category)

    # backwards compatibility
    before_fork = before_fork_message

    def before_remove_contributor_message(self, node, removed):
        """Return warning text to display if removed contributor is the user
        who authorized the Dropbox addon
        """
        if self.user_settings and self.user_settings.owner == removed:
            category = node.project_or_component
            name = removed.fullname
            return (u'The Dropbox add-on for this {category} is authenticated by {name}. '
                    'Removing this user will also remove write access to Dropbox '
                    'unless another contributor re-authenticates the add-on.'
                    ).format(**locals())

    # backwards compatibility
    before_remove_contributor = before_remove_contributor_message

    # Note: Registering Dropbox content is disabled for now; leaving this code
    # here in case we enable registrations later on.
    # @jmcarp
    # def after_register(self, node, registration, user, save=True):
    #     """After registering a node, copy the user settings and save the
    #     chosen folder.
    #
    #     :return: A tuple of the form (cloned_settings, message)
    #     """
    #     clone, message = super(DropboxNodeSettings, self).after_register(
    #         node, registration, user, save=False
    #     )
    #     # Copy user_settings and add registration data
    #     if self.has_auth and self.folder is not None:
    #         clone.user_settings = self.user_settings
    #         clone.registration_data['folder'] = self.folder
    #     if save:
    #         clone.save()
    #     return clone, message

    def after_fork(self, node, fork, user, save=True):
        """After forking, copy user settings if the user is the one who authorized
        the addon.

        :return: A tuple of the form (cloned_settings, message)
        """
        clone, _ = super(DropboxNodeSettings, self).after_fork(
            node=node, fork=fork, user=user, save=False
        )

        if self.user_settings and self.user_settings.owner == user:
            clone.user_settings = self.user_settings
            message = (
                'Dropbox authorization copied to forked {cat}.'
            ).format(
                cat=fork.project_or_component
            )
        else:
            message = (
                u'Dropbox authorization not copied to forked {cat}. You may '
                'authorize this fork on the <a href="{url}">Settings</a> '
                'page.'
            ).format(
                url=fork.web_url_for('node_setting'),
                cat=fork.project_or_component
            )
        if save:
            clone.save()
        return clone, message

    def after_remove_contributor(self, node, removed, auth=None):
        """If the removed contributor was the user who authorized the Dropbox
        addon, remove the auth credentials from this node.
        Return the message text that will be displayed to the user.
        """
        if self.user_settings and self.user_settings.owner == removed:
            self.user_settings = None
            self.save()
<<<<<<< HEAD
            name = removed.fullname
            url = node.web_url_for('node_setting')
            self.hide_all_comments()
            return (u'Because the Dropbox add-on for this project was authenticated'
                    'by {name}, authentication information has been deleted. You '
                    'can re-authenticate on the <a href="{url}">Settings</a> page'
                    ).format(**locals())
=======

            message = (
                u'Because the Dropbox add-on for {category} "{title}" was authenticated '
                u'by {user}, authentication information has been deleted.'
            ).format(
                category=node.category_display,
                title=node.title,
                user=removed.fullname
            )

            if not auth or auth.user != removed:
                url = node.web_url_for('node_setting')
                message += (
                    u' You can re-authenticate on the <a href="{url}">Settings</a> page.'
                ).format(url=url)
            #
            return message
>>>>>>> 0cf324fd

    def after_delete(self, node, user):
        self.deauthorize(Auth(user=user), add_log=True)
        self.save()

    def get_existing_files(self, connection=None):
        if not self.folder:
            return list()
        if not connection:
            connection = get_node_addon_client(self)
        dropbox_files = dict()
        has_more = True
        cursor = None
        while has_more:
            files_data = connection.delta(cursor=cursor, path_prefix=self.folder)
            has_more = files_data['has_more']
            cursor = files_data['cursor']
            dropbox_file_data = files_data['entries']
            for file_data in dropbox_file_data:
                lowercase_path = file_data[0]
                file_metadata = file_data[1]
                if file_metadata is None:
                    dropbox_files.pop(lowercase_path, None)
                    for other in dropbox_files.keys():
                        if other.startswith(lowercase_path + '/'):
                            del dropbox_files[other]
                elif not file_metadata['is_dir']:
                    path = clean_path(file_metadata['path'])  # To ensure letter case
                    try:
                        guid = DropboxFile.find_one(
                            Q('node', 'eq', self.owner) &
                            Q('path', 'eq', path)
                        )
                    except:
                        continue
                    dropbox_files[lowercase_path] = guid
        return dropbox_files.values()<|MERGE_RESOLUTION|>--- conflicted
+++ resolved
@@ -322,15 +322,6 @@
         if self.user_settings and self.user_settings.owner == removed:
             self.user_settings = None
             self.save()
-<<<<<<< HEAD
-            name = removed.fullname
-            url = node.web_url_for('node_setting')
-            self.hide_all_comments()
-            return (u'Because the Dropbox add-on for this project was authenticated'
-                    'by {name}, authentication information has been deleted. You '
-                    'can re-authenticate on the <a href="{url}">Settings</a> page'
-                    ).format(**locals())
-=======
 
             message = (
                 u'Because the Dropbox add-on for {category} "{title}" was authenticated '
@@ -348,7 +339,7 @@
                 ).format(url=url)
             #
             return message
->>>>>>> 0cf324fd
+
 
     def after_delete(self, node, user):
         self.deauthorize(Auth(user=user), add_log=True)
