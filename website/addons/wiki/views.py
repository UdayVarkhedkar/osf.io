"""

"""
import logging
import httplib as http
import difflib

from bs4 import BeautifulSoup

from framework import request, status, url_for
from framework.forms.utils import sanitize
from framework.mongo.utils import from_mongo
from framework.exceptions import HTTPError
from website.project.views.node import _view_project
from website.project import show_diff
from website.project.decorators import (
    must_be_contributor_or_public,
    must_have_addon, must_not_be_registration,
    must_be_valid_project,
    must_be_contributor
)

from .model import NodeWikiPage

logger = logging.getLogger(__name__)

HOME = 'home'


def get_wiki_url(node, page=HOME):
    """Get the URL for the wiki page for a node or pointer."""
    view_spec = 'OsfWebRenderer__project_wiki_page'
    if node.category != 'project':
        pid = node.parent._primary_key
        nid = node._primary_key
        return url_for(view_spec, pid=pid, nid=nid, wid=page)
    else:
        if not node.primary:
            pid = node.node._primary_key
        else:
            pid = node._primary_key
        return url_for(view_spec, pid=pid, wid=page)


@must_be_contributor_or_public
@must_have_addon('wiki', 'node')
def wiki_widget(*args, **kwargs):
    node = kwargs['node'] or kwargs['project']
    wiki = node.get_addon('wiki')
    wiki_page = node.get_wiki_page('home')

    more = False
    if wiki_page and wiki_page.html:
        wiki_html = wiki_page.html
        if len(wiki_html) > 500:
            wiki_html = BeautifulSoup(wiki_html[:500] + '...', 'html.parser')
            more = True
        else:
            wiki_html = BeautifulSoup(wiki_html)
            more = False
    else:
        wiki_html = None

    rv = {
        'complete': True,
        'content': wiki_html,
        'more': more,
    }
    rv.update(wiki.config.to_json())
    return rv


@must_be_valid_project
@must_have_addon('wiki', 'node')
def project_wiki_home(*args, **kwargs):
    node_to_use = kwargs['node'] or kwargs['project']
    return {}, None, None, '{}wiki/home/'.format(node_to_use.url)


def _get_wiki_versions(node, wid):

    # Skip if page doesn't exist; happens on new projects before
    # default "home" page is created
    if wid not in node.wiki_pages_versions:
        return []

    versions = [
        NodeWikiPage.load(page)
        for page in node.wiki_pages_versions[wid]
    ]

    return [
        {
            'version': version.version,
            'user_fullname': version.user.fullname,
            'date': version.date.replace(microsecond=0),
        }
        for version in reversed(versions)
    ]


@must_be_valid_project # returns project
@must_be_contributor_or_public # returns user, project
@must_have_addon('wiki', 'node')
def project_wiki_compare(*args, **kwargs):
    project = kwargs['project']
    node = kwargs['node']
    auth = kwargs['auth']
    wid = kwargs['wid']

    node_to_use = node or project

    wiki_page = node_to_use.get_wiki_page(wid)

    if wiki_page:
        compare_id = kwargs['compare_id']
        comparison_page = node_to_use.get_wiki_page(wid, compare_id)
        if comparison_page:
            current = wiki_page.content
            comparison = comparison_page.content
            sm = difflib.SequenceMatcher(None, comparison, current)
            content = show_diff(sm)
            content = content.replace('\n', '<br />')
            rv = {
                'pageName': wid,
                'wiki_content': content,
                'versions': _get_wiki_versions(node_to_use, wid),
                'is_current': True,
                'is_edit': True,
                'version': wiki_page.version,
            }
            rv.update(_view_project(node_to_use, auth, primary=True))
            return rv
    raise HTTPError(http.NOT_FOUND)


@must_be_valid_project # returns project
@must_be_contributor # returns user, project
@must_have_addon('wiki', 'node')
def project_wiki_version(*args, **kwargs):
    project = kwargs['project']
    node = kwargs['node']
    auth = kwargs['auth']
    wid = kwargs['wid']
    vid = kwargs['vid']

    node_to_use = node or project

    wiki_page = node_to_use.get_wiki_page(wid, version=vid)

    if wiki_page:
        rv = {
            'wiki_id': wiki_page._primary_key if wiki_page else None,
            'pageName': wid,
            'wiki_content': wiki_page.html,
            'version': wiki_page.version,
            'is_current': wiki_page.is_current,
            'is_edit': False,
        }
        rv.update(_view_project(node_to_use, auth, primary=True))
        return rv

    raise HTTPError(http.NOT_FOUND)


def serialize_wiki_toc(project, auth):
    toc = [
        {
            'id': child._primary_key,
            'title': child.title,
            'category': child.category,
            'pages': child.wiki_pages_current.keys() if child.wiki_pages_current else [],
            'url': get_wiki_url(child, page=HOME),
            'is_pointer': not child.primary
        }
        for child in project.nodes
        if not child.is_deleted
        and child.can_view(auth)
        if child.has_addon('wiki')
    ]
    return toc


@must_be_valid_project # returns project
@must_be_contributor_or_public
@must_have_addon('wiki', 'node')
def project_wiki_page(*args, **kwargs):

    wid = kwargs['wid']
    auth = kwargs['auth']
    node_to_use = kwargs['node'] or kwargs['project']

    wiki_page = node_to_use.get_wiki_page(wid)

    # todo breaks on /<script>; why?

    if wiki_page:
        version = wiki_page.version
        is_current = wiki_page.is_current
        content = wiki_page.html
    else:
        version = 'NA'
        is_current = False
        content = '<p><em>No wiki content</em></p>'
<<<<<<< HEAD

    toc = [
        {
            'id': child._primary_key,
            'title': child.title,
            'category': child.category,
            'pages': child.wiki_pages_current.keys() if child.wiki_pages_current else [],
            'link': auth.private_key
        }
        for child in node_to_use.nodes
        if not child.is_deleted
            and child.can_view(auth)
    ]

=======
    toc = serialize_wiki_toc(node_to_use, auth=auth)
>>>>>>> 73f4c58a
    rv = {
        'wiki_id': wiki_page._primary_key if wiki_page else None,
        'pageName': wid,
        'page': wiki_page,
        'version': version,
        'wiki_content': content,
        'is_current': is_current,
        'is_edit': False,
        'pages_current': [
            from_mongo(version)
            for version in node_to_use.wiki_pages_versions
        ],
        'toc': toc,
        'url': node_to_use.url,
        'category': node_to_use.category
    }

    rv.update(_view_project(node_to_use, auth, primary=True))
    return rv


@must_be_valid_project # returns project
@must_be_contributor # returns user, project
@must_not_be_registration
@must_have_addon('wiki', 'node')
def project_wiki_edit(*args, **kwargs):
    project = kwargs['project']
    node = kwargs['node']
    auth = kwargs['auth']
    wid = kwargs['wid']

    node_to_use = node or project

    wiki_page = node_to_use.get_wiki_page(wid)

    if wiki_page:
        version = wiki_page.version
        is_current = wiki_page.is_current
        content = wiki_page.content
    else:
        version = 'NA'
        is_current = False
        content = ''
    rv = {
        'pageName': wid,
        'page': wiki_page,
        'version': version,
        'versions': _get_wiki_versions(node_to_use, wid),
        'wiki_content': content,
        'is_current': is_current,
        'is_edit': True,
    }
    rv.update(_view_project(node_to_use, auth, primary=True))
    return rv


@must_be_valid_project # returns project
@must_be_contributor # returns user, project
@must_not_be_registration
@must_have_addon('wiki', 'node')
def project_wiki_edit_post(*args, **kwargs):

    node_to_use = kwargs['node'] or kwargs['project']
    auth = kwargs['auth']
    user = auth.user
    wid = kwargs['wid']
    logging.debug(
        '{user} edited wiki page: {wid}'.format(
            user=user.username, wid=wid
        )
    )

    if wid != sanitize(wid):
        status.push_status_message("This is an invalid wiki page name")
        raise HTTPError(http.BAD_REQUEST, redirect_url='{}wiki/'.format(node_to_use.url))

    wiki_page = node_to_use.get_wiki_page(wid)

    if wiki_page:
        content = wiki_page.content
    else:
        content = ''
    if request.form['content'] != content:
        node_to_use.update_node_wiki(wid, request.form['content'], auth)
        return {
            'status' : 'success',
        }, None, None, '{}wiki/{}/'.format(node_to_use.url, wid)
    else:
        return {}, None, None, '{}wiki/{}/'.format(node_to_use.url, wid)<|MERGE_RESOLUTION|>--- conflicted
+++ resolved
@@ -171,7 +171,8 @@
             'category': child.category,
             'pages': child.wiki_pages_current.keys() if child.wiki_pages_current else [],
             'url': get_wiki_url(child, page=HOME),
-            'is_pointer': not child.primary
+            'is_pointer': not child.primary,
+            'link': auth.private_key
         }
         for child in project.nodes
         if not child.is_deleted
@@ -202,24 +203,9 @@
         version = 'NA'
         is_current = False
         content = '<p><em>No wiki content</em></p>'
-<<<<<<< HEAD
-
-    toc = [
-        {
-            'id': child._primary_key,
-            'title': child.title,
-            'category': child.category,
-            'pages': child.wiki_pages_current.keys() if child.wiki_pages_current else [],
-            'link': auth.private_key
-        }
-        for child in node_to_use.nodes
-        if not child.is_deleted
-            and child.can_view(auth)
-    ]
-
-=======
+
     toc = serialize_wiki_toc(node_to_use, auth=auth)
->>>>>>> 73f4c58a
+
     rv = {
         'wiki_id': wiki_page._primary_key if wiki_page else None,
         'pageName': wid,
