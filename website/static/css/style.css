/* Global Styles are in base.css */

html, body {
}

body {
    padding-top: 50px; /* body padding for fixed top nav */
    position: relative; /* for bootstrap affix */
    -webkit-font-smoothing: antialiased;
    font-family: 'Open Sans', 'Helvetica Neue', sans-serif;
}

a {
    cursor: pointer;
}

/*Meta Info
----------------------------------------------------*/

#metaInfo {
    text-shadow: 0 1px 0 #fff;
    border-top: 1px solid #e5e5e5;
    border-bottom: 1px solid #e5e5e5;
    width: 100%;
    color: #555;
    position: relative;
    padding-top:20px;
    padding-bottom:20px;
    z-index:10;
    background-color:white;
    border-top:2px solid black;
}

#metaInfo th, #metaInfo td{
    padding-left: 15px;
    text-align: left;
}

/* Footer
-------------------------------------------------- */
.footer {
    text-shadow: 0 1px 0 #fff;
    border-top: 1px solid #e5e5e5;
    border-bottom: 1px solid #e5e5e5;
    width: 100%;
    color: #555;
}


.footer ul, .footer li {
    padding: 0;
    margin: 0;
    list-style-type: none;
}

/* Footer slide-in */
#footerSlideIn {
    position:fixed;
    bottom:0;
    width:100%;
    padding-top:20px;
    padding-bottom:20px;
    z-index:9;
    background-color:white;
    border-top:2px solid black;
    display:none;
}

#footerSlideIn h1 {
    margin-top:0;
}

#footerSlideIn img {
    width:100%;
}

#footerSlideIn div > a {
    margin-right: 5px;
    white-space: nowrap;
}


/* Copyright
-------------------------------------------------- */
.copyright{
    text-align: center;
    background: #fff;
    width: 100%;

}

/* Make images responsive */
.panel img {
    vertical-align: middle;
    max-width: 100%;
    height: auto;
}

/* Project page has project navigation bar, which is fixed and therefore increases the offset the anchors need */
.project-page .anchor {
    margin-top: -100px;
    padding-top: 100px;
    display: block;
    z-index: -1;
    position: relative;
}

.anchor {
    margin-top: -60px;
    padding-top: 60px;
    display: block;
    z-index: -1;
    position: relative;
}

.scripted {display: none;}

.pointer {cursor: pointer;}

/* Minimal Treebeard for Configure Notifications/Wiki in project and user settings */
.osf-treebeard-minimal #tb-tbody {
    border: none;
    max-height: 500px;
    height: inherit;
    margin-top: 10px;
}
.osf-treebeard-minimal .tb-row {
    padding-left: 10px;
}

.osf-treebeard-minimal .tb-row-titles {
    border: none;
}
.osf-treebeard-minimal .tb-td {
    padding-top: 4px;
}
.osf-treebeard-minimal .title-text {
    line-height: 25px;
}
.osf-treebeard-minimal .tb-head {
    display: none;
}

.osf-treebeard-minimal .form-control {
    height: 26px;
    padding: 0px;
}

.tb-no-icon .tb-expand-icon-holder {
    width : 0;
}

/* For menu icon */
.navbar-toggle {
    margin-top: 5px;
    margin-bottom: 3px;
}

/* Wrapper for Spinner  -- Applied for citation and file*/
.spinner-loading-wrapper {
    text-align: center;
    font-size: 16px;
    font-weight: 200;
    background: white;
    padding: 20px;
    border-radius: 4px;
}

#projectSubnav .navbar-collapse {
    padding-left: 0;
    padding-right: 0;
}

/* Multiple device support for project nav-bar */
@media (max-width: 767px) {
    .project-nav {
        overflow: hidden;
    }

    /* Allow project nav to move the content on small screen */
    #projectBanner .osf-project-navbar {
        position: relative;
        top: 0;
        margin-top: -55px;
    }
    #projectBanner {
        margin-right: -15px;
        margin-left: -15px;
    }
}

/* Allow search-bar and nav-bar to support mutiple size of screen */
@media (max-width: 767px) {
    .navbar .search-query {
        width: 100%;
    }
    .navbar-nav .open .dropdown-menu>li>a {
        color: #FFF;
    }

    #searchControls > .osf-search {
        z-index: 99;
    }
    .osf-xs-search {
        text-decoration: none !important;
        padding: 14px;
    }

    .navbar-brand {
        margin-left: 0 !important;
        height: 48px !important;
        line-height: 27px !important;
        padding: 11px 15px 10px 15px !important;
    }
    .osf-navbar-logo {
        margin-top: 0px !important;
    }

    .name-div {
        font-size: 20px;
    }

    .sign-in .btn-group {
        width: 90%;
        padding-left: 5%;
    }
    .sign-in .btn {
        width: 100%;
        margin-bottom: 20px;
    }
}

@media (min-width: 768px) {
    .osf-navbar .navbar-nav>li>a {
        padding-left: 7px;
        padding-right: 7px;
    }
    .navbar .search-query {
        width: 190px;
    }
    .navbar-brand {
        margin-left: 0 !important;
        padding-left: 0;
    }
}

@media (min-width: 992px) {
    .osf-navbar .navbar-nav>li>a {
        padding-left: 10px;
        padding-right: 10px;
    }
    .navbar .search-query {
        width: 360px;
    }

}
@media (min-width: 1200px) {
    .osf-navbar .navbar-nav>li>a {
        padding-left: 15px;
        padding-right: 15px;
    }
    .navbar .search-query {
        width: 270px;
    }

}

@media (max-width: 768px) {
    .affix {
        position: relative; /*For project setting side-bar*/
    }
}

/* Settings side-nav positions. Min-width to prevent
 * affix scrolling into columns on small devices/affix
 * needs to be relative any smaller. See above @media.
 */
.osf-affix {
    display: none;
}
@media (min-width: 769px) {
    .osf-affix.profile-affix {
        top: 80px;
    }
}

#viewPanel > .osf-panel-body,
.mfr-file {
    height: 100%;
}

.text-center {
    text-align: center;
}

.osf-gravatar>img {
    border: 1px solid #CDCDCD;
    border-radius: 13px;
    margin-right: 5px;
}

.container-xxl {
    width : 100%;
    padding-left: 20px;
    padding-right: 20px;
}

.unselectable {
    -webkit-user-select: none;  /* Chrome all / Safari all */
    -moz-user-select: none;     /* Firefox all */
    -ms-user-select: none;      /* IE 10+ */

    /* No support for these yet, use at own risk */
    -o-user-select: none;
    user-select: none;
}

.no-border {
    border: none !important;
    box-shadow: none !important;
}

.bootbox.modal h4 {
    font-size: 24px;
    font-weight: normal;
}

.modal-body {
    word-wrap: break-word;
}

/* sub-header for modal*/
.modal-subheader {
    font-size: 20px;
}

.log-node-title-link {
    font-weight: 700;
}

.footer h4 {
    font-weight: normal;
}

.popover h3 {
    font-weight: 500;
}
/* In list group, not allow icon to be pushed down */
.component-overflow {
    word-wrap: break-word;
    max-width: 90%;
    display: inline-block;
}

/*  Add-on styles */
.addon-auth {
    margin-top: 4.8px;
}

.user-settings-addon-auth {
    font-size: 13.5px;
    border-bottom: 2px solid #DDD;
}

.default-authorized-by {
    font-weight: normal !important;
}
/* bootstrap disable doesn't disable pointer event. This disable class adds pointer event disable. */
.disabled {
    cursor: default !important;
    pointer-events: none;
}

/* OSF-panel */
.osf-panel {
    border: 1px solid #ddd;
    height: 764px;
    overflow: auto;
    display: block;
    position: relative;
    overflow-x: hidden;
}

@media (max-width: 991px) {
    .osf-panel {
        margin-bottom: 20px;
    }
}

.osf-panel  .fa-angle-right, .osf-panel .fa-angle-left {
    cursor: pointer;
}
.osf-panel .fa-list {
    color: #808080;
}

.osf-panel .navbar-collapse {
    background: #F5F5F5;
    padding: 0px;
}

.reset-height {
    height: auto;
}

.alert-notify-success {
    padding: 5px;
    color: #3C763D;
}
.alert-notify-danger {
    padding: 5px;
    color: #A94442;
}

.table-less {
    max-height: 140px;
    overflow-y: hidden;
}
.table-hover {
    word-break: break-all;

}
select {
    word-wrap: normal;
}

.tag:hover
{
    background-color: #337ab7;
    color: #E0EBF3;
}
.tag:hover > .tag-text, .tag:hover > a
{
    color: #E0EBF3;
}
.tag:hover > .remove-tag
{
    visibility: visible;
/* to make the center of the x not transparent */
    background: -moz-radial-gradient(center, ellipse cover,  rgba(255,255,255,1) 35%, rgba(255,255,255,1) 44%, rgba(255,255,255,1) 53%, rgba(255,255,255,0) 64%, rgba(255,255,255,0) 72%); /* FF3.6+ */
    background: -webkit-gradient(radial, center center, 0px, center center, 100%, color-stop(35%,rgba(255,255,255,1)), color-stop(44%,rgba(255,255,255,1)), color-stop(53%,rgba(255,255,255,1)), color-stop(64%,rgba(255,255,255,0)), color-stop(72%,rgba(255,255,255,0))); /* Chrome,Safari4+ */
    background: -webkit-radial-gradient(center, ellipse cover,  rgba(255,255,255,1) 35%,rgba(255,255,255,1) 44%,rgba(255,255,255,1) 53%,rgba(255,255,255,0) 64%,rgba(255,255,255,0) 72%); /* Chrome10+,Safari5.1+ */
    background: -o-radial-gradient(center, ellipse cover,  rgba(255,255,255,1) 35%,rgba(255,255,255,1) 44%,rgba(255,255,255,1) 53%,rgba(255,255,255,0) 64%,rgba(255,255,255,0) 72%); /* Opera 12+ */
    background: -ms-radial-gradient(center, ellipse cover,  rgba(255,255,255,1) 35%,rgba(255,255,255,1) 44%,rgba(255,255,255,1) 53%,rgba(255,255,255,0) 64%,rgba(255,255,255,0) 72%); /* IE10+ */
    background: radial-gradient(ellipse at center,  rgba(255,255,255,1) 35%,rgba(255,255,255,1) 44%,rgba(255,255,255,1) 53%,rgba(255,255,255,0) 64%,rgba(255,255,255,0) 72%); /* W3C */
    filter: progid:DXImageTransform.Microsoft.gradient( startColorstr='#ffffff', endColorstr='#00ffffff',GradientType=1 ); /* IE6-9 fallback on horizontal gradient */
}
.tag-big
{
    font-size: 13pt;
}

.tag-med
{
    font-size: 11pt;
}
.tag-container
{
    position: relative;
}

.remove-tag
{
    visibility: hidden;
    position: absolute;
    top: -5px;
    right: -5px;
    color: #AAAAAA;
}

.remove-tag.big
{
    top: -8px;
    right: -8px;
}

.remove-tag.med
{
    top: -6px;
    right: -6px;
}

.tagsinput {
    border:1px solid #CCC;
    float: left;
    padding: 5px;
    background: #FFF;
    padding:5px;
    width:300px;
    height:100px;
    overflow-y: auto;
}
#node-tags_tag:focus {
    outline: 2px solid #DEF;
}

.tagsinput div {
    float: left;
}

.tagsinput span.tag {
    float: left;
    padding: 5px;
}

.tagsinput input {
    width:80px;
    margin:0px;
    font-family: helvetica;
    font-size: 13px;
    border:1px solid transparent;
    padding:5px;
    margin-right:5px;
    margin-bottom:5px;
}

.tag a {
    font-weight: bold;
    color: #000;
    text-decoration:none;
    font-size: 11px;
    vertical-align: top;
}

.tag {
    text-decoration:none;
    display: inline-block;
    background: #DEF;
    margin-right: 5px;
    margin-bottom:5px;
    font-size:13px;
    padding:5px;
    border:1px solid transparent;
    border-radius: 2px;
    cursor: pointer;
}

.btn-link.project-toggle {
    padding-top: 0;
    padding-bottom:0;
}

.btn-link.project-toggle:focus {
    outline: none;
}

/* list group node item display*/
.list-group-item-node.unavailable {
    background-color: #EEEEEE;
}

button.close {
    line-height: 0.9;
}

/* table for add link and contributor */
.osf-icon-td {
    width: 50px;
}

/* Override Select2 CSS*/
.select2-search-choice-close {
    margin-top: -3px;
}

.affix-bottom {
    position: relative;
    word-break: break-all;
    word-break: break-word; /* Non standard for webkit*/
}

/* Style for toggle height knockout helper */
.toggle-height-toggle {
    border: 1px solid #EEE;
    background-color: #F8F8F8;
    height: 15px;
    line-height: 10px;
    color: #888;
    width: 100%;
    margin-bottom: 10px;
}
.toggle-height-toggle:hover {
    background-color: #F5F5F5;
    color: #666;
    cursor: pointer;
}
.toggle-height-gradient {
    background: -moz-linear-gradient(top,  rgba(255,255,255,0) 0%, rgba(255,255,255,1) 100%); /* FF3.6+ */
    background: -webkit-gradient(linear, left top, left bottom, color-stop(0%,rgba(255,255,255,0)), color-stop(100%,rgba(255,255,255,1))); /* Chrome,Safari4+ */
    background: -webkit-linear-gradient(top,  rgba(255,255,255,0) 0%,rgba(255,255,255,1) 100%); /* Chrome10+,Safari5.1+ */
    background: -o-linear-gradient(top,  rgba(255,255,255,0) 0%,rgba(255,255,255,1) 100%); /* Opera 11.10+ */
    background: -ms-linear-gradient(top,  rgba(255,255,255,0) 0%,rgba(255,255,255,1) 100%); /* IE10+ */
    background: linear-gradient(to bottom,  rgba(255,255,255,0) 0%,rgba(255,255,255,1) 100%); /* W3C */
    filter: progid:DXImageTransform.Microsoft.gradient( startColorstr='#ffffff', endColorstr='#ffffff',GradientType=0 ); /* IE6-9 */
    width: 100%;
    height: 30px;
    position: absolute;
    bottom: 0;
}
.toggle-height-parent {
    position: relative;
    overflow: hidden;
}

/* growlBox style */
.alert.growl-animated {
    padding-right: 35px; /* work as alert-dismissable in bootstrap */
}

.tb-modal-shade {
    /*  Override z-index here to avoid clashing with navigation elements */
    z-index: 98 !important;
}


/* Cards
-------------------------------------------------- */

.toggle-icon {
    color: #337ab7;
    margin-right: 10px;
}

.header-content {
    max-width: 75%;
    display: inline-block
}

/* Navigation -- general style should be in style guide
-------------------------------------------------- */
#navbarScope a.nav-user-dropdown {
    padding-top: 12px;
    padding-bottom: 11px;
}

/* Anonymous-mode notification bar
-------------------------------------------------- */
#anonymous-mode {
    position: fixed;
    bottom: 30px;
    left: 0;
    z-index: 8;
    width: 100%;
    text-align: center;
    background-color: #f0ad4e;
    padding: .5em;
}

/* Override insane add tag font
-------------------------------------------------- */
.tagsinput input {
    font-family : 'Open Sans', Helvetica, sans-serif;
}

/* Bootstrap Accesibility Override */
.btn-success-high-contrast {
    background-color: #52A452;
    border-color: #54AC54;
}


/* Trying out to move to osf-style */
.comma-separated:after {
    content: ", ";
}

.comma-separated:last-of-type:after {
    content: "";
}

<<<<<<< HEAD
=======
.action-buttons {
    margin-top: 10px;
    margin-bottom: 10px;
}

.token-warning {
    margin-bottom: 5px;
    margin-top: 15px;
    padding-left: 10px;
    padding-top: 5px;
    padding-bottom: 5px;
}

#copy-button {
    margin-top: 10px;
}

.more-replies {
    margin-right: 15px;
}

>>>>>>> 66384dd6
div.ball-scale-blue>div {
    background-color: #BED1E2;
}<|MERGE_RESOLUTION|>--- conflicted
+++ resolved
@@ -668,8 +668,6 @@
     content: "";
 }
 
-<<<<<<< HEAD
-=======
 .action-buttons {
     margin-top: 10px;
     margin-bottom: 10px;
@@ -691,7 +689,6 @@
     margin-right: 15px;
 }
 
->>>>>>> 66384dd6
 div.ball-scale-blue>div {
     background-color: #BED1E2;
 }