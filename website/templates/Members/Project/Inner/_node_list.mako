<%namespace file="_print_logs.mako" import="print_logs"/>
<%namespace file="_user_activity_meter.mako" import="print_ua_meter"/>
<script src="//code.jquery.com/ui/1.10.3/jquery-ui.js"></script>
<%def name="node_list(nodes, default=None, node_id=None, is_contributor=False, is_registration=False, profile_id=None, profile_fullname=None)">
    <!-- Get total project points for a user
         TODO: refactor computational functions -->
    <%
        # Cast nodes from listreverseiterator to list so we can iterate over it more than once
        nodes = list(nodes)
        max_node_logs = 0
        for node in nodes:
           if len(node.logs) > max_node_logs:
            max_node_logs = len(node.logs)
        rescale_ratio = max_node_logs / 1.0
    %>

    <!-- TODO: Sort projects by project activity level -->
    <ul class="list-group ${'sortable' if default=="project_dash" and is_contributor and not is_registration else ''}" node_class="${default}" style="margin-left: 0px;">

    % for node in nodes:
        % if node._primary_key is None or node.is_deleted:
            <% continue %>
        % endif
        <li id="projects-widget" node_id="${node._primary_key}" class="project list-group-item" style="display: list-item;">
            <h3 style="line-height:20px;">
                <span style="display:inline-block; width: 400px">
                %if not node.node__parent:
<<<<<<< HEAD
                    <a href="${node.url()}">${node.title}</a>
                %else:
                    <a href="${node.url()}">${node.title}</a>
=======
                    <a href="${node.url}">${node.title}</a>
                %else:
                    <a href="${node.url}">${node.title}</a>
>>>>>>> 72131eba
                %endif
                % if node.is_registration:
                    | registered: ${node.registered_date.strftime('%Y/%m/%d %I:%M %p')}
                % endif
                </span>
                <i style="float:right;margin-top: 8px;" id="icon-${node._primary_key}" class="icon-plus" onclick="openCloseNode('${node._primary_key}');"></i>
            </h3>
            <div class="user-activity-meter">
                %if node.logs:
                    ${print_ua_meter(node.logs, profile_id, rescale_ratio, profile_fullname)}
                %endif
            </div>
            <div class="body hide" id="body-${node._primary_key}" style="overflow:hidden;">
                  Recent Activity
                  %if node.logs:
                    ${print_logs(reversed(node.logs), n=3)}
                  %endif
            </div>
        </li>
    % endfor
    </ul>

    <script>
<<<<<<< HEAD
=======
        function checkListChange(id_list, page, item){
            if(page=='project_dash'){
                var data_to_send = {}
                data_to_send['new_list'] = JSON.stringify(id_list);
                $.post('${node_api_url}reorder_components/', data_to_send, function(response){
                    if(response['success']=='false'){
                        $(item).sortable("cancel");
                    }
                });
            }
        };
>>>>>>> 72131eba
        $(function(){
            $('.sortable').sortable({
                containment: "#containment",
                tolerance: "pointer",
                items: "> li",
                stop: function(event, ui){
                    var sort_list_elm = this;
                    var id_list = $(sort_list_elm).sortable("toArray", {
                       attribute: "node_id"
                    });
                    var page = $(sort_list_elm).attr("node_class");
                    checkListChange(id_list, page, sort_list_elm);
                }
            });
        });
<<<<<<< HEAD


        function checkListChange(id_list, page, item){
            if(page=='project_dash'){
                var data_to_send = {}
                data_to_send['new_list'] = JSON.stringify(id_list);
                $.post('/api/v1/reorder_components/${node_id}', data_to_send, function(response){
                    if(response['success']=='false'){
                        $(item).sortable("cancel");
                    }
                });
              }
        };
=======
>>>>>>> 72131eba
    </script>
</%def><|MERGE_RESOLUTION|>--- conflicted
+++ resolved
@@ -25,15 +25,9 @@
             <h3 style="line-height:20px;">
                 <span style="display:inline-block; width: 400px">
                 %if not node.node__parent:
-<<<<<<< HEAD
-                    <a href="${node.url()}">${node.title}</a>
-                %else:
-                    <a href="${node.url()}">${node.title}</a>
-=======
                     <a href="${node.url}">${node.title}</a>
                 %else:
                     <a href="${node.url}">${node.title}</a>
->>>>>>> 72131eba
                 %endif
                 % if node.is_registration:
                     | registered: ${node.registered_date.strftime('%Y/%m/%d %I:%M %p')}
@@ -57,8 +51,6 @@
     </ul>
 
     <script>
-<<<<<<< HEAD
-=======
         function checkListChange(id_list, page, item){
             if(page=='project_dash'){
                 var data_to_send = {}
@@ -70,7 +62,6 @@
                 });
             }
         };
->>>>>>> 72131eba
         $(function(){
             $('.sortable').sortable({
                 containment: "#containment",
@@ -86,21 +77,5 @@
                 }
             });
         });
-<<<<<<< HEAD
-
-
-        function checkListChange(id_list, page, item){
-            if(page=='project_dash'){
-                var data_to_send = {}
-                data_to_send['new_list'] = JSON.stringify(id_list);
-                $.post('/api/v1/reorder_components/${node_id}', data_to_send, function(response){
-                    if(response['success']=='false'){
-                        $(item).sortable("cancel");
-                    }
-                });
-              }
-        };
-=======
->>>>>>> 72131eba
     </script>
 </%def>