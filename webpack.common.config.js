--- conflicted
+++ resolved
@@ -118,12 +118,9 @@
         'navbar-control': staticPath('js/navbarControl.js'),
         'osf-panel': staticPath('vendor/bower_components/osf-panel/dist/jquery-osfPanel.js'),
         'markdown': staticPath('js/markdown.js'),
-<<<<<<< HEAD
-        'wik-ed-diff': staticPath('vendor/bower_components/wik-ed-diff/wikEdDiff.js')
-=======
+        'wik-ed-diff': staticPath('vendor/bower_components/wik-ed-diff/wikEdDiff.js'),
         'mathrender': staticPath('js/mathrender.js'),
         'citations': staticPath('js/citations.js')
->>>>>>> 4af1b0ba
     }
 };
 
