--- conflicted
+++ resolved
@@ -40,7 +40,6 @@
 
 from api.identifiers.views import IdentifierList
 from api.identifiers.serializers import PreprintIdentifierSerializer
-<<<<<<< HEAD
 from api.nodes.views import NodeMixin, NodeContributorsList, NodeContributorDetail, NodeFilesList, NodeProvidersList, NodeProvider
 from api.preprints.permissions import (
     PreprintPublishedOrAdmin,
@@ -53,14 +52,9 @@
     ContributorOrPublic
 )
 from addons.osfstorage.models import OsfStorageFile
-=======
-from api.nodes.views import NodeMixin, NodeContributorsList
-from api.nodes.permissions import ContributorOrPublic
-from api.preprints.permissions import PreprintPublishedOrAdmin
 from api.requests.permissions import PreprintRequestPermission
 from api.requests.serializers import PreprintRequestSerializer, PreprintRequestCreateSerializer
 from api.requests.views import PreprintRequestMixin
->>>>>>> 577051fd
 
 
 class PreprintMixin(NodeMixin):
@@ -439,7 +433,6 @@
     def get_queryset(self):
         return self.get_queryset_from_request()
 
-<<<<<<< HEAD
 
 class PreprintProvidersList(NodeProvidersList, PreprintMixin):
     permission_classes = (
@@ -465,6 +458,7 @@
             self.get_provider_item('osfstorage')
         ]
 
+
 class PreprintFilesList(NodeFilesList, PreprintMixin):
     permission_classes = (
         drf_permissions.IsAuthenticatedOrReadOnly,
@@ -483,7 +477,8 @@
         # Restricting queryset so only primary file is returned.
         preprint = self.get_preprint()
         return OsfStorageFile.objects.filter(id=getattr(preprint.primary_file, 'id', None))
-=======
+
+
 class PreprintRequestListCreate(JSONAPIBaseView, generics.ListCreateAPIView, ListFilterMixin, PreprintRequestMixin):
     permission_classes = (
         drf_permissions.IsAuthenticatedOrReadOnly,
@@ -511,5 +506,4 @@
         return self.get_target().requests.all()
 
     def get_queryset(self):
-        return self.get_queryset_from_request()
->>>>>>> 577051fd
+        return self.get_queryset_from_request()