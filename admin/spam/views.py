from __future__ import unicode_literals

from django.views.generic import FormView, ListView, DetailView
from django.http import Http404

from modularodm import Q
from website.project.model import Comment
<<<<<<< HEAD
=======
from website.project.spam.model import SpamStatus
from website.settings import SUPPORT_EMAIL
>>>>>>> 7c0b0731

from admin.base.utils import OSFAdmin
from admin.common_auth.logs import (
    update_admin_log,
    CONFIRM_HAM,
    CONFIRM_SPAM,
)
from admin.spam.serializers import serialize_comment
from admin.spam.forms import ConfirmForm
from admin.spam.templatetags.spam_extras import reverse_spam_detail


class EmailView(OSFAdmin, DetailView):
    template_name = 'spam/email.html'
    context_object_name = 'spam'

    def get_object(self, queryset=None):
        spam_id = self.kwargs.get('spam_id')
        try:
            return serialize_comment(Comment.load(spam_id))
        except AttributeError:
            raise Http404('Spam with id {} not found.'.format(spam_id))


class SpamList(OSFAdmin, ListView):
    """ Allow authorized admin user to see the things people have marked as spam

    Interface with OSF database. No admin models.
    """
    template_name = 'spam/spam_list.html'
    paginate_by = 10
    paginate_orphans = 1
    ordering = '-date_last_reported'
    context_object_name = 'spam'

    def get_queryset(self):
        query = (
            Q('reports', 'ne', {}) &
            Q('reports', 'ne', None) &
            Q('spam_status', 'eq', int(self.request.GET.get('status', '1')))
        )
        return Comment.find(query).sort(self.ordering)

    def get_context_data(self, **kwargs):
        queryset = kwargs.pop('object_list', self.object_list)
        page_size = self.get_paginate_by(queryset)
        paginator, page, queryset, is_paginated = self.paginate_queryset(
            queryset, page_size)
        kwargs.setdefault('spam', map(serialize_comment, queryset))
        kwargs.setdefault('page', page)
        kwargs.setdefault('status', self.request.GET.get('status', '1'))
        kwargs.setdefault('page_number', page.number)
        return super(SpamList, self).get_context_data(**kwargs)


class UserSpamList(SpamList):
    """ Allow authorized admin user to see the comments a user has had
     marked spam

    Interface with OSF database. No admin models.
    """
    template_name = 'spam/user.html'

    def get_queryset(self):
        query = (
            Q('reports', 'ne', {}) &
            Q('reports', 'ne', None) &
            Q('user', 'eq', self.kwargs.get('user_id', None)) &
            Q('spam_status', 'eq', int(self.request.GET.get('status', '1')))
        )
        return Comment.find(query).sort(self.ordering)

    def get_context_data(self, **kwargs):
        kwargs.setdefault('user_id', self.kwargs.get('user_id', None))
        return super(UserSpamList, self).get_context_data(**kwargs)


class SpamDetail(OSFAdmin, FormView):
    """ Allow authorized admin user to see details of reported spam.

    Interface with OSF database. Logs action (confirming spam) on admin db.
    """
    form_class = ConfirmForm
    template_name = 'spam/detail.html'

    def get_context_data(self, **kwargs):
        spam_id = self.kwargs.get('spam_id')
        kwargs = super(SpamDetail, self).get_context_data(**kwargs)
        try:
            kwargs.setdefault('comment',
                              serialize_comment(Comment.load(spam_id)))
        except AttributeError:
            raise Http404('Spam with id "{}" not found.'.format(spam_id))
        kwargs.setdefault('page_number', self.request.GET.get('page', '1'))
        kwargs.setdefault('status', self.request.GET.get('status', '1'))
        kwargs.update({'SPAM_STATUS': SpamStatus})  # Pass status in to check against
        return kwargs

    def form_valid(self, form):
        spam_id = self.kwargs.get('spam_id')
        item = Comment.load(spam_id)
        try:
            if int(form.cleaned_data.get('confirm')) == SpamStatus.SPAM:
                item.confirm_spam()
                item.is_deleted = True
                log_message = 'Confirmed SPAM: {}'.format(spam_id)
                log_action = CONFIRM_SPAM
            else:
                item.confirm_ham()
                item.is_deleted = False
                log_message = 'Confirmed HAM: {}'.format(spam_id)
                log_action = CONFIRM_HAM
            item.save()
        except AttributeError:
            raise Http404('Spam with id "{}" not found.'.format(spam_id))
        update_admin_log(
            user_id=self.request.user.id,
            object_id=spam_id,
            object_repr='Comment',
            message=log_message,
            action_flag=log_action
        )
        return super(SpamDetail, self).form_valid(form)

    @property
    def success_url(self):
        return reverse_spam_detail(
            self.kwargs.get('spam_id'),
            page=self.request.GET.get('page', '1'),
            status=self.request.GET.get('status', '1')
        )<|MERGE_RESOLUTION|>--- conflicted
+++ resolved
@@ -5,11 +5,8 @@
 
 from modularodm import Q
 from website.project.model import Comment
-<<<<<<< HEAD
-=======
 from website.project.spam.model import SpamStatus
 from website.settings import SUPPORT_EMAIL
->>>>>>> 7c0b0731
 
 from admin.base.utils import OSFAdmin
 from admin.common_auth.logs import (
