% if node_is_registration:
    <span class="label label-important" style="font-size:1.1em;margin-bottom:30px;">This node is a registration of <a href="${node_registered_from_url}">this node</a>; the content of the node has been frozen and cannot be edited.</span>
    <style type="text/css">
    .watermarked {
        background-image:url('/static/read-only.png');
        background-repeat:repeat;
    }
    </style>
% endif

<style>
    .contrib-button {
        font-size: 18px;
    }
    #addContributors table {
        border-collapse:separate;
        border-spacing: 5px;
    }
</style>

<header class="jumbotron subhead" id="overview">

    <div class="row">

        <div class="btn-toolbar" style="float:right;">

            <div class="btn-group">
            %if not node_is_public:
                <button class='btn disabled'>Private</button>
                % if user_is_contributor:
                    <a class="btn" id="publicButton" data-target="${node_api_url}permissions/public/">Make public</a>
                % endif
            %else:
                % if user_is_contributor:
                    <a class="btn" id="privateButton" data-target="${node_api_url}permissions/private/">Make private</a>
                % endif
                <button class="btn disabled">Public</button>
            %endif
            </div>

            <div class="btn-group">
                % if user_name:
                    <a rel="tooltip" title="Watch" class="btn" href="#" onclick="NodeActions.toggleWatch()">
                % else:
                    <a rel="tooltip" title="Watch" class="btn disabled" href="#">
                % endif

                    <i class="icon-eye-open"></i>
                    % if not user_is_watching:
                        <span id="watchCount">Watch&nbsp;${node_watched_count}</span>
                    % else:
                        <span id="watchCount">Unwatch&nbsp;${node_watched_count}</span>
                    % endif

                </a>

                <a
                    rel="tooltip"
                    title="Number of times this node has been forked (copied)"
                    % if node_category == 'project' and user_name:
                        href="#"
                        class="btn node-fork-btn"
                        onclick="NodeActions.forkNode();"
                    % else:
                        class="btn disabled node-fork-btn"
                    % endif
                >
                    <i class="icon-fork"></i>&nbsp;${node_fork_count}
                </a>

            </div>

        </div>

        %if user_can_edit:
            <script>
                $(function() {
                    $('#node-title-editable').editable({
                       type:  'text',
                       pk:    '${node_id}',
                       name:  'title',
                       url:   '${node_api_url}edit/',
                       title: 'Edit Title',
                       placement: 'bottom',
                       value: '${ '\\\''.join(node_title.split('\'')) }',
                       success: function(data){
                            document.location.reload(true);
                       }
                    });
                });
            </script>
        %endif

        <div class="span4">

            %if parent_id:
                <h1 style="display:inline-block" class="node-parent-title">
                    <a href="/project/${parent_id}/">${parent_title}</a> /
                </h1>
            %endif
            <h1 id="${'node-title-editable' if user_can_edit else 'node-title'}" class='node-title' style="display:inline-block">${node_title}</h1>

        </div>

    </div>

    <p id="contributors">Contributors:
        <div mod-meta='{
                "tpl": "util/render_contributors.mako",
                "uri": "${node_api_url}get_contributors/",
                "replace": true
            }'></div>
        % if node_is_fork:
            <br />Forked from <a class="node-forked-from" href="${node_forked_from_url}">${node_forked_from_url}</a> on ${node_forked_date}
        % endif
        % if node_is_registration and node_registered_meta:
            <br />Registration Supplement:
            % for meta in node_registered_meta:
                <a href="${node_url}register/${meta['name_no_ext']}">${meta['name_clean']}</a>
            % endfor
        % endif
        <br />Date Created:
            <span class="date node-date-created">${node_date_created}</span>
        | Last Updated:
        <span class="date node-last-modified-date">${node_date_modified}</span>

        % if node:
            <br />Category: <span class="node-category">${node_category}</span>
        % else:
            % if node_description:
                <br />Description: <span class="node-description">${node_description}</span>
            % endif
        % endif
    </p>

    <div class="subnav">
        <ul class="nav nav-pills">
            <li><a href="${node_url}">Dashboard</a></li>
            <li><a href="${node_url}wiki/">Wiki</a></li>
            <li><a href="${node_url}statistics/">Statistics</a></li>
            <li><a href="${node_url}files/">Files</a></li>
            <li><a href="${node_url}registrations/">Registrations</a></li>
            <li><a href="${node_url}forks/">Forks</a></li>
            % if user_is_contributor:
            <li><a href="${node_url}settings/">Settings</a></li>
            %endif
        </ul>
    </div>
</header>
<<<<<<< HEAD
<script type="text/javascript">
  var App = Ember.Application.create();

  App.RadioButton = Ember.View.extend({
    classNames: ['ember-radiobox'],
    tagName: "input",
    attributeBindings: ['type', 'name', 'value'],

    type: "radio",

    name: "id",

    value: "",
  });

  App.Gravatar = Ember.View.extend({
    classNames: ['ember-gravatar'],
    tagName: "img",
    attributeBindings: ['src'],
  });

  App.SearchController = Ember.Object.create({
    has_started: false,
    is_email: null,
    content: [],
    search_type:'users',
    add:function(){
        var emthis = this;
        var user = this.user;
        var fullname = this.fullname;
        var email = this.email;

        if ( fullname ){
                jQuery.ajax({
                    type: "POST",
                    url: '${node_api_url}addcontributor/',
                    data: JSON.stringify({"fullname": fullname, "email": email }),
                    success: function(data){
                        $('#addContributors').modal('hide');
                        window.location.reload();
                    },
                    dataType: "json",
                    contentType: "application/json"
                });
        }else{
            if ( $('input[name=id]:checked').length > 0 ){
                jQuery.ajax({
                    type: "POST",
                    url: '${node_api_url}addcontributor/',
                    data: JSON.stringify({
                        user_id: $('input[name=id]:checked')[0].value,
                        test: "hi"}
                    ),
                    success: function(data){
                        $('#addContributors').modal('hide');
                        window.location.reload();
                    },
                    dataType: "json",
                    contentType: "application/json"
                });
            }
        }
    },
    search: function() {
        var emthis = this;
        var query = this.query;
        jQuery.post(
            '/api/v1/search/users/',
            {query:query},
            function(data){
                emthis.set('has_started', true);
                emthis.set('is_email', data['is_email']);
                emthis.set('content', []);
                emthis.set('content', data['results']);
            },
            'json'
        );
    },
  });
</script>
=======

<script src="//cdnjs.cloudflare.com/ajax/libs/knockout/2.3.0/knockout-min.js"></script>

>>>>>>> e5f1e257
<div class="modal hide fade" id="addContributors">

    <div class="modal-header">
        <h3>Add Contributors</h3>
    </div>

    <div class="modal-body">

        <!-- Search box -->
        <form class="form-inline">
            <input data-bind="value:query" />
            <button class="btn" data-bind="click:search">Search</button>
        </form>

        <hr />

        <div class="row-fluid">

            <div class="span6">
                <h3>Search Results</h3>
                <table>
                    <tbody data-bind="foreach:{data:results, afterRender:addTips}">
                        <tr data-bind="if:!($root.selected($data))">
                            <td style="padding-right: 10px;">
                                <a
                                        class="btn contrib-button"
                                        data-bind="click:$root.add"
                                        rel="tooltip"
                                        title="Add contributor"
                                    >+</a>
                            </td>
                            <td>
                                <img data-bind="attr:{src:$data.gravatar}" />
                            </td>
                            <td data-bind="text:user"></td>
                        </tr>
                    </tbody>
                </table>
            </div>

            <div class="span6">
                <h3>Contributors to Add</h3>
                <table>
                    <tbody data-bind="foreach:{data:selection, afterRender:addTips}">
                        <tr>
                            <td style="padding-right: 10px;">
                                <a
                                        class="btn contrib-button"
                                        data-bind="click:$root.remove"
                                        rel="tooltip"
                                        title="Remove contributor"
                                    >-</a>
                            </td>
                            <td>
                                <img data-bind="attr:{src:$data.gravatar}" />
                            </td>
                            <td data-bind="text:user"></td>
                        </tr>
                    </tbody>
                </table>
            </div>

        </div>

    </div>

    <div class="modal-footer">
        <span data-bind="if:selection().length">
            <a class="btn" data-bind="click:submit">Add</a>
        </span>
        <a href="#" class="btn" data-dismiss="modal">Cancel</a>
    </div>

</div>

<script type="text/javascript">

    var addContributorModel = function(initial) {

        var self = this;

        self.query = ko.observable('');
        self.results = ko.observableArray(initial);
        self.selection = ko.observableArray([]);

        self.search = function() {
            $.getJSON(
                '/api/v1/user/search/',
                {query: self.query()},
                function(result) {
                    self.results(result);
                }
            )
        };

        self.addTips = function(elements, data) {
            elements.forEach(function(element) {
                $(element).find('.contrib-button').tooltip();
            });
        };

        self.add = function(data, element) {
            self.selection.push(data);
            // Hack: Hide and refresh tooltips
            $('.tooltip').hide();
            $('.contrib-button').tooltip();
        };

        self.remove = function(data, element) {
            self.selection.splice(
                self.selection.indexOf(data), 1
            );
            // Hack: Hide and refresh tooltips
            $('.tooltip').hide();
            $('.contrib-button').tooltip();
        };

        self.selected = function(data) {
            for (var idx=0; idx < self.selection().length; idx++) {
                if (data.id == self.selection()[idx].id)
                    return true;
            }
            return false;
        };

        self.submit = function() {
            var user_ids = self.selection().map(function(elm) {
                return elm.id;
            });
            $.post(
                '${node_api_url}addcontributors/',
                {user_ids: JSON.stringify(user_ids)},
                function(response) {
                    if (response.status === 'success') {
                        window.location.reload();
                    }
                }
            )
        };

        self.clear = function() {
            self.query('');
            self.results([]);
            self.selection([]);
        };

    };

    var $addContributors = $('#addContributors');

    viewModel = new addContributorModel();
    ko.applyBindings(viewModel, $addContributors[0]);

    // Clear user search modal when dismissed; catches dismiss by escape key
    // or cancel button.
    $addContributors.on('hidden', function() {
        viewModel.clear();
    });

</script><|MERGE_RESOLUTION|>--- conflicted
+++ resolved
@@ -82,7 +82,7 @@
                        url:   '${node_api_url}edit/',
                        title: 'Edit Title',
                        placement: 'bottom',
-                       value: '${ '\\\''.join(node_title.split('\'')) }',
+                       value: "${ '\\\''.join(node_title.split('\'')) }",
                        success: function(data){
                             document.location.reload(true);
                        }
@@ -147,92 +147,9 @@
         </ul>
     </div>
 </header>
-<<<<<<< HEAD
-<script type="text/javascript">
-  var App = Ember.Application.create();
-
-  App.RadioButton = Ember.View.extend({
-    classNames: ['ember-radiobox'],
-    tagName: "input",
-    attributeBindings: ['type', 'name', 'value'],
-
-    type: "radio",
-
-    name: "id",
-
-    value: "",
-  });
-
-  App.Gravatar = Ember.View.extend({
-    classNames: ['ember-gravatar'],
-    tagName: "img",
-    attributeBindings: ['src'],
-  });
-
-  App.SearchController = Ember.Object.create({
-    has_started: false,
-    is_email: null,
-    content: [],
-    search_type:'users',
-    add:function(){
-        var emthis = this;
-        var user = this.user;
-        var fullname = this.fullname;
-        var email = this.email;
-
-        if ( fullname ){
-                jQuery.ajax({
-                    type: "POST",
-                    url: '${node_api_url}addcontributor/',
-                    data: JSON.stringify({"fullname": fullname, "email": email }),
-                    success: function(data){
-                        $('#addContributors').modal('hide');
-                        window.location.reload();
-                    },
-                    dataType: "json",
-                    contentType: "application/json"
-                });
-        }else{
-            if ( $('input[name=id]:checked').length > 0 ){
-                jQuery.ajax({
-                    type: "POST",
-                    url: '${node_api_url}addcontributor/',
-                    data: JSON.stringify({
-                        user_id: $('input[name=id]:checked')[0].value,
-                        test: "hi"}
-                    ),
-                    success: function(data){
-                        $('#addContributors').modal('hide');
-                        window.location.reload();
-                    },
-                    dataType: "json",
-                    contentType: "application/json"
-                });
-            }
-        }
-    },
-    search: function() {
-        var emthis = this;
-        var query = this.query;
-        jQuery.post(
-            '/api/v1/search/users/',
-            {query:query},
-            function(data){
-                emthis.set('has_started', true);
-                emthis.set('is_email', data['is_email']);
-                emthis.set('content', []);
-                emthis.set('content', data['results']);
-            },
-            'json'
-        );
-    },
-  });
-</script>
-=======
 
 <script src="//cdnjs.cloudflare.com/ajax/libs/knockout/2.3.0/knockout-min.js"></script>
 
->>>>>>> e5f1e257
 <div class="modal hide fade" id="addContributors">
 
     <div class="modal-header">
