--- conflicted
+++ resolved
@@ -22,13 +22,8 @@
     :return: cleaned string
     :rtype: str
     """
-<<<<<<< HEAD
     # TODO: make this a method of Tag?
-    return escape_html(data).replace('"', '&quot;').replace("'", '')
-=======
-    #TODO: make this a method of Tag?
     return escape_html(data).replace('"', '&quot;').replace("'", '&#39')
->>>>>>> 08d8fa03
 
 
 def is_iterable_but_not_string(obj):
