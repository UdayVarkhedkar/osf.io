# -*- coding: utf-8 -*-
import httplib as http
import itertools

from flask import request

from framework import status
from framework.exceptions import HTTPError
from framework.flask import redirect  # VOL-aware redirect

from framework.auth.decorators import must_be_signed

from website.archiver import ARCHIVER_SUCCESS, ARCHIVER_FAILURE

from website import settings
from website.exceptions import NodeStateError
from website.project.decorators import (
    must_be_valid_project, must_be_contributor_or_public,
    must_have_permission,
    must_not_be_registration, must_be_registration,
    must_not_be_retracted_registration
)
from website.identifiers.utils import get_or_create_identifiers, build_ezid_metadata
from osf.models import Identifier, MetaSchema, NodeLog
from website.project.utils import serialize_node
from website.util.permissions import ADMIN
from website import language
from website.project import signals as project_signals
from website.project.metadata.schemas import _id_to_name
from website import util
from website.project.metadata.utils import serialize_meta_schema
from website.project.model import has_anonymous_link
from website.archiver.decorators import fail_archive_on_error

from website.identifiers.client import EzidClient

from .node import _view_project

@must_be_valid_project
@must_not_be_retracted_registration
@must_be_contributor_or_public
def node_register_page(auth, node, **kwargs):
    """Display the registration metadata for a registration.

    :return: serialized Node
    """

    if node.is_registration:
        return serialize_node(node, auth)
    else:
        status.push_status_message(
            'You have been redirected to the project\'s registrations page. From here you can initiate a new Draft Registration to complete the registration process',
            trust=False)
        return redirect(node.web_url_for('node_registrations', view='draft'))

@must_be_valid_project
@must_have_permission(ADMIN)
def node_registration_retraction_redirect(auth, node, **kwargs):
    return redirect(node.web_url_for('node_registration_retraction_get', _guid=True))

@must_be_valid_project
@must_not_be_retracted_registration
@must_have_permission(ADMIN)
def node_registration_retraction_get(auth, node, **kwargs):
    """Prepares node object for registration retraction page.

    :return: serialized Node to be retracted
    :raises: 400: BAD_REQUEST if registration already pending retraction
    """

    if not node.is_registration:
        raise HTTPError(http.BAD_REQUEST, data={
            'message_short': 'Invalid Request',
            'message_long': 'Withdrawal of non-registrations is not permitted.'
        })
    if node.is_pending_retraction:
        raise HTTPError(http.BAD_REQUEST, data={
            'message_short': 'Invalid Request',
            'message_long': 'This registration is already pending withdrawal.'
        })

    return serialize_node(node, auth, primary=True)

@must_be_valid_project
@must_have_permission(ADMIN)
def node_registration_retraction_post(auth, node, **kwargs):
    """Handles retraction of public registrations

    :param auth: Authentication object for User
    :return: Redirect URL for successful POST
    """
    if node.is_pending_retraction:
        raise HTTPError(http.BAD_REQUEST, data={
            'message_short': 'Invalid Request',
            'message_long': 'This registration is already pending withdrawal'
        })
    if not node.is_registration:
        raise HTTPError(http.BAD_REQUEST, data={
            'message_short': 'Invalid Request',
            'message_long': 'Withdrawal of non-registrations is not permitted.'
        })

    if node.root_id != node.id:
        raise HTTPError(http.BAD_REQUEST, data={
            'message_short': 'Invalid Request',
            'message_long': 'Withdrawal of non-parent registrations is not permitted.'
        })

    data = request.get_json()
    try:
        node.retract_registration(auth.user, data.get('justification', None))
        node.save()
        node.retraction.ask(node.get_active_contributors_recursive(unique_users=True))
    except NodeStateError as err:
        raise HTTPError(http.FORBIDDEN, data=dict(message_long=err.message))

    return {'redirectUrl': node.web_url_for('view_project')}

@must_be_valid_project
@must_not_be_retracted_registration
@must_be_contributor_or_public
def node_register_template_page(auth, node, metaschema_id, **kwargs):
    if node.is_registration and bool(node.registered_schema):
        try:
            meta_schema = MetaSchema.objects.get(_id=metaschema_id)
        except MetaSchema.DoesNotExist:
            # backwards compatability for old urls, lookup by name
<<<<<<< HEAD
            meta_schema = MetaSchema.find(
                Q('name', 'eq', _id_to_name(metaschema_id))
            ).order_by('-schema_version').first()
            if not meta_schema:
=======
            try:
                meta_schema = MetaSchema.objects.filter(name=_id_to_name(metaschema_id)).order_by('-schema_version').first()
            except IndexError:
>>>>>>> 81f75892
                raise HTTPError(http.NOT_FOUND, data={
                    'message_short': 'Invalid schema name',
                    'message_long': 'No registration schema with that name could be found.'
                })
        if not node.registered_schema.filter(id=meta_schema.id).exists():
            raise HTTPError(http.BAD_REQUEST, data={
                'message_short': 'Invalid schema',
                'message_long': 'This registration has no registration supplment with that name.'
            })

        ret = _view_project(node, auth, primary=True)
        my_meta = serialize_meta_schema(meta_schema)
        if has_anonymous_link(node, auth):
            for indx, schema_page in enumerate(my_meta['schema']['pages']):
                for idx, schema_question in enumerate(schema_page['questions']):
                    if schema_question['title'] in settings.ANONYMIZED_TITLES:
                        del my_meta['schema']['pages'][indx]['questions'][idx]
        ret['node']['registered_schema'] = serialize_meta_schema(meta_schema)
        return ret
    else:
        status.push_status_message(
            'You have been redirected to the project\'s registrations page. From here you can initiate a new Draft Registration to complete the registration process',
            trust=False
        )
        return redirect(node.web_url_for('node_registrations', view=kwargs.get('template')))

@must_be_valid_project  # returns project
@must_have_permission(ADMIN)
@must_not_be_registration
def project_before_register(auth, node, **kwargs):
    """Returns prompt informing user that addons, if any, won't be registered."""
    # TODO: Avoid generating HTML code in Python; all HTML should be in display layer
    messages = {
        'full': {
            'addons': set(),
            'message': 'The content and version history of <strong>{0}</strong> will be copied to the registration.',
        },
        'partial': {
            'addons': set(),
            'message': 'The current version of the content in <strong>{0}</strong> will be copied to the registration, but version history will be lost.'
        },
        'none': {
            'addons': set(),
            'message': 'The contents of <strong>{0}</strong> cannot be registered at this time,  and will not be included as part of this registration.',
        },
    }
    errors = {}

    addon_set = [n.get_addons() for n in itertools.chain([node], node.get_descendants_recursive(primary_only=True))]
    for addon in itertools.chain(*addon_set):
        if not addon.complete:
            continue
        archive_errors = getattr(addon, 'archive_errors', None)
        error = None
        if archive_errors:
            error = archive_errors()
            if error:
                errors[addon.config.short_name] = error
                continue
        name = addon.config.short_name
        if name in settings.ADDONS_ARCHIVABLE:
            messages[settings.ADDONS_ARCHIVABLE[name]]['addons'].add(addon.config.full_name)
        else:
            messages['none']['addons'].add(addon.config.full_name)
    error_messages = errors.values()

    prompts = [
        m['message'].format(util.conjunct(m['addons']))
        for m in messages.values() if m['addons']
    ]

    if node.has_pointers_recursive:
        prompts.append(
            language.BEFORE_REGISTER_HAS_POINTERS.format(
                category=node.project_or_component
            )
        )

    return {
        'prompts': prompts,
        'errors': error_messages
    }


def osf_admin_change_status_identifier(node, status):
    if node.get_identifier_value('doi') and node.get_identifier_value('ark'):
        doi, metadata = build_ezid_metadata(node)
        client = EzidClient(settings.EZID_USERNAME, settings.EZID_PASSWORD)
        client.change_status_identifier(status, doi, metadata)


@must_be_valid_project
@must_have_permission(ADMIN)
def node_identifiers_post(auth, node, **kwargs):
    """Create identifier pair for a node. Node must be a public registration.
    """
    if not node.is_public or node.is_retracted:
        raise HTTPError(http.BAD_REQUEST)
    if node.get_identifier('doi') or node.get_identifier('ark'):
        raise HTTPError(http.BAD_REQUEST)
    try:
        identifiers = get_or_create_identifiers(node)
    except HTTPError:
        raise HTTPError(http.BAD_REQUEST)
    for category, value in identifiers.iteritems():
        node.set_identifier_value(category, value)
    node.add_log(
        NodeLog.EXTERNAL_IDS_ADDED,
        params={
            'parent_node': node.parent_id,
            'node': node._id,
            'identifiers': identifiers,
        },
        auth=auth,
    )
    return identifiers, http.CREATED


def get_referent_by_identifier(category, value):
    """Look up identifier by `category` and `value` and redirect to its referent
    if found.
    """
    try:
        identifier = Identifier.objects.get(category=category, value=value)
    except Identifier.DoesNotExist:
        raise HTTPError(http.NOT_FOUND)
    if identifier.referent.url:
        return redirect(identifier.referent.url)
    raise HTTPError(http.NOT_FOUND)

@fail_archive_on_error
@must_be_signed
@must_be_registration
def registration_callbacks(node, payload, *args, **kwargs):
    errors = payload.get('errors')
    src_provider = payload['source']['provider']
    if errors:
        node.archive_job.update_target(
            src_provider,
            ARCHIVER_FAILURE,
            errors=errors,
        )
    else:
        # Dataverse requires two seperate targets, one
        # for draft files and one for published files
        if src_provider == 'dataverse':
            src_provider += '-' + (payload['destination']['name'].split(' ')[-1].lstrip('(').rstrip(')').strip())
        node.archive_job.update_target(
            src_provider,
            ARCHIVER_SUCCESS,
        )
    project_signals.archive_callback.send(node)<|MERGE_RESOLUTION|>--- conflicted
+++ resolved
@@ -125,16 +125,8 @@
             meta_schema = MetaSchema.objects.get(_id=metaschema_id)
         except MetaSchema.DoesNotExist:
             # backwards compatability for old urls, lookup by name
-<<<<<<< HEAD
-            meta_schema = MetaSchema.find(
-                Q('name', 'eq', _id_to_name(metaschema_id))
-            ).order_by('-schema_version').first()
+            meta_schema = MetaSchema.objects.filter(name=_id_to_name(metaschema_id)).order_by('-schema_version').first()
             if not meta_schema:
-=======
-            try:
-                meta_schema = MetaSchema.objects.filter(name=_id_to_name(metaschema_id)).order_by('-schema_version').first()
-            except IndexError:
->>>>>>> 81f75892
                 raise HTTPError(http.NOT_FOUND, data={
                     'message_short': 'Invalid schema name',
                     'message_long': 'No registration schema with that name could be found.'
