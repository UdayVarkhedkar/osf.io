--- conflicted
+++ resolved
@@ -62,39 +62,4 @@
         def add_log(self):
             self.node.add_log(NodeLog.UPDATED_FIELDS, {}, auth=self.auth)
         wrapped = test_utils.assert_not_logs(NodeLog.UPDATED_FIELDS, 'node')(add_log)
-<<<<<<< HEAD
-        assert_raises(AssertionError, lambda: wrapped(self))
-=======
-        assert_raises(AssertionError, lambda: wrapped(self))
-
-
-
-class DbIsolationMixinTests(object):
-
-    @classmethod
-    def setUpClass(cls, *a, **kw):
-        super(DbIsolationMixinTests, cls).setUpClass(*a, **kw)
-        cls.ntest_calls = 0  # If we set this at class scope on DbIsolationMixinTests then it
-                             # would be shared across the subclasses. Setting it directly on each
-                             # subclass here avoids such bleedthrough.
-
-    def check(self):
-        ProjectFactory()
-        self.__class__.ntest_calls += 1  # a little goofy, yes; each test gets its own instance
-        nexpected = self.__class__.ntest_calls if self.nexpected == 'ntest_calls' else 1
-        assert_equal(nexpected, len(Node.find(Q('is_bookmark_collection', 'eq', False))))
-
-    def test_1(self): self.check()
-    def test_2(self): self.check()
-    def test_3(self): self.check()
-
-
-class TestMissingDbIsolationMixin(DbIsolationMixinTests, OsfTestCase):
-    nexpected = 'ntest_calls'
-
-class TestOutOfOrderDbIsolationMixin(DbIsolationMixinTests, OsfTestCase, DbIsolationMixin):
-    nexpected = 'ntest_calls'
-
-class TestProperlyInstalledDbIsolationMixin(DbIsolationMixinTests, DbIsolationMixin, OsfTestCase):
-    nexpected = 'constant'
->>>>>>> 0f85cc7d
+        assert_raises(AssertionError, lambda: wrapped(self))