# -*- coding: utf-8 -*-

from datetime import datetime

from framework import database, session


def increment_user_activity_counters(user_id, action, date):
    collection = database['useractivitycounters']
    date = date.strftime('%Y/%m/%d') # todo remove slashes
    query = {
        '$inc': {
            'total': 1,
            'date.{0}.total'.format(date): 1,
            'action.{0}.total'.format(action): 1,
            'action.{0}.date.{1}'.format(action, date): 1,
        }
    }
    collection.update(
        {'_id': user_id},
        query,
        upsert=True,
        manipulate=False,
    )
    return True


def get_total_activity_count(user_id):
    collection = database['useractivitycounters']
    result = collection.find_one(
        {'_id': user_id}, {'total': 1}
    )
    if result and 'total' in result:
        return result['total']
    return 0


# TODO: Test me
def update_counters(rex):
    def wrapper(func):
        def wrapped(*args, **kwargs):
            date = datetime.utcnow()
            date = date.strftime('%Y/%m/%d')
            target_node = kwargs.get('node') or kwargs.get('project')
            target_id = target_node._id
            data = {
                'target_id': target_id,
            }
            data.update(kwargs)
            try:
                page = rex.format(**data).replace('.', '_')
            except KeyError:
                return func(*args, **kwargs)

            d = {'$inc': {}}

            visited_by_date = session.data.get('visited_by_date')
            if not visited_by_date:
                visited_by_date = {'date': date, 'pages': []}

            if date == visited_by_date['date']:
                if page not in visited_by_date['pages']:
                    d['$inc']['date.%s.unique' % date] = 1
                    visited_by_date['pages'].append(page)
                    session.data['visited_by_date'] = visited_by_date
            else:
                visited_by_date['date'] = date
                visited_by_date['pages'] = []
                d['$inc']['date.%s.unique' % date] = 1
                visited_by_date['pages'].append(page)
                session.data['visited_by_date'] = visited_by_date

<<<<<<< HEAD
        visited = session.data.get('visited') # '/project/x/, project/y/'
        if not visited:
            visited = []
        if page not in visited:
            d['$inc']['unique'] = 1
            visited.append(page)
            session.data['visited'] = visited
        d['$inc']['total'] = 1
        collection = database['pagecounters']
        collection.update({'_id': page}, d, True, False)
        return func(*args, **kwargs)

    return decorator(wrapped)
=======
            d['$inc']['date.%s.total' % date] = 1

            visited = session.data.get('visited')  # '/project/x/, project/y/'
            if not visited:
                visited = []
            if page not in visited:
                d['$inc']['unique'] = 1
                visited.append(page)
                session.data['visited'] = visited
            d['$inc']['total'] = 1
            collection.update({'_id': page}, d, True, False)
            return func(*args, **kwargs)
        return wrapped
    return wrapper
>>>>>>> 6487009c


def get_basic_counters(page):
    unique = 0
    total = 0
    collection = database['pagecounters']
    result = collection.find_one(
        {'_id': page}, {'total': 1, 'unique': 1}
    )
    if result:
        if 'unique' in result:
            unique = result['unique']
        if 'total' in result:
            total = result['total']
        return unique, total
    else:
        return None, None<|MERGE_RESOLUTION|>--- conflicted
+++ resolved
@@ -70,21 +70,6 @@
                 visited_by_date['pages'].append(page)
                 session.data['visited_by_date'] = visited_by_date
 
-<<<<<<< HEAD
-        visited = session.data.get('visited') # '/project/x/, project/y/'
-        if not visited:
-            visited = []
-        if page not in visited:
-            d['$inc']['unique'] = 1
-            visited.append(page)
-            session.data['visited'] = visited
-        d['$inc']['total'] = 1
-        collection = database['pagecounters']
-        collection.update({'_id': page}, d, True, False)
-        return func(*args, **kwargs)
-
-    return decorator(wrapped)
-=======
             d['$inc']['date.%s.total' % date] = 1
 
             visited = session.data.get('visited')  # '/project/x/, project/y/'
@@ -95,12 +80,11 @@
                 visited.append(page)
                 session.data['visited'] = visited
             d['$inc']['total'] = 1
+            collection = database['pagecounters']
             collection.update({'_id': page}, d, True, False)
             return func(*args, **kwargs)
         return wrapped
     return wrapper
->>>>>>> 6487009c
-
 
 def get_basic_counters(page):
     unique = 0
@@ -116,4 +100,4 @@
             total = result['total']
         return unique, total
     else:
-        return None, None+        return None, None
