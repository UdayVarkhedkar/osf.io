# -*- coding: utf-8 -*-

import os
import urlparse
import itertools
import httplib as http

<<<<<<< HEAD
import pymongo
from modularodm import fields
=======
>>>>>>> 2cf95acc
from github3 import GitHubError
from modularodm import fields, Q
from modularodm.exceptions import ModularOdmException

from framework.auth import Auth
from framework.mongo import StoredObject

from website import settings
from website.addons.base import exceptions
from website.addons.base import AddonUserSettingsBase, AddonNodeSettingsBase
from website.addons.base import GuidFile

from website.addons.github import utils
from website.addons.github.api import GitHub
from website.addons.github import settings as github_settings
from website.addons.github.exceptions import ApiError, NotFoundError, TooBigToRenderError


hook_domain = github_settings.HOOK_DOMAIN or settings.DOMAIN


class GithubGuidFile(GuidFile):

    __indices__ = [
        {
            'key_or_list': [
                ('node', pymongo.ASCENDING),
                ('path', pymongo.ASCENDING),
            ],
            'unique': True,
        }
    ]

    path = fields.StringField(index=True)

    def maybe_set_version(self, **kwargs):
        # branches are always required for file requests, if not specified
        # file server will assume default branch. e.g. master or develop
        if not kwargs.get('ref'):
            kwargs['ref'] = kwargs.pop('branch', None)
        super(GithubGuidFile, self).maybe_set_version(**kwargs)

    @property
    def waterbutler_path(self):
        return self.path

    @property
    def provider(self):
        return 'github'

    @property
    def version_identifier(self):
        return 'ref'

    @property
    def unique_identifier(self):
        return self._metadata_cache['extra']['fileSha']

    @property
    def name(self):
        return os.path.split(self.path)[1]

    @property
    def extra(self):
        return {
            'sha': self._metadata_cache['extra']['fileSha'],
        }

    def _exception_from_response(self, response):
        try:
            if response.json()['errors'][0]['code'] == 'too_large':
                raise TooBigToRenderError(self)
        except (KeyError, IndexError):
            pass

        super(GithubGuidFile, self)._exception_from_response(response)


class AddonGitHubOauthSettings(StoredObject):
    """
    this model address the problem if we have two osf user link
    to the same github user and their access token conflicts issue
    """

    #github user id, for example, "4974056"
    # Note that this is a numeric ID, not the user's login.
    github_user_id = fields.StringField(primary=True, required=True)

    #github user name this is the user's login
    github_user_name = fields.StringField()
    oauth_access_token = fields.StringField()
    oauth_token_type = fields.StringField()


class AddonGitHubUserSettings(AddonUserSettingsBase):

    oauth_state = fields.StringField()
    oauth_settings = fields.ForeignField(
        'addongithuboauthsettings', backref='accessed'
    )

    @property
    def has_auth(self):
        if self.oauth_settings:
            return self.oauth_settings.oauth_access_token is not None
        return False

    @property
    def github_user_name(self):
        if self.oauth_settings:
            return self.oauth_settings.github_user_name
        return None

    @github_user_name.setter
    def github_user_name(self, user_name):
        self.oauth_settings.github_user_name = user_name

    @property
    def oauth_access_token(self):
        if self.oauth_settings:
            return self.oauth_settings.oauth_access_token
        return None

    @oauth_access_token.setter
    def oauth_access_token(self, oauth_access_token):
        self.oauth_settings.oauth_access_token = oauth_access_token

    @property
    def oauth_token_type(self):
        if self.oauth_settings:
            return self.oauth_settings.oauth_token_type
        return None

    @oauth_token_type.setter
    def oauth_token_type(self, oauth_token_type):
        self.oauth_settings.oauth_token_type = oauth_token_type

    # Required for importing username from social profile configuration page
    @property
    def public_id(self):
        if self.oauth_settings:
            return self.oauth_settings.github_user_name
        return None

    def save(self, *args, **kwargs):
        if self.oauth_settings:
            self.oauth_settings.save()
        return super(AddonGitHubUserSettings, self).save(*args, **kwargs)

    def to_json(self, user):
        rv = super(AddonGitHubUserSettings, self).to_json(user)
        rv.update({
            'authorized': self.has_auth,
            'authorized_github_user': self.github_user_name if self.github_user_name else '',
            'show_submit': False,
        })
        return rv

    def revoke_token(self):
        connection = GitHub.from_settings(self)
        try:
            connection.revoke_token()
        except GitHubError as error:
            if error.code == http.UNAUTHORIZED:
                return (
                    'Your GitHub credentials were removed from the OSF, but we '
                    'were unable to revoke your access token from GitHub. Your '
                    'GitHub credentials may no longer be valid.'
                )
            else:
                raise

    def clear_auth(self, auth=None, save=False):
        for node_settings in self.addongithubnodesettings__authorized:
            node_settings.deauthorize(auth=auth, save=True)

        # if there is only one osf user linked to this github user oauth, revoke the token,
        # otherwise, disconnect the osf user from the addongithuboauthsettings
        if self.oauth_settings:
            if len(self.oauth_settings.addongithubusersettings__accessed) < 2:
                self.revoke_token()

        # Clear tokens on oauth_settings
            self.oauth_settings = None
        if save:
            self.save()

    def delete(self, save=False):
        self.clear_auth(save=False)
        super(AddonGitHubUserSettings, self).delete(save=save)


class AddonGitHubNodeSettings(AddonNodeSettingsBase):

    user = fields.StringField()
    repo = fields.StringField()
    hook_id = fields.StringField()
    hook_secret = fields.StringField()

    user_settings = fields.ForeignField(
        'addongithubusersettings', backref='authorized'
    )

    registration_data = fields.DictionaryField()

    def find_or_create_file_guid(self, path):
        try:
            return GithubGuidFile.find_one(
                Q('path', 'eq', path) &
                Q('node', 'eq', self.owner)
            ), False
        except ModularOdmException:
            pass

        # Create new
        new = GithubGuidFile(node=self.owner, path=path)
        new.save()
        return new, True

    def authorize(self, user_settings, save=False):
        self.user_settings = user_settings
        self.owner.add_log(
            action='github_node_authorized',
            params={
                'project': self.owner.parent_id,
                'node': self.owner._id,
            },
            auth=Auth(user_settings.owner),
        )
        if save:
            self.save()

    def deauthorize(self, auth=None, log=True, save=False):
        self.delete_hook(save=False)
        self.user, self.repo, self.user_settings = None, None, None
        if log:
            self.owner.add_log(
                action='github_node_deauthorized',
                params={
                    'project': self.owner.parent_id,
                    'node': self.owner._id,
                },
                auth=auth,
            )
        if save:
            self.save()

    def delete(self, save=False):
        super(AddonGitHubNodeSettings, self).delete(save=False)
        self.deauthorize(save=False, log=False)
        if save:
            self.save()

    @property
    def repo_url(self):
        if self.user and self.repo:
            return 'https://github.com/{0}/{1}/'.format(
                self.user, self.repo
            )

    @property
    def short_url(self):
        if self.user and self.repo:
            return '/'.join([self.user, self.repo])

    @property
    def complete(self):
        return (
            self.user and self.repo and
            self.user_settings and self.user_settings.has_auth
        )

    @property
    def is_private(self):
        connection = GitHub.from_settings(self.user_settings)
        return connection.repo(user=self.user, repo=self.repo).private

    # TODO: Delete me and replace with serialize_settings / Knockout
    def to_json(self, user):
        rv = super(AddonGitHubNodeSettings, self).to_json(user)
        user_settings = user.get_addon('github')
        rv.update({
            'user_has_auth': user_settings and user_settings.has_auth,
            'is_registration': self.owner.is_registration,
        })
        if self.user_settings and self.user_settings.has_auth:
            owner = self.user_settings.owner
            if user_settings and user_settings.owner == owner:
                connection = GitHub.from_settings(user_settings)
                # TODO: Fetch repo list client-side
                # Since /user/repos excludes organization repos to which the
                # current user has push access, we have to make extra requests to
                # find them
                repos = itertools.chain.from_iterable((connection.repos(), connection.my_org_repos()))
                repo_names = [
                    '{0} / {1}'.format(repo.owner.login, repo.name)
                    for repo in repos
                ]
                rv.update({
                    'repo_names': repo_names,
                })
            rv.update({
                'node_has_auth': True,
                'github_user': self.user or '',
                'github_repo': self.repo or '',
                'github_repo_full_name': '{0} / {1}'.format(self.user, self.repo),
                'auth_osf_name': owner.fullname,
                'auth_osf_url': owner.url,
                'auth_osf_id': owner._id,
                'github_user_name': self.user_settings.github_user_name,
                'github_user_url': 'https://github.com/{0}'.format(self.user_settings.github_user_name),
                'is_owner': owner == user,
            })
        return rv

    def serialize_waterbutler_credentials(self):
        if not self.complete or not self.repo:
            raise exceptions.AddonError('Addon is not authorized')
        return {'token': self.user_settings.oauth_access_token}

    def serialize_waterbutler_settings(self):
        if not self.complete:
            raise exceptions.AddonError('Repo is not configured')
        return {
            'owner': self.user,
            'repo': self.repo,
        }

    def create_waterbutler_log(self, auth, action, metadata):
        path = metadata['path']

        url = self.owner.web_url_for('addon_view_or_download_file', path=path, provider='github')

        if not metadata.get('extra'):
            sha = None
            urls = {}
        else:
            sha = metadata['extra']['commit']['sha']
            urls = {
                'view': '{0}?ref={1}'.format(url, sha),
                'download': '{0}?action=download&ref={1}'.format(url, sha)
            }

        self.owner.add_log(
            'github_{0}'.format(action),
            auth=auth,
            params={
                'project': self.owner.parent_id,
                'node': self.owner._id,
                'path': path,
                'urls': urls,
                'github': {
                    'user': self.user,
                    'repo': self.repo,
                    'sha': sha,
                },
            },
        )

    #############
    # Callbacks #
    #############

    def before_page_load(self, node, user):
        """

        :param Node node:
        :param User user:
        :return str: Alert message

        """
        messages = []

        # Quit if not contributor
        if not node.is_contributor(user):
            return messages

        # Quit if not configured
        if self.user is None or self.repo is None:
            return messages

        # Quit if no user authorization
        if self.user_settings is None:
            return messages

        connect = GitHub.from_settings(self.user_settings)

        try:
            repo = connect.repo(self.user, self.repo)
        except ApiError:
            return

        node_permissions = 'public' if node.is_public else 'private'
        repo_permissions = 'private' if repo.private else 'public'
        if repo_permissions != node_permissions:
            message = (
                'Warnings: This OSF {category} is {node_perm}, but the GitHub '
                'repo {user} / {repo} is {repo_perm}.'.format(
                    category=node.project_or_component,
                    node_perm=node_permissions,
                    repo_perm=repo_permissions,
                    user=self.user,
                    repo=self.repo,
                )
            )
            if repo_permissions == 'private':
                message += (
                    ' Users can view the contents of this private GitHub '
                    'repository through this public project.'
                )
            else:
                message += (
                    ' The files in this GitHub repo can be viewed on GitHub '
                    '<a href="https://github.com/{user}/{repo}/">here</a>.'
                ).format(
                    user=self.user,
                    repo=self.repo,
                )
            messages.append(message)
            return messages

    # TODO: Rename to before_remove_contributor_message
    def before_remove_contributor(self, node, removed):
        """

        :param Node node:
        :param User removed:
        :return str: Alert message

        """
        if self.user_settings and self.user_settings.owner == removed:
            return (
                'The GitHub add-on for this {category} is authenticated '
                'by {user}. Removing this user will also remove write access '
                'to GitHub unless another contributor re-authenticates. You '
                'can download the contents of this repository before removing '
                'this contributor <a href="{url}">here</a>.'
            ).format(
                category=node.project_or_component,
                user=removed.fullname,
                url=node.api_url + 'github/tarball/'
            )

    def after_remove_contributor(self, node, removed):
        """

        :param Node node:
        :param User removed:
        :return str: Alert message

        """
        if self.user_settings and self.user_settings.owner == removed:

            # Delete OAuth tokens
            self.user_settings = None
            self.save()

            #
            return (
                'Because the GitHub add-on for this project was authenticated '
                'by {user}, authentication information has been deleted. You '
                'can re-authenticate on the <a href="{url}settings/">'
                'Settings</a> page.'.format(
                    user=removed.fullname,
                    url=node.url,
                )
            )

    def after_set_privacy(self, node, permissions):
        """

        :param Node node:
        :param str permissions:
        :return str: Alert message

        """
        if not github_settings.SET_PRIVACY:
            return

        connect = GitHub.from_settings(self.user_settings)

        data = connect.set_privacy(
            self.user, self.repo, permissions == 'private'
        )
        if data is None or 'errors' in data:
            repo = connect.repo(self.user, self.repo)
            if repo is not None:
                current_privacy = 'private' if repo.private else 'public'
            else:
                current_privacy = 'unknown'
            return (
                'Could not set privacy for repo {user}::{repo}. '
                'Current privacy status is {perm}.'.format(
                    user=self.user,
                    repo=self.repo,
                    perm=current_privacy,
                )
            )

        return (
            'GitHub repo {user}::{repo} made {perm}.'.format(
                user=self.user,
                repo=self.repo,
                perm=permissions,
            )
        )

    def before_fork(self, node, user):
        """

        :param Node node:
        :param User user:
        :return str: Alert message

        """
        if self.user_settings and self.user_settings.owner == user:
            return (
                'Because you have authenticated the GitHub add-on for this '
                '{cat}, forking it will also transfer your authorization to '
                'the forked {cat}.'
            ).format(
                cat=node.project_or_component,
            )
        return (
            'Because this GitHub add-on has been authenticated by a different '
            'user, forking it will not transfer authentication to the forked '
            '{cat}.'
        ).format(
            cat=node.project_or_component,
        )

    def after_fork(self, node, fork, user, save=True):
        """

        :param Node node: Original node
        :param Node fork: Forked node
        :param User user: User creating fork
        :param bool save: Save settings after callback
        :return tuple: Tuple of cloned settings and alert message

        """
        clone, _ = super(AddonGitHubNodeSettings, self).after_fork(
            node, fork, user, save=False
        )

        # Copy authentication if authenticated by forking user
        if self.user_settings and self.user_settings.owner == user:
            clone.user_settings = self.user_settings
            message = (
                'GitHub authorization copied to forked {cat}.'
            ).format(
                cat=fork.project_or_component,
            )
        else:
            message = (
                'GitHub authorization not copied to forked {cat}. You may '
                'authorize this fork on the <a href={url}>Settings</a> '
                'page.'
            ).format(
                cat=fork.project_or_component,
                url=fork.url + 'settings/'
            )

        if save:
            clone.save()

        return clone, message

    def before_register(self, node, user):
        """

        :param Node node:
        :param User user:
        :return str: Alert message
        """
        category = node.project_or_component
        if self.user_settings and self.user_settings.has_auth:
            return (
                u'The contents of GitHub add-ons cannot be registered at this time; '
                u'the GitHub repository linked to this {category} will not be included '
                u'as part of this registration.'
            ).format(**locals())

    def before_make_public(self, node):
        try:
            is_private = self.is_private
        except NotFoundError:
            return None
        if is_private:
            return (
                'This {cat} is connected to a private GitHub repository. Users '
                '(other than contributors) will not be able to see the '
                'contents of this repo unless it is made public on GitHub.'
            ).format(
                cat=node.project_or_component,
            )

    def after_delete(self, node, user):
        self.deauthorize(Auth(user=user), log=True, save=True)

    #########
    # Hooks #
    #########

    # TODO: Should Events be added here?
    # TODO: Move hook logic to service
    def add_hook(self, save=True):

        if self.user_settings:
            connect = GitHub.from_settings(self.user_settings)
            secret = utils.make_hook_secret()
            hook = connect.add_hook(
                self.user, self.repo,
                'web',
                {
                    'url': urlparse.urljoin(
                        hook_domain,
                        os.path.join(
                            self.owner.api_url, 'github', 'hook/'
                        )
                    ),
                    'content_type': github_settings.HOOK_CONTENT_TYPE,
                    'secret': secret,
                }
            )

            if hook:
                self.hook_id = hook.id
                self.hook_secret = secret
                if save:
                    self.save()

    def delete_hook(self, save=True):
        """

        :return bool: Hook was deleted

        """
        if self.user_settings and self.hook_id:
            connection = GitHub.from_settings(self.user_settings)
            try:
                response = connection.delete_hook(self.user, self.repo, self.hook_id)
            except NotFoundError:
                return False
            if response:
                self.hook_id = None
                if save:
                    self.save()
                return True
        return False<|MERGE_RESOLUTION|>--- conflicted
+++ resolved
@@ -5,14 +5,9 @@
 import itertools
 import httplib as http
 
-<<<<<<< HEAD
 import pymongo
+from github3 import GitHubError
 from modularodm import fields
-=======
->>>>>>> 2cf95acc
-from github3 import GitHubError
-from modularodm import fields, Q
-from modularodm.exceptions import ModularOdmException
 
 from framework.auth import Auth
 from framework.mongo import StoredObject
@@ -32,7 +27,6 @@
 
 
 class GithubGuidFile(GuidFile):
-
     __indices__ = [
         {
             'key_or_list': [
@@ -216,18 +210,7 @@
     registration_data = fields.DictionaryField()
 
     def find_or_create_file_guid(self, path):
-        try:
-            return GithubGuidFile.find_one(
-                Q('path', 'eq', path) &
-                Q('node', 'eq', self.owner)
-            ), False
-        except ModularOdmException:
-            pass
-
-        # Create new
-        new = GithubGuidFile(node=self.owner, path=path)
-        new.save()
-        return new, True
+        return GithubGuidFile.get_or_create(node=self.owner, path=path)
 
     def authorize(self, user_settings, save=False):
         self.user_settings = user_settings
