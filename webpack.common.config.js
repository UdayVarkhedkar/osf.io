var webpack = require('webpack');
var path = require('path');
var fs = require('fs');

var SaveAssetsJson = require('assets-webpack-plugin');

var addons = require('./addons.json');
var root = path.join(__dirname, 'website', 'static');
/** Return the absolute path given a path relative to ./website/static */
var staticPath = function(dir) {
    return path.join(root, dir);
};
var nodePath = function(dir) {
    return path.join(__dirname, 'node_modules', dir);
};
var addonsPath = function(dir) {
    return path.join(__dirname, 'website', 'addons', dir);
};

/**
 * Each JS module for a page on the OSF is webpack entry point. These are built
 * to website/static/public/
 */
var entry = {
    // JS
    'base-page': staticPath('js/pages/base-page.js'),
    'home-page': staticPath('js/pages/home-page.js'),
    'dashboard-page': staticPath('js/pages/dashboard-page.js'),
    'profile-page': staticPath('js/pages/profile-page.js'),
    'project-dashboard': staticPath('js/pages/project-dashboard-page.js'),
    'project-base-page': staticPath('js/pages/project-base-page.js'),
    'wiki-edit-page': staticPath('js/pages/wiki-edit-page.js'),
    'files-page': staticPath('js/pages/files-page.js'),
    'profile-settings-page': staticPath('js/pages/profile-settings-page.js'),
    'register_1-page': staticPath('js/pages/register_1-page.js'),
    'sharing-page': staticPath('js/pages/sharing-page.js'),
    'conference-page': staticPath('js/pages/conference-page.js'),
    'view-file-page': staticPath('js/pages/view-file-page.js'),
    'new-folder-page': staticPath('js/pages/new-folder-page.js'),
    'project-settings-page': staticPath('js/pages/project-settings-page.js'),
    'search-page': staticPath('js/pages/search-page.js'),
    'share-search-page': staticPath('js/pages/share-search-page.js'),
    'profile-settings-addons-page': staticPath('js/pages/profile-settings-addons-page.js'),
    'twofactor-page': staticPath('js/pages/twofactor-page.js'),
    'forgotpassword-page': staticPath('js/pages/forgotpassword-page.js'),
    'notifications-config-page': staticPath('js/pages/notifications-config-page.js'),
    // Commons chunk
    'vendor': [
        // Vendor libraries
        'knockout',
        'knockout.validation',
        'knockout.punches',
        'moment',
        'bootstrap',
        'bootbox',
        'bootstrap-editable',
        'select2',
        'dropzone',
        'knockout-sortable',
        'treebeard',
        'jquery.cookie',
        'URIjs',
        // Common internal modules
        'js/fangorn',
        'js/citations',
        'js/osfHelpers'
    ]
};

// Collect adddons endpoints. If an addon's static folder has
// any of the following files, it will be added as an entry point
// and output to website/static/public/js/<addon-name>/files.js
var addonModules = ['files.js', 'node-cfg.js', 'user-cfg.js', 'file-detail.js', 'widget-cfg.js'];
addons.addons.forEach(function(addonName) {
    var baseDir = addonName + '/';
    addonModules.forEach(function(module) {
        var modulePath = path.join(__dirname, 'website', 'addons',
                                  addonName, 'static', module);
        if (fs.existsSync(modulePath)) {
            var entryPoint = baseDir + module.split('.')[0];
            entry[entryPoint] =  modulePath;
        }
    });
});

var resolve = {
    extensions: ['', '.es6.js', '.js'],
    root: root,
    // Look for required files in bower and npm directories
    modulesDirectories: ['./website/static/vendor/bower_components', 'node_modules'],
    // Need to alias libraries that aren't managed by bower or npm
    alias: {
        'knockout-sortable': staticPath('vendor/knockout-sortable/knockout-sortable.js'),
        'knockout-mapping': staticPath('vendor/knockout-mapping/knockout.mapping.js'),
        'bootstrap-editable': staticPath('vendor/bootstrap-editable-custom/js/bootstrap-editable.js'),
        'jquery-blockui': staticPath('vendor/jquery-blockui/jquery.blockui.js'),
        'bootstrap': staticPath('vendor/bower_components/bootstrap/dist/js/bootstrap.min.js'),
        'jquery-tagsinput': staticPath('vendor/bower_components/jquery.tagsinput/jquery.tagsinput.js'),
        'history': nodePath('historyjs/scripts/bundled/html4+html5/jquery.history.js'),
        // Needed for knockout-sortable
        'jquery.ui.sortable': staticPath('vendor/bower_components/jquery-ui/ui/jquery.ui.sortable.js'),
        'truncate': staticPath('vendor/bower_components/truncate/jquery.truncate.js'),
        // Needed for ace code editor in wiki
        'ace-noconflict': staticPath('vendor/bower_components/ace-builds/src-noconflict/ace.js'),
        'ace-ext-language_tools': staticPath('vendor/bower_components/ace-builds/src-noconflict/ext-language_tools.js'),
        'ace-mode-markdown': staticPath('vendor/bower_components/ace-builds/src-noconflict/mode-markdown.js'),
        'pagedown-ace-converter': addonsPath('wiki/static/pagedown-ace/Markdown.Converter.js'),
        'pagedown-ace-sanitizer': addonsPath('wiki/static/pagedown-ace/Markdown.Sanitizer.js'),
        'pagedown-ace-editor': addonsPath('wiki/static/pagedown-ace/Markdown.Editor.js'),
        'wikiPage': addonsPath('wiki/static/wikiPage.js'),
        'highlight-css': nodePath('highlight.js/styles/default.css'),
        // Also alias some internal libraries for easy access
        'addons': path.join(__dirname, 'website', 'addons'),
<<<<<<< HEAD
        'addonHelper': staticPath('js/addonHelper.js'),
        'koHelpers': staticPath('js/koHelpers.js'),
        'addonPermissions': staticPath('js/addonPermissions.js'),
        'navbar-control': staticPath('js/navbarControl.js'),
        'markdown': staticPath('js/markdown.js'),
        'diffTool': staticPath('js/diffTool.js'),
        'mathrender': staticPath('js/mathrender.js'),
        'citations': staticPath('js/citations.js'),
        'jstz': staticPath('vendor/bower_components/jsTimezoneDetect/index.js'),
        'addonNodeConfig': staticPath('js/addonNodeConfig.js'),
        'citationsNodeConfig': staticPath('js/citationsNodeConfig.js'),
=======
>>>>>>> 70fdcd77
        'tests': staticPath('js/tests')
    }
};

var externals = {
    // require("jquery") is external and available
    //  on the global var jQuery, which is loaded with CDN
    'jquery': 'jQuery',
    'jquery-ui': 'jQuery.ui',
    'raven-js': 'Raven',
    'MathJax': 'MathJax'
};

var plugins = [
    // Bundle common code between modules
    new webpack.optimize.CommonsChunkPlugin('vendor', 'vendor.js'),
    // Bower support
    new webpack.ResolverPlugin(
        new webpack.ResolverPlugin.DirectoryDescriptionFilePlugin('bower.json', ['main'])
    ),
    // Make jQuery available in all modules without having to do require('jquery')
    new webpack.ProvidePlugin({
        $: 'jquery',
        jQuery: 'jquery'
    }),
    // Slight hack to make sure that CommonJS is always used
    new webpack.DefinePlugin({
        'define.amd': false
    }),
];


var output = {
    path: './website/static/public/js/',
    // publicPath: '/static/', // used to generate urls to e.g. images
    filename: '[name].js',
    sourcePrefix: ''
};

module.exports = {
    entry: entry,
    resolve: resolve,
    externals: externals,
    plugins: plugins,
    output: output,
    module: {
        loaders: [
            {test: /\.es6\.js$/, exclude: [/node_modules/, /bower_components/, /vendor/], loader: 'babel-loader'},
            {test: /\.css$/, loaders: ['style', 'css']},
            // url-loader uses DataUrls; files-loader emits files
            {test: /\.png$/, loader: 'url-loader?limit=100000&mimetype=image/ng'},
            {test: /\.gif$/, loader: 'url-loader?limit=10000&mimetype=image/gif'},
            {test: /\.jpg$/, loader: 'url-loader?limit=10000&mimetype=image/jpg'},
            {test: /\.woff(2)?(\?v=[0-9]\.[0-9]\.[0-9])?$/, loader: 'url-loader?mimetype=application/font-woff'},
            {test: /\.svg/, loader: 'file-loader'},
            {test: /\.eot/, loader: 'file-loader'},
            {test: /\.ttf/, loader: 'file-loader'}
        ]
    }
};<|MERGE_RESOLUTION|>--- conflicted
+++ resolved
@@ -48,22 +48,22 @@
     'vendor': [
         // Vendor libraries
         'knockout',
-        'knockout.validation',
-        'knockout.punches',
         'moment',
+        'knockout-validation',
         'bootstrap',
         'bootbox',
         'bootstrap-editable',
         'select2',
+        'knockout-punches',
         'dropzone',
         'knockout-sortable',
         'treebeard',
         'jquery.cookie',
         'URIjs',
         // Common internal modules
-        'js/fangorn',
-        'js/citations',
-        'js/osfHelpers'
+        'fangorn',
+        'citations',
+        'osfHelpers'
     ]
 };
 
@@ -90,15 +90,20 @@
     modulesDirectories: ['./website/static/vendor/bower_components', 'node_modules'],
     // Need to alias libraries that aren't managed by bower or npm
     alias: {
+        'knockout-punches': staticPath('vendor/knockout-punches/knockout.punches.js'),
         'knockout-sortable': staticPath('vendor/knockout-sortable/knockout-sortable.js'),
+        'knockout-validation': staticPath('vendor/knockout-validation/knockout.validation.js'),
         'knockout-mapping': staticPath('vendor/knockout-mapping/knockout.mapping.js'),
         'bootstrap-editable': staticPath('vendor/bootstrap-editable-custom/js/bootstrap-editable.js'),
         'jquery-blockui': staticPath('vendor/jquery-blockui/jquery.blockui.js'),
+        'zeroclipboard': staticPath('vendor/bower_components/zeroclipboard/dist/ZeroClipboard.js'),
         'bootstrap': staticPath('vendor/bower_components/bootstrap/dist/js/bootstrap.min.js'),
         'jquery-tagsinput': staticPath('vendor/bower_components/jquery.tagsinput/jquery.tagsinput.js'),
         'history': nodePath('historyjs/scripts/bundled/html4+html5/jquery.history.js'),
         // Needed for knockout-sortable
         'jquery.ui.sortable': staticPath('vendor/bower_components/jquery-ui/ui/jquery.ui.sortable.js'),
+        // Dropzone doesn't have a proper 'main' entry in its bower.json
+        'dropzone': staticPath('vendor/bower_components/dropzone/dist/dropzone.js'),
         'truncate': staticPath('vendor/bower_components/truncate/jquery.truncate.js'),
         // Needed for ace code editor in wiki
         'ace-noconflict': staticPath('vendor/bower_components/ace-builds/src-noconflict/ace.js'),
@@ -110,8 +115,12 @@
         'wikiPage': addonsPath('wiki/static/wikiPage.js'),
         'highlight-css': nodePath('highlight.js/styles/default.css'),
         // Also alias some internal libraries for easy access
+        'fangorn': staticPath('js/fangorn.js'),
+        'waterbutler': staticPath('js/waterbutler.js'),
+        'folderpicker': staticPath('js/folderPicker.js'),
+        'osfHelpers': staticPath('js/osfHelpers.js'),
+        'osfLanguage': staticPath('js/osfLanguage.js'),
         'addons': path.join(__dirname, 'website', 'addons'),
-<<<<<<< HEAD
         'addonHelper': staticPath('js/addonHelper.js'),
         'koHelpers': staticPath('js/koHelpers.js'),
         'addonPermissions': staticPath('js/addonPermissions.js'),
@@ -120,11 +129,6 @@
         'diffTool': staticPath('js/diffTool.js'),
         'mathrender': staticPath('js/mathrender.js'),
         'citations': staticPath('js/citations.js'),
-        'jstz': staticPath('vendor/bower_components/jsTimezoneDetect/index.js'),
-        'addonNodeConfig': staticPath('js/addonNodeConfig.js'),
-        'citationsNodeConfig': staticPath('js/citationsNodeConfig.js'),
-=======
->>>>>>> 70fdcd77
         'tests': staticPath('js/tests')
     }
 };
@@ -140,7 +144,7 @@
 
 var plugins = [
     // Bundle common code between modules
-    new webpack.optimize.CommonsChunkPlugin('vendor', 'vendor.js'),
+    new webpack.optimize.CommonsChunkPlugin('vendor', 'vendor.[hash].js'),
     // Bower support
     new webpack.ResolverPlugin(
         new webpack.ResolverPlugin.DirectoryDescriptionFilePlugin('bower.json', ['main'])
@@ -154,13 +158,14 @@
     new webpack.DefinePlugin({
         'define.amd': false
     }),
+    new SaveAssetsJson()
 ];
 
 
 var output = {
     path: './website/static/public/js/',
     // publicPath: '/static/', // used to generate urls to e.g. images
-    filename: '[name].js',
+    filename: '[name].[chunkhash].js',
     sourcePrefix: ''
 };
 
@@ -178,7 +183,7 @@
             {test: /\.png$/, loader: 'url-loader?limit=100000&mimetype=image/ng'},
             {test: /\.gif$/, loader: 'url-loader?limit=10000&mimetype=image/gif'},
             {test: /\.jpg$/, loader: 'url-loader?limit=10000&mimetype=image/jpg'},
-            {test: /\.woff(2)?(\?v=[0-9]\.[0-9]\.[0-9])?$/, loader: 'url-loader?mimetype=application/font-woff'},
+            {test: /\.woff(2)?(\?v=[0-9]\.[0-9]\.[0-9])?$/, loader: "url-loader?minetype=application/font-woff" },
             {test: /\.svg/, loader: 'file-loader'},
             {test: /\.eot/, loader: 'file-loader'},
             {test: /\.ttf/, loader: 'file-loader'}
