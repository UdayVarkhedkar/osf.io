/**
 * Abstract module that controls the addon node settings. Includes Knockout view-model
 * for syncing data, and HGrid-folderpicker for selecting a folder.
 */
'use strict';
require('css/addon_folderpicker.css');
var ko = require('knockout');
require('knockout.punches');
var $ = require('jquery');
var bootbox = require('bootbox');
var Raven = require('raven-js');
var m = require('mithril');


var FolderPicker = require('js/folderpicker');
var ZeroClipboard = require('zeroclipboard');
ZeroClipboard.config('/static/vendor/bower_components/zeroclipboard/dist/ZeroClipboard.swf');
var $osf = require('js/osfHelpers');

var oop = require('js/oop');

ko.punches.enableAll();

/**
 * @class FolderPickerViewModel
 * @param {String} addonName Full display name of the addon
 * @param {String} url API url to initially fetch settings
 * @param {String} selector CSS selector for containing div
 * @param {String} folderPicker CSS selector for folderPicker div
 *
 * Notes:
 * - Subclasses of this VM can be created using the oop module like: oop.extend(FolderPickerViewModel, { ... });
 * - Subclasses must:
 *   - provide a VM.messages.submitSettingsSuccess()
 *   - override VM.treebeardOptions.onPickFolder and VM.treebeardOptions.resolveLazyloadUrl
 * - Subclasses can:
 *   - implement an _updateCustomFields method to capture additional parameters in updateFromData
 */
var FolderPickerViewModel = oop.defclass({
    constructor: function(addonName, url, selector, folderpickerSelector) {
        var self = this;
        self.url = url;
        self.addonName = addonName;
        self.selector = selector;
        self.folderpickerSelector = folderpickerSelector;
        self.folderpicker = null;
        // Auth information
        self.nodeHasAuth = ko.observable(false);
        // whether current user has an auth token
        self.userHasAuth = ko.observable(false);
        // whether current user is authorizer of the addon
        self.userIsOwner = ko.observable(false);
        // display name of owner of credentials
        self.ownerName = ko.observable('');
        // whether the auth token is valid
        self.validCredentials = ko.observable(true);
        // whether import token has been clicked
        self.loadingImport = ko.observable(false);
        // current folder
        self.folder = ko.observable({
            name: null,
            id: null,
            path: null
        });
        // set of urls used for API calls internally
        self.urls = ko.observable({});
        // Flashed messages
        self.message = ko.observable('');
        self.messageClass = ko.observable('text-info');
        // Display names
        self.PICKER = 'picker';
        // Currently selected folder name
        self.selected = ko.observable(false);
        self.loading = ko.observable(false);
        // Whether the initial data has been fetched form the server. Used for
        // error handling.
        self.loadedSettings = ko.observable(false);
        // Current folder display
        self.currentDisplay = ko.observable(null);
        // Whether the folders have been loaded from the API
        self.loadedFolders = ko.observable(false);

        self.messages = {
            invalidCredOwner: ko.pureComputed(function() {
                return 'Could not retrieve ' + self.addonName + ' settings at ' +
                    'this time. The credentials associated with this ' + self.addonName + ' account may no longer be valid.' +
                    ' Try disconnecting and reconnecting the ' + self.addonName + ' account on your <a href="' +
                    self.urls().settings + '">account settings page</a>.';
            }),
            invalidCredNotOwner: ko.pureComputed(function() {
                return 'Could not retrieve ' + self.addonName + ' settings at ' +
                    'this time. The credentials' + self.addonName + ' addon credentials may no longer be valid.' +
                    ' Contact ' + self.ownerName() + ' to verify.';
            }),
            cantRetrieveSettings: ko.pureComputed(function() {
                return 'Could not retrieve ' + self.addonName + ' settings at ' +
                    'this time. Please refresh ' +
                    'the page. If the problem persists, email ' +
                    '<a href="mailto:support@osf.io">support@osf.io</a>.';
            }),
            updateAccountsError: ko.pureComputed(function() {
                return 'Could not retrieve ' + self.addonName + ' account list at ' +
                    'this time. Please refresh the page. If the problem persists, email ' +
                    '<a href="mailto:support@osf.io">support@osf.io</a>.';
            }),
            deauthorizeSuccess: ko.pureComputed(function() {
                return 'Disconnected ' + self.addonName + '.';
            }),
            deauthorizeFail: ko.pureComputed(function() {
                return 'Could not disconnect ' + self.addonName + ' account because of an error. Please try again later.';
            }),
            connectAccountSuccess: ko.pureComputed(function() {
                return 'Successfully connected a ' + self.addonName + ' account';
            }),
            connectAccountDenied: ko.pureComputed(function() {
                return 'Error while authorizing addon. Please log in to your ' + self.addonName + ' account and grant access to the OSF to enable this addon.';
            }),
            submitSettingsSuccess: ko.pureComputed(function() {
                throw new Error('Subclasses of FolderPickerViewModel must provide a message for successful settings updates. ' +
                                'This should take the form: "Successfully linked \'{FOLDER_NAME}\'. Go to the <a href="{URL}"> ' +
                                '{PAGE_NAME} to view your {CONTENT_TYPE}.');
            }),
            submitSettingsError: ko.pureComputed(function() {
                return 'Could not change ' + self.addonName + ' settings. Please try again later.';
            }),
            confirmDeauth: ko.pureComputed(function() {
                return 'Are you sure you want to remove this ' + self.addonName + ' account?';
            }),
            confirmAuth: ko.pureComputed(function() {
                return 'Are you sure you want to link your ' + self.addonName + ' account with this project?';
            }),
            tokenImportSuccess: ko.pureComputed(function() {
                return 'Successfully imported ' + self.addonName + ' account from profile.';
            }),
            tokenImportError: ko.pureComputed(function() {
                return 'Error occurred while importing ' + self.addonName + ' account.';
            }),
            connectError: ko.pureComputed(function() {
                return 'Could not connect to ' + self.addonName + ' at this time. Please try again later.';
            })
        };

        /**
         * Whether or not to show the Import Access Token Button
         */
        self.showImport = ko.pureComputed(function() {
            // Invoke the observables to ensure dependency tracking
            var userHasAuth = self.userHasAuth();
            var nodeHasAuth = self.nodeHasAuth();
            var loaded = self.loadedSettings();
            var onclick = self.loadingImport();
            return userHasAuth && !nodeHasAuth && loaded && !onclick;
        });

        /** Whether or not show loading icon after import button */
        self.showLoading = ko.pureComputed(function() {
            var userHasAuth = self.userHasAuth();
            var nodeHasAuth = self.nodeHasAuth();
            var loaded = self.loadedSettings();
            var onclick = self.loadingImport();
            return userHasAuth && !nodeHasAuth && loaded && onclick;
        });

        /** Whether or not to show the full settings pane. */
        self.showSettings = ko.pureComputed(function() {
            return self.nodeHasAuth() && self.validCredentials();
        });

        /** Whether or not to show the Connect Account button */
        self.showTokenCreateButton = ko.pureComputed(function() {
            // Invoke the observables to ensure dependency tracking
            var userHasAuth = self.userHasAuth();
            var nodeHasAuth = self.nodeHasAuth();
            var loaded = self.loadedSettings();
            return loaded && !userHasAuth && !nodeHasAuth;
        });

        /** Computed functions for the linked and selected folders' display text.*/
        self.folderName = ko.pureComputed(function() {
            var nodeHasAuth = self.nodeHasAuth();
            var folder = self.folder();
            return (nodeHasAuth && folder && folder.name) ? folder.name.trim() : '';
        });

        self.selectedFolderName = ko.pureComputed(function() {
            var userIsOwner = self.userIsOwner();
            var selected = self.selected();
<<<<<<< HEAD
            var name = decodeURIComponent(selected.name) || 'None';
=======
            var name = selected.name || 'None';
            name = name.replace('All Files', 'Full ' + addonName);
>>>>>>> 90daf95d
            return userIsOwner ? name : '';
        });

        self.treebeardOptions = {
            lazyLoadPreprocess: function(data) {
                return data;
            },
            onPickFolder: function() {
                throw new Error('Subclasses of FolderPickerViewModel must implement a "onPickFolder(evt, item)" method');
            },
            resolveLazyloadUrl: function(item) {
                throw new Error('Subclasses of FolderPickerViewModel must implement a "resolveLazyloadUrl(item)" method');
            }
        };
    },
    /**
     * Change the flashed message.
     *
     * @param {String} text Text to show
     * @param {String} css CSS class of text to be show, defaults to 'text-info'
     * @param {Number} timeout Optional number of ms to wait until removing the flashed message
     */
    changeMessage: function(text, css, timeout) {
        var self = this;

        self.message(text);
        var cssClass = css || 'text-info';
        self.messageClass(cssClass);
        if (timeout) {
            // Reset message after timeout period
            setTimeout(function() {
                self.resetMessage();
            }, timeout);
        }
    },
    resetMessage: function() {
        this.message('');
        this.messageClass('text-info');
    },
    /**
     * Abstract hook called after updateFromData, before the promise is resolved.
     * - use to validate the VM state after update
     **/
    afterUpdate: function() {},
    /**
     * Abstract hook where subclasses can capture extra data from the API response
     *
     * @param {Object} settings Settings passed from server response in #updateFromData
     */
    _updateCustomFields: function(settings) {},
    /**
     * Update the view model from data returned from the server or data passed explicitly.
     *
     * @param {Object} data optional data to update from rather than from API
     */
    updateFromData: function(data) {
        var self = this;
        var ret = $.Deferred();
        var applySettings = function(settings){
            self.ownerName(settings.ownerName);
            self.nodeHasAuth(settings.nodeHasAuth);
            self.userIsOwner(settings.userIsOwner);
            self.userHasAuth(settings.userHasAuth);
            self.folder(settings.folder || {
                name: null,
                path: null,
                id: null
            });
            self.urls(settings.urls);
            self._updateCustomFields(settings);
            self.afterUpdate();
            ret.resolve();
        };
        if (typeof data === 'undefined'){
            self.fetchFromServer()
                .done(applySettings)
                .fail(ret.reject);
        }
        else{
            applySettings(data);
        }
        return ret.promise();
    },
    fetchFromServer: function() {
        var self = this;
        var ret = $.Deferred();
        var request = $.ajax({
            url: self.url,
            type: 'GET',
            dataType: 'json'
        });
        request.done(function(response) {
            self.loadedSettings(true);
            ret.resolve(response.result);
        });
        request.fail(function(xhr, textStatus, error) {
            self.changeMessage(self.messages.cantRetrieveSettings(), 'text-danger');
            Raven.captureMessage('Could not GET ' + self.addonName + 'settings', {
                url: self.url,
                textStatus: textStatus,
                error: error
            });
            ret.reject(xhr, textStatus, error);
        });
        return ret.promise();
    },
    _serializeSettings: function(){
        return ko.toJS(this);
    },
    /**
     * Send a PUT request to change the linked folder.
     */
    submitSettings: function() {
        var self = this;
        function onSubmitSuccess(response) {
            // Update folder in ViewModel
            self.folder(response.result.folder);
            self.urls(response.result.urls);
            self.cancelSelection();
            self.changeMessage(self.messages.submitSettingsSuccess(), 'text-success');
        }
        function onSubmitError(xhr, status, error) {
            self.changeMessage(self.messages.submitSettingsError(), 'text-danger');
            Raven.captureMessage('Failed to update ' + self.addonName + ' settings.', {
                xhr: xhr,
                status: status,
                error: error
            });
        }
        return $osf.putJSON(self.urls().config, self._serializeSettings())
            .done(onSubmitSuccess)
            .fail(onSubmitError);
    },
    onImportSuccess: function(response) {
        var self = this;       
        var msg = response.message || self.messages.tokenImportSuccess();
        // Update view model based on response
        self.changeMessage(msg, 'text-success', 3000);
        self.updateFromData(response.result);
        self.loadedFolders(false);
        self.activatePicker();
    },
    onImportError: function(xhr, status, error) {
        var self = this;
        self.changeMessage(self.messages.tokenImportError(), 'text-danger');
        Raven.captureMessage('Failed to import ' + self.addonName + ' access token.', {
            xhr: xhr,
            status: status,
            error: error
        });
    },
    _importAuthPayload: function() {
        return {};
    },
    _importAuthConfirm: function() {
        var self = this;
        return $osf.putJSON(self.urls().importAuth, self._importAuthPayload())
            .done(self.onImportSuccess.bind(self))
            .fail(self.onImportError.bind(self));
    },
    /**
     * Send PUT request to import access token from user profile.
     */
    importAuth: function() {
        var self = this;
        bootbox.confirm({
            title: 'Import ' + self.addonName + ' Account?',
            message: self.messages.confirmAuth(),
            callback: function(confirmed) {
                if (confirmed) {
                    self._importAuthConfirm();
                    self.loadingImport(true);
                }
            },
            buttons:{
                confirm:{
                    label:'Import'
                }
            }
        });
    },
    /**
     * Send DELETE request to deauthorize this node.
     */
    _deauthorizeConfirm: function(){
        var self = this;
        var request = $.ajax({
            url: self.urls().deauthorize,
            type: 'DELETE'
        });
        request.done(function() {
            // Update observables
            self.nodeHasAuth(false);
            self.cancelSelection();
            self.currentDisplay(null);
            self.changeMessage(self.messages.deauthorizeSuccess(), 'text-warning', 3000);
            self.loadedFolders(false);
            self.destroyPicker();
        });
        request.fail(function(xhr, textStatus, error) {
            self.changeMessage(self.messages.deauthorizeFail(), 'text-danger');
            Raven.captureMessage('Could not deauthorize ' + self.addonName + ' account from node', {
                url: self.urls().deauthorize,
                textStatus: textStatus,
                error: error
            });
        });
        return request;
    },
    /** Pop up a confirmation to deauthorize addon from this node.
     *  Send DELETE request if confirmed.
     */
    deauthorize: function() {
        var self = this;
        bootbox.confirm({
            title: 'Disconnect ' + self.addonName + ' Account?',
            message: self.messages.confirmDeauth(),
            callback: function(confirmed) {
                if (confirmed) {
                    self._deauthorizeConfirm();
                    self.loadingImport(false);
                }
            },
            buttons:{
                confirm:{
                    label:'Disconnect',
                    className:'btn-danger'
                }
            }
        });
    },
    /**
     * Must be used to update radio buttons and knockout view model simultaneously
     */
    cancelSelection: function() {
        this.selected(null);
    },
    /**
     *  Toggles the visibility of the folder picker.
     */
    togglePicker: function() {
        var shown = this.currentDisplay() === this.PICKER;
        if (!shown) {
            this.currentDisplay(this.PICKER);
            this.activatePicker();
        } else {
            this.currentDisplay(null);
            // Clear selection
            this.cancelSelection();
        }
    },
    destroyPicker: function() {
        if (this.folderpicker) {
            this.folderpicker.destroy();
        }
    },
    doActivatePicker: function(opts) {
        var self = this;
        // Show loading indicator
        self.loading(true);
        self.folderpicker = new FolderPicker(self.folderpickerSelector, opts);
    },
    /**
     *  Activates the HGrid folder picker.
     */
    activatePicker: function() {
        var self = this;
        var opts = $.extend({}, {
            initialFolderPath: self.folder().path || '',
            // Fetch folders with AJAX
            filesData: self.urls().folders, // URL for fetching folders
            // Lazy-load each folder's contents
            // Each row stores its url for fetching the folders it contains
            oddEvenClass: {
                odd: 'addon-folderpicker-odd',
                even: 'addon-folderpicker-even'
            },
            multiselect: false,
            allowMove: false,
            ajaxOptions: {
                error: function(xhr, textStatus, error) {
                    self.loading(false);
                    self.changeMessage(self.messages.connectError(), 'text-danger');
                    Raven.captureMessage('Could not GET get ' + self.addonName + ' contents.', {
                        textStatus: textStatus,
                        error: error
                    });
                }
            },
            folderPickerOnload: function() {
                // Hide loading indicator
                self.loading(false);
                // Set flag to prevent repeated requests
                self.loadedFolders(true);
            },
            resolveRows: function(item) {
                item.css = '';
                return [
                {
                    data : 'name',  // Data field name
                    folderIcons : true,
                    filter : false,
                    custom : function(item, col) {
                        //This is bad, but probably necessary. GoogleDrive returns URI encoded folder names, but (most/all?) others don't
                        return m('span', decodeURIComponent(item.data.name));
                    }
                },
                {
                    css : 'p-l-xs',
                    sortInclude : false,
                    custom : FolderPicker.selectView
                }
            ];
            }
        }, self.treebeardOptions);
        self.currentDisplay(self.PICKER);
        // Only load folders if they haven't already been requested
        if (!self.loadedFolders()) {
            self.doActivatePicker(opts);
        }
    }
});

module.exports = FolderPickerViewModel;<|MERGE_RESOLUTION|>--- conflicted
+++ resolved
@@ -185,12 +185,8 @@
         self.selectedFolderName = ko.pureComputed(function() {
             var userIsOwner = self.userIsOwner();
             var selected = self.selected();
-<<<<<<< HEAD
             var name = decodeURIComponent(selected.name) || 'None';
-=======
-            var name = selected.name || 'None';
             name = name.replace('All Files', 'Full ' + addonName);
->>>>>>> 90daf95d
             return userIsOwner ? name : '';
         });
 
