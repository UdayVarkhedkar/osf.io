import re
import collections

from rest_framework import exceptions
from rest_framework import serializers as ser
from django.core.urlresolvers import resolve, reverse
from django.http.request import QueryDict
from rest_framework.fields import SkipField

from framework.auth import core as auth_core
from website import settings
from website.util.sanitize import strip_html
from website import util as website_utils
from rest_framework.fields import get_attribute as get_nested_attributes

from api.base import utils
from api.base.settings import BULK_SETTINGS
from api.base.exceptions import InvalidQueryStringError, Conflict, JSONAPIException, TargetNotSupportedError

from website.models import PrivateLink
from modularodm import Q
from modularodm.exceptions import NoResultsFound


def format_relationship_links(related_link=None, self_link=None, rel_meta=None, self_meta=None):
    """
    Properly handles formatting of self and related links according to JSON API.

    Removes related or self link, if none.
    """

    ret = {'links': {}}

    if related_link:
        ret['links'].update({
            'related': {
                'href': related_link or {},
                'meta': rel_meta or {}
            }
        })

    if self_link:
        ret['links'].update({
            'self': {
                'href': self_link or {},
                'meta': self_meta or {}
            }
        })

    return ret


def is_anonymized(request):
    is_anonymous = False
    private_key = request.query_params.get('view_only', None)
    if private_key is not None:
        try:
            link = PrivateLink.find_one(Q('key', 'eq', private_key))
        except NoResultsFound:
            link = None
        if link is not None:
            is_anonymous = link.anonymous
    return is_anonymous


class HideIfRegistration(ser.Field):
    """
    If node is a registration, this field will return None.
    """
    def __init__(self, field, **kwargs):
        super(HideIfRegistration, self).__init__(**kwargs)
        self.field = field
        self.source = field.source
        self.required = field.required
        self.read_only = field.read_only

    def get_attribute(self, instance):
        if instance.is_registration:
            return None
        return self.field.get_attribute(instance)

    def bind(self, field_name, parent):
        super(HideIfRegistration, self).bind(field_name, parent)
        self.field.bind(field_name, self)

    def to_internal_value(self, data):
        return self.field.to_internal_value(data)

    def to_representation(self, value):
        if getattr(self.field.root, 'child', None):
            self.field.parent = self.field.root.child
        else:
            self.field.parent = self.field.root
        return self.field.to_representation(value)

    def to_esi_representation(self, value):
        if getattr(self.field.root, 'child', None):
            self.field.parent = self.field.root.child
        else:
            self.field.parent = self.field.root
        return self.field.to_esi_representation(value)


class HideIfRetraction(HideIfRegistration):
    """
    If node is retracted, this field will return None.
    """

    def get_attribute(self, instance):
        if instance.is_retracted:
            return None
        return self.field.get_attribute(instance)


class AllowMissing(ser.Field):

    def __init__(self, field, **kwargs):
        super(AllowMissing, self).__init__(**kwargs)
        self.field = field

    def to_representation(self, value):
        return self.field.to_representation(value)

    def bind(self, field_name, parent):
        super(AllowMissing, self).bind(field_name, parent)
        self.field.bind(field_name, self)

    def get_attribute(self, instance):
        """
        Overwrite the error message to return a blank value is if there is no existing value.
        This allows the display of keys that do not exist in the DB (gitHub on a new OSF account for example.)
        """
        try:
            return self.field.get_attribute(instance)
        except SkipField:
            return ''

    def to_internal_value(self, data):
        return self.field.to_internal_value(data)


def _url_val(val, obj, serializer, **kwargs):
    """Function applied by `HyperlinksField` to get the correct value in the
    schema.
    """
    url = None
    if isinstance(val, Link):  # If a Link is passed, get the url value
        url = val.resolve_url(obj, **kwargs)
    elif isinstance(val, basestring):  # if a string is passed, it's a method of the serializer
        if getattr(serializer, 'field', None):
            serializer = serializer.parent
        url = getattr(serializer, val)(obj) if obj is not None else None
    else:
        url = val

    if not url and url != 0:
        raise SkipField
    else:
        return url


class IDField(ser.CharField):
    """
    ID field that validates that 'id' in the request body is the same as the instance 'id' for single requests.
    """
    def __init__(self, **kwargs):
        kwargs['label'] = 'ID'
        super(IDField, self).__init__(**kwargs)

    # Overrides CharField
    def to_internal_value(self, data):
        request = self.context.get('request')
        if request:
            if request.method in utils.UPDATE_METHODS and not utils.is_bulk_request(request):
                id_field = getattr(self.root.instance, self.source, '_id')
                if id_field != data:
                    raise Conflict()
        return super(IDField, self).to_internal_value(data)


class TypeField(ser.CharField):
    """
    Type field that validates that 'type' in the request body is the same as the Meta type.

    Also ensures that type is write-only and required.
    """
    def __init__(self, **kwargs):
        kwargs['write_only'] = True
        kwargs['required'] = True
        super(TypeField, self).__init__(**kwargs)

    # Overrides CharField
    def to_internal_value(self, data):
        if isinstance(self.root, JSONAPIListSerializer):
            type_ = self.root.child.Meta.type_
        else:
            type_ = self.root.Meta.type_

        if type_ != data:
            raise Conflict()

        return super(TypeField, self).to_internal_value(data)


class TargetTypeField(ser.CharField):
    """
    Enforces that the related resource has the correct type
    """
    def __init__(self, **kwargs):
        kwargs['write_only'] = True
        kwargs['required'] = True
        self.target_type = kwargs.pop('target_type')
        super(TargetTypeField, self).__init__(**kwargs)

    def to_internal_value(self, data):
        if self.target_type != data:
            raise Conflict()
        return super(TargetTypeField, self).to_internal_value(data)


class JSONAPIListField(ser.ListField):
    def to_internal_value(self, data):
        if not isinstance(data, list):
            self.fail('not_a_list', input_type=type(data).__name__)

        return super(JSONAPIListField, self).to_internal_value(data)


class AuthorizedCharField(ser.CharField):
    """
    Passes auth of the logged-in user to the object's method
    defined as the field source.

    Example:
        content = AuthorizedCharField(source='get_content')
    """
    def __init__(self, source=None, **kwargs):
        assert source is not None, 'The `source` argument is required.'
        self.source = source
        super(AuthorizedCharField, self).__init__(source=self.source, **kwargs)

    def get_attribute(self, obj):
        user = self.context['request'].user
        auth = auth_core.Auth(user)
        field_source_method = getattr(obj, self.source)
        return field_source_method(auth=auth)


class RelationshipField(ser.HyperlinkedIdentityField):
    """
    RelationshipField that permits the return of both self and related links, along with optional
    meta information. ::

        children = RelationshipField(
            related_view='nodes:node-children',
            related_view_kwargs={'node_id': '<pk>'},
            self_view='nodes:node-node-children-relationship',
            self_view_kwargs={'node_id': '<pk>'},
            related_meta={'count': 'get_node_count'}
        )

    The lookup field must be surrounded in angular brackets to find the attribute on the target. Otherwise, the lookup
    field will be returned verbatim. ::

        wiki_home = RelationshipField(
            related_view='addon:addon-detail',
            related_view_kwargs={'node_id': '<_id>', 'provider': 'wiki'},
        )

    '_id' is enclosed in angular brackets, but 'wiki' is not. 'id' will be looked up on the target, but 'wiki' will not.
     The serialized result would be '/nodes/abc12/addons/wiki'.

    Field can handle nested attributes: ::

        wiki_home = RelationshipField(
            related_view='wiki:wiki-detail',
            related_view_kwargs={'node_id': '<_id>', 'wiki_id': '<wiki_pages_current.home>'}
        )

    Field can handle a filter_key, which operates as the source field (but
    is named differently to not interfere with HyperLinkedIdentifyField's source

    The ``filter_key`` argument defines the Mongo key (or ODM field name) to filter on
    when using the ``FilterMixin`` on a view. ::

        parent = RelationshipField(
            related_view='nodes:node-detail',
            related_view_kwargs={'node_id': '<parent_node._id>'},
            filter_key='parent_node'
        )

    Field can include optional filters:

    Example:
    replies = RelationshipField(
        self_view='nodes:node-comments',
        self_view_kwargs={'node_id': '<node._id>'},
        filter={'target': '<pk>'})
    )
    """
    json_api_link = True  # serializes to a links object

    def __init__(self, related_view=None, related_view_kwargs=None, self_view=None, self_view_kwargs=None,
                 self_meta=None, related_meta=None, always_embed=False, filter=None, filter_key=None, **kwargs):
        related_view = related_view
        self_view = self_view
        related_kwargs = related_view_kwargs
        self_kwargs = self_view_kwargs
        self.views = {'related': related_view, 'self': self_view}
        self.view_kwargs = {'related': related_kwargs, 'self': self_kwargs}
        self.related_meta = related_meta
        self.self_meta = self_meta
        self.always_embed = always_embed
        self.filter = filter
        self.filter_key = filter_key

        assert (related_view is not None or self_view is not None), 'Self or related view must be specified.'
        if related_view:
            assert related_kwargs is not None, 'Must provide related view kwargs.'
            assert isinstance(related_kwargs, dict), "Related view kwargs must have format {'lookup_url_kwarg: lookup_field}."
        if self_view:
            assert self_kwargs is not None, 'Must provide self view kwargs.'
            assert isinstance(self_kwargs, dict), "Self view kwargs must have format {'lookup_url_kwarg: lookup_field}."

        view_name = related_view
        if view_name:
            lookup_kwargs = related_kwargs
        else:
            view_name = self_view
            lookup_kwargs = self_kwargs

        super(RelationshipField, self).__init__(view_name, lookup_url_kwarg=lookup_kwargs, **kwargs)

    def resolve(self, resource):
        """
        Resolves the view when embedding.
        """
        kwargs = {attr_name: self.lookup_attribute(resource, attr) for (attr_name, attr) in self.lookup_url_kwarg.items()}
        return resolve(
            reverse(
                self.view_name,
                kwargs=kwargs
            )
        )

    def get_meta_information(self, meta_data, value):
        """
        For retrieving meta values, otherwise returns {}
        """
        meta = {}
        for key in meta_data or {}:
            if key == 'count' or key == 'unread':
                show_related_counts = self.context['request'].query_params.get('related_counts', False)
                if utils.is_truthy(show_related_counts):
                    meta[key] = website_utils.rapply(meta_data[key], _url_val, obj=value, serializer=self.parent)
                elif utils.is_falsy(show_related_counts):
                    continue
                if not utils.is_truthy(show_related_counts):
                    raise InvalidQueryStringError(
                        detail="Acceptable values for the related_counts query param are 'true' or 'false'; got '{0}'".format(show_related_counts),
                        parameter='related_counts'
                    )
            else:
                meta[key] = website_utils.rapply(meta_data[key], _url_val, obj=value, serializer=self.parent)
        return meta

    def lookup_attribute(self, obj, lookup_field):
        """
        Returns attribute from target object unless attribute surrounded in angular brackets where it returns the lookup field.

        Also handles the lookup of nested attributes.
        """
        bracket_check = _tpl(lookup_field)
        if bracket_check:
            source_attrs = bracket_check.split('.')
            # If you are using a nested attribute for lookup, and you get the attribute wrong, you will not get an
            # error message, you will just not see that field. This allows us to have slightly more dynamic use of
            # nested attributes in relationship fields.
            try:
                return_val = get_nested_attributes(obj, source_attrs)
            except KeyError:
                return None
            return return_val

        return lookup_field

    def kwargs_lookup(self, obj, kwargs_dict):
        """
        For returning kwargs dictionary of format {"lookup_url_kwarg": lookup_value}
        """
        kwargs_retrieval = {}
        for lookup_url_kwarg, lookup_field in kwargs_dict.items():
            try:
                lookup_value = self.lookup_attribute(obj, lookup_field)
            except AttributeError as exc:
                raise AssertionError(exc)
            if lookup_value is None:
                return None
            kwargs_retrieval[lookup_url_kwarg] = lookup_value
        return kwargs_retrieval

    # Overrides HyperlinkedIdentityField
    def get_url(self, obj, view_name, request, format):
        urls = {}
        for view_name, view in self.views.items():
            if view is None:
                urls[view_name] = {}
            else:
                kwargs = self.kwargs_lookup(obj, self.view_kwargs[view_name])
                if kwargs is None:
                    urls[view_name] = {}
                else:
                    url = self.reverse(view, kwargs=kwargs, request=request, format=format)
                    if self.filter:
                        url = '{}?filter{}'.format(url, self.format_filter(obj))
                    urls[view_name] = url
        if not urls['self'] and not urls['related']:
            urls = None
        return urls

    def to_esi_representation(self, value):
        relationships = super(RelationshipField, self).to_representation(value)
        if relationships is not None:
            for type, href in relationships.items():
                if href and not href == '{}':
                    return '<esi:include src="{}?format=jsonapi"/>'.format(href)
        else:
            raise SkipField

    def format_filter(self, obj):
        qd = QueryDict(mutable=True)
        filter_fields = self.filter.keys()
        for field_name in filter_fields:
            qd.update({'[{}]'.format(field_name): self.lookup_attribute(obj, self.filter[field_name])})
        return qd.urlencode(safe=['[', ']'])

    # Overrides HyperlinkedIdentityField
    def to_representation(self, value):
        urls = super(RelationshipField, self).to_representation(value)
        if not urls:
            raise SkipField
        else:
            related_url = urls['related']
            related_meta = self.get_meta_information(self.related_meta, value)
            self_url = urls['self']
            self_meta = self.get_meta_information(self.self_meta, value)

            ret = format_relationship_links(related_url, self_url, related_meta, self_meta)
        return ret


class FileCommentRelationshipField(RelationshipField):

    def get_url(self, obj, view_name, request, format):
        if obj.kind == 'folder':
            raise SkipField
        return super(FileCommentRelationshipField, self).get_url(obj, view_name, request, format)


class TargetField(ser.Field):
    """
    Field that returns a nested dict with the url (constructed based
    on the object's type), optional meta information, and link_type.

    Example:

        target = TargetField(link_type='related', meta={'type': 'get_target_type'})

    """
    json_api_link = True  # serializes to a links object
    view_map = {
        'node': {
            'view': 'nodes:node-detail',
            'lookup_kwarg': 'node_id'
        },
        'comment': {
            'view': 'comments:comment-detail',
            'lookup_kwarg': 'comment_id'
        },
    }

    def __init__(self, **kwargs):
        self.meta = kwargs.pop('meta', {})
        self.link_type = kwargs.pop('link_type', 'url')
        super(TargetField, self).__init__(read_only=True, **kwargs)

    def resolve(self, resource):
        """
        Resolves the view for target node or target comment when embedding.
        """
        view_info = self.view_map.get(resource.target._name, None)
        if not view_info:
            raise TargetNotSupportedError('{} is not a supported target type'.format(
                resource.target._name
            ))
        embed_value = resource.target._id

        kwargs = {view_info['lookup_kwarg']: embed_value}
        return resolve(
            reverse(
                view_info['view'],
                kwargs=kwargs
            )
        )

    def to_esi_representation(self, value):
        url = value.get_absolute_url()
        if url:
            return '<esi:include src="{}?format=jsonapi"/>'.format(url)
        return self.to_representation(value)

    def to_representation(self, value):
        """
        Returns nested dictionary in format {'links': {'self.link_type': ... }

        If no meta information, self.link_type is equal to a string containing link's URL.  Otherwise,
        the link is represented as a links object with 'href' and 'meta' members.
        """
        meta = website_utils.rapply(self.meta, _url_val, obj=value, serializer=self.parent)
        return {'links': {self.link_type: {'href': value.get_absolute_url(), 'meta': meta}}}


class LinksField(ser.Field):
    """Links field that resolves to a links object. Used in conjunction with `Link`.
    If the object to be serialized implements `get_absolute_url`, then the return value
    of that method is used for the `self` link.

    Example: ::

        links = LinksField({
            'html': 'absolute_url',
            'children': {
                'related': Link('nodes:node-children', node_id='<pk>'),
                'count': 'get_node_count'
            },
            'contributors': {
                'related': Link('nodes:node-contributors', node_id='<pk>'),
                'count': 'get_contrib_count'
            },
            'registrations': {
                'related': Link('nodes:node-registrations', node_id='<pk>'),
                'count': 'get_registration_count'
            },
        })
    """

    def __init__(self, links, *args, **kwargs):
        ser.Field.__init__(self, read_only=True, *args, **kwargs)
        self.links = links

    def get_attribute(self, obj):
        # We pass the object instance onto `to_representation`,
        # not just the field attribute.
        return obj

    def to_representation(self, obj):
        ret = {}
        for name, value in self.links.iteritems():
            try:
                url = _url_val(value, obj=obj, serializer=self.parent)
            except SkipField:
                continue
            else:
                ret[name] = url
        if hasattr(obj, 'get_absolute_url') and 'self' not in self.links:
            ret['self'] = obj.get_absolute_url()
        return ret

_tpl_pattern = re.compile(r'\s*<\s*(\S*)\s*>\s*')


def _tpl(val):
    """Return value within ``< >`` if possible, else return ``None``."""
    match = _tpl_pattern.match(val)
    if match:
        return match.groups()[0]
    return None


def _get_attr_from_tpl(attr_tpl, obj):
    attr_name = _tpl(str(attr_tpl))
    if attr_name:
        attribute_value = obj
        for attr_segment in attr_name.split('.'):
            attribute_value = getattr(attribute_value, attr_segment, ser.empty)
        if attribute_value is not ser.empty:
            return attribute_value
        elif attr_name in obj:
            return obj[attr_name]
        else:
            raise AttributeError(
                '{attr_name!r} is not a valid '
                'attribute of {obj!r}'.format(
                    attr_name=attr_name, obj=obj,
                ))
    else:
        return attr_tpl


# TODO: Make this a Field that is usable on its own?
class Link(object):
    """Link object to use in conjunction with Links field. Does reverse lookup of
    URLs given an endpoint name and attributed enclosed in `<>`. This includes
    complex key strings like 'user.id'
    """

    def __init__(self, endpoint, args=None, kwargs=None, query_kwargs=None, **kw):
        self.endpoint = endpoint
        self.kwargs = kwargs or {}
        self.args = args or tuple()
        self.reverse_kwargs = kw
        self.query_kwargs = query_kwargs or {}

    def resolve_url(self, obj):
        kwarg_values = {key: _get_attr_from_tpl(attr_tpl, obj) for key, attr_tpl in self.kwargs.items()}
        arg_values = [_get_attr_from_tpl(attr_tpl, obj) for attr_tpl in self.args]
        query_kwarg_values = {key: _get_attr_from_tpl(attr_tpl, obj) for key, attr_tpl in self.query_kwargs.items()}
        # Presumably, if you have are expecting a value but the value is empty, then the link is invalid.
        for item in kwarg_values:
            if kwarg_values[item] is None:
                raise SkipField
        return utils.absolute_reverse(
            self.endpoint,
            args=arg_values,
            kwargs=kwarg_values,
            query_kwargs=query_kwarg_values,
            **self.reverse_kwargs
        )


class WaterbutlerLink(Link):
    """Link object to use in conjunction with Links field. Builds a Waterbutler URL for files.
    """

    def __init__(self, must_be_file=None, must_be_folder=None, **kwargs):
        self.kwargs = kwargs
        self.must_be_file = must_be_file
        self.must_be_folder = must_be_folder

    def resolve_url(self, obj):
        """Reverse URL lookup for WaterButler routes
        """
        if self.must_be_folder is True and not obj.path.endswith('/'):
            raise SkipField
        if self.must_be_file is True and obj.path.endswith('/'):
            raise SkipField
        url = website_utils.waterbutler_api_url_for(obj.node._id, obj.provider, obj.path, **self.kwargs)
        if not url:
            raise SkipField
        else:
            return url


class NodeFileHyperLinkField(RelationshipField):
    def __init__(self, kind=None, never_embed=False, **kws):
        self.kind = kind
        self.never_embed = never_embed
        super(NodeFileHyperLinkField, self).__init__(**kws)

    def get_url(self, obj, view_name, request, format):
        if self.kind and obj.kind != self.kind:
            raise SkipField
        return super(NodeFileHyperLinkField, self).get_url(obj, view_name, request, format)


class JSONAPIListSerializer(ser.ListSerializer):

    def to_representation(self, data):
        # Don't envelope when serializing collection
        errors = {}
        bulk_skip_uneditable = utils.is_truthy(self.context['request'].query_params.get('skip_uneditable', False))

        if isinstance(data, collections.Mapping):
            errors = data.get('errors', None)
            data = data.get('data', None)

        ret = [
            self.child.to_representation(item, envelope=None) for item in data
        ]

        if errors and bulk_skip_uneditable:
            ret.append({'errors': errors})

        return ret

    # Overrides ListSerializer which doesn't support multiple update by default
    def update(self, instance, validated_data):
        # if PATCH request, the child serializer's partial attribute needs to be True
        if self.context['request'].method == 'PATCH':
            self.child.partial = True

        bulk_skip_uneditable = utils.is_truthy(self.context['request'].query_params.get('skip_uneditable', False))
        if not bulk_skip_uneditable:
            if len(instance) != len(validated_data):
                raise exceptions.ValidationError({'non_field_errors': 'Could not find all objects to update.'})

        id_lookup = self.child.fields['id'].source
        instance_mapping = {getattr(item, id_lookup): item for item in instance}
        data_mapping = {item.get(id_lookup): item for item in validated_data}

        ret = {'data': []}

        for resource_id, resource in instance_mapping.items():
            data = data_mapping.pop(resource_id, None)
            ret['data'].append(self.child.update(resource, data))

        # If skip_uneditable in request, add validated_data for nodes in which the user did not have edit permissions to errors
        if data_mapping and bulk_skip_uneditable:
            ret.update({'errors': data_mapping.values()})
        return ret

    # overrides ListSerializer
    def run_validation(self, data):
        meta = getattr(self, 'Meta', None)
        bulk_limit = getattr(meta, 'bulk_limit', BULK_SETTINGS['DEFAULT_BULK_LIMIT'])

        num_items = len(data)

        if num_items > bulk_limit:
            raise JSONAPIException(source={'pointer': '/data'},
                                   detail='Bulk operation limit is {}, got {}.'.format(bulk_limit, num_items))

        return super(JSONAPIListSerializer, self).run_validation(data)

    # overrides ListSerializer: Add HTML-sanitization similar to that used by APIv1 front-end views
    def is_valid(self, clean_html=True, **kwargs):
        """
        After validation, scrub HTML from validated_data prior to saving (for create and update views)

        Exclude 'type' from validated_data.

        """
        ret = super(JSONAPIListSerializer, self).is_valid(**kwargs)

        if clean_html is True:
            self._validated_data = website_utils.rapply(self.validated_data, strip_html)

        for data in self._validated_data:
            data.pop('type', None)

        return ret


class JSONAPISerializer(ser.Serializer):
    """Base serializer. Requires that a `type_` option is set on `class Meta`. Also
    allows for enveloping of both single resources and collections.  Looks to nest fields
    according to JSON API spec. Relational fields must set json_api_link=True flag.
    Self/html links must be nested under "links".
    """

    # Don't serialize relationships that use these views
    # when viewing thru an anonymous VOL
    views_to_hide_if_anonymous = [
        'users:user-detail',
        'nodes:node-registrations',
    ]

    # overrides Serializer
    @classmethod
    def many_init(cls, *args, **kwargs):
        kwargs['child'] = cls()
        return JSONAPIListSerializer(*args, **kwargs)

    def invalid_embeds(self, fields, embeds):
        fields_check = fields[:]
        for index, field in enumerate(fields_check):
            if getattr(field, 'field', None):
                fields_check[index] = field.field
        invalid_embeds = set(embeds.keys()) - set([f.field_name for f in fields_check if getattr(f, 'json_api_link', False)])
        return invalid_embeds

    # overrides Serializer
    def to_representation(self, obj, envelope='data'):
        """Serialize to final representation.

        :param obj: Object to be serialized.
        :param envelope: Key for resource object.
        """
        ret = {}
        meta = getattr(self, 'Meta', None)
        type_ = getattr(meta, 'type_', None)
        assert type_ is not None, 'Must define Meta.type_'

        data = collections.OrderedDict([
            ('id', ''),
            ('type', type_),
            ('attributes', collections.OrderedDict()),
            ('relationships', collections.OrderedDict()),
            ('embeds', {}),
            ('links', {}),
        ])

        embeds = self.context.get('embed', {})
        enable_esi = self.context.get('enable_esi', False)
        is_anonymous = is_anonymized(self.context['request'])
        to_be_removed = []
        if is_anonymous and hasattr(self, 'non_anonymized_fields'):
            # Drop any fields that are not specified in the `non_anonymized_fields` variable.
            allowed = set(self.non_anonymized_fields)
            existing = set(self.fields.keys())
            to_be_removed = existing - allowed

        fields = [field for field in self.fields.values() if not field.write_only and field.field_name not in to_be_removed]
        invalid_embeds = self.invalid_embeds(fields, embeds)
        invalid_embeds = invalid_embeds - set(to_be_removed)
        if invalid_embeds:
            raise InvalidQueryStringError(parameter='embed',
                                          detail='The following fields are not embeddable: {}'.format(', '.join(invalid_embeds)))

        for field in fields:
            try:
                attribute = field.get_attribute(obj)
            except SkipField:
                continue

            nested_field = getattr(field, 'field', None)

            if getattr(field, 'json_api_link', False) or getattr(nested_field, 'json_api_link', False):
                # If embed=field_name is appended to the query string or 'always_embed' flag is True, directly embed the
                # results rather than adding a relationship link
                if attribute is None:
                    continue
                if embeds and (field.field_name in embeds or getattr(field, 'always_embed', None)):
                    if enable_esi:
                        try:
                            result = field.to_esi_representation(attribute)
                        except SkipField:
                            continue
                    else:
                        result = self.context['embed'][field.field_name](obj)

                    if result:
                        data['embeds'][field.field_name] = result
                else:
                    try:
                        if not (is_anonymous and
                                hasattr(field, 'view_name') and
                                field.view_name in self.views_to_hide_if_anonymous):
                            data['relationships'][field.field_name] = field.to_representation(attribute)
                    except SkipField:
                        continue
            elif field.field_name == 'id':
                data['id'] = field.to_representation(attribute)
            elif field.field_name == 'links':
                data['links'] = field.to_representation(attribute)
            else:
                if attribute is None:
                    # We skip `to_representation` for `None` values so that
                    # fields do not have to explicitly deal with that case.
                    data['attributes'][field.field_name] = None
                else:
                    data['attributes'][field.field_name] = field.to_representation(attribute)

        if not data['relationships']:
            del data['relationships']

        if not data['embeds']:
            del data['embeds']

        if envelope:
            ret[envelope] = data
            if is_anonymous:
                ret['meta'] = {'anonymous': True}
        else:
            ret = data
        return ret

    # overrides Serializer: Add HTML-sanitization similar to that used by APIv1 front-end views
    def is_valid(self, clean_html=True, **kwargs):
        """
        After validation, scrub HTML from validated_data prior to saving (for create and update views)

        Exclude 'type' and '_id' from validated_data.

        """
        ret = super(JSONAPISerializer, self).is_valid(**kwargs)

        if clean_html is True:
            self._validated_data = self.sanitize_data()

        self._validated_data.pop('type', None)
        self._validated_data.pop('target_type', None)

        if self.context['request'].method in utils.UPDATE_METHODS:
            self._validated_data.pop('_id', None)

        return ret

<<<<<<< HEAD
class JSONAPIRelationshipSerializer(ser.Serializer):
    """Base Relationship serializer. Requires that a `type_` option is set on `class Meta`.
    Provides a simplified serialization of the relationship, allowing for simple update request
    bodies. Also provides links to itself and to the endpoint providing information about the related
    object.
    """
=======
    def sanitize_data(self):
        return website_utils.rapply(self.validated_data, strip_html)

class JSONAPIRelationshipSerializer(ser.Serializer):
    """Base Relationship serializer. Requires that a `type_` option is set on `class Meta`.
    Provides a simplified serialization of the relationship, allowing for simple update request
    bodies.
    """
    id = ser.CharField(required=False, allow_null=True)
    type = TypeField(required=False, allow_null=True)
>>>>>>> f784ec26

    def to_representation(self, obj):
        meta = getattr(self, 'Meta', None)
        type_ = getattr(meta, 'type_', None)
        assert type_ is not None, 'Must define Meta.type_'
<<<<<<< HEAD

        data = collections.OrderedDict([
            ('data', collections.OrderedDict()),
            ('links', collections.OrderedDict()),
        ])
        relation_id_field = self.fields['id']

        attribute = relation_id_field.get_attribute(obj)
        relationship = relation_id_field.to_representation(attribute)

        data['data'] = {'type': type_, 'id': relationship} if relationship else None
        data['links'] = {key: val for key, val in self.fields.get('links').to_representation(obj).iteritems()}
=======
        relation_id_field = self.fields['id']
        attribute = relation_id_field.get_attribute(obj)
        relationship = relation_id_field.to_representation(attribute)

        data = {'type': type_, 'id': relationship} if relationship else None
>>>>>>> f784ec26

        return data


def DevOnly(field):
    """Make a field only active in ``DEV_MODE``. ::

        experimental_field = DevMode(CharField(required=False))
    """
    return field if settings.DEV_MODE else None


class RestrictedDictSerializer(ser.Serializer):
    def to_representation(self, obj):
        data = {}
        fields = [field for field in self.fields.values() if not field.write_only]

        for field in fields:
            try:
                attribute = field.get_attribute(obj)
            except ser.SkipField:
                continue

            if attribute is None:
                # We skip `to_representation` for `None` values so that
                # fields do not have to explicitly deal with that case.
                data[field.field_name] = None
            else:
                data[field.field_name] = field.to_representation(attribute)
        return data


def relationship_diff(current_items, new_items):
    """
    To be used in POST and PUT/PATCH relationship requests, as, by JSON API specs,
    in update requests, the 'remove' items' relationships would be deleted, and the
    'add' would be added, while for create requests, only the 'add' would be added.

    :param current_items: The current items in the relationship
    :param new_items: The items passed in the request
    :return:
    """

    return {
        'add': {k: new_items[k] for k in (set(new_items.keys()) - set(current_items.keys()))},
        'remove': {k: current_items[k] for k in (set(current_items.keys()) - set(new_items.keys()))}
    }<|MERGE_RESOLUTION|>--- conflicted
+++ resolved
@@ -886,14 +886,6 @@
 
         return ret
 
-<<<<<<< HEAD
-class JSONAPIRelationshipSerializer(ser.Serializer):
-    """Base Relationship serializer. Requires that a `type_` option is set on `class Meta`.
-    Provides a simplified serialization of the relationship, allowing for simple update request
-    bodies. Also provides links to itself and to the endpoint providing information about the related
-    object.
-    """
-=======
     def sanitize_data(self):
         return website_utils.rapply(self.validated_data, strip_html)
 
@@ -904,32 +896,16 @@
     """
     id = ser.CharField(required=False, allow_null=True)
     type = TypeField(required=False, allow_null=True)
->>>>>>> f784ec26
 
     def to_representation(self, obj):
         meta = getattr(self, 'Meta', None)
         type_ = getattr(meta, 'type_', None)
         assert type_ is not None, 'Must define Meta.type_'
-<<<<<<< HEAD
-
-        data = collections.OrderedDict([
-            ('data', collections.OrderedDict()),
-            ('links', collections.OrderedDict()),
-        ])
-        relation_id_field = self.fields['id']
-
-        attribute = relation_id_field.get_attribute(obj)
-        relationship = relation_id_field.to_representation(attribute)
-
-        data['data'] = {'type': type_, 'id': relationship} if relationship else None
-        data['links'] = {key: val for key, val in self.fields.get('links').to_representation(obj).iteritems()}
-=======
         relation_id_field = self.fields['id']
         attribute = relation_id_field.get_attribute(obj)
         relationship = relation_id_field.to_representation(attribute)
 
         data = {'type': type_, 'id': relationship} if relationship else None
->>>>>>> f784ec26
 
         return data
 
