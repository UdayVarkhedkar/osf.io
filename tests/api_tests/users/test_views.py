--- conflicted
+++ resolved
@@ -93,13 +93,8 @@
         url = "/{}users/{}/".format(API_BASE, self.user_one._id)
         res = self.app.get(url)
         user_json = res.json['data']
-<<<<<<< HEAD
         assert_equal(user_json['attributes']['fullname'], self.user_one.fullname)
-        assert_equal(user_json['attributes']['social_accounts']['twitter'], 'howtopizza')
-=======
-        assert_equal(user_json['fullname'], self.user_one.fullname)
-        assert_equal(user_json['twitter'], 'howtopizza')
->>>>>>> 43bbfde6
+        assert_equal(user_json['attributes']['twitter'], 'howtopizza')
 
     def test_get_incorrect_pk_user_logged_in(self):
         url = "/{}users/{}/".format(API_BASE, self.user_two._id)
