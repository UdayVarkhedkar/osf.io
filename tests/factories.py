# -*- coding: utf-8 -*-
"""Factories for the OSF models, including an abstract ModularOdmFactory.

Example usage: ::

    >>> from tests.factories import UserFactory
    >>> user1 = UserFactory()
    >>> user1.username
    fred0@example.com
    >>> user2 = UserFactory()
    fred1@example.com

Factory boy docs: http://factoryboy.readthedocs.org/

"""
import datetime
import functools
from factory import base, Sequence, SubFactory, post_generation, LazyAttribute

from mock import patch, Mock
from modularodm import Q
from modularodm.exceptions import NoResultsFound

from framework.mongo import StoredObject
from framework.auth import User, Auth
from framework.auth.utils import impute_names_model
from framework.sessions.model import Session
from website.addons import base as addons_base
from website.oauth.models import ApiOAuth2Application, ApiOAuth2PersonalToken, ExternalAccount, ExternalProvider
from website.project.model import (
    Comment, Embargo, Node, NodeLog, Pointer, PrivateLink, RegistrationApproval, Retraction, Sanction, Tag, WatchConfig,
    AlternativeCitation
)
from website.notifications.model import NotificationSubscription, NotificationDigest
from website.archiver.model import ArchiveTarget, ArchiveJob
from website.archiver import ARCHIVER_SUCCESS
from website.project.licenses import NodeLicense, NodeLicenseRecord, ensure_licenses
ensure_licenses = functools.partial(ensure_licenses, warn=False)

from website.addons.wiki.model import NodeWikiPage
from tests.base import fake


# TODO: This is a hack. Check whether FactoryBoy can do this better
def save_kwargs(**kwargs):
    for value in kwargs.itervalues():
        if isinstance(value, StoredObject) and not value._is_loaded:
            value.save()


def FakerAttribute(provider, **kwargs):
    """Attribute that lazily generates a value using the Faker library.
    Example: ::

        class UserFactory(ModularOdmFactory):
            name = FakerAttribute('name')
    """
    fake_gen = getattr(fake, provider)
    if not fake_gen:
        raise ValueError('{0!r} is not a valid faker provider.'.format(provider))
    return LazyAttribute(lambda x: fake_gen(**kwargs))


class ModularOdmFactory(base.Factory):
    """Base factory for modular-odm objects.
    """

    ABSTRACT_FACTORY = True

    @classmethod
    def _build(cls, target_class, *args, **kwargs):
        """Build an object without saving it."""
        save_kwargs(**kwargs)
        return target_class(*args, **kwargs)

    @classmethod
    def _create(cls, target_class, *args, **kwargs):
        save_kwargs(**kwargs)
        instance = target_class(*args, **kwargs)
        instance.save()
        return instance


class UserFactory(ModularOdmFactory):
    FACTORY_FOR = User

    username = Sequence(lambda n: "fred{0}@example.com".format(n))
    # Don't use post generation call to set_password because
    # It slows down the tests dramatically
    password = "password"
    fullname = Sequence(lambda n: "Freddie Mercury{0}".format(n))
    is_registered = True
    is_claimed = True
    date_confirmed = datetime.datetime(2014, 2, 21)
    merged_by = None
    email_verifications = {}
    verification_key = None

    @post_generation
    def set_names(self, create, extracted):
        parsed = impute_names_model(self.fullname)
        for key, value in parsed.items():
            setattr(self, key, value)
        if create:
            self.save()

    @post_generation
    def set_emails(self, create, extracted):
        if self.username not in self.emails:
            self.emails.append(self.username)
            self.save()


class AuthUserFactory(UserFactory):
    """A user that automatically has an api key, for quick authentication.

    Example: ::
        user = AuthUserFactory()
        res = self.app.get(url, auth=user.auth)  # user is "logged in"
    """

    @post_generation
    def add_auth(self, create, extracted):
        self.set_password('password')
        self.save()
        self.auth = (self.username, 'password')


class TagFactory(ModularOdmFactory):
    FACTORY_FOR = Tag

    _id = Sequence(lambda n: "scientastic-{}".format(n))


class ApiOAuth2ApplicationFactory(ModularOdmFactory):
    FACTORY_FOR = ApiOAuth2Application

    owner = SubFactory(UserFactory)

    name = Sequence(lambda n: 'Example OAuth2 Application #{}'.format(n))

    home_url = 'ftp://ftp.ncbi.nlm.nimh.gov/'
    callback_url = 'http://example.uk'


class ApiOAuth2PersonalTokenFactory(ModularOdmFactory):
    FACTORY_FOR = ApiOAuth2PersonalToken

    owner = SubFactory(UserFactory)

    scopes = 'osf.full_write osf.full_read'

    name = Sequence(lambda n: 'Example OAuth2 Personal Token #{}'.format(n))


class PrivateLinkFactory(ModularOdmFactory):
    FACTORY_FOR = PrivateLink

    name = "link"
    key = "foobarblaz"
    anonymous = False
    creator = SubFactory(AuthUserFactory)

class AbstractNodeFactory(ModularOdmFactory):
    FACTORY_FOR = Node

    title = 'The meaning of life'
    description = 'The meaning of life is 42.'
    creator = SubFactory(AuthUserFactory)


class ProjectFactory(AbstractNodeFactory):
    category = 'project'


class FolderFactory(ProjectFactory):
    is_folder = True


class DashboardFactory(FolderFactory):
    is_dashboard = True


class NodeFactory(AbstractNodeFactory):
    category = 'hypothesis'
    parent = SubFactory(ProjectFactory)


class RegistrationFactory(AbstractNodeFactory):

    # Default project is created if not provided
    category = 'project'

    @classmethod
    def _build(cls, target_class, *args, **kwargs):
        raise Exception("Cannot build registration without saving.")

    @classmethod
    def _create(cls, target_class, project=None, schema=None, user=None,
                template=None, data=None, archive=False, embargo=None, registration_approval=None, retraction=None, *args, **kwargs):
        save_kwargs(**kwargs)

        # Original project to be registered
        project = project or target_class(*args, **kwargs)
        project.save()

        # Default registration parameters
        #schema = schema or MetaSchema.find_one(
        #    Q('name', 'eq', 'Open-Ended_Registration')
        #)
        schema = None
        user = user or project.creator
        template = template or "Template1"
        data = data or "Some words"
        auth = Auth(user=user)
        register = lambda: project.register_node(
            schema=schema,
            auth=auth,
            template=template,
            data=data,
        )

        def add_approval_step(reg):
            if embargo:
                reg.embargo = embargo
            elif registration_approval:
                reg.registration_approval = registration_approval
            elif retraction:
                reg.retraction = retraction
            else:
                reg.require_approval(reg.creator)
            reg.save()
            reg.sanction.add_authorizer(reg.creator)
            reg.sanction.save()

        if archive:
            reg = register()
            add_approval_step(reg)
        else:
            with patch('framework.tasks.handlers.enqueue_task'):
                reg = register()
                add_approval_step(reg)
            with patch.object(reg.archive_job, 'archive_tree_finished', Mock(return_value=True)):
                reg.archive_job.status = ARCHIVER_SUCCESS
                reg.archive_job.save()
                reg.sanction.state = Sanction.APPROVED
                reg.sanction.save()
        ArchiveJob(
            src_node=project,
            dst_node=reg,
            initiator=user,
        )
        reg.save()
        return reg


class PointerFactory(ModularOdmFactory):
    FACTORY_FOR = Pointer
    node = SubFactory(NodeFactory)


class NodeLogFactory(ModularOdmFactory):
    FACTORY_FOR = NodeLog
    action = 'file_added'
    user = SubFactory(UserFactory)


class WatchConfigFactory(ModularOdmFactory):
    FACTORY_FOR = WatchConfig
    node = SubFactory(NodeFactory)


class SanctionFactory(ModularOdmFactory):

    ABSTRACT_FACTORY = True

    @classmethod
    def _create(cls, target_class, approve=False, *args, **kwargs):
        user = kwargs.get('user') or UserFactory()
        sanction = ModularOdmFactory._create(target_class, initiated_by=user, *args, **kwargs)
        reg_kwargs = {
            'creator': user,
            'user': user,
            sanction.SHORT_NAME: sanction
        }
        RegistrationFactory(**reg_kwargs)
        if not approve:
            sanction.state = Sanction.UNAPPROVED
            sanction.save()
        return sanction

class RetractionFactory(SanctionFactory):
    FACTORY_FOR = Retraction
    user = SubFactory(UserFactory)


class EmbargoFactory(SanctionFactory):
    FACTORY_FOR = Embargo
    user = SubFactory(UserFactory)

class RegistrationApprovalFactory(SanctionFactory):
    FACTORY_FOR = RegistrationApproval
    user = SubFactory(UserFactory)

class NodeWikiFactory(ModularOdmFactory):
    FACTORY_FOR = NodeWikiPage

    page_name = 'home'
    content = 'Some content'
    version = 1
    user = SubFactory(UserFactory)
    node = SubFactory(NodeFactory)

    @post_generation
    def set_node_keys(self, create, extracted):
        self.node.wiki_pages_current[self.page_name] = self._id
        self.node.wiki_pages_versions[self.page_name] = [self._id]
        self.node.save()


class UnregUserFactory(ModularOdmFactory):
    """Factory for an unregistered user. Uses User.create_unregistered()
    to create an instance.

    """
    FACTORY_FOR = User
    email = Sequence(lambda n: "brian{0}@queen.com".format(n))
    fullname = Sequence(lambda n: "Brian May{0}".format(n))

    @classmethod
    def _build(cls, target_class, *args, **kwargs):
        '''Build an object without saving it.'''
        return target_class.create_unregistered(*args, **kwargs)

    @classmethod
    def _create(cls, target_class, *args, **kwargs):
        instance = target_class.create_unregistered(*args, **kwargs)
        instance.save()
        return instance

class UnconfirmedUserFactory(ModularOdmFactory):
    """Factory for a user that has not yet confirmed their primary email
    address (username).
    """

    FACTORY_FOR = User
    username = Sequence(lambda n: 'roger{0}@queen.com'.format(n))
    fullname = Sequence(lambda n: 'Roger Taylor{0}'.format(n))
    password = 'killerqueen'

    @classmethod
    def _build(cls, target_class, username, password, fullname):
        '''Build an object without saving it.'''
        return target_class.create_unconfirmed(
            username=username, password=password, fullname=fullname
        )

    @classmethod
    def _create(cls, target_class, username, password, fullname):
        instance = target_class.create_unconfirmed(
            username=username, password=password, fullname=fullname
        )
        instance.save()
        return instance


class AuthFactory(base.Factory):
    FACTORY_FOR = Auth
    user = SubFactory(UserFactory)


class ProjectWithAddonFactory(ProjectFactory):
    """Factory for a project that has an addon. The addon will be added to
    both the Node and the creator records. ::

        p = ProjectWithAddonFactory(addon='github')
        p.get_addon('github') # => github node settings object
        p.creator.get_addon('github') # => github user settings object

    """

    # TODO: Should use mock addon objects
    @classmethod
    def _build(cls, target_class, addon='s3', *args, **kwargs):
        '''Build an object without saving it.'''
        instance = ProjectFactory._build(target_class, *args, **kwargs)
        auth = Auth(user=instance.creator)
        instance.add_addon(addon, auth)
        instance.creator.add_addon(addon)
        return instance

    @classmethod
    def _create(cls, target_class, addon='s3', *args, **kwargs):
        instance = ProjectFactory._create(target_class, *args, **kwargs)
        auth = Auth(user=instance.creator)
        instance.add_addon(addon, auth)
        instance.creator.add_addon(addon)
        instance.save()
        return instance

# Deprecated unregistered user factory, used mainly for testing migration

class DeprecatedUnregUser(object):
    '''A dummy "model" for an unregistered user.'''
    def __init__(self, nr_name, nr_email):
        self.nr_name = nr_name
        self.nr_email = nr_email

    def to_dict(self):
        return {"nr_name": self.nr_name, "nr_email": self.nr_email}


class DeprecatedUnregUserFactory(base.Factory):
    """Generates a dictonary represenation of an unregistered user, in the
    format expected by the OSF.
    ::

        >>> from tests.factories import UnregUserFactory
        >>> UnregUserFactory()
        {'nr_name': 'Tom Jones0', 'nr_email': 'tom0@example.com'}
        >>> UnregUserFactory()
        {'nr_name': 'Tom Jones1', 'nr_email': 'tom1@example.com'}
    """
    FACTORY_FOR = DeprecatedUnregUser

    nr_name = Sequence(lambda n: "Tom Jones{0}".format(n))
    nr_email = Sequence(lambda n: "tom{0}@example.com".format(n))

    @classmethod
    def _create(cls, target_class, *args, **kwargs):
        return target_class(*args, **kwargs).to_dict()

    _build = _create


class CommentFactory(ModularOdmFactory):

    FACTORY_FOR = Comment
    content = Sequence(lambda n: 'Comment {0}'.format(n))
    is_public = True

    @classmethod
    def _build(cls, target_class, *args, **kwargs):
        node = kwargs.pop('node', None) or NodeFactory()
        user = kwargs.pop('user', None) or node.creator
        target = kwargs.pop('target', None) or node
        instance = target_class(
            node=node,
            user=user,
            target=target,
            *args, **kwargs
        )
        return instance

    @classmethod
    def _create(cls, target_class, *args, **kwargs):
        node = kwargs.pop('node', None) or NodeFactory()
        user = kwargs.pop('user', None) or node.creator
        target = kwargs.pop('target', None) or node
        instance = target_class(
            node=node,
            user=user,
            target=target,
            *args, **kwargs
        )
        instance.save()
        return instance


class NotificationSubscriptionFactory(ModularOdmFactory):
    FACTORY_FOR = NotificationSubscription


class NotificationDigestFactory(ModularOdmFactory):
    FACTORY_FOR = NotificationDigest


class ExternalAccountFactory(ModularOdmFactory):
    FACTORY_FOR = ExternalAccount

    provider = 'mock2'
    provider_id = Sequence(lambda n: 'user-{0}'.format(n))
    provider_name = 'Fake Provider'
    display_name = Sequence(lambda n: 'user-{0}'.format(n))


class SessionFactory(ModularOdmFactory):
    FACTORY_FOR = Session

    @classmethod
    def _build(cls, target_class, *args, **kwargs):
        user = kwargs.pop('user', None)
        instance = target_class(*args, **kwargs)

        if user:
            instance.data['auth_user_username'] = user.username
            instance.data['auth_user_id'] = user._primary_key
            instance.data['auth_user_fullname'] = user.fullname

        return instance

    @classmethod
    def _create(cls, target_class, *args, **kwargs):
        instance = cls._build(target_class, *args, **kwargs)
        instance.save()
        return instance


class MockOAuth2Provider(ExternalProvider):
    name = "Mock OAuth 2.0 Provider"
    short_name = "mock2"

    client_id = "mock2_client_id"
    client_secret = "mock2_client_secret"

    auth_url_base = "https://mock2.com/auth"
    callback_url = "https://mock2.com/callback"

    def handle_callback(self, response):
        return {
            'provider_id': 'mock_provider_id'
        }


class MockAddonNodeSettings(addons_base.AddonNodeSettingsBase):
    pass


class MockAddonUserSettings(addons_base.AddonUserSettingsBase):
    pass


class MockAddonUserSettingsMergeable(addons_base.AddonUserSettingsBase):
    def merge(self):
        pass


class MockOAuthAddonUserSettings(addons_base.AddonOAuthUserSettingsBase):
    oauth_provider = MockOAuth2Provider


class MockOAuthAddonNodeSettings(addons_base.AddonOAuthNodeSettingsBase):
    oauth_provider = MockOAuth2Provider


class ArchiveTargetFactory(ModularOdmFactory):
    FACTORY_FOR = ArchiveTarget


class ArchiveJobFactory(ModularOdmFactory):
    FACTORY_FOR = ArchiveJob

<<<<<<< HEAD

class AlternativeCitationFactory(ModularOdmFactory):
    FACTORY_FOR = AlternativeCitation

    @classmethod
    def _create(cls, target_class, *args, **kwargs):
        name = kwargs.get('name')
        text = kwargs.get('text')
        instance = target_class(
            name=name,
            text=text
        )
        print instance
        instance.save()
        return instance
=======
class NodeLicenseRecordFactory(ModularOdmFactory):
    FACTORY_FOR = NodeLicenseRecord

    @classmethod
    def _create(cls, *args, **kwargs):
        try:
            NodeLicense.find_one(
                Q('name', 'eq', 'No license')
            )
        except NoResultsFound:
            ensure_licenses()
        kwargs['node_license'] = kwargs.get(
            'node_license',
            NodeLicense.find_one(
                Q('name', 'eq', 'No license')
            )
        )
        return super(NodeLicenseRecordFactory, cls)._create(*args, **kwargs)
>>>>>>> 373fb538
<|MERGE_RESOLUTION|>--- conflicted
+++ resolved
@@ -550,8 +550,6 @@
 class ArchiveJobFactory(ModularOdmFactory):
     FACTORY_FOR = ArchiveJob
 
-<<<<<<< HEAD
-
 class AlternativeCitationFactory(ModularOdmFactory):
     FACTORY_FOR = AlternativeCitation
 
@@ -566,7 +564,7 @@
         print instance
         instance.save()
         return instance
-=======
+
 class NodeLicenseRecordFactory(ModularOdmFactory):
     FACTORY_FOR = NodeLicenseRecord
 
@@ -584,5 +582,4 @@
                 Q('name', 'eq', 'No license')
             )
         )
-        return super(NodeLicenseRecordFactory, cls)._create(*args, **kwargs)
->>>>>>> 373fb538
+        return super(NodeLicenseRecordFactory, cls)._create(*args, **kwargs)