"""

"""

import os
import json
import base64
import urllib
import datetime

import requests
from requests_oauthlib import OAuth2Session
from hurry.filesize import size, alternative

from . import settings as github_settings

GH_URL = 'https://github.com/'
API_URL = 'https://api.github.com/'

# TODO: Move to redis / memcached
github_cache = {}


class GitHub(object):

    def __init__(self, access_token=None, token_type=None):

        self.access_token = access_token
        self.token_type = token_type

        if access_token and token_type:
            self.session = OAuth2Session(
                github_settings.CLIENT_ID,
                token={
                    'access_token': access_token,
                    'token_type': token_type,
                }
            )
        else:
            self.session = requests

    @classmethod
    def from_settings(cls, settings):
        if settings:
            return cls(
                access_token=settings.oauth_access_token,
                token_type=settings.oauth_token_type,
            )
        return cls()

    def _send(self, url, method='get', output='json', cache=True, **kwargs):
        """

        """
        func = getattr(self.session, method.lower())

        # Add if-modified-since header if needed
        headers = kwargs.pop('headers', {})
        cache_key = '{0}::{1}::{2}'.format(
            url, method, str(kwargs)
        )
        cache_data = github_cache.get(cache_key)
        if cache and cache_data:
            if 'if-modified-since' not in headers:
                headers['if-modified-since'] = cache_data['date'].strftime('%c')

        # Send request
        req = func(url, headers=headers, **kwargs)

        # Pull from cache if not modified
        if cache and cache_data and req.status_code == 304:
            return cache_data['data']

        # Get return value
        rv = None
        if 200 <= req.status_code < 300:
            if output is None:
                rv = req
            else:
                rv = getattr(req, output)
                if callable(rv):
                    rv = rv()

        # Cache return value if needed
        if cache and rv:
            if req.headers.get('last-modified'):
                github_cache[cache_key] = {
                    'data': rv,
                    'date': datetime.datetime.utcnow(),
                }

        return rv

    def user(self, user=None):
        """Fetch a user or the authenticated user.

        :param user: Optional GitHub user name; will fetch authenticated
            user if omitted
        :return dict: GitHub API response

        """
        url = (
            os.path.join(API_URL, 'users', user)
            if user
            else os.path.join(API_URL, 'user')
        )
        return self._send(url, cache=False)

    def repo(self, user, repo):
        """Get a single Github repo's info.

        :param str user: GitHub user name
        :param str repo: GitHub repo name
        :return: Dict of repo information
            See http://developer.github.com/v3/repos/#get

        """
        return self._send(
            os.path.join(API_URL, 'repos', user, repo)
        )

    def branches(self, user, repo, branch=None):
        """List a repo's branches or get a single branch.

        :param str user: GitHub user name
        :param str repo: GitHub repo name
        :param str branch: Branch name if getting a single branch
        :return: List of branch dicts
            http://developer.github.com/v3/repos/#list-branches

        """
        url = os.path.join(API_URL, 'repos', user, repo, 'branches')
        if branch:
            url = os.path.join(url, branch)
        return self._send(url)

    def commits(self, user, repo, path=None, sha=None):
        """Get commits for a repo or file.

        :param str user: GitHub user name
        :param str repo: GitHub repo name
        :param str path: Path to file within repo
        :param str sha: SHA or branch name
        :return list: List of commit dicts from GitHub; see
            http://developer.github.com/v3/repos/commits/

        """
        return self._send(
            os.path.join(
                API_URL, 'repos', user, repo, 'commits'
            ),
            params={
                'path': path,
                'sha': sha,
            }
        )

    def history(self, user, repo, path, sha=None):
        """Get commit history for a file.

        :param str user: GitHub user name
        :param str repo: GitHub repo name
        :param str path: Path to file within repo
        :param str sha: SHA or branch name
        :return list: List of dicts summarizing commits

        """
        req = self.commits(user, repo, path=path, sha=sha)

        if req:
            return [
                {
                    'sha': commit['sha'],
                    'name': commit['commit']['author']['name'],
                    'email': commit['commit']['author']['email'],
                    'date': commit['commit']['author']['date'],
                }
                for commit in req
            ]

    def tree(self, user, repo, sha, recursive=True):
        """Get file tree for a repo.

        :param str user: GitHub user name
        :param str repo: GitHub repo name
        :param str sha: Branch name or SHA
        :param bool recursive: Walk repo recursively
        :param dict registration_data: Registered commit data
        :returns: tuple: Tuple of commit ID and tree JSON; see
            http://developer.github.com/v3/git/trees/

        """
        # NOTE: GitHub will return the tree recursively as long as the
        # recursive param is included, no matter what its value is
        # Therefore, pass NO params for a NON-recursive tree
        params = {'recursive': 1} if recursive else {}
        req = self._send(os.path.join(
                API_URL, 'repos', user, repo, 'git', 'trees',
                urllib.quote_plus(sha),
            ),
            params=params,
        )

        if req is not None:
            return req
        return None

    def file(self, user, repo, path, ref=None):
        """Get a file within a repo and its contents.

        :returns: A tuple of the form (<filename>, <file_content>, <file_size):

        """
        req = self.contents(user=user, repo=repo, path=path, ref=ref)
        if req:
            content = req['content']
            return req['name'], base64.b64decode(content), req['size']
        return None, None, None

    def contents(self, user, repo, path='', ref=None):
        """Get the contents of a path within a repo.
        http://developer.github.com/v3/repos/contents/#get-contents

        """
        params = {
            'ref': ref,
        }

        req = self._send(
            os.path.join(
                API_URL, 'repos', user, repo, 'contents', path
            ),
            cache=True,
            params=params,
        )
        return req

    def starball(self, user, repo, archive='tar', ref=None):
        """Get link for archive download.

        :param str user: GitHub user name
        :param str repo: GitHub repo name
        :param str archive: Archive format [tar|zip]
        :param str ref: Git reference
        :returns: tuple: Tuple of headers and file location

        """
        url_parts = [
            API_URL, 'repos', user, repo, archive + 'ball'
        ]
        if ref:
            url_parts.append(ref)

        req = self._send(
            os.path.join(*url_parts),
            cache=False,
            output=None,
        )

        if req.status_code == 200:
            return dict(req.headers), req.content
        return None, None

    def set_privacy(self, user, repo, private):
        """Set privacy of GitHub repo.

        :param str user: GitHub user name
        :param str repo: GitHub repo name
        :param bool private: Make repo private; see
            http://developer.github.com/v3/repos/#edit

        """
        req = self._send(
            os.path.join(
                API_URL, 'repos', user, repo
            ),
            method='patch',
            cache=False,
            data=json.dumps({
                'name': repo,
                'private': private,
            })
        )

        return req

    #########
    # Hooks #
    #########

    def hooks(self, user, repo):
        """List webhooks

        :param str user: GitHub user name
        :param str repo: GitHub repo name
        :return list: List of commit dicts from GitHub; see
            http://developer.github.com/v3/repos/hooks/#json-http

        """

        return self._send(
            os.path.join(
                API_URL, 'repos', user, repo, 'hooks',
            )
        )

    def add_hook(self, user, repo, name, config, events=None, active=True):
        """Create a webhook.

        :param str user: GitHub user name
        :param str repo: GitHub repo name
        :return dict: Hook info from GitHub: see see
            http://developer.github.com/v3/repos/hooks/#json-http

        """
        data = {
            'name': name,
            'config': config,
            'events': events or ['push'],
            'active': active,
        }

        return self._send(
            os.path.join(
                API_URL, 'repos', user, repo, 'hooks'
            ),
            method='post',
            cache=False,
            data=json.dumps(data),
        )

    def delete_hook(self, user, repo, _id):
        """Delete a webhook.

        :param str user: GitHub user name
        :param str repo: GitHub repo name
        :return requests.models.Response: Response object

        """
        # Note: Must set `output` to `None`; no JSON response from this
        # endpoint
        return self._send(
            os.path.join(
                API_URL, 'repos', user, repo, 'hooks', str(_id),
            ),
            'delete',
            cache=False,
            output=None,
        )

    ########
    # CRUD #
    ########

    def upload_file(self, user, repo, path, message, content, sha=None, branch=None, committer=None, author=None):

        data = {
            'message': message,
            'content': base64.b64encode(content),
            'sha': sha,
            'branch': branch,
            'committer': committer,
            'author': author,
        }

        return self._send(
            os.path.join(
                API_URL, 'repos', user, repo, 'contents', path
            ),
            method='put',
            cache=False,
            data=json.dumps(data),
        )

    def delete_file(self, user, repo, path, message, sha, branch=None, committer=None, author=None):

        data = {
            'message': message,
            'sha': sha,
            'branch': branch,
            'committer': committer,
            'author': author,
        }

        return self._send(
            os.path.join(
                API_URL, 'repos', user, repo, 'contents', path
            ),
            method='delete',
            cache=False,
            data=json.dumps(data),
        )

    ########
    # Auth #
    ########

    def revoke_token(self):

        if self.access_token is None:
            return

        return self._send(
            os.path.join(
                API_URL, 'applications', github_settings.CLIENT_ID,
                'tokens', self.access_token,
            ),
            method='delete',
            cache=False,
            output=None,
            auth=(
                github_settings.CLIENT_ID,
                github_settings.CLIENT_SECRET,
            )
        )


def ref_to_params(branch=None, sha=None):

    params = urllib.urlencode({
        key: value
        for key, value in {
            'branch': branch,
            'sha': sha,
        }.iteritems()
        if value
    })

    if params:
        return '?' + params
    return ''


def _build_github_urls(item, node_url, node_api_url, branch, sha):

    quote_path = urllib.quote_plus(item['path'])
    params = ref_to_params(branch, sha)

    if item['type'] in ['tree', 'dir']:
        return {
            'upload': os.path.join(node_api_url, 'github', 'file', quote_path) + '/' + params,
            'fetch': os.path.join(node_api_url, 'github', 'hgrid', item['path']) + '/',
        }
    elif item['type'] in ['file', 'blob']:
        return {
            'view': os.path.join(node_url, 'github', 'file', quote_path) + '/' + params,
            'download': os.path.join(node_url, 'github', 'file', 'download', quote_path) + '/' + params,
            'delete': os.path.join(node_api_url, 'github', 'file', quote_path) + '/' + ref_to_params(branch, item['sha']),
        }
    raise ValueError


<<<<<<< HEAD
def to_hgrid(data, node_url, node_api_url=None, branch=None, sha=None):

    grid = []
    cursor = grid

    ref = ref_to_params(branch, sha)

    for datum in data:

        item = {}

        path = datum['path']
        qpath = urllib.quote(path)

        # Build base URLs
        base_url = os.path.join(node_url, 'github', 'file', qpath) + '/'
        base_api_url = os.path.join(node_api_url, 'github', 'file', qpath) + '/'
        #if ref:
        #    base_url += '?' + ref
        #    base_api_url += '?' + ref

=======
def to_hgrid(data, node_url, node_api_url=None, branch=None, sha=None,
             can_edit=True, parent=None):

    grid = []
    folders = {}

    for datum in data:

>>>>>>> 09ab5d19
        if datum['type'] in ['file', 'blob']:
            item = {
                'kind': 'item',
                'urls': _build_github_urls(
                    datum, node_url, node_api_url, branch, sha
                )
            }
        elif datum['type'] in ['tree', 'dir']:
            item = {
                'kind': 'folder',
                'children': [],
            }
        else:
            continue

        item.update({
            'addon': 'github',
            'permission': {
                'view': True,
                'edit': can_edit,
            },
            'urls': _build_github_urls(
                datum, node_url, node_api_url, branch, sha
            ),
        })

        head, item['name'] = os.path.split(datum['path'])
        if parent:
            head = head.split(parent)[-1]
        if head:
            folders[head]['children'].append(item)
        else:
            grid.append(item)

        # Update cursor
        if item['kind'] == 'folder':
            key = datum['path']
            if parent:
                key = key.split(parent)[-1]
            folders[key] = item

    return grid<|MERGE_RESOLUTION|>--- conflicted
+++ resolved
@@ -450,29 +450,6 @@
     raise ValueError
 
 
-<<<<<<< HEAD
-def to_hgrid(data, node_url, node_api_url=None, branch=None, sha=None):
-
-    grid = []
-    cursor = grid
-
-    ref = ref_to_params(branch, sha)
-
-    for datum in data:
-
-        item = {}
-
-        path = datum['path']
-        qpath = urllib.quote(path)
-
-        # Build base URLs
-        base_url = os.path.join(node_url, 'github', 'file', qpath) + '/'
-        base_api_url = os.path.join(node_api_url, 'github', 'file', qpath) + '/'
-        #if ref:
-        #    base_url += '?' + ref
-        #    base_api_url += '?' + ref
-
-=======
 def to_hgrid(data, node_url, node_api_url=None, branch=None, sha=None,
              can_edit=True, parent=None):
 
@@ -481,7 +458,6 @@
 
     for datum in data:
 
->>>>>>> 09ab5d19
         if datum['type'] in ['file', 'blob']:
             item = {
                 'kind': 'item',
