--- conflicted
+++ resolved
@@ -126,8 +126,7 @@
         query_kwargs = {'version': query_parameter_version} if query_parameter_version else None
 
         return utils.absolute_reverse(
-<<<<<<< HEAD
-            viewname, query_kwargs=query_kwargs, args=args, kwargs=kwargs
+            viewname, query_kwargs=query_kwargs, args=args, kwargs=kwargs,
         )
 
 class PrivateVersioning(BaseVersioning):
@@ -147,26 +146,7 @@
             if kwargs.get('version', False):
                 kwargs.pop('version')
                 return utils.absolute_reverse(
-                    viewname, query_kwargs=None, args=args, kwargs=kwargs
+                    viewname, query_kwargs=None, args=args, kwargs=kwargs,
                 )
             kwargs['version'] = get_latest_sub_version('2')
-            return super(PrivateVersioning, self).reverse(viewname, args=args, kwargs=kwargs, request=request, format=format, **extra)
-
-class DeprecatedEndpointMixin(object):
-    @property
-    def min_version(self):
-        return '2.0'
-
-    @property
-    def max_version(self):
-        raise NotImplementedError('Deprecated endpoints must define `max_version`')
-
-    def determine_version(self, request, *args, **kwargs):
-        version, scheme = super(DeprecatedEndpointMixin, self).determine_version(request, *args, **kwargs)
-        if utils.is_deprecated(version, self.min_version, self.max_version):
-            raise drf_exceptions.NotFound()
-        return version, scheme
-=======
-            viewname, query_kwargs=query_kwargs, args=args, kwargs=kwargs,
-        )
->>>>>>> 75bdd374
+            return super(PrivateVersioning, self).reverse(viewname, args=args, kwargs=kwargs, request=request, format=format, **extra)