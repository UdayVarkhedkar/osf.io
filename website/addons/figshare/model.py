import os
from framework import fields
from website.addons.base import AddonNodeSettingsBase, AddonUserSettingsBase
from website.addons.base import GuidFile
from framework.auth.decorators import Auth

from .api import Figshare
from . import settings as figshare_settings
from . import messages


class FigShareGuidFile(GuidFile):

    article_id = fields.StringField(index=True)
    file_id = fields.StringField(index=True)

    @property
    def file_url(self):
        if self.article_id is None or self.file_id is None:
            raise ValueError('Path field must be defined.')
        return os.path.join('figshare', 'article', self.article_id, 'file', self.file_id)


class AddonFigShareUserSettings(AddonUserSettingsBase):

    oauth_request_token = fields.StringField()
    oauth_request_token_secret = fields.StringField()
    oauth_access_token = fields.StringField()
    oauth_access_token_secret = fields.StringField()

    @property
    def has_auth(self):
        return self.oauth_access_token is not None

    def to_json(self, user):
        rv = super(AddonFigShareUserSettings, self).to_json(user)
        rv.update({
            'authorized': self.has_auth,
        })
        return rv

    def remove_auth(self, save=False):
        self.oauth_access_token = None
        self.oauth_access_token_secret = None
        for node_settings in self.addonfigsharenodesettings__authorized:
            node_settings.deauthorize(auth=Auth(user=self.owner), save=True)
        if save:
            self.save()

    def delete(self, save=False):
        self.remove_auth(save=False)
        super(AddonFigShareUserSettings, self).delete(save=save)


class AddonFigShareNodeSettings(AddonNodeSettingsBase):

    figshare_id = fields.StringField()
    figshare_type = fields.StringField()
    figshare_title = fields.StringField()

    user_settings = fields.ForeignField(
        'addonfigshareusersettings', backref='authorized'
    )

    @property
    def embed_url(self):
        return 'http://wl.figshare.com/articles/{fid}/embed?show_title=1'.format(
            fid=self.figshare_id,
        )

    @property
    def api_url(self):
        if self.user_settings is None:
            return figshare_settings.API_URL
        else:
            return figshare_settings.API_OAUTH_URL

    @property
    def has_auth(self):
        return bool(self.user_settings and self.user_settings.has_auth)

    @property
    def linked_content(self):
        return {'id': self.figshare_id, 'type': self.figshare_type, 'title': self.figshare_title}

    def authorize(self, user_settings, save=False):
        self.user_settings = user_settings
        node = self.owner
        node.add_log(
            action='figshare_node_authorized',
            params={
                'project': node.parent_id,
                'node': node._id,
            },
            auth=Auth(user=user_settings.owner),
        )
        if save:
            self.save()

    def deauthorize(self, auth=None, add_log=True, save=False):
        """Remove user authorization from this node and log the event."""
        self.user_settings = None
        self.figshare_id = None
        self.figshare_type = None
        self.figshare_title = None

        if add_log:
            node = self.owner
            self.owner.add_log(
                action='figshare_node_deauthorized',
                params={
                    'project': node.parent_id,
                    'node': node._id,
                },
                auth=auth,
            )

        if save:
            self.save()

    def delete(self, save=False):
        super(AddonFigShareNodeSettings, self).delete(save=False)
        self.deauthorize(add_log=False, save=save)

    def update_fields(self, fields, node, auth):        
        updated = False
        if fields.get('id'):
            updated = updated or (fields['id'] != self.figshare_id)
            self.figshare_id = fields['id']
        if fields.get('title'):
            updated = updated or (fields['title'] != self.figshare_title)
            self.figshare_title = fields['title']            
        if fields.get('type'):
            updated = updated or (fields['type'] != self.figshare_type)
            self.figshare_type = fields['type']            

        self.save()
        if updated:
            node.add_log(
                action='figshare_content_linked',
                params={
                    'project': node.parent_id,
                    'node': node._id,
                    'figshare': {
                        'type': self.figshare_type,
                        'id': self.figshare_id,
                        'title': self.figshare_title,
                    },
                },
                auth=auth,
            )

    def to_json(self, user):
        rv = super(AddonFigShareNodeSettings, self).to_json(user)

        figshare_user = user.get_addon('figshare')

        rv.update({
            'figshare_id': self.figshare_id or '',
            'figshare_type': self.figshare_type or '',
            'figshare_title': self.figshare_title or '',
            'node_has_auth': self.has_auth,
            'user_has_auth': figshare_user and figshare_user.has_auth,
            'figshare_options': [],
            'is_registration': self.owner.is_registration,
        })
        if self.has_auth:
            rv.update({
                'authorized_user': self.user_settings.owner.fullname,
                'owner_url': self.user_settings.owner.url,
                'is_owner': user == self.user_settings.owner
            })

        return rv

    #############
    # Callbacks #
    #############

    def before_page_load(self, node, user):
        """

        :param Node node:
        :param User user:
        :return str: Alert message

        """
        if not self.figshare_id:
            return []
        figshare = node.get_addon('figshare')
        # Quit if no user authorization

        node_permissions = 'public' if node.is_public else 'private'

        if figshare.figshare_type == 'project':
            if node_permissions == 'private':
                message = messages.BEFORE_PAGE_LOAD_PRIVATE_NODE_MIXED_FS.format(category=node.project_or_component, project_id=figshare.figshare_id)
                return [message]
            else:
                message = messages.BEFORE_PAGE_LOAD_PUBLIC_NODE_MIXED_FS.format(category=node.project_or_component, project_id=figshare.figshare_id)

        connect = Figshare.from_settings(self.user_settings)
        article_is_public = connect.article_is_public(self.figshare_id)

        article_permissions = 'public' if article_is_public else 'private'

        if article_permissions != node_permissions:
            message = messages.BEFORE_PAGE_LOAD_PERM_MISMATCH.format(
                category=node.project_or_component,
                node_perm=node_permissions,
                figshare_perm=article_permissions,
                figshare_id=self.figshare_id,
            )
            if article_permissions == 'private' and node_permissions == 'public':
                message += messages.BEFORE_PAGE_LOAD_PUBLIC_NODE_PRIVATE_FS
            return [message]

    def before_remove_contributor(self, node, removed):
        """

        :param Node node:
        :param User removed:
        :return str: Alert message

        """
        if self.user_settings and self.user_settings.owner == removed:
            return messages.BEFORE_REMOVE_CONTRIBUTOR.format(
                category=node.project_or_component,
                user=removed.fullname,
            )

    def after_remove_contributor(self, node, removed):
        """

        :param Node node:
        :param User removed:
        :return str: Alert message

        """
        if self.user_settings and self.user_settings.owner == removed:

            # Delete OAuth tokens
            self.user_settings = None
            self.save()

            return messages.AFTER_REMOVE_CONTRIBUTOR.format(
                user=removed.fullname,
                url=node.url,
                category=self.figshare_id
            )

    def before_fork(self, node, user):
        """

        :param Node node:
        :param User user:
        :return str: Alert message

        """
        if self.user_settings and self.user_settings.owner == user:
            return messages.BEFORE_FORK_OWNER.format(
                category=node.project_or_component,
            )
        return messages.BEFORE_FORK_NOT_OWNER.format(
            category=node.project_or_component,
        )

    def after_fork(self, node, fork, user, save=True):
        """

        :param Node node: Original node
        :param Node fork: Forked node
        :param User user: User creating fork
        :param bool save: Save settings after callback
        :return tuple: Tuple of cloned settings and alert message

        """
        clone, _ = super(AddonFigShareNodeSettings, self).after_fork(
            node, fork, user, save=False
        )

        # Copy authentication if authenticated by forking user
        if self.user_settings and self.user_settings.owner == user:
            clone.user_settings = self.user_settings
            message = messages.AFTER_FORK_OWNER.format(
                category=fork.project_or_component,
            )
        else:
            message = messages.AFTER_FORK_NOT_OWNER.format(
                category=fork.project_or_component,
                url=fork.url + 'settings/'
            )
            return AddonFigShareNodeSettings(), message

        if save:
            clone.save()

        return clone, message

    def before_make_public(self, node):
        return (
            'This {cat} is connected to a Figshare project. Files marked as '
            'private on Figshare <strong>will be visible to the public'
            '</strong>.'
        ).format(
            cat=node.project_or_component,
        )

    def after_delete(self, node, user):
<<<<<<< HEAD
        self.deauthorize(Auth(user=user), add_log=True, save=True)

    def before_register(self, node, user):
        """

        :param Node node:
        :param User user:
        :return str: Alert message:

        """

        return messages.BEFORE_REGISTER.format(category=node.project_or_component)
=======
        self.deauthorize(Auth(user=user), add_log=True, save=True)
>>>>>>> 830aa28e
<|MERGE_RESOLUTION|>--- conflicted
+++ resolved
@@ -1,3 +1,5 @@
+# -*- coding: utf-8 -*-
+
 import os
 from framework import fields
 from website.addons.base import AddonNodeSettingsBase, AddonUserSettingsBase
@@ -18,7 +20,13 @@
     def file_url(self):
         if self.article_id is None or self.file_id is None:
             raise ValueError('Path field must be defined.')
-        return os.path.join('figshare', 'article', self.article_id, 'file', self.file_id)
+        return os.path.join(
+            'figshare',
+            'article',
+            self.article_id,
+            'file',
+            self.file_id,
+        )
 
 
 class AddonFigShareUserSettings(AddonUserSettingsBase):
@@ -81,7 +89,11 @@
 
     @property
     def linked_content(self):
-        return {'id': self.figshare_id, 'type': self.figshare_type, 'title': self.figshare_title}
+        return {
+            'id': self.figshare_id,
+            'type': self.figshare_type,
+            'title': self.figshare_title,
+        }
 
     def authorize(self, user_settings, save=False):
         self.user_settings = user_settings
@@ -160,7 +172,7 @@
             'figshare_type': self.figshare_type or '',
             'figshare_title': self.figshare_title or '',
             'node_has_auth': self.has_auth,
-            'user_has_auth': figshare_user and figshare_user.has_auth,
+            'user_has_auth': bool(figshare_user) and figshare_user.has_auth,
             'figshare_options': [],
             'is_registration': self.owner.is_registration,
         })
@@ -307,19 +319,10 @@
         )
 
     def after_delete(self, node, user):
-<<<<<<< HEAD
         self.deauthorize(Auth(user=user), add_log=True, save=True)
 
     def before_register(self, node, user):
-        """
-
-        :param Node node:
-        :param User user:
-        :return str: Alert message:
-
-        """
-
-        return messages.BEFORE_REGISTER.format(category=node.project_or_component)
-=======
-        self.deauthorize(Auth(user=user), add_log=True, save=True)
->>>>>>> 830aa28e
+        if self.has_auth and self.figshare_id:
+            return messages.BEFORE_REGISTER.format(
+                category=node.project_or_component,
+            )