from django.core.urlresolvers import resolve, reverse

from rest_framework.decorators import api_view
from rest_framework.response import Response
from rest_framework import generics

from api.base.utils import absolute_reverse
from api.users.serializers import UserSerializer

class JSONAPIBaseView(generics.GenericAPIView):

    permissions_exempt = True

    def _get_embed_partial(self, field_name, field):
        """Create a partial function to fetch the values of an embedded field. A basic
        example is to include a Node's children in a single response.

        :param str field_name: Name of field of the view's serializer_class to load
        results for
        :return function object -> dict:
        """
        def partial(item):
            embed_value = getattr(item, field.lookup_field, None)
            view, view_args, view_kwargs = resolve(
                reverse(
                    field.view_name,
                    kwargs={field.lookup_url_kwarg: embed_value}
                )
            )
            view_kwargs.update({
                'request': self.request,
                'no_embeds': True
            })
            response = view(*view_args, **view_kwargs)
            return response.data
        return partial

    def get_serializer_context(self):
        """Inject request into the serializer context. Additionally, inject partial functions
        (request, object -> embedd items) if the query string contains embeds, and this
        is the topmost call to this method (the embed partials call view functions which has
        the potential to create infinite recursion hence the inclusion of the no_embeds
        view kwarg to prevent this).
        """
        context = super(JSONAPIBaseView, self).get_serializer_context()
        if self.kwargs.get('no_embeds', False):
            return context
        embeds = self.request.query_params.getlist('embed')
        embeds_partials = {}
        for embed in embeds:
            embed_field = self.serializer_class._declared_fields.get(embed)
            embeds_partials[embed] = self._get_embed_partial(embed, embed_field)
        context.update({
            'embed': embeds_partials
        })
        return context

@api_view(('GET',))
def root(request, format=None):
    """Welcome to the V2 Open Science Framework API. With this API you can access users, projects, components, and files
    from the [Open Science Framework](https://osf.io/). The Open Science Framework (OSF) is a free, open-source service
    maintained by the [Center for Open Science](http://cos.io/).

    The OSF serves as a repository and archive for study designs, materials, data, manuscripts, or anything else
    associated with your research during the research process. Every project and file on the OSF has a permanent unique
    identifier, and every registration (a permanent, time-stamped version of your projects and files) can be assigned a
    DOI/ARK. You can use the OSF to measure your impact by monitoring the traffic to projects and files you make
    public. With the OSF you have full control of what parts of your research are public and what remains private.

    Beta notice: This API is currently a beta service.  You are encouraged to use the API and will receive support
    when doing so, however, while the API remains in beta status, it may change without notice as a result of
    product updates. The temporary beta status of the API will remain in place while it matures. In a future
    release, the beta status will be removed, at which point we will provide details on how long we will support
    the API V2 and under what circumstances it might change.

    #General API Usage

    The OSF API generally conforms to the [JSON-API v1.0 spec](http://jsonapi.org/format/1.0/).  Where exceptions
    exists, they will be noted.  Each endpoint will have its own documentation, but there are some general principles.

    ##Requests

    ###Canonical URLs

    All canonical URLs have trailing slashes.  A request to an endpoint without a trailing slash will result in a 301
    redirect to the canonical URL.  There are some exceptions when working with the Files API, so if a URL in a response
    does not have a slash, do not append one.

    ###Plurals

    Endpoints are always pluralized.  `/users/`, not `/user/`, `/nodes/`, not `/node/`.

    ###Common Actions

    Every endpoint in the OSF API responds to `GET`, `HEAD`, and `OPTION` requests.  You must have adequate permissions
    to interact with the endpoint.  Unauthorized use will result in 401 Unauthorized or 403 Forbidden responses.  Use
    `HEAD` to probe an endpoint and make sure your headers are well-formed.  `GET` will return a representation of the
    entity or entity collection referenced by the endpoint.  An `OPTIONS` request will return a JSON object that describes the
    endpoint, including the name, a description, the acceptable request formats, the allowed response formats, and any
    actions available via the endpoint.

    ###Filtering

    Entity collections can be filtered by adding a query parameter in the form:

        filter[<fieldname>]=<matching information>

    String queries are filtered using substring matching. For example, if you were trying to find [Lise
    Meitner](http://en.wikipedia.org/wiki/Lise_Meitner):

        /users/?filter[full_name]=meitn

    You can filter on multiple fields, or the same field in different ways, by &-ing the query parameters together.

        /users/?filter[full_name]=lise&filter[family_name]=mei

    Boolean fields should be queried with `true` or `false`.

        /nodes/?filter[registered]=true

    ###Pagination

    All entity collection endpoints respond to the `page` query parameter behavior as described in the [JSON-API
    pagination spec](http://jsonapi.org/format/1.0/#crud).  However, pagination links are provided in the response, and
    you are encouraged to use that rather than adding query parameters by hand.

    ###Formatting POST/PUT/PATCH request bodies

    The OSF API follows the JSON-API spec for (create and update requests)[http://jsonapi.org/format/#crud].  This means
    all request bodies must be wrapped with some metadata.  Each request body must be an object with a `data` key
    containing at least a `type` member.  The value of the `type` member must agree with the `type` of the entities
    represented by the endpoint.  If not, a 409 Conflict will be returned.  The request should also contain an
    `attributes` member with an object containing the key-value pairs to be created/updated.  PUT/PATCH requests must
    also have an `id` key that matches the id part of the endpoint.  If the `id` key does not match the id path part, a
    409 Conflict error will be returned.

    ####Example 1: Creating a Node via POST

        POST /v2/nodes/
        {
          "data": {
            "type": "nodes",
            "attributes": {
              "title" : "A Phylogenetic Tree of Famous Internet Cats",
              "category" : "project",
              "description" : "How closely related are Grumpy Cat and C.H. Cheezburger? Is memefulness inheritable?"
            }
          }
        }

    ####Example 2: Updating a User via PUT

        PUT /v2/users/me/
        {
          "data": {
            "id": "3rqxc",
            "type": "users",
            "attributes": {
              "full_name" : "Henrietta Swan Leavitt",
              "given_name" : "Henrietta",
              "middle_names" : "Swan",
              "family_name" : "Leavitt"
            }
          }
        }

    **NB:** If you PUT/PATCH to the `/users/me/` endpoint, you must still provide your full user id in the `id` field of
    the request.  We do not support using the `me` alias in request bodies at this time.

    ###PUT vs. PATCH

    For most endpoints that support updates via PUT requests, we also allow PATCH updates. The only difference is that
    PUT requests require all mandatory attributes to be set, even if their value is unchanged. PATCH requests may omit
    mandatory attributes, whose value will be unchanged.

    ##Responses

    ###Entities

    An entity is a single resource that has been retreived from the API, usually from an endpoint with the entity's id
    as the final path part.  A successful response from an entity request will be a JSON object with a top level `data`
    key pointing to a sub-object with the following members:

    + `id`

    The identifier for the entity.  This MUST be included with [PUT and PATCH
    requests](#formatting-post-put-patch-request-bodies).

    + `type`

    The type identifier of this entity.  This MUST be included with [all create/update
    requests](#formatting-post-put-patch-request-bodies).

    + `attributes`

    The properties of the entity.  Names, descriptions, etc.

    + `relationships`

    Relationships are urls to other entities or entity collections that have a relationship to the entity. For example,
    the node entity provides a `contributors` relationship that points to the endpoint to retreive all contributors to
    that node.  It is recommended to use these links rather than to id-filter general entity collection endpoints.
    They'll be faster, easier, and less error-prone.  Generally a relationship will have the following structure:

        {relationship_name}: {
            "links": {
                "related": {
                    "href": {url_to_related_entity_or_entity_collection},
                    "meta": {}
                }
            }
        }

    If there are no related entities, `href` will be null.

    + `links`

    Links are urls to alternative representations of the entity or actions that may be performed on the entity.  Most
    entities will provide a `self` link that is the canonical endpoint for the entity where update and delete requests
    should be sent.  In-depth documentation of actions is available by navigating to the `self` link in the Browsable
    API.  Most entities will also provide an `html` link that directs to the entity's page on the [OSF](http://osf.io/).

    ###Entity Collections

    Entity collection endpoints return a list of entities and an additional data structure with pagination links, such as
    "next", "prev", "first", and "last". The OSF API limits all entity collection responses to a maximum of 10 entities.
    The response object has two keys:

    + `data`

    `data` is an array of entities that match the query.  Each entity in the array is the same representation that is
    returned from that entity's `self` link, meaning that refetching the entity is unnecessary.

    + `links`

    `links` contains pagination information, including links to the previous, next, first, and last pages of results.
    The meta key contains the total number of entities available, as well as the current number of results displayed per
    page.  If there are only enough results to fill one page, the `first`, `last`, `prev`, and `next` values will be
    null.

    ###Attribute Validation

    Endpoints that allow creation or modification of entities generally limit updates to certain attributes of the
    entity.  If you attempt to set an attribute that does not permit updates (such as a `date_created` timestamp), the
    API will silently ignore that attribute.  This will not affect the response from the API: if the request would have
    succeeded without the updated attribute, it will still report as successful.  Likewise, if the request would have
    failed without the attribute update, the API will still report a failure.

    Typoed or non-existant attributes will behave the same as non-updatable attributes and be silently
    ignored. If a request is not working the way you expect, make sure to double check your spelling.

    ###Errors

    When a request fails for whatever reason, the OSF API will return an appropriate HTTP error code and include a
    descriptive error in the body of the response.  The response body will be an object with a key, `errors`, pointing
    to an array of error objects.  Generally, these error object will consist of a `detail` key with a detailed error
    message, but may include additional information in accordance with the [JSON-API error
    spec](http://jsonapi.org/format/1.0/#error-objects).

    ##OSF Enum Fields

    Some entities in the OSF API have fields that only take a restricted set of values.  Those fields are listed here
    for reference.  Fuller descriptions are available on the relevent entity pages.

    ###OSF Node Categories

        value                 description
        ------------------------------------------
        project               Project
        hypothesis            Hypothesis
        methods and measures  Methods and Measures
        procedure             Procedure
        instrumentation       Instrumentation
        data                  Data
        analysis              Analysis
        communication         Communication
        other                 Other

    ###OSF Node Permission keys

        value        description
        ------------------------------------------
        read         Read-only access
        write        Write access (make changes, cannot delete)
        admin        Admin access (full write, create, delete, contributor add)

    ###Storage Providers

    Valid storage providers are:

        value        description
        ------------------------------------------
        box          Box.com
        cloudfiles   Rackspace Cloud Files
        dataverse    Dataverse
        dropbox      Dropbox
        figshare     figshare
        github       GitHub
        googledrive  Google Drive
        osfstorage   OSF Storage
        s3           Amazon S3

<<<<<<< HEAD
        Some routes may have extra rules for links, especially if those links work with external services. Collections
        may have counts with them to indicate how many items are in that collection.

        ### Includes
        Links found in the 'relationships' dictionary of an API response can be included in a single request. For example,
        to fetch a node and its children use a request like:

            /nodes/<node_id>/?include=children
=======
>>>>>>> af7060f0
    """
    if request.user and not request.user.is_anonymous():
        user = request.user
        current_user = UserSerializer(user, context={'request': request}).data
    else:
        current_user = None

    return Response({
        'meta': {
            'message': 'Welcome to the OSF API.',
            'version': request.version,
            'current_user': current_user,
        },
        'links': {
            'nodes': absolute_reverse('nodes:node-list'),
            'users': absolute_reverse('users:user-list'),
        }
    })<|MERGE_RESOLUTION|>--- conflicted
+++ resolved
@@ -300,17 +300,6 @@
         osfstorage   OSF Storage
         s3           Amazon S3
 
-<<<<<<< HEAD
-        Some routes may have extra rules for links, especially if those links work with external services. Collections
-        may have counts with them to indicate how many items are in that collection.
-
-        ### Includes
-        Links found in the 'relationships' dictionary of an API response can be included in a single request. For example,
-        to fetch a node and its children use a request like:
-
-            /nodes/<node_id>/?include=children
-=======
->>>>>>> af7060f0
     """
     if request.user and not request.user.is_anonymous():
         user = request.user
