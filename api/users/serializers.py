--- conflicted
+++ resolved
@@ -3,15 +3,11 @@
 
 from website.models import User
 
-<<<<<<< HEAD
-from api.base.exceptions import Conflict
-from api.base.serializers import JSONAPISerializer, LinksField, JSONAPIHyperlinkedIdentityField
-=======
 from api.base.serializers import (
     JSONAPISerializer, LinksField, JSONAPIHyperlinkedIdentityField, DevOnly
 )
+from api.base.exceptions import Conflict
 
->>>>>>> 16d88446
 
 class UserSerializer(JSONAPISerializer):
     filterable_fields = frozenset([
