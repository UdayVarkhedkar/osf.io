/**
 * Handles Project Organizer on dashboard page of OSF.
 * For Treebeard and _item API's check: https://github.com/caneruguz/treebeard/wiki
 */
'use strict';

var Handlebars = require('handlebars');
var $ = require('jquery');
var m = require('mithril');
var Treebeard = require('treebeard');
var bootbox = require('bootbox');
var Bloodhound = require('exports?Bloodhound!typeahead.js');
var moment = require('moment');
var Raven = require('raven-js');

var $osf = require('osfHelpers');

// copyMode can be 'copy', 'move', 'forbidden', or null.
// This is set at draglogic and is used as global within this module
var copyMode = null;
<<<<<<< HEAD

// Initialize projectOrganizer object (separate from the ProjectOrganizer constructor at the end)
var projectOrganizer = {};

/**
 * Bloodhound is a typeahead suggestion engine. Searches here for public projects
 * @type {Bloodhound}
 */
projectOrganizer.publicProjects = new Bloodhound({
    datumTokenizer: function (d) {
        return Bloodhound.tokenizers.whitespace(d.name);
    },
    queryTokenizer: Bloodhound.tokenizers.whitespace,
    remote: {
        url: '/api/v1/search/projects/?term=%QUERY&maxResults=20&includePublic=yes&includeContributed=no',
        filter: function (projects) {
            return $.map(projects, function (project) {
                return {
                    name: project.value,
                    node_id: project.id,
                    category: project.category
                };
            });
        },
        limit: 10
    }
});

/**
 * Bloodhound is a typeahead suggestion engine. Searches here for users projects
 * @type {Bloodhound}
 */
projectOrganizer.myProjects = new Bloodhound({
    datumTokenizer: function (d) {
        return Bloodhound.tokenizers.whitespace(d.name);
    },
    queryTokenizer: Bloodhound.tokenizers.whitespace,
    remote: {
        url: '/api/v1/search/projects/?term=%QUERY&maxResults=20&includePublic=no&includeContributed=yes',
        filter: function (projects) {
            return $.map(projects, function (project) {
                return {
                    name: project.value,
                    node_id: project.id,
                    category: project.category
                };
            });
        },
        limit: 10
    }
});

/**
 * Edits the template for the column titles.
 * Used here to make smart folder italicized
 * @param {Object} item A Treebeard _item object for the row involved. Node information is inside item.data
 * @this Treebeard.controller Check Treebeard API for methods available
 * @private
 */
function _poTitleColumn(item) {
    var css = item.data.isSmartFolder ? 'project-smart-folder smart-folder' : '';
    return m('span', { 'class' : css }, item.data.name);
}

/**
 * Links for going to project pages on the action column
 * @param event Click event
 * @param {Object} item A Treebeard _item object for the row involved. Node information is inside item.data
 * @param {Object} col Column options
 * @this Treebeard.controller Check Treebeard API for methods available
 * @private
 */
function _gotoEvent(event, item, col) {
    window.location = item.data.urls.fetch;
}

/**
 * Watching for escape key press
 * @param {String} nodeID Unique ID of the node
 */
function addFormKeyBindings(nodeID) {
    $('#ptd-' + nodeID).keyup(function (e) {
        if (e.which === 27) {
            $('#ptd-' + nodeID).find('.cancel-button-' + nodeID).filter(':visible').click();
            return false;
        }
    });
}

/**
 * The project detail popup is populated based on the row that it was clicked from
 * @param {Object} theItem Only the item.data portion of A Treebeard _item object for the row involved.
 */
function createProjectDetailHTMLFromTemplate(theItem) {
    var detailTemplateSource,
        detailTemplate,
        detailTemplateContext,
        displayHTML;
    detailTemplateSource = $('#project-detail-template').html();
    Handlebars.registerHelper('commalist', function (items, options) {
        var out = '',
            i,
            l;
        for (i = 0, l = items.length; i < l; i++) {
            out = out + options.fn(items[i]) + (i !== (l - 1) ? ', ' : '');
        }
        return out;
    });
    detailTemplate = Handlebars.compile(detailTemplateSource);
    detailTemplateContext = {
        theItem: theItem,
        multipleContributors: theItem.contributors.length > 1,
        parentIsSmartFolder: theItem.parentIsSmartFolder
    };
    displayHTML = detailTemplate(detailTemplateContext);
    $('.project-details').html(displayHTML);
    addFormKeyBindings(theItem.node_id);
}

/**
 * Saves the expand state of a folder so that it can be loaded based on that state
 * @param {Object} item Node data
 * @param {Function} callback
 */
function saveExpandState(item, callback) {
    var collapseUrl,
        postAction,
        expandUrl;
    if (!item.apiURL) {
        return;
    }
    if (item.expand) {
        // turn to false
        collapseUrl = item.apiURL + 'collapse/';
        postAction = $osf.postJSON(collapseUrl, {});
        postAction.done(function () {
            if (typeof callback !== 'undefined') {
                callback();
            }
        }).fail($osf.handleJSONError);
    } else {
        // turn to true
        expandUrl = item.apiURL + 'expand/';
        postAction = $osf.postJSON(expandUrl, {});
        postAction.done(function () {
            if (typeof callback !== 'undefined') {
                callback();
            }
        }).fail($osf.handleJSONError);
    }
}

/**
 * Takes care of all instances of showing any project detail and action. It's the box that appears on clicks
 * @param event Browser event object
 * @param {Object} item A Treebeard _item object for the row involved. Node information is inside item.data
 * @param {Object} col Column information for the column where click happened.
 * @this Treebeard.controller.
 * @private
 */
function _showProjectDetails(event, item, col) {
    event.stopImmediatePropagation();
    var treebeard = this,
        mySourceWithEmptySelectable,
        publicSourceWithEmptySelectable,
        linkName,
        linkID,
        theItem = item.data,
        theParentNode,
        theParentNodeID;
    projectOrganizer.myProjects.initialize();
    projectOrganizer.publicProjects.initialize();
    // injecting error into search results from https://github.com/twitter/typeahead.js/issues/747
    mySourceWithEmptySelectable = function (q, cb) {
        var emptyMyProjects = [{ error: 'There are no matching projects to which you contribute.' }];
        projectOrganizer.myProjects.get(q, injectEmptySelectable);
        function injectEmptySelectable(suggestions) {
            if (suggestions.length === 0) {
                cb(emptyMyProjects);
            } else {
                cb(suggestions);
            }
        }
    };
    publicSourceWithEmptySelectable = function (q, cb) {
        var emptyPublicProjects = { error: 'There are no matching public projects.' };
        projectOrganizer.publicProjects.get(q, injectEmptySelectable);
        function injectEmptySelectable(suggestions) {
            if (suggestions.length === 0) {
                cb([emptyPublicProjects]);
            } else {
                cb(suggestions);
            }
        }
    };

    theParentNode = item.parent();
    if (theParentNode === 'undefined') {
        theParentNode = theItem;
        theItem.parentIsSmartFolder = true;
    }
    theItem.parentNode = theParentNode;
    theParentNodeID = theParentNode.data.node_id;
    theItem.parentIsSmartFolder = theParentNode.data.isSmartFolder;
    theItem.parentNodeID = theParentNodeID;
    if (!theItem.isSmartFolder) {
        createProjectDetailHTMLFromTemplate(theItem);
        $('#findNode' + theItem.node_id).hide();
        $('#findNode' + theItem.node_id + ' .typeahead').typeahead({
            highlight: true
        }, {
            name: 'my-projects',
            displayKey: function (data) {
                return data.name;
            },
            source: mySourceWithEmptySelectable,
            templates: {
                header: function () {
                    return '<h3 class="category">My Projects</h3>';
                },
                suggestion: function (data) {
                    if (typeof data.name !== 'undefined') {
                        return '<p>' + data.name + '</p>';
                    }
                    return '<p>' + data.error + '</p>';
                }
            }
        }, {
            name: 'public-projects',
            displayKey: function (data) {
                return data.name;
            },
            source: publicSourceWithEmptySelectable,
            templates: {
                header: function () {
                    return '<h3 class="category">Public Projects</h3>';
                },
                suggestion: function (data) {
                    if (typeof data.name !== 'undefined') {
                        return '<p>' + data.name + '</p>';
                    }
                    return '<p>' + data.error + '</p>';
                }
            }
        });
        $('#input' + theItem.node_id).bind('keyup', function (event) {
            var key = event.keyCode || event.which,
                buttonEnabled = (typeof $('#add-link-' + theItem.node_id).prop('disabled') !== 'undefined');

            if (key === 13) {
                if (buttonEnabled) {
                    $('#add-link-' + theItem.node_id).click(); //submits if the control is active
                }
            } else {
                $('#add-link-warn-' + theItem.node_id).text('');
                $('#add-link-' + theItem.node_id).attr('disabled', 'disabled');
                linkName = '';
                linkID = '';
            }
        });
        $('#input' + theItem.node_id).bind('typeahead:selected', function (obj, datum, name) {
            var getChildrenURL = theItem.apiURL + 'get_folder_pointers/',
                children;
            $.getJSON(getChildrenURL, function (data) {
                children = data;
                if (children.indexOf(datum.node_id) === -1) {
                    $('#add-link-' + theItem.node_id).removeAttr('disabled');
                    linkName = datum.name;
                    linkID = datum.node_id;
                } else {
                    $('#add-link-warn-' + theItem.node_id).text('This project is already in the folder');
                }
            }).fail($osf.handleJSONError);
        });
        $('#close-' + theItem.node_id).click(function () {
            $('.project-details').hide();
            return false;
        });
        $('#add-link-' + theItem.node_id).click(function () {
            var url = '/api/v1/pointer/',
                postData = JSON.stringify({
                    pointerID: linkID,
                    toNodeID: theItem.node_id
                });
            theItem.expand = false;
            saveExpandState(theItem, function () {
                var tb = treebeard,
                    postAction = $.ajax({
                        type: 'POST',
                        url: url,
                        data: postData,
                        contentType: 'application/json',
                        dataType: 'json'
                    });
                postAction.done(function () {
                    tb.updateFolder(null, item);
                });
            });
            $('.project-details').hide();
            return false;
        });
        $('#remove-link-' + theItem.node_id).click(function () {
            var url = '/api/v1/folder/' + theParentNodeID + '/pointer/' + theItem.node_id,
                deleteAction = $.ajax({
                    type: 'DELETE',
                    url: url,
                    contentType: 'application/json',
                    dataType: 'json'
                });
            deleteAction.done(function () {
                treebeard.updateFolder(null, theParentNode);
                $('.project-details').hide();

            });
        });
        $('#delete-folder-' + theItem.node_id).click(function () {
            bootbox.confirm({
                title: 'Delete this folder?',
                message: 'Are you sure you want to delete this folder? This will also delete any folders ' +
                    'inside this one. You will not delete any projects in this folder.',
                callback: function (result) {
                    if (result !== null && result) {
                        var url = '/api/v1/folder/' + theItem.node_id,
                            deleteAction = $.ajax({
                                type: 'DELETE',
                                url: url,
                                contentType: 'application/json',
                                dataType: 'json'
                            });
                        deleteAction.done(function () {
                            treebeard.updateFolder(null, item.parent());
                            $('.project-details').hide();
                        });
                    }
                }
            });
        });
        $('#add-folder-' + theItem.node_id).click(function () {
            $('#buttons' + theItem.node_id).hide();
            $('#rnc-' + theItem.node_id).hide();
            $('#findNode' + theItem.node_id).hide();
            $('#afc-' + theItem.node_id).show();
        });
        $('#add-folder-input' + theItem.node_id).bind('keyup', function () {
            var contents = $.trim($(this).val());
            if (contents === '') {
                $('#add-folder-button' + theItem.node_id).attr('disabled', 'disabled');
            } else {
                $('#add-folder-button' + theItem.node_id).removeAttr('disabled');
            }
        });
        $('#add-folder-button' + theItem.node_id).click(function () {
            var url = '/api/v1/folder/',
                postData = {
                    node_id: theItem.node_id,
                    title: $.trim($('#add-folder-input' + theItem.node_id).val())
                };
            theItem.expand = false;
            saveExpandState(theItem, function () {
                var putAction = $osf.putJSON(url, postData);
                putAction.done(function () {
                    //var icon = $('.tb-row[data-id="' + item.id + '"]').find('.tb-toggle-icon'),
                    //    iconTemplate = treebeard.options.resolveToggle.call(treebeard, item);
                    //if (icon.get(0)) {
                    //    m.render(icon.get(0), iconTemplate);
                    //}
                    treebeard.updateFolder(null, item);
                    $('.project-details').hide();
                }).fail($osf.handleJSONError);

            });
            return false;
        });
        $('#rename-node-' + theItem.node_id).click(function () {
            $('#buttons' + theItem.node_id).hide();
            $('#afc-' + theItem.node_id).hide();
            $('#findNode' + theItem.node_id).hide();
            $('#nc-' + theItem.node_id).hide();
            $('#rnc-' + theItem.node_id).show();
        });
        $('#rename-node-input' + theItem.node_id).bind('keyup', function () {
            var contents = $.trim($(this).val());
            if (contents === '' || contents === theItem.name) {
                $('#rename-node-button' + theItem.node_id).attr('disabled', 'disabled');
            } else {
                $('#rename-node-button' + theItem.node_id).removeAttr('disabled');
            }
        });
        $('#rename-node-button' + theItem.node_id).click(function () {
            var url = theItem.apiURL + 'edit/',
                postAction,
                postData = {
                    name: 'title',
                    value: $.trim($('#rename-node-input' + theItem.node_id).val())
                };
            postAction = $osf.postJSON(url, postData);
            postAction.done(function () {
                treebeard.updateFolder(null, theParentNode);
                $('.project-details').hide();
            }).fail($osf.handleJSONError);
            return false;
        });
        $('.cancel-button-' + theItem.node_id).click(function () {
            $('#afc-' + theItem.node_id).hide();
            $('#rnc-' + theItem.node_id).hide();
            $('#findNode' + theItem.node_id).hide();
            $('#nc-' + theItem.node_id).show();
            $('#buttons' + theItem.node_id).show();
        });
        $('#add-item-' + theItem.node_id).click(function () {
            $('#buttons' + theItem.node_id).hide();
            $('#afc-' + theItem.node_id).hide();
            $('#rnc-' + theItem.node_id).hide();
            $('#findNode' + theItem.node_id).show();
        });
        $('.project-details').toggle();
    } else {
        $('.project-details').hide();
    }
}

/**
 * Project Organizer actions, has info and go to project
 * @param {Object} item A Treebeard _item object for the row involved. Node information is inside item.data
 * @param {Object} col Column information for the column where click happened.
 * @returns {Array} An array of buttons in mithril view format using mithril's m()
 * @private
 */
function _poActionColumn(item, col) {
    var self = this,
        buttons = [],
        url = item.data.urls.fetch;
    if (!item.data.isSmartFolder) {
        buttons.push({
            'name' : '',
            'icon' : 'icon-info',
            'css' : 'project-organizer-iconinfo fangorn-clickable btn btn-default btn-xs',
            'onclick' : _showProjectDetails
        });
        if (url !== null) {
            buttons.push({
                'name' : '',
                'icon' : 'icon-chevron-right',
                'css' : 'project-organizer-icon-visit fangorn-clickable btn btn-info btn-xs',
                'onclick' : _gotoEvent
            });
        }
    }
    // Build the template for icons
    return buttons.map(function (btn) {
        return m('span', { 'data-col' : item.id }, [ m('i',
            { 'class' : btn.css, 'style' : btn.style, 'onclick' : function (event) { btn.onclick.call(self, event, item, col); } },
            [ m('span', { 'class' : btn.icon}, btn.name) ])
            ]);
    });
}

/**
 * Contributors have first person's name and then number of contributors. This functio nreturns the proper html
 * @param {Object} item A Treebeard _item object for the row involved. Node information is inside item.data
 * @returns {Object} A Mithril virtual DOM template object
 * @private
 */
function _poContributors(item) {
    if (!item.data.contributors) {
        return '';
    }
    return item.data.contributors.map(function (person, index, arr) {
        if (index > 2) {
            return;
        }
        if (index === 2) {
            return m('span', ' + ' + (arr.length - 2));
        }
        return m('span', person.name + ', ');
    });
}

/**
 * Displays who modified the data and when. i.e. "6 days ago, by Uguz"
 * @param {Object} item A Treebeard _item object for the row involved. Node information is inside item.data
 * @private
 */
function _poModified(item) {
    var personString,
        dateString;
    if (item.data.modifiedDelta === 0) {
        return m('span');
    }
    dateString = moment.utc(item.data.dateModified).fromNow();
    if (item.data.modifiedBy !== '') {
        personString = item.data.modifiedBy.toString();
    }
    return m('span', dateString + ', by ' + personString);
}

/**
 * Organizes all the row displays based on what that item requires.
 * @param {Object} item A Treebeard _item object for the row involved. Node information is inside item.data
 * @returns {Array} An array of columns as col objects
 * @this Treebeard.controller Check Treebeard API For available methods
 * @private
 */
function _poResolveRows(item) {
    var css = '',
        draggable = false,
        default_columns;
    if (item.data.permissions) {
        draggable = item.data.permissions.movable || item.data.permissions.copyable;
    }
    if (draggable) {
        css = 'po-draggable';
    }
    item.css = '';
    default_columns = [{
        data : 'name',  // Data field name
        folderIcons : true,
        filter : true,
        css : css,
        custom : _poTitleColumn
    }, {
        sortInclude : false,
        custom : _poActionColumn
    }, {
        filter : true,
        custom : _poContributors
    }, {
        filter : false,
        custom : _poModified
    }];
    return default_columns;
}

/**
 * Organizes the information for Column title row.
 * @returns {Array} An array of columns with pertinent column information
 * @private
 */
function _poColumnTitles() {
    var columns = [];
    columns.push({
        title: 'Name',
        width : '45%',
        sort : true,
        sortType : 'text'
    }, {
        title : 'Actions',
        width : '10%',
        sort : false
    }, {
        title : 'Contributors',
        width : '20%',
        sort : false
    }, {
        title : 'Modified',
        width : '25%',
        sort : false
    });
    return columns;
}

/**
 * Checks if folder toggle is permitted (i.e. contents are private)
 * @param {Object} item A Treebeard _item object. Node information is inside item.data
 * @this Treebeard.controller
 * @returns {boolean}
 * @private
 */
function _poToggleCheck(item) {
    if (item.data.permissions.view) {
        return true;
    }
    item.notify.update('Not allowed: Private folder', 'warning', 1, undefined);
    return false;
}

/**
 * Returns custom icons for OSF depending on the type of item
 * @param {Object} item A Treebeard _item object. Node information is inside item.data
 * @this Treebeard.controller
 * @returns {Object}  Returns a mithril template with the m() function.
 * @private
 */
function _poResolveIcon(item) {
    var viewLink,
        icons = {
            folder : 'project-organizer-icon-folder',
            smartFolder : 'project-organizer-icon-smart-folder',
            project : 'project-organizer-icon-project',
            registration :  'project-organizer-icon-reg-project',
            component :  'project-organizer-icon-component',
            registeredComponent :  'project-organizer-icon-reg-component',
            link :  'project-organizer-icon-pointer'
        };
    viewLink = item.data.urls.fetch;
    function returnView(type) {
        var template = m('span', { 'class' : icons[type]});
        if (viewLink) {
            return m('a', { href : viewLink}, template);
        }
        return template;
    }
    if (item.data.isFolder) {
        return returnView('folder');
    }
    if (item.data.isSmartFolder) {
        return returnView('smartFolder');
    }
    if (item.data.isProject) {
        return returnView('project');
    }
    if (item.data.isRegistration) {
        return returnView('registration');
    }
    if (item.data.isComponent) {
        return returnView('component');
    }
    if (item.data.isRegistration && item.data.isComponent) {
        return returnView('registeredComponent');
    }
    if (item.data.isPointer) {
        return returnView('link');
    }
    return returnView('folder');
}

/**
 * Returns custom folder toggle icons for OSF
 * @param {Object} item A Treebeard _item object. Node information is inside item.data
 * @this Treebeard.controller
 * @returns {string} Returns a mithril template with m() function, or empty string.
 * @private
 */
function _poResolveToggle(item) {
    var toggleMinus = m('i.icon-minus'),
        togglePlus = m('i.icon-plus'),
        childrenCount = item.data.childrenCount || item.children.length;
    if (item.kind === 'folder' && childrenCount > 0) {
        if (item.open) {
            //console.log(item.data.name, "Toggle Minus:", toggleMinus);
            return toggleMinus;
        }
        //console.log(item.data.name, "Toggle Plus:", togglePlus);
        return togglePlus;
    }
    return '';
}

/**
 * Resolves lazy load url for fetching children
 * @param {Object} item A Treebeard _item object for the row involved. Node information is inside item.data
 * @this Treebeard.controller
 * @returns {String|Boolean} Returns the fetch URL in string or false if there is no url.
 * @private
 */
function _poResolveLazyLoad(item) {
    console.log("tree", item);
    return '/api/v1/dashboard/' + item.data.node_id;
}

/**
 * Hook to run after lazyloading has successfully loaded
 * @param {Object} item A Treebeard _item object for the row involved. Node information is inside item.data
 * @this Treebeard.controller
 * @private
 */
function expandStateLoad(item) {
    var tb = this,
        i;
    if (item.children.length > 0 && item.depth > 0) {
        for (i = 0; i < item.children.length; i++) {
            if (item.children[i].data.expand) {
                tb.updateFolder(null, item.children[i]);
            }
        }
    }
}

/**
 * Loads the children of an item that need to be expanded. Unique to Projectorganizer
 * @private
 */
function _poLoadOpenChildren() {
    var tb = this;
    this.treeData.children.map(function (item) {
        if (item.data.expand) {
            tb.updateFolder(null, item);
        }
    });
}

/**
 * Hook to run after multiselect is run when an item is selected.
 * @param event Browser click event object
 * @param {Object} tree A Treebeard _item object. Node information is inside item.data
 * @this Treebeard.controller
 * @private
 */
function _poMultiselect(event, tree) {
    console.log(this, tree);
    var tb = this,
        selectedRows = filterRowsNotInParent.call(this, this.multiselected),
        someItemsAreFolders,
        pointerIds;
    if (selectedRows.length > 1) {
        someItemsAreFolders = false;
        pointerIds = [];
        selectedRows.forEach(function (item) {
            var thisItem = item.data;
            someItemsAreFolders = someItemsAreFolders ||
                                  thisItem.isFolder ||
                                  thisItem.isSmartFolder ||
                                  thisItem.parentIsSmartFolder ||
                                  !thisItem.permissions.movable;
            pointerIds.push(thisItem.node_id);
        });
        if (!someItemsAreFolders) {
            var multiItemDetailTemplateSource = $('#project-detail-multi-item-template').html(),
                detailTemplate = Handlebars.compile(multiItemDetailTemplateSource),
                detailTemplateContext = {
                    multipleItems: true,
                    itemsCount: selectedRows.length
                },
                theParentNode = selectedRows[0].parent(),
                displayHTML = detailTemplate(detailTemplateContext);
            $('.project-details').html(displayHTML);
            $('.project-details').show();
            $('#remove-links-multiple').click(function () {
                deleteMultiplePointersFromFolder.call(tb, pointerIds, theParentNode);
                $('.project-details').hide();
            });
            $('#close-multi-select').click(function () {
                $('.project-details').hide();
                return false;
            });
        } else {
            $('.project-details').hide();
        }
    } else {
        $('.project-details').hide();
    }
}

/**
 * Deletes pointers based on their ids from the folder specified
 * @param {String} pointerIds Unique node ids
 * @param folderToDeleteFrom  What it says
 */
function deleteMultiplePointersFromFolder(pointerIds, folderToDeleteFrom) {
    var tb = this,
        folderNodeId,
        url,
        postData,
        deleteAction;
    if (pointerIds.length > 0) {
        folderNodeId = folderToDeleteFrom.data.node_id;
        url = '/api/v1/folder/' + folderNodeId + '/pointers/';
        postData = JSON.stringify({pointerIds: pointerIds});
        deleteAction = $.ajax({
            type: 'DELETE',
            url: url,
            data: postData,
            contentType: 'application/json',
            dataType: 'json'
        });
        deleteAction.done(function () {
            tb.updateFolder(null, folderToDeleteFrom);
        });
        deleteAction.fail(function (jqxhr, textStatus, errorThrown) {
            $osf.growl('Error:', textStatus + '. ' + errorThrown);
        });
    }
}

/**
 * When multiple rows are selected remove those that are not in the parent
 * @param {Array} rows List of item objects
 * @returns {Array} newRows Returns the revised list of rows
 */
function filterRowsNotInParent(rows) {
    if (this.multiselected.length < 2) {
        return this.multiselected;
    }
    var i, newRows = [],
        originalRow = this.find(this.selected),
        originalParent,
        currentItem;
    if (typeof originalRow !== "undefined") {
        originalParent = originalRow.parentID;
        for (i = 0; i < rows.length; i++) {
            currentItem = rows[i];
            if (currentItem.parentID === originalParent && currentItem.id !== -1) {
                newRows.push(rows[i]);
            }
        }
    }
    this.multiselected = newRows;
    this.highlightMultiselect();
    return newRows;
}

/**
 * Hook for the drag start event on jquery
 * @param event jQuery UI drggable event object
 * @param ui jQuery UI draggable ui object
 * @private
 */
function _poDragStart(event, ui) {
    var itemID = $(event.target).attr('data-id'),
        item = this.find(itemID);
    if (this.multiselected.length < 2) {
        this.multiselected = [item];
    }
    $('.project-details').hide();
}

/**
 * Hook for the drop event of jQuery UI droppable
 * @param event jQuery UI droppable event object
 * @param ui jQuery UI droppable ui object
 * @private
 */
function _poDrop(event, ui) {
    var items = this.multiselected.length === 0 ? [this.find(this.selected)] : this.multiselected,
        folder = this.find($(event.target).attr('data-id'));
    dropLogic.call(this, event, items, folder);
}

/**
 * Hook for the over event of jQuery UI droppable
 * @param event jQuery UI droppable event object
 * @param ui jQuery UI droppable ui object
 * @private
 */
function _poOver(event, ui) {
    var items = this.multiselected.length === 0 ? [this.find(this.selected)] : this.multiselected,
        folder = this.find($(event.target).attr('data-id')),
        dragState = dragLogic.call(this, event, items, ui);
    $('.tb-row').removeClass('tb-h-success po-hover po-hover-multiselect');
    if (dragState !== 'forbidden') {
        $('.tb-row[data-id="' + folder.id + '"]').addClass('tb-h-success');
    } else {
        $('.tb-row[data-id="' + folder.id + '"]').addClass('po-hover');
    }
}

// Sets the state of the alt key by listening for key presses in the document.
var altKey = false;
$(document).keydown(function (e) {
    if (e.altKey) {
        altKey = true;
    }
});
$(document).keyup(function (e) {
    if (!e.altKey) {
        altKey = false;
    }
});

/**
 * Sets the copy state based on which item is being dragged on which other item
 * @param {Object} event Browser drag event
 * @param {Array} items List of items being dragged at the time. Each item is a _item object
 * @param {Object} ui jQuery UI draggable drag ui object
 * @returns {String} copyMode One of the copy states, from 'copy', 'move', 'forbidden'
 */
function dragLogic(event, items, ui) {
    var canCopy = true,
        canMove = true,
        folder = this.find($(event.target).attr('data-id')),
        isSelf = false;
    items.forEach(function (item) {
        if (!isSelf) {
            isSelf = item.id === folder.id;
        }
        canCopy = canCopy && item.data.permissions.copyable;
        canMove = canMove && item.data.permissions.movable;
    });
    if (canAcceptDrop(items, folder) && (canMove || canCopy)) {
        if (canMove && canCopy) {
            if (altKey) {
                copyMode = 'copy';
            } else {
                copyMode = 'move';
            }
        }
        if (canMove && !canCopy) {
            copyMode = 'move';
        }
        if (canCopy && !canMove) {
            copyMode = 'copy';
        }
    } else {
        copyMode = 'forbidden';
    }
    if (isSelf) {
        copyMode = 'forbidden';
    }
    // Set the cursor to match the appropriate copy mode
    // Remember that Treebeard is using tb-drag-ghost instead of ui.helper
    switch (copyMode) {
    case 'forbidden':
        $('.tb-drag-ghost').css('cursor', 'not-allowed');
        break;
    case 'copy':
        $('.tb-drag-ghost').css('cursor', 'copy');
        break;
    case 'move':
        $('.tb-drag-ghost').css('cursor', 'move');
        break;
    default:
        $('.tb-drag-ghost').css('cursor', 'default');
    }
    return copyMode;
}

/**
 * Checks if the folder can accept the items dropped on it
 * @param {Array} items List of items being dragged at the time. Each item is a _item object
 * @param {Object} folder Folder information as _item object, the drop target
 * @returns {boolean} canDrop Whether drop can happen
 */
function canAcceptDrop(items, folder) {
    var representativeItem,
        itemParentNodeId,
        hasComponents,
        hasFolders,
        copyable,
        movable,
        canDrop;
    if (folder.data.isSmartFolder || !folder.data.isFolder) {
        return false;
    }
    // if the folder is contained by the item, return false
    representativeItem = items[0];
    if (representativeItem.isAncestor(folder) || representativeItem.id === folder.id) {
        return false;
    }
    // If trying to drop on the folder it came from originally, return false
    itemParentNodeId = representativeItem.parent().data.node_id;
    if (itemParentNodeId === folder.data.node_id) {
        return false;
    }
    hasComponents = false;
    hasFolders = false;
    copyable = true;
    movable = true;
    canDrop = true;
    items.forEach(function (item) {
        hasComponents = hasComponents || item.data.isComponent;
        hasFolders = hasFolders || item.data.isFolder;
        copyable = copyable && item.data.permissions.copyable;
        movable = movable && item.data.permissions.movable;
    });
    if (hasComponents) {
        canDrop = canDrop && folder.data.permissions.acceptsComponents;
    }
    if (hasFolders) {
        canDrop = canDrop && folder.data.permissions.acceptsFolders;
    }
    if (copyMode === 'move') {
        canDrop = canDrop && folder.data.permissions.acceptsMoves && movable;
    }
    if (copyMode === 'copy') {
        canDrop = canDrop && folder.data.permissions.acceptsCopies && copyable;
    }
    return canDrop;
}

/**
 * Where the drop actions happen
 * @param event jQuery UI drop event
 * @param {Array} items List of items being dragged at the time. Each item is a _item object
 * @param {Object} folder Folder information as _item object
 */
function dropLogic(event, items, folder) {
    console.log("Droplogic : items, folder", items, folder);
    var tb = this,
        theFolderNodeID,
        getChildrenURL,
        folderChildren,
        sampleItem,
        //itemParentID,
        itemParent,
        itemParentNodeID,
        getAction;
    if (typeof folder !== 'undefined' && folder !== null) {
        theFolderNodeID = folder.data.node_id;
        getChildrenURL = folder.data.apiURL + 'get_folder_pointers/';
        sampleItem = items[0];
        //itemParentID = sampleItem.parentID;
        itemParent = sampleItem.parent();
        itemParentNodeID = itemParent.data.node_id;
        if (itemParentNodeID !== theFolderNodeID) { // This shouldn't happen, but if it does, it's bad
            getAction = $.getJSON(getChildrenURL, function (data) {
                folderChildren = data;
                var itemsToMove = [],
                    itemsNotToMove = [],
                    postInfo;
                items.forEach(function (item) {
                    if ($.inArray(item.data.node_id, folderChildren) === -1) { // pointer not in folder to be moved to
                        itemsToMove.push(item.data.node_id);
                    } else if (copyMode === 'move') { // Pointer is already in the folder and it's a move
                                // We  need to make sure not to delete the folder if the item is moved to the same folder.
                                // When we add the ability to reorganize within a folder, this will have to change.
                        itemsNotToMove.push(item.data.node_id);
                    }
                });
                postInfo = {
                    'copy': {
                        'url': '/api/v1/project/' + theFolderNodeID + '/pointer/',
                        'json': {
                            nodeIds: itemsToMove
                        }
                    },
                    'move': {
                        'url': '/api/v1/pointers/move/',
                        'json': {
                            pointerIds: itemsToMove,
                            toNodeId: theFolderNodeID,
                            fromNodeId: itemParentNodeID
                        }
                    }
                };
                if (copyMode === 'copy' || copyMode === 'move') {
                    deleteMultiplePointersFromFolder.call(tb, itemsNotToMove, itemParent);
                    if (itemsToMove.length > 0) {
                        var url = postInfo[copyMode]['url'],
                            postData = JSON.stringify(postInfo[copyMode]['json']),
                            outerFolder = whichIsContainer.call(tb, itemParent, folder),
                            postAction = $.ajax({
                                type: 'POST',
                                url: url,
                                data: postData,
                                contentType: 'application/json',
                                dataType: 'json'
                            });
                        postAction.always(function (result) {
                            if (copyMode === 'move') {
                                if (!outerFolder) {
                                    tb.updateFolder(null, itemParent);
                                } else {
                                    tb.updateFolder(null, outerFolder);
                                }
                            } else {
                                tb.updateFolder(null, folder);
                            }
                        });
                        postAction.fail(function (jqxhr, textStatus, errorThrown) {
                            $osf.growl('Error:', textStatus + '. ' + errorThrown);
                        });
                    }
                    // else { // From:  if (itemsToMove.length > 0)
                    //    tb.updateFolder(null, itemParent);
                    //}
                }
            });
            getAction.fail(function (jqxhr, textStatus, errorThrown) {
                $osf.growl('Error:', textStatus + '. ' + errorThrown);
            });
        } else {
            Raven.captureMessage('Project dashboard: Parent node (' + itemParentNodeID + ') == Folder Node (' + theFolderNodeID + ')');
        }
    } else {
        if (typeof folder === 'undefined') {
            Raven.captureMessage('onDrop folder is undefined.');
        }
    }
    $('.project-organizer-dand').css('cursor', 'default');
}

/**
 * Checks if one of the items being moved contains the other. To check for adding parents to children
 * @param {Object} itemOne Treebeard _item object, has the _item API
 * @param {Object} itemTwo Treebeard _item object, has the _item API
 * @returns {null|Object} Returns object if one is containing the other. Null if neither or both
 */
function whichIsContainer(itemOne, itemTwo) {
    var isOneAncestor = itemOne.isAncestor(itemTwo),
        isTwoAncestor = itemTwo.isAncestor(itemOne);
    if (isOneAncestor && isTwoAncestor) {
        return null;
    }
    if (isOneAncestor) {
        return itemOne;
    }
    if (isTwoAncestor) {
        return itemTwo;
    }
    return null;
}


//
/**
 * OSF-specific Treebeard options common to all addons.
 * For documentation visit: https://github.com/caneruguz/treebeard/wiki
 */
var tbOptions = {
    rowHeight : 27,         // user can override or get from .tb-row height
    showTotal : 15,         // Actually this is calculated with div height, not needed. NEEDS CHECKING
    paginate : false,       // Whether the applet starts with pagination or not.
    paginateToggle : false, // Show the buttons that allow users to switch between scroll and paginate.
    uploads : false,         // Turns dropzone on/off.
    columnTitles : _poColumnTitles,
    resolveRows : _poResolveRows,
    showFilter : false,     // Gives the option to filter by showing the filter box.
    title : false,          // Title of the grid, boolean, string OR function that returns a string.
    allowMove : true,       // Turn moving on or off.
    moveClass : 'po-draggable',
    hoverClass : 'po-hover',
    hoverClassMultiselect : 'po-hover-multiselect',
    togglecheck : _poToggleCheck,
    sortButtonSelector : {
        up : 'i.icon-chevron-up',
        down : 'i.icon-chevron-down'
    },
    dragOptions : {},
    dropOptions : {},
    dragEvents : {
        start : _poDragStart
    },
    dropEvents : {
        drop : _poDrop,
        over : _poOver
    },
    onload : function () {
        console.log("Onload");
        var tb = this;
        _poLoadOpenChildren.call(tb);
=======

// Initialize projectOrganizer object (separate from the ProjectOrganizer constructor at the end)
var projectOrganizer = {};

/**
 * Bloodhound is a typeahead suggestion engine. Searches here for public projects
 * @type {Bloodhound}
 */
projectOrganizer.publicProjects = new Bloodhound({
    datumTokenizer: function (d) {
        return Bloodhound.tokenizers.whitespace(d.name);
    },
    queryTokenizer: Bloodhound.tokenizers.whitespace,
    remote: {
        url: '/api/v1/search/projects/?term=%QUERY&maxResults=20&includePublic=yes&includeContributed=no',
        filter: function (projects) {
            return $.map(projects, function (project) {
                return {
                    name: project.value,
                    node_id: project.id,
                    category: project.category
                };
            });
        },
        limit: 10
    }
});

/**
 * Bloodhound is a typeahead suggestion engine. Searches here for users projects
 * @type {Bloodhound}
 */
projectOrganizer.myProjects = new Bloodhound({
    datumTokenizer: function (d) {
        return Bloodhound.tokenizers.whitespace(d.name);
    },
    queryTokenizer: Bloodhound.tokenizers.whitespace,
    remote: {
        url: '/api/v1/search/projects/?term=%QUERY&maxResults=20&includePublic=no&includeContributed=yes',
        filter: function (projects) {
            return $.map(projects, function (project) {
                return {
                    name: project.value,
                    node_id: project.id,
                    category: project.category
                };
            });
        },
        limit: 10
    }
});

/**
 * Edits the template for the column titles.
 * Used here to make smart folder italicized
 * @param {Object} item A Treebeard _item object for the row involved. Node information is inside item.data
 * @this Treebeard.controller Check Treebeard API for methods available
 * @private
 */
function _poTitleColumn(item) {
    var css = item.data.isSmartFolder ? 'project-smart-folder smart-folder' : '';
    return m('span', { 'class' : css }, item.data.name);
}

/**
 * Links for going to project pages on the action column
 * @param event Click event
 * @param {Object} item A Treebeard _item object for the row involved. Node information is inside item.data
 * @param {Object} col Column options
 * @this Treebeard.controller Check Treebeard API for methods available
 * @private
 */
function _gotoEvent(event, item, col) {
    window.location = item.data.urls.fetch;
}

/**
 * Watching for escape key press
 * @param {String} nodeID Unique ID of the node
 */
function addFormKeyBindings(nodeID) {
    $('#ptd-' + nodeID).keyup(function (e) {
        if (e.which === 27) {
            $('#ptd-' + nodeID).find('.cancel-button-' + nodeID).filter(':visible').click();
            return false;
        }
    });
}

/**
 * The project detail popup is populated based on the row that it was clicked from
 * @param {Object} theItem Only the item.data portion of A Treebeard _item object for the row involved.
 */
function createProjectDetailHTMLFromTemplate(theItem) {
    var detailTemplateSource,
        detailTemplate,
        detailTemplateContext,
        displayHTML;
    detailTemplateSource = $('#project-detail-template').html();
    detailTemplate = Handlebars.compile(detailTemplateSource);
    detailTemplateContext = {
        theItem: theItem,
        parentIsSmartFolder: theItem.parentIsSmartFolder
    };
    displayHTML = detailTemplate(detailTemplateContext);
    $('.project-details').html(displayHTML);
    addFormKeyBindings(theItem.node_id);
}

function createBlankProjectDetail(message) {
    var text = message || 'Select a row to view further actions.';
    $('.project-details').html('<div class="row"> <div class="col-xs-12"> <i class="text-muted text-center po-placeholder"> ' + text + ' </i> </div> </div>');
}

/**
 * Saves the expand state of a folder so that it can be loaded based on that state
 * @param {Object} item Node data
 * @param {Function} callback
 */
function saveExpandState(item, callback) {
    var collapseUrl,
        postAction,
        expandUrl;
    if (!item.apiURL) {
        return;
    }
    if (item.expand) {
        // turn to false
        collapseUrl = item.apiURL + 'collapse/';
        postAction = $osf.postJSON(collapseUrl, {});
        postAction.done(function () {
            if (typeof callback !== 'undefined') {
                callback();
            }
        }).fail($osf.handleJSONError);
    } else {
        // turn to true
        expandUrl = item.apiURL + 'expand/';
        postAction = $osf.postJSON(expandUrl, {});
        postAction.done(function () {
            if (typeof callback !== 'undefined') {
                callback();
            }
        }).fail($osf.handleJSONError);
    }
}

/**
 * Takes care of all instances of showing any project detail and action. It's the box that appears on clicks
 * @param event Browser event object
 * @param {Object} item A Treebeard _item object for the row involved. Node information is inside item.data
 * @param {Object} col Column information for the column where click happened.
 * @this Treebeard.controller.
 * @private
 */
function _showProjectDetails(event, item, col) {
    event.stopImmediatePropagation();
    var treebeard = this,
        mySourceWithEmptySelectable,
        publicSourceWithEmptySelectable,
        linkName,
        linkID,
        theItem = item.data,
        theParentNode,
        theParentNodeID;
    projectOrganizer.myProjects.initialize();
    projectOrganizer.publicProjects.initialize();
    // injecting error into search results from https://github.com/twitter/typeahead.js/issues/747
    mySourceWithEmptySelectable = function (q, cb) {
        var emptyMyProjects = [{ error: 'There are no matching projects to which you contribute.' }];
        projectOrganizer.myProjects.get(q, injectEmptySelectable);
        function injectEmptySelectable(suggestions) {
            if (suggestions.length === 0) {
                cb(emptyMyProjects);
            } else {
                cb(suggestions);
            }
        }
    };
    publicSourceWithEmptySelectable = function (q, cb) {
        var emptyPublicProjects = { error: 'There are no matching public projects.' };
        projectOrganizer.publicProjects.get(q, injectEmptySelectable);
        function injectEmptySelectable(suggestions) {
            if (suggestions.length === 0) {
                cb([emptyPublicProjects]);
            } else {
                cb(suggestions);
            }
        }
    };

    theParentNode = item.parent();
    if (theParentNode === 'undefined') {
        theParentNode = theItem;
        theItem.parentIsSmartFolder = true;
    }
    theItem.parentNode = theParentNode;
    theParentNodeID = theParentNode.data.node_id;
    theItem.parentIsSmartFolder = theParentNode.data.isSmartFolder;
    theItem.parentNodeID = theParentNodeID;
    if (!theItem.isSmartFolder) {
        createProjectDetailHTMLFromTemplate(theItem);
        $('#findNode' + theItem.node_id).hide();
        $('#findNode' + theItem.node_id + ' .typeahead').typeahead({
            highlight: true
        }, {
            name: 'my-projects',
            displayKey: function (data) {
                return data.name;
            },
            source: mySourceWithEmptySelectable,
            templates: {
                header: function () {
                    return '<h3 class="category">My Projects</h3>';
                },
                suggestion: function (data) {
                    if (typeof data.name !== 'undefined') {
                        return '<p>' + data.name + '</p>';
                    }
                    return '<p>' + data.error + '</p>';
                }
            }
        }, {
            name: 'public-projects',
            displayKey: function (data) {
                return data.name;
            },
            source: publicSourceWithEmptySelectable,
            templates: {
                header: function () {
                    return '<h3 class="category">Public Projects</h3>';
                },
                suggestion: function (data) {
                    if (typeof data.name !== 'undefined') {
                        return '<p>' + data.name + '</p>';
                    }
                    return '<p>' + data.error + '</p>';
                }
            }
        });
        $('#input' + theItem.node_id).bind('keyup', function (event) {
            var key = event.keyCode || event.which,
                buttonEnabled = (typeof $('#add-link-' + theItem.node_id).prop('disabled') !== 'undefined');

            if (key === 13) {
                if (buttonEnabled) {
                    $('#add-link-' + theItem.node_id).click(); //submits if the control is active
                }
            } else {
                $('#add-link-warn-' + theItem.node_id).text('');
                $('#add-link-' + theItem.node_id).attr('disabled', 'disabled');
                linkName = '';
                linkID = '';
            }
        });
        $('#input' + theItem.node_id).bind('typeahead:selected', function (obj, datum, name) {
            var getChildrenURL = theItem.apiURL + 'get_folder_pointers/',
                children;
            $.getJSON(getChildrenURL, function (data) {
                children = data;
                if (children.indexOf(datum.node_id) === -1) {
                    $('#add-link-' + theItem.node_id).removeAttr('disabled');
                    linkName = datum.name;
                    linkID = datum.node_id;
                } else {
                    $('#add-link-warn-' + theItem.node_id).text('This project is already in the folder');
                }
            }).fail($osf.handleJSONError);
        });
        $('#close-' + theItem.node_id).click(function () {
            createBlankProjectDetail();
            return false;
        });
        $('#add-link-' + theItem.node_id).click(function () {
            var url = '/api/v1/pointer/',
                postData = JSON.stringify({
                    pointerID: linkID,
                    toNodeID: theItem.node_id
                });
            theItem.expand = false;
            saveExpandState(theItem, function () {
                var tb = treebeard,
                    postAction = $.ajax({
                        type: 'POST',
                        url: url,
                        data: postData,
                        contentType: 'application/json',
                        dataType: 'json'
                    });
                postAction.done(function () {
                    tb.updateFolder(null, item);
                });
            });
            createBlankProjectDetail();
            return false;
        });
        $('#remove-link-' + theItem.node_id).click(function () {
            var url = '/api/v1/folder/' + theParentNodeID + '/pointer/' + theItem.node_id,
                deleteAction = $.ajax({
                    type: 'DELETE',
                    url: url,
                    contentType: 'application/json',
                    dataType: 'json'
                });
            deleteAction.done(function () {
                treebeard.updateFolder(null, theParentNode);
                createBlankProjectDetail();

            });
        });
        $('#delete-folder-' + theItem.node_id).click(function () {
            bootbox.confirm({
                title: 'Delete this folder?',
                message: 'Are you sure you want to delete this folder? This will also delete any folders ' +
                    'inside this one. You will not delete any projects in this folder.',
                callback: function (result) {
                    if (result !== null && result) {
                        var url = '/api/v1/folder/' + theItem.node_id,
                            deleteAction = $.ajax({
                                type: 'DELETE',
                                url: url,
                                contentType: 'application/json',
                                dataType: 'json'
                            });
                        deleteAction.done(function () {
                            treebeard.updateFolder(null, item.parent());
                            createBlankProjectDetail();
                        });
                    }
                }
            });
        });
        $('#add-folder-' + theItem.node_id).click(function () {
            $('#buttons' + theItem.node_id).hide();
            $('#rnc-' + theItem.node_id).hide();
            $('#findNode' + theItem.node_id).hide();
            $('#afc-' + theItem.node_id).show();
        });
        $('#add-folder-input' + theItem.node_id).bind('keyup', function () {
            var contents = $.trim($(this).val());
            if (contents === '') {
                $('#add-folder-button' + theItem.node_id).attr('disabled', 'disabled');
            } else {
                $('#add-folder-button' + theItem.node_id).removeAttr('disabled');
            }
        });
        $('#add-folder-button' + theItem.node_id).click(function () {
            var url = '/api/v1/folder/',
                postData = {
                    node_id: theItem.node_id,
                    title: $.trim($('#add-folder-input' + theItem.node_id).val())
                };
            theItem.expand = false;
            saveExpandState(theItem, function () {
                var putAction = $osf.putJSON(url, postData);
                putAction.done(function () {
                    //var icon = $('.tb-row[data-id="' + item.id + '"]').find('.tb-toggle-icon'),
                    //    iconTemplate = treebeard.options.resolveToggle.call(treebeard, item);
                    //if (icon.get(0)) {
                    //    m.render(icon.get(0), iconTemplate);
                    //}
                    treebeard.updateFolder(null, item);
                    createBlankProjectDetail();
                }).fail($osf.handleJSONError);

            });
            return false;
        });
        $('#rename-node-' + theItem.node_id).click(function () {
            $('#buttons' + theItem.node_id).hide();
            $('#afc-' + theItem.node_id).hide();
            $('#findNode' + theItem.node_id).hide();
            $('#nc-' + theItem.node_id).hide();
            $('#rnc-' + theItem.node_id).css({'display':'inline-block', 'width' : '100%'});
        });
        $('#rename-node-input' + theItem.node_id).bind('keyup', function () {
            var contents = $.trim($(this).val());
            if (contents === '' || contents === theItem.name) {
                $('#rename-node-button' + theItem.node_id).attr('disabled', 'disabled');
            } else {
                $('#rename-node-button' + theItem.node_id).removeAttr('disabled');
            }
        });
        $('#rename-node-button' + theItem.node_id).click(function () {
            var url = theItem.apiURL + 'edit/',
                postAction,
                postData = {
                    name: 'title',
                    value: $.trim($('#rename-node-input' + theItem.node_id).val())
                };
            postAction = $osf.postJSON(url, postData);
            postAction.done(function () {
                treebeard.updateFolder(null, theParentNode);
                createBlankProjectDetail();
            }).fail($osf.handleJSONError);
            return false;
        });
        $('.cancel-button-' + theItem.node_id).click(function () {
            $('#afc-' + theItem.node_id).hide();
            $('#rnc-' + theItem.node_id).hide();
            $('#findNode' + theItem.node_id).hide();
            $('#nc-' + theItem.node_id).show();
            $('#buttons' + theItem.node_id).show();
        });
        $('#add-item-' + theItem.node_id).click(function () {
            $('#buttons' + theItem.node_id).hide();
            $('#afc-' + theItem.node_id).hide();
            $('#rnc-' + theItem.node_id).hide();
            $('#findNode' + theItem.node_id).show();
        });
    } else {
        createBlankProjectDetail('Smart folders don\'t have any actions.');
    }
}

/**
 * Project Organizer actions, has info and go to project
 * @param {Object} item A Treebeard _item object for the row involved. Node information is inside item.data
 * @param {Object} col Column information for the column where click happened.
 * @returns {Array} An array of buttons in mithril view format using mithril's m()
 * @private
 */
function _poActionColumn(item, col) {
    var self = this,
        buttons = [],
        url = item.data.urls.fetch;
    if (!item.data.isSmartFolder) {
        if (url !== null) {
            buttons.push({
                'name' : '',
                'icon' : 'icon-chevron-right',
                'css' : 'project-organizer-icon-visit fangorn-clickable btn btn-info btn-xs',
                'onclick' : _gotoEvent
            });
        }
    }
    // Build the template for icons
    return buttons.map(function (btn) {
        return m('span', { 'data-col' : item.id }, [ m('i',
            { 'class' : btn.css, 'style' : btn.style, 'onclick' : function (event) {  btn.onclick.call(self, event, item, col); } },
            [ m('span', { 'class' : btn.icon}, btn.name) ])
            ]);
    });
}

/**
 * Contributors have first person's name and then number of contributors. This functio nreturns the proper html
 * @param {Object} item A Treebeard _item object for the row involved. Node information is inside item.data
 * @returns {Object} A Mithril virtual DOM template object
 * @private
 */
function _poContributors(item) {
    if (!item.data.contributors) {
        return '';
    }
    return item.data.contributors.map(function (person, index, arr) {
        if (index > 2) {
            return;
        }
        if (index === 2) {
            return m('span', ' + ' + (arr.length - 2));
        }
        return m('span', person.name + ', ');
    });
}

/**
 * Displays who modified the data and when. i.e. "6 days ago, by Uguz"
 * @param {Object} item A Treebeard _item object for the row involved. Node information is inside item.data
 * @private
 */
function _poModified(item) {
    var personString,
        dateString;
    if (item.data.modifiedDelta === 0) {
        return m('span');
    }
    dateString = moment.utc(item.data.dateModified).fromNow();
    if (item.data.modifiedBy !== '') {
        personString = item.data.modifiedBy.toString();
    }
    return m('span', dateString + ', by ' + personString);
}

/**
 * Organizes all the row displays based on what that item requires.
 * @param {Object} item A Treebeard _item object for the row involved. Node information is inside item.data
 * @returns {Array} An array of columns as col objects
 * @this Treebeard.controller Check Treebeard API For available methods
 * @private
 */
function _poResolveRows(item) {
    var css = '',
        draggable = false,
        default_columns;
    if (item.data.permissions) {
        draggable = item.data.permissions.movable || item.data.permissions.copyable;
    }
    if (draggable) {
        css = 'po-draggable';
    }
    item.css = '';
    default_columns = [{
        data : 'name',  // Data field name
        folderIcons : true,
        filter : true,
        css : css,
        custom : _poTitleColumn
    }, {
        sortInclude : false,
        custom : _poActionColumn
    }, {
        filter : true,
        custom : _poContributors
    }, {
        filter : false,
        custom : _poModified
    }];
    return default_columns;
}

/**
 * Organizes the information for Column title row.
 * @returns {Array} An array of columns with pertinent column information
 * @private
 */
function _poColumnTitles() {
    var columns = [];
    columns.push({
        title: 'Name',
        width : '45%',
        sort : true,
        sortType : 'text'
    }, {
        title : 'Actions',
        width : '10%',
        sort : false
    }, {
        title : 'Contributors',
        width : '20%',
        sort : false
    }, {
        title : 'Modified',
        width : '25%',
        sort : false
    });
    return columns;
}

/**
 * Checks if folder toggle is permitted (i.e. contents are private)
 * @param {Object} item A Treebeard _item object. Node information is inside item.data
 * @this Treebeard.controller
 * @returns {boolean}
 * @private
 */
function _poToggleCheck(item) {
    if (item.data.permissions.view) {
        return true;
    }
    item.notify.update('Not allowed: Private folder', 'warning', 1, undefined);
    return false;
}

/**
 * Returns custom icons for OSF depending on the type of item
 * @param {Object} item A Treebeard _item object. Node information is inside item.data
 * @this Treebeard.controller
 * @returns {Object}  Returns a mithril template with the m() function.
 * @private
 */
function _poResolveIcon(item) {
    var viewLink,
        icons = {
            folder : 'project-organizer-icon-folder',
            smartFolder : 'project-organizer-icon-smart-folder',
            project : 'project-organizer-icon-project',
            registration :  'project-organizer-icon-reg-project',
            component :  'project-organizer-icon-component',
            registeredComponent :  'project-organizer-icon-reg-component',
            link :  'project-organizer-icon-pointer'
        };
    viewLink = item.data.urls.fetch;
    function returnView(type) {
        var template = m('span', { 'class' : icons[type]});
        if (viewLink) {
            return m('a', { href : viewLink}, template);
        }
        return template;
    }
    if (item.data.isSmartFolder) {
        return returnView('smartFolder');
    }
    if (item.data.isFolder) {
        return returnView('folder');
    }
    if (item.data.isProject) {
        return returnView('project');
    }
    if (item.data.isRegistration) {
        return returnView('registration');
    }
    if (item.data.isComponent) {
        return returnView('component');
    }
    if (item.data.isRegistration && item.data.isComponent) {
        return returnView('registeredComponent');
    }
    if (item.data.isPointer) {
        return returnView('link');
    }
    return returnView('folder');
}

/**
 * Returns custom folder toggle icons for OSF
 * @param {Object} item A Treebeard _item object. Node information is inside item.data
 * @this Treebeard.controller
 * @returns {string} Returns a mithril template with m() function, or empty string.
 * @private
 */
function _poResolveToggle(item) {
    var toggleMinus = m('i.icon-minus'),
        togglePlus = m('i.icon-plus'),
        childrenCount = item.data.childrenCount || item.children.length;
    if (item.kind === 'folder' && childrenCount > 0) {
        if (item.open) {
            //console.log(item.data.name, "Toggle Minus:", toggleMinus);
            return toggleMinus;
        }
        //console.log(item.data.name, "Toggle Plus:", togglePlus);
        return togglePlus;
    }
    return '';
}

/**
 * Resolves lazy load url for fetching children
 * @param {Object} item A Treebeard _item object for the row involved. Node information is inside item.data
 * @this Treebeard.controller
 * @returns {String|Boolean} Returns the fetch URL in string or false if there is no url.
 * @private
 */
function _poResolveLazyLoad(item) {
    console.log("tree", item);
    return '/api/v1/dashboard/' + item.data.node_id;
}

/**
 * Hook to run after lazyloading has successfully loaded
 * @param {Object} item A Treebeard _item object for the row involved. Node information is inside item.data
 * @this Treebeard.controller
 * @private
 */
function expandStateLoad(item) {
    var tb = this,
        i;
    if (item.children.length > 0 && item.depth > 0) {
        for (i = 0; i < item.children.length; i++) {
            if (item.children[i].data.expand) {
                tb.updateFolder(null, item.children[i]);
            }
        }
    }
}

/**
 * Loads the children of an item that need to be expanded. Unique to Projectorganizer
 * @private
 */
function _poLoadOpenChildren() {
    var tb = this;
    this.treeData.children.map(function (item) {
        if (item.data.expand) {
            tb.updateFolder(null, item);
        }
    });
}

/**
 * Hook to run after multiselect is run when an item is selected.
 * @param event Browser click event object
 * @param {Object} tree A Treebeard _item object. Node information is inside item.data
 * @this Treebeard.controller
 * @private
 */
function _poMultiselect(event, tree) {
    console.log(this, tree);
    var tb = this,
        selectedRows = filterRowsNotInParent.call(tb, tb.multiselected),
        someItemsAreFolders,
        pointerIds;
    if (selectedRows.length > 1) {
        someItemsAreFolders = false;
        pointerIds = [];
        selectedRows.forEach(function (item) {
            var thisItem = item.data;
            someItemsAreFolders = someItemsAreFolders ||
                                  thisItem.isFolder ||
                                  thisItem.isSmartFolder ||
                                  thisItem.parentIsSmartFolder ||
                                  !thisItem.permissions.movable;
            pointerIds.push(thisItem.node_id);
        });
        if (!someItemsAreFolders) {
            var multiItemDetailTemplateSource = $('#project-detail-multi-item-template').html(),
                detailTemplate = Handlebars.compile(multiItemDetailTemplateSource),
                detailTemplateContext = {
                    multipleItems: true,
                    itemsCount: selectedRows.length
                },
                theParentNode = selectedRows[0].parent(),
                displayHTML = detailTemplate(detailTemplateContext);
            $('.project-details').html(displayHTML);
            $('.project-details').show();
            $('#remove-links-multiple').click(function () {
                deleteMultiplePointersFromFolder.call(tb, pointerIds, theParentNode);
                createBlankProjectDetail();
            });
            $('#close-multi-select').click(function () {
                createBlankProjectDetail();
                return false;
            });
        } else {
            createBlankProjectDetail();
        }
    } else {
        _showProjectDetails.call(tb, event, tb.multiselected[0]);

    }
}



/**
 * Deletes pointers based on their ids from the folder specified
 * @param {String} pointerIds Unique node ids
 * @param folderToDeleteFrom  What it says
 */
function deleteMultiplePointersFromFolder(pointerIds, folderToDeleteFrom) {
    var tb = this,
        folderNodeId,
        url,
        postData,
        deleteAction;
    if (pointerIds.length > 0) {
        folderNodeId = folderToDeleteFrom.data.node_id;
        url = '/api/v1/folder/' + folderNodeId + '/pointers/';
        postData = JSON.stringify({pointerIds: pointerIds});
        deleteAction = $.ajax({
            type: 'DELETE',
            url: url,
            data: postData,
            contentType: 'application/json',
            dataType: 'json'
        });
        deleteAction.done(function () {
            tb.updateFolder(null, folderToDeleteFrom);
        });
        deleteAction.fail(function (jqxhr, textStatus, errorThrown) {
            $osf.growl('Error:', textStatus + '. ' + errorThrown);
        });
    }
}

/**
 * When multiple rows are selected remove those that are not in the parent
 * @param {Array} rows List of item objects
 * @returns {Array} newRows Returns the revised list of rows
 */
function filterRowsNotInParent(rows) {
    if (this.multiselected.length < 2) {
        return this.multiselected;
    }
    var i, newRows = [],
        originalRow = this.find(this.selected),
        originalParent,
        currentItem;
    if (typeof originalRow !== "undefined") {
        originalParent = originalRow.parentID;
        for (i = 0; i < rows.length; i++) {
            currentItem = rows[i];
            if (currentItem.parentID === originalParent && currentItem.id !== -1) {
                newRows.push(rows[i]);
            }
        }
    }
    this.multiselected = newRows;
    this.highlightMultiselect();
    return newRows;
}

/**
 * Hook for the drag start event on jquery
 * @param event jQuery UI drggable event object
 * @param ui jQuery UI draggable ui object
 * @private
 */
function _poDragStart(event, ui) {
    var itemID = $(event.target).attr('data-id'),
        item = this.find(itemID);
    if (this.multiselected.length < 2) {
        this.multiselected = [item];
    }
    createBlankProjectDetail();
}

/**
 * Hook for the drop event of jQuery UI droppable
 * @param event jQuery UI droppable event object
 * @param ui jQuery UI droppable ui object
 * @private
 */
function _poDrop(event, ui) {
    var items = this.multiselected.length === 0 ? [this.find(this.selected)] : this.multiselected,
        folder = this.find($(event.target).attr('data-id'));
    dropLogic.call(this, event, items, folder);
}

/**
 * Hook for the over event of jQuery UI droppable
 * @param event jQuery UI droppable event object
 * @param ui jQuery UI droppable ui object
 * @private
 */
function _poOver(event, ui) {
    var items = this.multiselected.length === 0 ? [this.find(this.selected)] : this.multiselected,
        folder = this.find($(event.target).attr('data-id')),
        dragState = dragLogic.call(this, event, items, ui);
    $('.tb-row').removeClass('tb-h-success po-hover po-hover-multiselect');
    if (dragState !== 'forbidden') {
        $('.tb-row[data-id="' + folder.id + '"]').addClass('tb-h-success');
    } else {
        $('.tb-row[data-id="' + folder.id + '"]').addClass('po-hover');
    }
}

// Sets the state of the alt key by listening for key presses in the document.
var altKey = false;
$(document).keydown(function (e) {
    if (e.altKey) {
        altKey = true;
    }
});
$(document).keyup(function (e) {
    if (!e.altKey) {
        altKey = false;
    }
});

/**
 * Sets the copy state based on which item is being dragged on which other item
 * @param {Object} event Browser drag event
 * @param {Array} items List of items being dragged at the time. Each item is a _item object
 * @param {Object} ui jQuery UI draggable drag ui object
 * @returns {String} copyMode One of the copy states, from 'copy', 'move', 'forbidden'
 */
function dragLogic(event, items, ui) {
    var canCopy = true,
        canMove = true,
        folder = this.find($(event.target).attr('data-id')),
        isSelf = false;
    items.forEach(function (item) {
        if (!isSelf) {
            isSelf = item.id === folder.id;
        }
        canCopy = canCopy && item.data.permissions.copyable;
        canMove = canMove && item.data.permissions.movable;
    });
    if (canAcceptDrop(items, folder) && (canMove || canCopy)) {
        if (canMove && canCopy) {
            if (altKey) {
                copyMode = 'copy';
            } else {
                copyMode = 'move';
            }
        }
        if (canMove && !canCopy) {
            copyMode = 'move';
        }
        if (canCopy && !canMove) {
            copyMode = 'copy';
        }
    } else {
        copyMode = 'forbidden';
    }
    if (isSelf) {
        copyMode = 'forbidden';
    }
    // Set the cursor to match the appropriate copy mode
    // Remember that Treebeard is using tb-drag-ghost instead of ui.helper
    switch (copyMode) {
    case 'forbidden':
        $('.tb-drag-ghost').css('cursor', 'not-allowed');
        break;
    case 'copy':
        $('.tb-drag-ghost').css('cursor', 'copy');
        break;
    case 'move':
        $('.tb-drag-ghost').css('cursor', 'move');
        break;
    default:
        $('.tb-drag-ghost').css('cursor', 'default');
    }
    return copyMode;
}

/**
 * Checks if the folder can accept the items dropped on it
 * @param {Array} items List of items being dragged at the time. Each item is a _item object
 * @param {Object} folder Folder information as _item object, the drop target
 * @returns {boolean} canDrop Whether drop can happen
 */
function canAcceptDrop(items, folder) {
    var representativeItem,
        itemParentNodeId,
        hasComponents,
        hasFolders,
        copyable,
        movable,
        canDrop;
    if (folder.data.isSmartFolder || !folder.data.isFolder) {
        return false;
    }
    // if the folder is contained by the item, return false
    representativeItem = items[0];
    if (representativeItem.isAncestor(folder) || representativeItem.id === folder.id) {
        return false;
    }
    // If trying to drop on the folder it came from originally, return false
    itemParentNodeId = representativeItem.parent().data.node_id;
    if (itemParentNodeId === folder.data.node_id) {
        return false;
    }
    hasComponents = false;
    hasFolders = false;
    copyable = true;
    movable = true;
    canDrop = true;
    items.forEach(function (item) {
        hasComponents = hasComponents || item.data.isComponent;
        hasFolders = hasFolders || item.data.isFolder;
        copyable = copyable && item.data.permissions.copyable;
        movable = movable && item.data.permissions.movable;
    });
    if (hasComponents) {
        canDrop = canDrop && folder.data.permissions.acceptsComponents;
    }
    if (hasFolders) {
        canDrop = canDrop && folder.data.permissions.acceptsFolders;
    }
    if (copyMode === 'move') {
        canDrop = canDrop && folder.data.permissions.acceptsMoves && movable;
    }
    if (copyMode === 'copy') {
        canDrop = canDrop && folder.data.permissions.acceptsCopies && copyable;
    }
    return canDrop;
}

/**
 * Where the drop actions happen
 * @param event jQuery UI drop event
 * @param {Array} items List of items being dragged at the time. Each item is a _item object
 * @param {Object} folder Folder information as _item object
 */
function dropLogic(event, items, folder) {
    console.log("Droplogic : items, folder", items, folder);
    var tb = this,
        theFolderNodeID,
        getChildrenURL,
        folderChildren,
        sampleItem,
        //itemParentID,
        itemParent,
        itemParentNodeID,
        getAction;
    if (typeof folder !== 'undefined' && folder !== null) {
        theFolderNodeID = folder.data.node_id;
        getChildrenURL = folder.data.apiURL + 'get_folder_pointers/';
        sampleItem = items[0];
        //itemParentID = sampleItem.parentID;
        itemParent = sampleItem.parent();
        itemParentNodeID = itemParent.data.node_id;
        if (itemParentNodeID !== theFolderNodeID) { // This shouldn't happen, but if it does, it's bad
            getAction = $.getJSON(getChildrenURL, function (data) {
                folderChildren = data;
                var itemsToMove = [],
                    itemsNotToMove = [],
                    postInfo;
                items.forEach(function (item) {
                    if ($.inArray(item.data.node_id, folderChildren) === -1) { // pointer not in folder to be moved to
                        itemsToMove.push(item.data.node_id);
                    } else if (copyMode === 'move') { // Pointer is already in the folder and it's a move
                                // We  need to make sure not to delete the folder if the item is moved to the same folder.
                                // When we add the ability to reorganize within a folder, this will have to change.
                        itemsNotToMove.push(item.data.node_id);
                    }
                });
                postInfo = {
                    'copy': {
                        'url': '/api/v1/project/' + theFolderNodeID + '/pointer/',
                        'json': {
                            nodeIds: itemsToMove
                        }
                    },
                    'move': {
                        'url': '/api/v1/pointers/move/',
                        'json': {
                            pointerIds: itemsToMove,
                            toNodeId: theFolderNodeID,
                            fromNodeId: itemParentNodeID
                        }
                    }
                };
                if (copyMode === 'copy' || copyMode === 'move') {
                    deleteMultiplePointersFromFolder.call(tb, itemsNotToMove, itemParent);
                    if (itemsToMove.length > 0) {
                        var url = postInfo[copyMode]['url'],
                            postData = JSON.stringify(postInfo[copyMode]['json']),
                            outerFolder = whichIsContainer.call(tb, itemParent, folder),
                            postAction = $.ajax({
                                type: 'POST',
                                url: url,
                                data: postData,
                                contentType: 'application/json',
                                dataType: 'json'
                            });
                        postAction.always(function (result) {
                            if (copyMode === 'move') {
                                if (!outerFolder) {
                                    tb.updateFolder(null, itemParent);
                                } else {
                                    tb.updateFolder(null, outerFolder);
                                }
                            } else {
                                tb.updateFolder(null, folder);
                            }
                        });
                        postAction.fail(function (jqxhr, textStatus, errorThrown) {
                            $osf.growl('Error:', textStatus + '. ' + errorThrown);
                        });
                    }
                    // else { // From:  if (itemsToMove.length > 0)
                    //    tb.updateFolder(null, itemParent);
                    //}
                }
            });
            getAction.fail(function (jqxhr, textStatus, errorThrown) {
                $osf.growl('Error:', textStatus + '. ' + errorThrown);
            });
        } else {
            Raven.captureMessage('Project dashboard: Parent node (' + itemParentNodeID + ') == Folder Node (' + theFolderNodeID + ')');
        }
    } else {
        if (typeof folder === 'undefined') {
            Raven.captureMessage('onDrop folder is undefined.');
        }
    }
    $('.project-organizer-dand').css('cursor', 'default');
}

/**
 * Checks if one of the items being moved contains the other. To check for adding parents to children
 * @param {Object} itemOne Treebeard _item object, has the _item API
 * @param {Object} itemTwo Treebeard _item object, has the _item API
 * @returns {null|Object} Returns object if one is containing the other. Null if neither or both
 */
function whichIsContainer(itemOne, itemTwo) {
    var isOneAncestor = itemOne.isAncestor(itemTwo),
        isTwoAncestor = itemTwo.isAncestor(itemOne);
    if (isOneAncestor && isTwoAncestor) {
        return null;
    }
    if (isOneAncestor) {
        return itemOne;
    }
    if (isTwoAncestor) {
        return itemTwo;
    }
    return null;
}


//
/**
 * OSF-specific Treebeard options common to all addons.
 * For documentation visit: https://github.com/caneruguz/treebeard/wiki
 */
var tbOptions = {
    rowHeight : 27,         // user can override or get from .tb-row height
    showTotal : 15,         // Actually this is calculated with div height, not needed. NEEDS CHECKING
    paginate : false,       // Whether the applet starts with pagination or not.
    paginateToggle : false, // Show the buttons that allow users to switch between scroll and paginate.
    uploads : false,         // Turns dropzone on/off.
    columnTitles : _poColumnTitles,
    resolveRows : _poResolveRows,
    showFilter : false,     // Gives the option to filter by showing the filter box.
    title : false,          // Title of the grid, boolean, string OR function that returns a string.
    allowMove : true,       // Turn moving on or off.
    moveClass : 'po-draggable',
    hoverClass : 'po-hover',
    hoverClassMultiselect : 'po-hover-multiselect',
    togglecheck : _poToggleCheck,
    sortButtonSelector : {
        up : 'i.icon-chevron-up',
        down : 'i.icon-chevron-down'
    },
    dragOptions : {},
    dropOptions : {},
    dragEvents : {
        start : _poDragStart
    },
    dropEvents : {
        drop : _poDrop,
        over : _poOver
    },
    onload : function () {
        console.log("Onload");
        var tb = this;
        _poLoadOpenChildren.call(tb);
        $('.tb-row').first().trigger('click');

        $('.gridWrapper').on('mouseout', function(){ 
            $('.tb-row').removeClass('po-hover');
        }) 


>>>>>>> ec99ecce
    },
    createcheck : function (item, parent) {
        return true;
    },
    deletecheck : function (item) {
        return true;
    },
    ontogglefolder : function (item, event) {
        if (event) {
            saveExpandState(item.data);
        }
        if (!item.open) {
            item.load = false;
        }
    },
    onmultiselect : _poMultiselect,
    resolveIcon : _poResolveIcon,
    resolveToggle : _poResolveToggle,
    resolveLazyloadUrl : _poResolveLazyLoad,
    lazyLoadOnLoad : expandStateLoad
};

/**
 * Initialize Project organizer in the fashion of Fangorn. Prepeares an option object within ProjectOrganizer
 * @param options Treebeard type options to be extended with Treebeard default options.
 * @constructor
 */
function ProjectOrganizer(options) {
    this.options = $.extend({}, tbOptions, options);
    this.grid = null; // Set by _initGrid
    this.init();
}

/**
 * Project organizer prototype object with init functions set to Treebeard.
 * @type {{constructor: ProjectOrganizer, init: Function, _initGrid: Function}}
 */
ProjectOrganizer.prototype = {
    constructor: ProjectOrganizer,
    init: function () {
        this._initGrid();
    },
    _initGrid: function () {
        this.grid = new Treebeard(this.options);
        console.log("this.grid", this.grid.tbController.options.divID);
        return this.grid;
    }
};

module.exports = ProjectOrganizer;<|MERGE_RESOLUTION|>--- conflicted
+++ resolved
@@ -18,7 +18,6 @@
 // copyMode can be 'copy', 'move', 'forbidden', or null.
 // This is set at draglogic and is used as global within this module
 var copyMode = null;
-<<<<<<< HEAD
 
 // Initialize projectOrganizer object (separate from the ProjectOrganizer constructor at the end)
 var projectOrganizer = {};
@@ -118,24 +117,19 @@
         detailTemplateContext,
         displayHTML;
     detailTemplateSource = $('#project-detail-template').html();
-    Handlebars.registerHelper('commalist', function (items, options) {
-        var out = '',
-            i,
-            l;
-        for (i = 0, l = items.length; i < l; i++) {
-            out = out + options.fn(items[i]) + (i !== (l - 1) ? ', ' : '');
-        }
-        return out;
-    });
     detailTemplate = Handlebars.compile(detailTemplateSource);
     detailTemplateContext = {
         theItem: theItem,
-        multipleContributors: theItem.contributors.length > 1,
         parentIsSmartFolder: theItem.parentIsSmartFolder
     };
     displayHTML = detailTemplate(detailTemplateContext);
     $('.project-details').html(displayHTML);
     addFormKeyBindings(theItem.node_id);
+}
+
+function createBlankProjectDetail(message) {
+    var text = message || 'Select a row to view further actions.';
+    $('.project-details').html('<div class="row"> <div class="col-xs-12"> <i class="text-muted text-center po-placeholder"> ' + text + ' </i> </div> </div>');
 }
 
 /**
@@ -294,7 +288,7 @@
             }).fail($osf.handleJSONError);
         });
         $('#close-' + theItem.node_id).click(function () {
-            $('.project-details').hide();
+            createBlankProjectDetail();
             return false;
         });
         $('#add-link-' + theItem.node_id).click(function () {
@@ -317,7 +311,7 @@
                     tb.updateFolder(null, item);
                 });
             });
-            $('.project-details').hide();
+            createBlankProjectDetail();
             return false;
         });
         $('#remove-link-' + theItem.node_id).click(function () {
@@ -330,7 +324,7 @@
                 });
             deleteAction.done(function () {
                 treebeard.updateFolder(null, theParentNode);
-                $('.project-details').hide();
+                createBlankProjectDetail();
 
             });
         });
@@ -350,7 +344,7 @@
                             });
                         deleteAction.done(function () {
                             treebeard.updateFolder(null, item.parent());
-                            $('.project-details').hide();
+                            createBlankProjectDetail();
                         });
                     }
                 }
@@ -386,7 +380,7 @@
                     //    m.render(icon.get(0), iconTemplate);
                     //}
                     treebeard.updateFolder(null, item);
-                    $('.project-details').hide();
+                    createBlankProjectDetail();
                 }).fail($osf.handleJSONError);
 
             });
@@ -397,7 +391,7 @@
             $('#afc-' + theItem.node_id).hide();
             $('#findNode' + theItem.node_id).hide();
             $('#nc-' + theItem.node_id).hide();
-            $('#rnc-' + theItem.node_id).show();
+            $('#rnc-' + theItem.node_id).css({'display':'inline-block', 'width' : '100%'});
         });
         $('#rename-node-input' + theItem.node_id).bind('keyup', function () {
             var contents = $.trim($(this).val());
@@ -417,7 +411,7 @@
             postAction = $osf.postJSON(url, postData);
             postAction.done(function () {
                 treebeard.updateFolder(null, theParentNode);
-                $('.project-details').hide();
+                createBlankProjectDetail();
             }).fail($osf.handleJSONError);
             return false;
         });
@@ -434,9 +428,8 @@
             $('#rnc-' + theItem.node_id).hide();
             $('#findNode' + theItem.node_id).show();
         });
-        $('.project-details').toggle();
     } else {
-        $('.project-details').hide();
+        createBlankProjectDetail('Smart folders don\'t have any actions.');
     }
 }
 
@@ -452,12 +445,6 @@
         buttons = [],
         url = item.data.urls.fetch;
     if (!item.data.isSmartFolder) {
-        buttons.push({
-            'name' : '',
-            'icon' : 'icon-info',
-            'css' : 'project-organizer-iconinfo fangorn-clickable btn btn-default btn-xs',
-            'onclick' : _showProjectDetails
-        });
         if (url !== null) {
             buttons.push({
                 'name' : '',
@@ -470,7 +457,7 @@
     // Build the template for icons
     return buttons.map(function (btn) {
         return m('span', { 'data-col' : item.id }, [ m('i',
-            { 'class' : btn.css, 'style' : btn.style, 'onclick' : function (event) { btn.onclick.call(self, event, item, col); } },
+            { 'class' : btn.css, 'style' : btn.style, 'onclick' : function (event) {  btn.onclick.call(self, event, item, col); } },
             [ m('span', { 'class' : btn.icon}, btn.name) ])
             ]);
     });
@@ -621,11 +608,11 @@
         }
         return template;
     }
+    if (item.data.isSmartFolder) {
+        return returnView('smartFolder');
+    }
     if (item.data.isFolder) {
         return returnView('folder');
-    }
-    if (item.data.isSmartFolder) {
-        return returnView('smartFolder');
     }
     if (item.data.isProject) {
         return returnView('project');
@@ -720,7 +707,7 @@
 function _poMultiselect(event, tree) {
     console.log(this, tree);
     var tb = this,
-        selectedRows = filterRowsNotInParent.call(this, this.multiselected),
+        selectedRows = filterRowsNotInParent.call(tb, tb.multiselected),
         someItemsAreFolders,
         pointerIds;
     if (selectedRows.length > 1) {
@@ -748,19 +735,22 @@
             $('.project-details').show();
             $('#remove-links-multiple').click(function () {
                 deleteMultiplePointersFromFolder.call(tb, pointerIds, theParentNode);
-                $('.project-details').hide();
+                createBlankProjectDetail();
             });
             $('#close-multi-select').click(function () {
-                $('.project-details').hide();
+                createBlankProjectDetail();
                 return false;
             });
         } else {
-            $('.project-details').hide();
+            createBlankProjectDetail();
         }
     } else {
-        $('.project-details').hide();
-    }
-}
+        _showProjectDetails.call(tb, event, tb.multiselected[0]);
+
+    }
+}
+
+
 
 /**
  * Deletes pointers based on their ids from the folder specified
@@ -832,7 +822,7 @@
     if (this.multiselected.length < 2) {
         this.multiselected = [item];
     }
-    $('.project-details').hide();
+    createBlankProjectDetail();
 }
 
 /**
@@ -1149,1128 +1139,6 @@
         console.log("Onload");
         var tb = this;
         _poLoadOpenChildren.call(tb);
-=======
-
-// Initialize projectOrganizer object (separate from the ProjectOrganizer constructor at the end)
-var projectOrganizer = {};
-
-/**
- * Bloodhound is a typeahead suggestion engine. Searches here for public projects
- * @type {Bloodhound}
- */
-projectOrganizer.publicProjects = new Bloodhound({
-    datumTokenizer: function (d) {
-        return Bloodhound.tokenizers.whitespace(d.name);
-    },
-    queryTokenizer: Bloodhound.tokenizers.whitespace,
-    remote: {
-        url: '/api/v1/search/projects/?term=%QUERY&maxResults=20&includePublic=yes&includeContributed=no',
-        filter: function (projects) {
-            return $.map(projects, function (project) {
-                return {
-                    name: project.value,
-                    node_id: project.id,
-                    category: project.category
-                };
-            });
-        },
-        limit: 10
-    }
-});
-
-/**
- * Bloodhound is a typeahead suggestion engine. Searches here for users projects
- * @type {Bloodhound}
- */
-projectOrganizer.myProjects = new Bloodhound({
-    datumTokenizer: function (d) {
-        return Bloodhound.tokenizers.whitespace(d.name);
-    },
-    queryTokenizer: Bloodhound.tokenizers.whitespace,
-    remote: {
-        url: '/api/v1/search/projects/?term=%QUERY&maxResults=20&includePublic=no&includeContributed=yes',
-        filter: function (projects) {
-            return $.map(projects, function (project) {
-                return {
-                    name: project.value,
-                    node_id: project.id,
-                    category: project.category
-                };
-            });
-        },
-        limit: 10
-    }
-});
-
-/**
- * Edits the template for the column titles.
- * Used here to make smart folder italicized
- * @param {Object} item A Treebeard _item object for the row involved. Node information is inside item.data
- * @this Treebeard.controller Check Treebeard API for methods available
- * @private
- */
-function _poTitleColumn(item) {
-    var css = item.data.isSmartFolder ? 'project-smart-folder smart-folder' : '';
-    return m('span', { 'class' : css }, item.data.name);
-}
-
-/**
- * Links for going to project pages on the action column
- * @param event Click event
- * @param {Object} item A Treebeard _item object for the row involved. Node information is inside item.data
- * @param {Object} col Column options
- * @this Treebeard.controller Check Treebeard API for methods available
- * @private
- */
-function _gotoEvent(event, item, col) {
-    window.location = item.data.urls.fetch;
-}
-
-/**
- * Watching for escape key press
- * @param {String} nodeID Unique ID of the node
- */
-function addFormKeyBindings(nodeID) {
-    $('#ptd-' + nodeID).keyup(function (e) {
-        if (e.which === 27) {
-            $('#ptd-' + nodeID).find('.cancel-button-' + nodeID).filter(':visible').click();
-            return false;
-        }
-    });
-}
-
-/**
- * The project detail popup is populated based on the row that it was clicked from
- * @param {Object} theItem Only the item.data portion of A Treebeard _item object for the row involved.
- */
-function createProjectDetailHTMLFromTemplate(theItem) {
-    var detailTemplateSource,
-        detailTemplate,
-        detailTemplateContext,
-        displayHTML;
-    detailTemplateSource = $('#project-detail-template').html();
-    detailTemplate = Handlebars.compile(detailTemplateSource);
-    detailTemplateContext = {
-        theItem: theItem,
-        parentIsSmartFolder: theItem.parentIsSmartFolder
-    };
-    displayHTML = detailTemplate(detailTemplateContext);
-    $('.project-details').html(displayHTML);
-    addFormKeyBindings(theItem.node_id);
-}
-
-function createBlankProjectDetail(message) {
-    var text = message || 'Select a row to view further actions.';
-    $('.project-details').html('<div class="row"> <div class="col-xs-12"> <i class="text-muted text-center po-placeholder"> ' + text + ' </i> </div> </div>');
-}
-
-/**
- * Saves the expand state of a folder so that it can be loaded based on that state
- * @param {Object} item Node data
- * @param {Function} callback
- */
-function saveExpandState(item, callback) {
-    var collapseUrl,
-        postAction,
-        expandUrl;
-    if (!item.apiURL) {
-        return;
-    }
-    if (item.expand) {
-        // turn to false
-        collapseUrl = item.apiURL + 'collapse/';
-        postAction = $osf.postJSON(collapseUrl, {});
-        postAction.done(function () {
-            if (typeof callback !== 'undefined') {
-                callback();
-            }
-        }).fail($osf.handleJSONError);
-    } else {
-        // turn to true
-        expandUrl = item.apiURL + 'expand/';
-        postAction = $osf.postJSON(expandUrl, {});
-        postAction.done(function () {
-            if (typeof callback !== 'undefined') {
-                callback();
-            }
-        }).fail($osf.handleJSONError);
-    }
-}
-
-/**
- * Takes care of all instances of showing any project detail and action. It's the box that appears on clicks
- * @param event Browser event object
- * @param {Object} item A Treebeard _item object for the row involved. Node information is inside item.data
- * @param {Object} col Column information for the column where click happened.
- * @this Treebeard.controller.
- * @private
- */
-function _showProjectDetails(event, item, col) {
-    event.stopImmediatePropagation();
-    var treebeard = this,
-        mySourceWithEmptySelectable,
-        publicSourceWithEmptySelectable,
-        linkName,
-        linkID,
-        theItem = item.data,
-        theParentNode,
-        theParentNodeID;
-    projectOrganizer.myProjects.initialize();
-    projectOrganizer.publicProjects.initialize();
-    // injecting error into search results from https://github.com/twitter/typeahead.js/issues/747
-    mySourceWithEmptySelectable = function (q, cb) {
-        var emptyMyProjects = [{ error: 'There are no matching projects to which you contribute.' }];
-        projectOrganizer.myProjects.get(q, injectEmptySelectable);
-        function injectEmptySelectable(suggestions) {
-            if (suggestions.length === 0) {
-                cb(emptyMyProjects);
-            } else {
-                cb(suggestions);
-            }
-        }
-    };
-    publicSourceWithEmptySelectable = function (q, cb) {
-        var emptyPublicProjects = { error: 'There are no matching public projects.' };
-        projectOrganizer.publicProjects.get(q, injectEmptySelectable);
-        function injectEmptySelectable(suggestions) {
-            if (suggestions.length === 0) {
-                cb([emptyPublicProjects]);
-            } else {
-                cb(suggestions);
-            }
-        }
-    };
-
-    theParentNode = item.parent();
-    if (theParentNode === 'undefined') {
-        theParentNode = theItem;
-        theItem.parentIsSmartFolder = true;
-    }
-    theItem.parentNode = theParentNode;
-    theParentNodeID = theParentNode.data.node_id;
-    theItem.parentIsSmartFolder = theParentNode.data.isSmartFolder;
-    theItem.parentNodeID = theParentNodeID;
-    if (!theItem.isSmartFolder) {
-        createProjectDetailHTMLFromTemplate(theItem);
-        $('#findNode' + theItem.node_id).hide();
-        $('#findNode' + theItem.node_id + ' .typeahead').typeahead({
-            highlight: true
-        }, {
-            name: 'my-projects',
-            displayKey: function (data) {
-                return data.name;
-            },
-            source: mySourceWithEmptySelectable,
-            templates: {
-                header: function () {
-                    return '<h3 class="category">My Projects</h3>';
-                },
-                suggestion: function (data) {
-                    if (typeof data.name !== 'undefined') {
-                        return '<p>' + data.name + '</p>';
-                    }
-                    return '<p>' + data.error + '</p>';
-                }
-            }
-        }, {
-            name: 'public-projects',
-            displayKey: function (data) {
-                return data.name;
-            },
-            source: publicSourceWithEmptySelectable,
-            templates: {
-                header: function () {
-                    return '<h3 class="category">Public Projects</h3>';
-                },
-                suggestion: function (data) {
-                    if (typeof data.name !== 'undefined') {
-                        return '<p>' + data.name + '</p>';
-                    }
-                    return '<p>' + data.error + '</p>';
-                }
-            }
-        });
-        $('#input' + theItem.node_id).bind('keyup', function (event) {
-            var key = event.keyCode || event.which,
-                buttonEnabled = (typeof $('#add-link-' + theItem.node_id).prop('disabled') !== 'undefined');
-
-            if (key === 13) {
-                if (buttonEnabled) {
-                    $('#add-link-' + theItem.node_id).click(); //submits if the control is active
-                }
-            } else {
-                $('#add-link-warn-' + theItem.node_id).text('');
-                $('#add-link-' + theItem.node_id).attr('disabled', 'disabled');
-                linkName = '';
-                linkID = '';
-            }
-        });
-        $('#input' + theItem.node_id).bind('typeahead:selected', function (obj, datum, name) {
-            var getChildrenURL = theItem.apiURL + 'get_folder_pointers/',
-                children;
-            $.getJSON(getChildrenURL, function (data) {
-                children = data;
-                if (children.indexOf(datum.node_id) === -1) {
-                    $('#add-link-' + theItem.node_id).removeAttr('disabled');
-                    linkName = datum.name;
-                    linkID = datum.node_id;
-                } else {
-                    $('#add-link-warn-' + theItem.node_id).text('This project is already in the folder');
-                }
-            }).fail($osf.handleJSONError);
-        });
-        $('#close-' + theItem.node_id).click(function () {
-            createBlankProjectDetail();
-            return false;
-        });
-        $('#add-link-' + theItem.node_id).click(function () {
-            var url = '/api/v1/pointer/',
-                postData = JSON.stringify({
-                    pointerID: linkID,
-                    toNodeID: theItem.node_id
-                });
-            theItem.expand = false;
-            saveExpandState(theItem, function () {
-                var tb = treebeard,
-                    postAction = $.ajax({
-                        type: 'POST',
-                        url: url,
-                        data: postData,
-                        contentType: 'application/json',
-                        dataType: 'json'
-                    });
-                postAction.done(function () {
-                    tb.updateFolder(null, item);
-                });
-            });
-            createBlankProjectDetail();
-            return false;
-        });
-        $('#remove-link-' + theItem.node_id).click(function () {
-            var url = '/api/v1/folder/' + theParentNodeID + '/pointer/' + theItem.node_id,
-                deleteAction = $.ajax({
-                    type: 'DELETE',
-                    url: url,
-                    contentType: 'application/json',
-                    dataType: 'json'
-                });
-            deleteAction.done(function () {
-                treebeard.updateFolder(null, theParentNode);
-                createBlankProjectDetail();
-
-            });
-        });
-        $('#delete-folder-' + theItem.node_id).click(function () {
-            bootbox.confirm({
-                title: 'Delete this folder?',
-                message: 'Are you sure you want to delete this folder? This will also delete any folders ' +
-                    'inside this one. You will not delete any projects in this folder.',
-                callback: function (result) {
-                    if (result !== null && result) {
-                        var url = '/api/v1/folder/' + theItem.node_id,
-                            deleteAction = $.ajax({
-                                type: 'DELETE',
-                                url: url,
-                                contentType: 'application/json',
-                                dataType: 'json'
-                            });
-                        deleteAction.done(function () {
-                            treebeard.updateFolder(null, item.parent());
-                            createBlankProjectDetail();
-                        });
-                    }
-                }
-            });
-        });
-        $('#add-folder-' + theItem.node_id).click(function () {
-            $('#buttons' + theItem.node_id).hide();
-            $('#rnc-' + theItem.node_id).hide();
-            $('#findNode' + theItem.node_id).hide();
-            $('#afc-' + theItem.node_id).show();
-        });
-        $('#add-folder-input' + theItem.node_id).bind('keyup', function () {
-            var contents = $.trim($(this).val());
-            if (contents === '') {
-                $('#add-folder-button' + theItem.node_id).attr('disabled', 'disabled');
-            } else {
-                $('#add-folder-button' + theItem.node_id).removeAttr('disabled');
-            }
-        });
-        $('#add-folder-button' + theItem.node_id).click(function () {
-            var url = '/api/v1/folder/',
-                postData = {
-                    node_id: theItem.node_id,
-                    title: $.trim($('#add-folder-input' + theItem.node_id).val())
-                };
-            theItem.expand = false;
-            saveExpandState(theItem, function () {
-                var putAction = $osf.putJSON(url, postData);
-                putAction.done(function () {
-                    //var icon = $('.tb-row[data-id="' + item.id + '"]').find('.tb-toggle-icon'),
-                    //    iconTemplate = treebeard.options.resolveToggle.call(treebeard, item);
-                    //if (icon.get(0)) {
-                    //    m.render(icon.get(0), iconTemplate);
-                    //}
-                    treebeard.updateFolder(null, item);
-                    createBlankProjectDetail();
-                }).fail($osf.handleJSONError);
-
-            });
-            return false;
-        });
-        $('#rename-node-' + theItem.node_id).click(function () {
-            $('#buttons' + theItem.node_id).hide();
-            $('#afc-' + theItem.node_id).hide();
-            $('#findNode' + theItem.node_id).hide();
-            $('#nc-' + theItem.node_id).hide();
-            $('#rnc-' + theItem.node_id).css({'display':'inline-block', 'width' : '100%'});
-        });
-        $('#rename-node-input' + theItem.node_id).bind('keyup', function () {
-            var contents = $.trim($(this).val());
-            if (contents === '' || contents === theItem.name) {
-                $('#rename-node-button' + theItem.node_id).attr('disabled', 'disabled');
-            } else {
-                $('#rename-node-button' + theItem.node_id).removeAttr('disabled');
-            }
-        });
-        $('#rename-node-button' + theItem.node_id).click(function () {
-            var url = theItem.apiURL + 'edit/',
-                postAction,
-                postData = {
-                    name: 'title',
-                    value: $.trim($('#rename-node-input' + theItem.node_id).val())
-                };
-            postAction = $osf.postJSON(url, postData);
-            postAction.done(function () {
-                treebeard.updateFolder(null, theParentNode);
-                createBlankProjectDetail();
-            }).fail($osf.handleJSONError);
-            return false;
-        });
-        $('.cancel-button-' + theItem.node_id).click(function () {
-            $('#afc-' + theItem.node_id).hide();
-            $('#rnc-' + theItem.node_id).hide();
-            $('#findNode' + theItem.node_id).hide();
-            $('#nc-' + theItem.node_id).show();
-            $('#buttons' + theItem.node_id).show();
-        });
-        $('#add-item-' + theItem.node_id).click(function () {
-            $('#buttons' + theItem.node_id).hide();
-            $('#afc-' + theItem.node_id).hide();
-            $('#rnc-' + theItem.node_id).hide();
-            $('#findNode' + theItem.node_id).show();
-        });
-    } else {
-        createBlankProjectDetail('Smart folders don\'t have any actions.');
-    }
-}
-
-/**
- * Project Organizer actions, has info and go to project
- * @param {Object} item A Treebeard _item object for the row involved. Node information is inside item.data
- * @param {Object} col Column information for the column where click happened.
- * @returns {Array} An array of buttons in mithril view format using mithril's m()
- * @private
- */
-function _poActionColumn(item, col) {
-    var self = this,
-        buttons = [],
-        url = item.data.urls.fetch;
-    if (!item.data.isSmartFolder) {
-        if (url !== null) {
-            buttons.push({
-                'name' : '',
-                'icon' : 'icon-chevron-right',
-                'css' : 'project-organizer-icon-visit fangorn-clickable btn btn-info btn-xs',
-                'onclick' : _gotoEvent
-            });
-        }
-    }
-    // Build the template for icons
-    return buttons.map(function (btn) {
-        return m('span', { 'data-col' : item.id }, [ m('i',
-            { 'class' : btn.css, 'style' : btn.style, 'onclick' : function (event) {  btn.onclick.call(self, event, item, col); } },
-            [ m('span', { 'class' : btn.icon}, btn.name) ])
-            ]);
-    });
-}
-
-/**
- * Contributors have first person's name and then number of contributors. This functio nreturns the proper html
- * @param {Object} item A Treebeard _item object for the row involved. Node information is inside item.data
- * @returns {Object} A Mithril virtual DOM template object
- * @private
- */
-function _poContributors(item) {
-    if (!item.data.contributors) {
-        return '';
-    }
-    return item.data.contributors.map(function (person, index, arr) {
-        if (index > 2) {
-            return;
-        }
-        if (index === 2) {
-            return m('span', ' + ' + (arr.length - 2));
-        }
-        return m('span', person.name + ', ');
-    });
-}
-
-/**
- * Displays who modified the data and when. i.e. "6 days ago, by Uguz"
- * @param {Object} item A Treebeard _item object for the row involved. Node information is inside item.data
- * @private
- */
-function _poModified(item) {
-    var personString,
-        dateString;
-    if (item.data.modifiedDelta === 0) {
-        return m('span');
-    }
-    dateString = moment.utc(item.data.dateModified).fromNow();
-    if (item.data.modifiedBy !== '') {
-        personString = item.data.modifiedBy.toString();
-    }
-    return m('span', dateString + ', by ' + personString);
-}
-
-/**
- * Organizes all the row displays based on what that item requires.
- * @param {Object} item A Treebeard _item object for the row involved. Node information is inside item.data
- * @returns {Array} An array of columns as col objects
- * @this Treebeard.controller Check Treebeard API For available methods
- * @private
- */
-function _poResolveRows(item) {
-    var css = '',
-        draggable = false,
-        default_columns;
-    if (item.data.permissions) {
-        draggable = item.data.permissions.movable || item.data.permissions.copyable;
-    }
-    if (draggable) {
-        css = 'po-draggable';
-    }
-    item.css = '';
-    default_columns = [{
-        data : 'name',  // Data field name
-        folderIcons : true,
-        filter : true,
-        css : css,
-        custom : _poTitleColumn
-    }, {
-        sortInclude : false,
-        custom : _poActionColumn
-    }, {
-        filter : true,
-        custom : _poContributors
-    }, {
-        filter : false,
-        custom : _poModified
-    }];
-    return default_columns;
-}
-
-/**
- * Organizes the information for Column title row.
- * @returns {Array} An array of columns with pertinent column information
- * @private
- */
-function _poColumnTitles() {
-    var columns = [];
-    columns.push({
-        title: 'Name',
-        width : '45%',
-        sort : true,
-        sortType : 'text'
-    }, {
-        title : 'Actions',
-        width : '10%',
-        sort : false
-    }, {
-        title : 'Contributors',
-        width : '20%',
-        sort : false
-    }, {
-        title : 'Modified',
-        width : '25%',
-        sort : false
-    });
-    return columns;
-}
-
-/**
- * Checks if folder toggle is permitted (i.e. contents are private)
- * @param {Object} item A Treebeard _item object. Node information is inside item.data
- * @this Treebeard.controller
- * @returns {boolean}
- * @private
- */
-function _poToggleCheck(item) {
-    if (item.data.permissions.view) {
-        return true;
-    }
-    item.notify.update('Not allowed: Private folder', 'warning', 1, undefined);
-    return false;
-}
-
-/**
- * Returns custom icons for OSF depending on the type of item
- * @param {Object} item A Treebeard _item object. Node information is inside item.data
- * @this Treebeard.controller
- * @returns {Object}  Returns a mithril template with the m() function.
- * @private
- */
-function _poResolveIcon(item) {
-    var viewLink,
-        icons = {
-            folder : 'project-organizer-icon-folder',
-            smartFolder : 'project-organizer-icon-smart-folder',
-            project : 'project-organizer-icon-project',
-            registration :  'project-organizer-icon-reg-project',
-            component :  'project-organizer-icon-component',
-            registeredComponent :  'project-organizer-icon-reg-component',
-            link :  'project-organizer-icon-pointer'
-        };
-    viewLink = item.data.urls.fetch;
-    function returnView(type) {
-        var template = m('span', { 'class' : icons[type]});
-        if (viewLink) {
-            return m('a', { href : viewLink}, template);
-        }
-        return template;
-    }
-    if (item.data.isSmartFolder) {
-        return returnView('smartFolder');
-    }
-    if (item.data.isFolder) {
-        return returnView('folder');
-    }
-    if (item.data.isProject) {
-        return returnView('project');
-    }
-    if (item.data.isRegistration) {
-        return returnView('registration');
-    }
-    if (item.data.isComponent) {
-        return returnView('component');
-    }
-    if (item.data.isRegistration && item.data.isComponent) {
-        return returnView('registeredComponent');
-    }
-    if (item.data.isPointer) {
-        return returnView('link');
-    }
-    return returnView('folder');
-}
-
-/**
- * Returns custom folder toggle icons for OSF
- * @param {Object} item A Treebeard _item object. Node information is inside item.data
- * @this Treebeard.controller
- * @returns {string} Returns a mithril template with m() function, or empty string.
- * @private
- */
-function _poResolveToggle(item) {
-    var toggleMinus = m('i.icon-minus'),
-        togglePlus = m('i.icon-plus'),
-        childrenCount = item.data.childrenCount || item.children.length;
-    if (item.kind === 'folder' && childrenCount > 0) {
-        if (item.open) {
-            //console.log(item.data.name, "Toggle Minus:", toggleMinus);
-            return toggleMinus;
-        }
-        //console.log(item.data.name, "Toggle Plus:", togglePlus);
-        return togglePlus;
-    }
-    return '';
-}
-
-/**
- * Resolves lazy load url for fetching children
- * @param {Object} item A Treebeard _item object for the row involved. Node information is inside item.data
- * @this Treebeard.controller
- * @returns {String|Boolean} Returns the fetch URL in string or false if there is no url.
- * @private
- */
-function _poResolveLazyLoad(item) {
-    console.log("tree", item);
-    return '/api/v1/dashboard/' + item.data.node_id;
-}
-
-/**
- * Hook to run after lazyloading has successfully loaded
- * @param {Object} item A Treebeard _item object for the row involved. Node information is inside item.data
- * @this Treebeard.controller
- * @private
- */
-function expandStateLoad(item) {
-    var tb = this,
-        i;
-    if (item.children.length > 0 && item.depth > 0) {
-        for (i = 0; i < item.children.length; i++) {
-            if (item.children[i].data.expand) {
-                tb.updateFolder(null, item.children[i]);
-            }
-        }
-    }
-}
-
-/**
- * Loads the children of an item that need to be expanded. Unique to Projectorganizer
- * @private
- */
-function _poLoadOpenChildren() {
-    var tb = this;
-    this.treeData.children.map(function (item) {
-        if (item.data.expand) {
-            tb.updateFolder(null, item);
-        }
-    });
-}
-
-/**
- * Hook to run after multiselect is run when an item is selected.
- * @param event Browser click event object
- * @param {Object} tree A Treebeard _item object. Node information is inside item.data
- * @this Treebeard.controller
- * @private
- */
-function _poMultiselect(event, tree) {
-    console.log(this, tree);
-    var tb = this,
-        selectedRows = filterRowsNotInParent.call(tb, tb.multiselected),
-        someItemsAreFolders,
-        pointerIds;
-    if (selectedRows.length > 1) {
-        someItemsAreFolders = false;
-        pointerIds = [];
-        selectedRows.forEach(function (item) {
-            var thisItem = item.data;
-            someItemsAreFolders = someItemsAreFolders ||
-                                  thisItem.isFolder ||
-                                  thisItem.isSmartFolder ||
-                                  thisItem.parentIsSmartFolder ||
-                                  !thisItem.permissions.movable;
-            pointerIds.push(thisItem.node_id);
-        });
-        if (!someItemsAreFolders) {
-            var multiItemDetailTemplateSource = $('#project-detail-multi-item-template').html(),
-                detailTemplate = Handlebars.compile(multiItemDetailTemplateSource),
-                detailTemplateContext = {
-                    multipleItems: true,
-                    itemsCount: selectedRows.length
-                },
-                theParentNode = selectedRows[0].parent(),
-                displayHTML = detailTemplate(detailTemplateContext);
-            $('.project-details').html(displayHTML);
-            $('.project-details').show();
-            $('#remove-links-multiple').click(function () {
-                deleteMultiplePointersFromFolder.call(tb, pointerIds, theParentNode);
-                createBlankProjectDetail();
-            });
-            $('#close-multi-select').click(function () {
-                createBlankProjectDetail();
-                return false;
-            });
-        } else {
-            createBlankProjectDetail();
-        }
-    } else {
-        _showProjectDetails.call(tb, event, tb.multiselected[0]);
-
-    }
-}
-
-
-
-/**
- * Deletes pointers based on their ids from the folder specified
- * @param {String} pointerIds Unique node ids
- * @param folderToDeleteFrom  What it says
- */
-function deleteMultiplePointersFromFolder(pointerIds, folderToDeleteFrom) {
-    var tb = this,
-        folderNodeId,
-        url,
-        postData,
-        deleteAction;
-    if (pointerIds.length > 0) {
-        folderNodeId = folderToDeleteFrom.data.node_id;
-        url = '/api/v1/folder/' + folderNodeId + '/pointers/';
-        postData = JSON.stringify({pointerIds: pointerIds});
-        deleteAction = $.ajax({
-            type: 'DELETE',
-            url: url,
-            data: postData,
-            contentType: 'application/json',
-            dataType: 'json'
-        });
-        deleteAction.done(function () {
-            tb.updateFolder(null, folderToDeleteFrom);
-        });
-        deleteAction.fail(function (jqxhr, textStatus, errorThrown) {
-            $osf.growl('Error:', textStatus + '. ' + errorThrown);
-        });
-    }
-}
-
-/**
- * When multiple rows are selected remove those that are not in the parent
- * @param {Array} rows List of item objects
- * @returns {Array} newRows Returns the revised list of rows
- */
-function filterRowsNotInParent(rows) {
-    if (this.multiselected.length < 2) {
-        return this.multiselected;
-    }
-    var i, newRows = [],
-        originalRow = this.find(this.selected),
-        originalParent,
-        currentItem;
-    if (typeof originalRow !== "undefined") {
-        originalParent = originalRow.parentID;
-        for (i = 0; i < rows.length; i++) {
-            currentItem = rows[i];
-            if (currentItem.parentID === originalParent && currentItem.id !== -1) {
-                newRows.push(rows[i]);
-            }
-        }
-    }
-    this.multiselected = newRows;
-    this.highlightMultiselect();
-    return newRows;
-}
-
-/**
- * Hook for the drag start event on jquery
- * @param event jQuery UI drggable event object
- * @param ui jQuery UI draggable ui object
- * @private
- */
-function _poDragStart(event, ui) {
-    var itemID = $(event.target).attr('data-id'),
-        item = this.find(itemID);
-    if (this.multiselected.length < 2) {
-        this.multiselected = [item];
-    }
-    createBlankProjectDetail();
-}
-
-/**
- * Hook for the drop event of jQuery UI droppable
- * @param event jQuery UI droppable event object
- * @param ui jQuery UI droppable ui object
- * @private
- */
-function _poDrop(event, ui) {
-    var items = this.multiselected.length === 0 ? [this.find(this.selected)] : this.multiselected,
-        folder = this.find($(event.target).attr('data-id'));
-    dropLogic.call(this, event, items, folder);
-}
-
-/**
- * Hook for the over event of jQuery UI droppable
- * @param event jQuery UI droppable event object
- * @param ui jQuery UI droppable ui object
- * @private
- */
-function _poOver(event, ui) {
-    var items = this.multiselected.length === 0 ? [this.find(this.selected)] : this.multiselected,
-        folder = this.find($(event.target).attr('data-id')),
-        dragState = dragLogic.call(this, event, items, ui);
-    $('.tb-row').removeClass('tb-h-success po-hover po-hover-multiselect');
-    if (dragState !== 'forbidden') {
-        $('.tb-row[data-id="' + folder.id + '"]').addClass('tb-h-success');
-    } else {
-        $('.tb-row[data-id="' + folder.id + '"]').addClass('po-hover');
-    }
-}
-
-// Sets the state of the alt key by listening for key presses in the document.
-var altKey = false;
-$(document).keydown(function (e) {
-    if (e.altKey) {
-        altKey = true;
-    }
-});
-$(document).keyup(function (e) {
-    if (!e.altKey) {
-        altKey = false;
-    }
-});
-
-/**
- * Sets the copy state based on which item is being dragged on which other item
- * @param {Object} event Browser drag event
- * @param {Array} items List of items being dragged at the time. Each item is a _item object
- * @param {Object} ui jQuery UI draggable drag ui object
- * @returns {String} copyMode One of the copy states, from 'copy', 'move', 'forbidden'
- */
-function dragLogic(event, items, ui) {
-    var canCopy = true,
-        canMove = true,
-        folder = this.find($(event.target).attr('data-id')),
-        isSelf = false;
-    items.forEach(function (item) {
-        if (!isSelf) {
-            isSelf = item.id === folder.id;
-        }
-        canCopy = canCopy && item.data.permissions.copyable;
-        canMove = canMove && item.data.permissions.movable;
-    });
-    if (canAcceptDrop(items, folder) && (canMove || canCopy)) {
-        if (canMove && canCopy) {
-            if (altKey) {
-                copyMode = 'copy';
-            } else {
-                copyMode = 'move';
-            }
-        }
-        if (canMove && !canCopy) {
-            copyMode = 'move';
-        }
-        if (canCopy && !canMove) {
-            copyMode = 'copy';
-        }
-    } else {
-        copyMode = 'forbidden';
-    }
-    if (isSelf) {
-        copyMode = 'forbidden';
-    }
-    // Set the cursor to match the appropriate copy mode
-    // Remember that Treebeard is using tb-drag-ghost instead of ui.helper
-    switch (copyMode) {
-    case 'forbidden':
-        $('.tb-drag-ghost').css('cursor', 'not-allowed');
-        break;
-    case 'copy':
-        $('.tb-drag-ghost').css('cursor', 'copy');
-        break;
-    case 'move':
-        $('.tb-drag-ghost').css('cursor', 'move');
-        break;
-    default:
-        $('.tb-drag-ghost').css('cursor', 'default');
-    }
-    return copyMode;
-}
-
-/**
- * Checks if the folder can accept the items dropped on it
- * @param {Array} items List of items being dragged at the time. Each item is a _item object
- * @param {Object} folder Folder information as _item object, the drop target
- * @returns {boolean} canDrop Whether drop can happen
- */
-function canAcceptDrop(items, folder) {
-    var representativeItem,
-        itemParentNodeId,
-        hasComponents,
-        hasFolders,
-        copyable,
-        movable,
-        canDrop;
-    if (folder.data.isSmartFolder || !folder.data.isFolder) {
-        return false;
-    }
-    // if the folder is contained by the item, return false
-    representativeItem = items[0];
-    if (representativeItem.isAncestor(folder) || representativeItem.id === folder.id) {
-        return false;
-    }
-    // If trying to drop on the folder it came from originally, return false
-    itemParentNodeId = representativeItem.parent().data.node_id;
-    if (itemParentNodeId === folder.data.node_id) {
-        return false;
-    }
-    hasComponents = false;
-    hasFolders = false;
-    copyable = true;
-    movable = true;
-    canDrop = true;
-    items.forEach(function (item) {
-        hasComponents = hasComponents || item.data.isComponent;
-        hasFolders = hasFolders || item.data.isFolder;
-        copyable = copyable && item.data.permissions.copyable;
-        movable = movable && item.data.permissions.movable;
-    });
-    if (hasComponents) {
-        canDrop = canDrop && folder.data.permissions.acceptsComponents;
-    }
-    if (hasFolders) {
-        canDrop = canDrop && folder.data.permissions.acceptsFolders;
-    }
-    if (copyMode === 'move') {
-        canDrop = canDrop && folder.data.permissions.acceptsMoves && movable;
-    }
-    if (copyMode === 'copy') {
-        canDrop = canDrop && folder.data.permissions.acceptsCopies && copyable;
-    }
-    return canDrop;
-}
-
-/**
- * Where the drop actions happen
- * @param event jQuery UI drop event
- * @param {Array} items List of items being dragged at the time. Each item is a _item object
- * @param {Object} folder Folder information as _item object
- */
-function dropLogic(event, items, folder) {
-    console.log("Droplogic : items, folder", items, folder);
-    var tb = this,
-        theFolderNodeID,
-        getChildrenURL,
-        folderChildren,
-        sampleItem,
-        //itemParentID,
-        itemParent,
-        itemParentNodeID,
-        getAction;
-    if (typeof folder !== 'undefined' && folder !== null) {
-        theFolderNodeID = folder.data.node_id;
-        getChildrenURL = folder.data.apiURL + 'get_folder_pointers/';
-        sampleItem = items[0];
-        //itemParentID = sampleItem.parentID;
-        itemParent = sampleItem.parent();
-        itemParentNodeID = itemParent.data.node_id;
-        if (itemParentNodeID !== theFolderNodeID) { // This shouldn't happen, but if it does, it's bad
-            getAction = $.getJSON(getChildrenURL, function (data) {
-                folderChildren = data;
-                var itemsToMove = [],
-                    itemsNotToMove = [],
-                    postInfo;
-                items.forEach(function (item) {
-                    if ($.inArray(item.data.node_id, folderChildren) === -1) { // pointer not in folder to be moved to
-                        itemsToMove.push(item.data.node_id);
-                    } else if (copyMode === 'move') { // Pointer is already in the folder and it's a move
-                                // We  need to make sure not to delete the folder if the item is moved to the same folder.
-                                // When we add the ability to reorganize within a folder, this will have to change.
-                        itemsNotToMove.push(item.data.node_id);
-                    }
-                });
-                postInfo = {
-                    'copy': {
-                        'url': '/api/v1/project/' + theFolderNodeID + '/pointer/',
-                        'json': {
-                            nodeIds: itemsToMove
-                        }
-                    },
-                    'move': {
-                        'url': '/api/v1/pointers/move/',
-                        'json': {
-                            pointerIds: itemsToMove,
-                            toNodeId: theFolderNodeID,
-                            fromNodeId: itemParentNodeID
-                        }
-                    }
-                };
-                if (copyMode === 'copy' || copyMode === 'move') {
-                    deleteMultiplePointersFromFolder.call(tb, itemsNotToMove, itemParent);
-                    if (itemsToMove.length > 0) {
-                        var url = postInfo[copyMode]['url'],
-                            postData = JSON.stringify(postInfo[copyMode]['json']),
-                            outerFolder = whichIsContainer.call(tb, itemParent, folder),
-                            postAction = $.ajax({
-                                type: 'POST',
-                                url: url,
-                                data: postData,
-                                contentType: 'application/json',
-                                dataType: 'json'
-                            });
-                        postAction.always(function (result) {
-                            if (copyMode === 'move') {
-                                if (!outerFolder) {
-                                    tb.updateFolder(null, itemParent);
-                                } else {
-                                    tb.updateFolder(null, outerFolder);
-                                }
-                            } else {
-                                tb.updateFolder(null, folder);
-                            }
-                        });
-                        postAction.fail(function (jqxhr, textStatus, errorThrown) {
-                            $osf.growl('Error:', textStatus + '. ' + errorThrown);
-                        });
-                    }
-                    // else { // From:  if (itemsToMove.length > 0)
-                    //    tb.updateFolder(null, itemParent);
-                    //}
-                }
-            });
-            getAction.fail(function (jqxhr, textStatus, errorThrown) {
-                $osf.growl('Error:', textStatus + '. ' + errorThrown);
-            });
-        } else {
-            Raven.captureMessage('Project dashboard: Parent node (' + itemParentNodeID + ') == Folder Node (' + theFolderNodeID + ')');
-        }
-    } else {
-        if (typeof folder === 'undefined') {
-            Raven.captureMessage('onDrop folder is undefined.');
-        }
-    }
-    $('.project-organizer-dand').css('cursor', 'default');
-}
-
-/**
- * Checks if one of the items being moved contains the other. To check for adding parents to children
- * @param {Object} itemOne Treebeard _item object, has the _item API
- * @param {Object} itemTwo Treebeard _item object, has the _item API
- * @returns {null|Object} Returns object if one is containing the other. Null if neither or both
- */
-function whichIsContainer(itemOne, itemTwo) {
-    var isOneAncestor = itemOne.isAncestor(itemTwo),
-        isTwoAncestor = itemTwo.isAncestor(itemOne);
-    if (isOneAncestor && isTwoAncestor) {
-        return null;
-    }
-    if (isOneAncestor) {
-        return itemOne;
-    }
-    if (isTwoAncestor) {
-        return itemTwo;
-    }
-    return null;
-}
-
-
-//
-/**
- * OSF-specific Treebeard options common to all addons.
- * For documentation visit: https://github.com/caneruguz/treebeard/wiki
- */
-var tbOptions = {
-    rowHeight : 27,         // user can override or get from .tb-row height
-    showTotal : 15,         // Actually this is calculated with div height, not needed. NEEDS CHECKING
-    paginate : false,       // Whether the applet starts with pagination or not.
-    paginateToggle : false, // Show the buttons that allow users to switch between scroll and paginate.
-    uploads : false,         // Turns dropzone on/off.
-    columnTitles : _poColumnTitles,
-    resolveRows : _poResolveRows,
-    showFilter : false,     // Gives the option to filter by showing the filter box.
-    title : false,          // Title of the grid, boolean, string OR function that returns a string.
-    allowMove : true,       // Turn moving on or off.
-    moveClass : 'po-draggable',
-    hoverClass : 'po-hover',
-    hoverClassMultiselect : 'po-hover-multiselect',
-    togglecheck : _poToggleCheck,
-    sortButtonSelector : {
-        up : 'i.icon-chevron-up',
-        down : 'i.icon-chevron-down'
-    },
-    dragOptions : {},
-    dropOptions : {},
-    dragEvents : {
-        start : _poDragStart
-    },
-    dropEvents : {
-        drop : _poDrop,
-        over : _poOver
-    },
-    onload : function () {
-        console.log("Onload");
-        var tb = this;
-        _poLoadOpenChildren.call(tb);
         $('.tb-row').first().trigger('click');
 
         $('.gridWrapper').on('mouseout', function(){ 
@@ -2278,7 +1146,6 @@
         }) 
 
 
->>>>>>> ec99ecce
     },
     createcheck : function (item, parent) {
         return true;
