--- conflicted
+++ resolved
@@ -85,9 +85,5 @@
         }
     });
     var grid = new Treebeard(tbOptions);
-<<<<<<< HEAD
-    projectSettingsTreebeardBase.expandOnLoad.call(grid.tbController);
-=======
->>>>>>> 3ee579b4
 }
 module.exports = NodesPrivacyTreebeard;