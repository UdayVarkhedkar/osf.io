<%
    import json
    is_project = node['node_type'] == 'project'
%>

<div id="projectScope" >
    <header class="subhead" id="overview">
        <nav id="projectSubnav" class="navbar osf-project-navbar" role="navigation">
            <div class="container">

<<<<<<< HEAD
                    </div>
                    <!-- /ko -->
                    <div class="btn-group">
                        <a
                        % if user_name and (node['is_public'] or user['is_contributor']) and not node['is_registration']:
                            data-bind="click: toggleWatch, tooltip: {title: watchButtonAction, placement: 'bottom'}"
                            class="btn btn-default"
                        % else:
                            class="btn btn-default disabled"
                        % endif
                            href="#">
                            <i class="icon-eye-open"></i>
                            <span data-bind="text: watchButtonDisplay" id="watchCount"></span>
                        </a>
                        <a title="Duplicate"
                            class="btn btn-default${ '' if is_project else ' disabled'}" href="#"
                            data-bind="tooltip: {title: 'Duplicate', placement: 'bottom'}"
                            data-toggle="modal" data-target="#duplicateModal">
                            <span class="glyphicon glyphicon-share"></span>&nbsp; ${ node['templated_count'] + node['fork_count'] + node['points'] }
                        </a>
                    </div>
                    % if 'badges' in addons_enabled and badges and badges['can_award']:
                        <div class="btn-group">
                            <button class="btn btn-success" id="awardBadge" style="border-bottom-right-radius: 4px;border-top-right-radius: 4px;">
                                <i class="icon-plus"></i> Award
                            </button>
                        </div>
                    % endif
                </div>
            </div>
        </div>
        <div id="contributors" class="row">
            <div class="col-sm-12">
                Contributors:
                % if node['anonymous'] and not node['is_public']:
                    <ol>Anonymous Contributors</ol>
                % else:
                    <ol>
                        <div mod-meta='{
                            "tpl": "util/render_contributors.mako",
                            "uri": "${node["api_url"]}get_contributors/",
                            "replace": true
                        }'></div>
                    </ol>
                % endif
                % if node['is_fork']:
                    <br />Forked from <a class="node-forked-from" href="/${node['forked_from_id']}/">${node['forked_from_display_absolute_url']}</a> on
                    <span data-bind="text: dateForked.local, tooltip: {title: dateForked.utc}"></span>
                % endif
                % if node['is_registration']:
                    <br />Registration Date:
                    <span data-bind="text: dateRegistered.local, tooltip: {title: dateRegistered.utc}" class="date node-registered-date"></span>
                % endif
                % if node['is_registration'] and node['registered_meta']:
                    <br />Registration Supplement:
                    % for meta in node['registered_meta']:
                        <a href="${node['url']}register/${meta['name_no_ext']}">${meta['name_clean']}</a>
                    % endfor
                % endif
                <br />Date Created:
                <span data-bind="text: dateCreated.local, tooltip: {title: dateCreated.utc}" class="date node-date-created"></span>
                | Last Updated:
                <span data-bind="text: dateModified.local, tooltip: {title: dateModified.utc}" class="date node-last-modified-date"></span>
                % if parent_node['id']:
                    <br />Category: <span class="node-category">${node['category']}</span>
                % elif node['description'] or 'write' in user['permissions']:
                    <br /><span id="description">Description:</span>
                    % if node['is_registration']:
                        <span class="node-description overflow${'' if node['description'] else ' text-muted'}" data-type="textarea">${node['description'] or "No description"}</span>
                    % else:
                        <span id="nodeDescriptionEditable" class="node-description overflow" data-type="textarea">${node['description']}</span>
                    % endif
                % endif
            </div>
        </div>
        <nav id="projectSubnav" class="navbar navbar-default" role="navigation">
            <div class="container-fluid">
=======
>>>>>>> 1a6ff252
                <div class="navbar-header">
                    <button type="button" class="navbar-toggle collapsed" data-toggle="collapse" data-target=".project-nav">
                        <span class="sr-only">Toggle navigation</span>
                        <span class="icon-bar"></span>
                        <span class="icon-bar"></span>
                        <span class="icon-bar"></span>
                    </button>
                    <a class="navbar-brand visible-xs" href="#">
                        ${'Project' if node['node_type'] == 'project' else 'Component'} Navigation
                    </a>
                </div>
                <div class="collapse navbar-collapse project-nav">
                    <ul class="nav navbar-nav">
                        <li><a href="${node['url']}"  class="project-title"> ${node['title'] | n}  </a></li>
                        <li><a href="${node['url']}files/">Files</a></li>
                        <!-- Add-on tabs -->
                        % for addon in addons_enabled:
                            % if addons[addon]['has_page']:
                                <li>
                                    <a href="${node['url']}${addons[addon]['short_name']}">
                                        % if addons[addon]['icon']:
                                            <img src="${addons[addon]['icon']}" class="addon-logo"/>
                                        % endif
                                        ${addons[addon]['full_name']}
                                    </a>
                                </li>
                            % endif
                        % endfor
                        % if node['is_public'] or user['is_contributor']:
                            <li><a href="${node['url']}statistics/">Statistics</a></li>
                        % endif
                        % if not node['is_registration']:
                            <li><a href="${node['url']}registrations/">Registrations</a></li>
                        % endif
                        <li><a href="${node['url']}forks/">Forks</a></li>
                        % if user['is_contributor']:
                            <li><a href="${node['url']}contributors/">Sharing</a></li>
                        % endif
                        % if 'write' in user['permissions']:
                            <li><a href="${node['url']}settings/">Settings</a></li>
                        % endif
                    </ul>
                </div>
            </div>
        </nav>
    </header>


    <style type="text/css">
    .watermarked {
        padding-top: 55px;
    }
    </style>

% if node['is_registration']:
    <div class="alert alert-info">This ${node['node_type']} is a registration of <a class="alert-link" href="${node['registered_from_url']}">this ${node['node_type']}</a>; the content of the ${node['node_type']} has been frozen and cannot be edited.
    </div>
    <style type="text/css">
    .watermarked {
        background-image:url('/static/img/read-only.png');
        background-repeat:repeat;
    }
    </style>
% endif
% if node['anonymous'] and user['is_contributor']:
    <div class="alert alert-info">This ${node['node_type']} is being viewed through an anonymized, view-only link. If you want to view it as a contributor, click <a class="alert-link" href="${node['redirect_url']}">here</a>.</div>
% endif
% if node['link'] and not node['is_public'] and not user['is_contributor']:
    <div class="alert alert-info">This ${node['node_type']} is being viewed through a private, view-only link. Anyone with the link can view this project. Keep the link safe.</div>
% endif
% if disk_saving_mode:
    <div class="alert alert-info"><strong>NOTICE: </strong>Forks, registrations, and uploads will be temporarily disabled while the OSF undergoes a hardware upgrade. These features will return shortly. Thank you for your patience.</div>
% endif


</div><|MERGE_RESOLUTION|>--- conflicted
+++ resolved
@@ -8,86 +8,6 @@
         <nav id="projectSubnav" class="navbar osf-project-navbar" role="navigation">
             <div class="container">
 
-<<<<<<< HEAD
-                    </div>
-                    <!-- /ko -->
-                    <div class="btn-group">
-                        <a
-                        % if user_name and (node['is_public'] or user['is_contributor']) and not node['is_registration']:
-                            data-bind="click: toggleWatch, tooltip: {title: watchButtonAction, placement: 'bottom'}"
-                            class="btn btn-default"
-                        % else:
-                            class="btn btn-default disabled"
-                        % endif
-                            href="#">
-                            <i class="icon-eye-open"></i>
-                            <span data-bind="text: watchButtonDisplay" id="watchCount"></span>
-                        </a>
-                        <a title="Duplicate"
-                            class="btn btn-default${ '' if is_project else ' disabled'}" href="#"
-                            data-bind="tooltip: {title: 'Duplicate', placement: 'bottom'}"
-                            data-toggle="modal" data-target="#duplicateModal">
-                            <span class="glyphicon glyphicon-share"></span>&nbsp; ${ node['templated_count'] + node['fork_count'] + node['points'] }
-                        </a>
-                    </div>
-                    % if 'badges' in addons_enabled and badges and badges['can_award']:
-                        <div class="btn-group">
-                            <button class="btn btn-success" id="awardBadge" style="border-bottom-right-radius: 4px;border-top-right-radius: 4px;">
-                                <i class="icon-plus"></i> Award
-                            </button>
-                        </div>
-                    % endif
-                </div>
-            </div>
-        </div>
-        <div id="contributors" class="row">
-            <div class="col-sm-12">
-                Contributors:
-                % if node['anonymous'] and not node['is_public']:
-                    <ol>Anonymous Contributors</ol>
-                % else:
-                    <ol>
-                        <div mod-meta='{
-                            "tpl": "util/render_contributors.mako",
-                            "uri": "${node["api_url"]}get_contributors/",
-                            "replace": true
-                        }'></div>
-                    </ol>
-                % endif
-                % if node['is_fork']:
-                    <br />Forked from <a class="node-forked-from" href="/${node['forked_from_id']}/">${node['forked_from_display_absolute_url']}</a> on
-                    <span data-bind="text: dateForked.local, tooltip: {title: dateForked.utc}"></span>
-                % endif
-                % if node['is_registration']:
-                    <br />Registration Date:
-                    <span data-bind="text: dateRegistered.local, tooltip: {title: dateRegistered.utc}" class="date node-registered-date"></span>
-                % endif
-                % if node['is_registration'] and node['registered_meta']:
-                    <br />Registration Supplement:
-                    % for meta in node['registered_meta']:
-                        <a href="${node['url']}register/${meta['name_no_ext']}">${meta['name_clean']}</a>
-                    % endfor
-                % endif
-                <br />Date Created:
-                <span data-bind="text: dateCreated.local, tooltip: {title: dateCreated.utc}" class="date node-date-created"></span>
-                | Last Updated:
-                <span data-bind="text: dateModified.local, tooltip: {title: dateModified.utc}" class="date node-last-modified-date"></span>
-                % if parent_node['id']:
-                    <br />Category: <span class="node-category">${node['category']}</span>
-                % elif node['description'] or 'write' in user['permissions']:
-                    <br /><span id="description">Description:</span>
-                    % if node['is_registration']:
-                        <span class="node-description overflow${'' if node['description'] else ' text-muted'}" data-type="textarea">${node['description'] or "No description"}</span>
-                    % else:
-                        <span id="nodeDescriptionEditable" class="node-description overflow" data-type="textarea">${node['description']}</span>
-                    % endif
-                % endif
-            </div>
-        </div>
-        <nav id="projectSubnav" class="navbar navbar-default" role="navigation">
-            <div class="container-fluid">
-=======
->>>>>>> 1a6ff252
                 <div class="navbar-header">
                     <button type="button" class="navbar-toggle collapsed" data-toggle="collapse" data-target=".project-nav">
                         <span class="sr-only">Toggle navigation</span>
