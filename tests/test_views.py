#!/usr/bin/env python
# -*- coding: utf-8 -*-
"""Views tests for the OSF."""

from __future__ import absolute_import

import datetime as dt
import httplib as http
import json
import time
import pytz
import unittest

from flask import request
import mock
import pytest
from nose.tools import *  # noqa PEP8 asserts
from django.utils import timezone
from django.apps import apps


from modularodm import Q
from modularodm.exceptions import ValidationError

from addons.github.tests.factories import GitHubAccountFactory
from framework.auth import cas
from framework.auth.core import generate_verification_key
from framework import auth
from framework.auth.campaigns import get_campaigns, is_institution_login, is_native_login, is_proxy_login, campaign_url_for
from framework.auth import Auth
from framework.auth.cas import get_login_url
from framework.auth.core import generate_verification_key
from framework.auth.exceptions import InvalidTokenError
from framework.auth.utils import impute_names_model, ensure_external_identity_uniqueness
from framework.auth.views import login_and_register_handler
from framework.celery_tasks import handlers
from framework.exceptions import HTTPError
from framework.transactions.handlers import no_auto_transaction
from tests.factories import MockAddonNodeSettings
from website import mailchimp_utils
from website import mails, settings
from addons.osfstorage import settings as osfstorage_settings
from website.models import Node, NodeLog, Pointer
from website.profile.utils import add_contributor_json, serialize_unregistered
from website.profile.views import fmt_date_or_none, update_osf_help_mails_subscription
from website.project.decorators import check_can_access
from website.project.model import has_anonymous_link
from website.project.signals import contributor_added
from website.project.views.contributor import (
    deserialize_contributors,
    notify_added_contributor,
    send_claim_email,
    send_claim_registered_email,
)
from website.project.views.node import _should_show_wiki_widget, _view_project, abbrev_authors
from website.util import api_url_for, web_url_for
from website.util import permissions, rubeus
from website.views import index
from osf.models import Comment
from osf.models import OSFUser as User
from tests.base import (
    assert_is_redirect,
    capture_signals,
    fake,
    get_default_metaschema,
    OsfTestCase,
    assert_datetime_equal,
)
from tests.base import test_app as mock_app

pytestmark = pytest.mark.django_db

from osf.models import NodeRelation
from osf_tests.factories import (
    UserFactory,
    UnconfirmedUserFactory,
    UnregUserFactory,
    AuthUserFactory,
    PrivateLinkFactory,
    ProjectFactory,
    NodeFactory,
    CommentFactory,
    CollectionFactory,
    InstitutionFactory,
    RegistrationFactory,
    ApiOAuth2ApplicationFactory,
    ApiOAuth2PersonalTokenFactory,
    ProjectWithAddonFactory,
    PreprintFactory,
    PreprintProviderFactory,
)

class Addon(MockAddonNodeSettings):
    @property
    def complete(self):
        return True

    def archive_errors(self):
        return 'Error'


class Addon2(MockAddonNodeSettings):
    @property
    def complete(self):
        return True

    def archive_errors(self):
        return 'Error'

@mock_app.route('/errorexc')
def error_exc():
    UserFactory()
    raise RuntimeError

@mock_app.route('/error500')
def error500():
    UserFactory()
    return 'error', 500

@mock_app.route('/noautotransact')
@no_auto_transaction
def no_auto_transact():
    UserFactory()
    return 'error', 500

class TestViewsAreAtomic(OsfTestCase):
    def test_error_response_rolls_back_transaction(self):
        assert_equal(User.objects.count(), 0)
        self.app.get('/error500', expect_errors=True)
        assert_equal(User.objects.count(), 0)

        # Need to set debug = False in order to rollback transactions in transaction_teardown_request
        mock_app.debug = False
        try:
            self.app.get('/errorexc', expect_errors=True)
        except RuntimeError:
            pass
        mock_app.debug = True

        assert_equal(User.objects.count(), 0)

        self.app.get('/noautotransact', expect_errors=True)
        assert_equal(User.objects.count(), 1)


class TestViewingProjectWithPrivateLink(OsfTestCase):

    def setUp(self):
        super(TestViewingProjectWithPrivateLink, self).setUp()
        self.user = AuthUserFactory()  # Is NOT a contributor
        self.project = ProjectFactory(is_public=False)
        self.link = PrivateLinkFactory()
        self.link.nodes.add(self.project)
        self.link.save()
        self.project_url = self.project.web_url_for('view_project')

    def test_edit_private_link_empty(self):
        node = ProjectFactory(creator=self.user)
        link = PrivateLinkFactory()
        link.nodes.add(node)
        link.save()
        url = node.api_url_for('project_private_link_edit')
        res = self.app.put_json(url, {'pk': link._id, 'value': ''}, auth=self.user.auth, expect_errors=True)
        assert_equal(res.status_code, 400)
        assert_in('Title cannot be blank', res.body)

    def test_edit_private_link_invalid(self):
        node = ProjectFactory(creator=self.user)
        link = PrivateLinkFactory()
        link.nodes.add(node)
        link.save()
        url = node.api_url_for('project_private_link_edit')
        res = self.app.put_json(url, {'pk': link._id, 'value': '<a></a>'}, auth=self.user.auth, expect_errors=True)
        assert_equal(res.status_code, 400)
        assert_in('Invalid link name.', res.body)

    @mock.patch('framework.auth.core.Auth.private_link')
    def test_can_be_anonymous_for_public_project(self, mock_property):
        mock_property.return_value(mock.MagicMock())
        mock_property.anonymous = True
        anonymous_link = PrivateLinkFactory(anonymous=True)
        anonymous_link.nodes.add(self.project)
        anonymous_link.save()
        self.project.set_privacy('public')
        self.project.save()
        self.project.reload()
        auth = Auth(user=self.user, private_key=anonymous_link.key)
        assert_true(has_anonymous_link(self.project, auth))

    def test_has_private_link_key(self):
        res = self.app.get(self.project_url, {'view_only': self.link.key})
        assert_equal(res.status_code, 200)

    def test_not_logged_in_no_key(self):
        res = self.app.get(self.project_url, {'view_only': None})
        assert_is_redirect(res)
        res = res.follow(expect_errors=True)
        assert_equal(res.status_code, 301)
        assert_equal(
            res.request.path,
            '/login'
        )

    def test_logged_in_no_private_key(self):
        res = self.app.get(self.project_url, {'view_only': None}, auth=self.user.auth,
                           expect_errors=True)
        assert_equal(res.status_code, http.FORBIDDEN)

    def test_logged_in_has_key(self):
        res = self.app.get(
            self.project_url, {'view_only': self.link.key}, auth=self.user.auth)
        assert_equal(res.status_code, 200)

    @unittest.skip('Skipping for now until we find a way to mock/set the referrer')
    def test_prepare_private_key(self):
        res = self.app.get(self.project_url, {'key': self.link.key})

        res = res.click('Registrations')

        assert_is_redirect(res)
        res = res.follow()

        assert_equal(res.status_code, 200)
        assert_equal(res.request.GET['key'], self.link.key)

    def test_cannot_access_registrations_or_forks_with_anon_key(self):
        anonymous_link = PrivateLinkFactory(anonymous=True)
        anonymous_link.nodes.add(self.project)
        anonymous_link.save()
        self.project.is_public = False
        self.project.save()
        url = self.project_url + 'registrations/?view_only={}'.format(anonymous_link.key)
        res = self.app.get(url, expect_errors=True)

        assert_equal(res.status_code, 401)

        url = self.project_url + 'forks/?view_only={}'.format(anonymous_link.key)

        res = self.app.get(url, expect_errors=True)

        assert_equal(res.status_code, 401)

    def test_can_access_registrations_and_forks_with_not_anon_key(self):
        link = PrivateLinkFactory(anonymous=False)
        link.nodes.add(self.project)
        link.save()
        self.project.is_public = False
        self.project.save()
        url = self.project_url + 'registrations/?view_only={}'.format(self.link.key)
        res = self.app.get(url)

        assert_equal(res.status_code, 200)

        url = self.project_url + 'forks/?view_only={}'.format(self.link.key)
        res = self.app.get(url)

        assert_equal(res.status_code, 200)

    def test_check_can_access_valid(self):
        contributor = AuthUserFactory()
        self.project.add_contributor(contributor, auth=Auth(self.project.creator))
        self.project.save()
        assert_true(check_can_access(self.project, contributor))

    def test_check_user_access_invalid(self):
        noncontrib = AuthUserFactory()
        with assert_raises(HTTPError):
            check_can_access(self.project, noncontrib)

    def test_check_user_access_if_user_is_None(self):
        assert_false(check_can_access(self.project, None))


class TestProjectViews(OsfTestCase):

    ADDONS_UNDER_TEST = {
        'addon1': {
            'node_settings': Addon,
        },
        'addon2': {
            'node_settings': Addon2,
        },
    }

    def setUp(self):
        super(TestProjectViews, self).setUp()
        self.user1 = AuthUserFactory()
        self.user1.save()
        self.consolidate_auth1 = Auth(user=self.user1)
        self.auth = self.user1.auth
        self.user2 = AuthUserFactory()
        self.auth2 = self.user2.auth
        # A project has 2 contributors
        self.project = ProjectFactory(
            title='Ham',
            description='Honey-baked',
            creator=self.user1
        )
        self.project.add_contributor(self.user2, auth=Auth(self.user1))
        self.project.save()

        self.project2 = ProjectFactory(
            title='Tofu',
            description='Glazed',
            creator=self.user1
        )
        self.project2.add_contributor(self.user2, auth=Auth(self.user1))
        self.project2.save()

    def test_node_setting_with_multiple_matched_institution_email_domains(self):
        # User has alternate emails matching more than one institution's email domains
        inst1 = InstitutionFactory(email_domains=['foo.bar'])
        inst2 = InstitutionFactory(email_domains=['baz.qux'])

        user = AuthUserFactory()
        user.emails.append('queen@foo.bar')
        user.emails.append('brian@baz.qux')
        user.save()
        project = ProjectFactory(creator=user)

        # node settings page loads without error
        url = project.web_url_for('node_setting')
        res = self.app.get(url, auth=user.auth)
        assert_equal(res.status_code, 200)

        # user is automatically affiliated with institutions
        # that matched email domains
        user.reload()
        assert_in(inst1, user.affiliated_institutions.all())
        assert_in(inst2, user.affiliated_institutions.all())

    def test_edit_title_empty(self):
        node = ProjectFactory(creator=self.user1)
        url = node.api_url_for('edit_node')
        res = self.app.post_json(url, {'name': 'title', 'value': ''}, auth=self.user1.auth, expect_errors=True)
        assert_equal(res.status_code, 400)
        assert_in('Title cannot be blank', res.body)

    def test_edit_title_invalid(self):
        node = ProjectFactory(creator=self.user1)
        url = node.api_url_for('edit_node')
        res = self.app.post_json(url, {'name': 'title', 'value': '<a></a>'}, auth=self.user1.auth, expect_errors=True)
        assert_equal(res.status_code, 400)
        assert_in('Invalid title.', res.body)

    def test_cannot_remove_only_visible_contributor(self):
        user1_contrib = self.project.contributor_set.get(user=self.user1)
        user1_contrib.visible = False
        user1_contrib.save()
        url = self.project.api_url_for('project_remove_contributor')
        res = self.app.post_json(
            url, {'contributorID': self.user2._id,
                  'nodeIDs': [self.project._id]}, auth=self.auth, expect_errors=True
        )
        assert_equal(res.status_code, http.FORBIDDEN)
        assert_equal(res.json['message_long'], 'Must have at least one bibliographic contributor')
        assert_true(self.project.is_contributor(self.user2))

    def test_remove_only_visible_contributor_return_false(self):
        user1_contrib = self.project.contributor_set.get(user=self.user1)
        user1_contrib.visible = False
        user1_contrib.save()
        ret = self.project.remove_contributor(contributor=self.user2, auth=self.consolidate_auth1)
        assert_false(ret)
        self.project.reload()
        assert_true(self.project.is_contributor(self.user2))

    def test_can_view_nested_project_as_admin(self):
        self.parent_project = NodeFactory(
            title='parent project',
            category='project',
            parent=self.project,
            is_public=False
        )
        self.parent_project.save()
        self.child_project = NodeFactory(
            title='child project',
            category='project',
            parent=self.parent_project,
            is_public=False
        )
        self.child_project.save()
        url = self.child_project.web_url_for('view_project')
        res = self.app.get(url, auth=self.auth)
        assert_not_in('Private Project', res.body)
        assert_in('parent project', res.body)

    def test_edit_description(self):
        url = '/api/v1/project/{0}/edit/'.format(self.project._id)
        self.app.post_json(url,
                           {'name': 'description', 'value': 'Deep-fried'},
                           auth=self.auth)
        self.project.reload()
        assert_equal(self.project.description, 'Deep-fried')

    def test_project_api_url(self):
        url = self.project.api_url
        res = self.app.get(url, auth=self.auth)
        data = res.json
        assert_equal(data['node']['category'], 'Project')
        assert_equal(data['node']['node_type'], 'project')

        assert_equal(data['node']['title'], self.project.title)
        assert_equal(data['node']['is_public'], self.project.is_public)
        assert_equal(data['node']['is_registration'], False)
        assert_equal(data['node']['id'], self.project._primary_key)
        assert_true(data['user']['is_contributor'])
        assert_equal(data['node']['description'], self.project.description)
        assert_equal(data['node']['url'], self.project.url)
        assert_equal(data['node']['tags'], list(self.project.tags.values_list('name', flat=True)))
        assert_in('forked_date', data['node'])
        assert_in('registered_from_url', data['node'])
        # TODO: Test "parent" and "user" output

    def test_add_contributor_post(self):
        # Two users are added as a contributor via a POST request
        project = ProjectFactory(creator=self.user1, is_public=True)
        user2 = UserFactory()
        user3 = UserFactory()
        url = '/api/v1/project/{0}/contributors/'.format(project._id)

        dict2 = add_contributor_json(user2)
        dict3 = add_contributor_json(user3)
        dict2.update({
            'permission': 'admin',
            'visible': True,
        })
        dict3.update({
            'permission': 'write',
            'visible': False,
        })

        self.app.post_json(
            url,
            {
                'users': [dict2, dict3],
                'node_ids': [project._id],
            },
            content_type='application/json',
            auth=self.auth,
        ).maybe_follow()
        project.reload()
        assert_in(user2, project.contributors)
        # A log event was added
        assert_equal(project.logs.latest().action, 'contributor_added')
        assert_equal(len(project.contributors), 3)

        assert_equal(project.get_permissions(user2), ['read', 'write', 'admin'])
        assert_equal(project.get_permissions(user3), ['read', 'write'])

    def test_manage_permissions(self):
        url = self.project.api_url + 'contributors/manage/'
        self.app.post_json(
            url,
            {
                'contributors': [
                    {'id': self.project.creator._id, 'permission': 'admin',
                        'registered': True, 'visible': True},
                    {'id': self.user1._id, 'permission': 'read',
                        'registered': True, 'visible': True},
                    {'id': self.user2._id, 'permission': 'admin',
                        'registered': True, 'visible': True},
                ]
            },
            auth=self.auth,
        )

        self.project.reload()

        assert_equal(self.project.get_permissions(self.user1), ['read'])
        assert_equal(self.project.get_permissions(self.user2), ['read', 'write', 'admin'])

    def test_manage_permissions_again(self):
        url = self.project.api_url + 'contributors/manage/'
        self.app.post_json(
            url,
            {
                'contributors': [
                    {'id': self.user1._id, 'permission': 'admin',
                     'registered': True, 'visible': True},
                    {'id': self.user2._id, 'permission': 'admin',
                     'registered': True, 'visible': True},
                ]
            },
            auth=self.auth,
        )

        self.project.reload()
        self.app.post_json(
            url,
            {
                'contributors': [
                    {'id': self.user1._id, 'permission': 'admin',
                     'registered': True, 'visible': True},
                    {'id': self.user2._id, 'permission': 'read',
                     'registered': True, 'visible': True},
                ]
            },
            auth=self.auth,
        )

        self.project.reload()

        assert_equal(self.project.get_permissions(self.user2), ['read'])
        assert_equal(self.project.get_permissions(self.user1), ['read', 'write', 'admin'])

    def test_contributor_manage_reorder(self):

        # Two users are added as a contributor via a POST request
        project = ProjectFactory(creator=self.user1, is_public=True)
        reg_user1, reg_user2 = UserFactory(), UserFactory()
        project.add_contributors(
            [
                {'user': reg_user1, 'permissions': [
                    'read', 'write', 'admin'], 'visible': True},
                {'user': reg_user2, 'permissions': [
                    'read', 'write', 'admin'], 'visible': False},
            ]
        )
        # Add a non-registered user
        unregistered_user = project.add_unregistered_contributor(
            fullname=fake.name(), email=fake.email(),
            auth=self.consolidate_auth1,
            save=True,
        )

        url = project.api_url + 'contributors/manage/'
        self.app.post_json(
            url,
            {
                'contributors': [
                    {'id': reg_user2._id, 'permission': 'admin',
                        'registered': True, 'visible': False},
                    {'id': project.creator._id, 'permission': 'admin',
                        'registered': True, 'visible': True},
                    {'id': unregistered_user._id, 'permission': 'admin',
                        'registered': False, 'visible': True},
                    {'id': reg_user1._id, 'permission': 'admin',
                        'registered': True, 'visible': True},
                ]
            },
            auth=self.auth,
        )

        project.reload()

        assert_equal(
            # Note: Cast ForeignList to list for comparison
            list(project.contributors),
            [reg_user2, project.creator, unregistered_user, reg_user1]
        )

        assert_equal(
            list(project.visible_contributors),
            [project.creator, unregistered_user, reg_user1]
        )

    def test_project_remove_contributor(self):
        url = self.project.api_url_for('project_remove_contributor')
        # User 1 removes user2
        payload = {'contributorID': self.user2._id,
                   'nodeIDs': [self.project._id]}
        self.app.post(url, json.dumps(payload),
                      content_type='application/json',
                      auth=self.auth).maybe_follow()
        self.project.reload()
        assert_not_in(self.user2._id, self.project.contributors)
        # A log event was added
        assert_equal(self.project.logs.latest().action, 'contributor_removed')

    def test_multiple_project_remove_contributor(self):
        url = self.project.api_url_for('project_remove_contributor')
        # User 1 removes user2
        payload = {'contributorID': self.user2._id,
                   'nodeIDs': [self.project._id, self.project2._id]}
        res = self.app.post(url, json.dumps(payload),
                            content_type='application/json',
                            auth=self.auth).maybe_follow()
        self.project.reload()
        self.project2.reload()
        assert_not_in(self.user2._id, self.project.contributors)
        assert_not_in('/dashboard/', res.json)

        assert_not_in(self.user2._id, self.project2.contributors)
        # A log event was added
        assert_equal(self.project.logs.latest().action, 'contributor_removed')

    def test_private_project_remove_self_not_admin(self):
        url = self.project.api_url_for('project_remove_contributor')
        # user2 removes self
        payload = {"contributorID": self.user2._id,
                   "nodeIDs": [self.project._id]}
        res = self.app.post(url, json.dumps(payload),
                            content_type="application/json",
                            auth=self.auth2).maybe_follow()
        self.project.reload()
        assert_equal(res.status_code, 200)
        assert_equal(res.json['redirectUrl'], '/dashboard/')
        assert_not_in(self.user2._id, self.project.contributors)

    def test_public_project_remove_self_not_admin(self):
        url = self.project.api_url_for('project_remove_contributor')
        # user2 removes self
        self.public_project = ProjectFactory(creator=self.user1, is_public=True)
        self.public_project.add_contributor(self.user2, auth=Auth(self.user1))
        self.public_project.save()
        payload = {"contributorID": self.user2._id,
                   "nodeIDs": [self.public_project._id]}
        res = self.app.post(url, json.dumps(payload),
                            content_type="application/json",
                            auth=self.auth2).maybe_follow()
        self.public_project.reload()
        assert_equal(res.status_code, 200)
        assert_equal(res.json['redirectUrl'], '/' + self.public_project._id + '/')
        assert_not_in(self.user2._id, self.public_project.contributors)

    def test_project_remove_other_not_admin(self):
        url = self.project.api_url_for('project_remove_contributor')
        # User 1 removes user2
        payload = {"contributorID": self.user1._id,
                   "nodeIDs": [self.project._id]}
        res = self.app.post(url, json.dumps(payload),
                            content_type="application/json",
                            expect_errors=True,
                            auth=self.auth2).maybe_follow()
        self.project.reload()
        assert_equal(res.status_code, 403)
        assert_equal(res.json['message_long'],
                     'You do not have permission to perform this action. '
                     'If this should not have occurred and the issue persists, '
                     'please report it to <a href="mailto:support@osf.io">support@osf.io</a>.'
                     )
        assert_in(self.user1, self.project.contributors)

    def test_project_remove_fake_contributor(self):
        url = self.project.api_url_for('project_remove_contributor')
        # User 1 removes user2
        payload = {'contributorID': 'badid',
                   'nodeIDs': [self.project._id]}
        res = self.app.post(url, json.dumps(payload),
                            content_type='application/json',
                            expect_errors=True,
                            auth=self.auth).maybe_follow()
        self.project.reload()
        # Assert the contributor id was invalid
        assert_equal(res.status_code, 400)
        assert_equal(res.json['message_long'], 'Contributor not found.')
        assert_not_in('badid', self.project.contributors)

    def test_project_remove_self_only_admin(self):
        url = self.project.api_url_for('project_remove_contributor')
        # User 1 removes user2
        payload = {'contributorID': self.user1._id,
                   'nodeIDs': [self.project._id]}
        res = self.app.post(url, json.dumps(payload),
                            content_type='application/json',
                            expect_errors=True,
                            auth=self.auth).maybe_follow()

        self.project.reload()
        assert_equal(res.status_code, 400)
        assert_equal(res.json['message_long'], 'Could not remove contributor.')
        assert_in(self.user1, self.project.contributors)

    def test_get_contributors_abbrev(self):
        # create a project with 3 registered contributors
        project = ProjectFactory(creator=self.user1, is_public=True)
        reg_user1, reg_user2 = UserFactory(), UserFactory()
        project.add_contributors(
            [
                {'user': reg_user1, 'permissions': [
                    'read', 'write', 'admin'], 'visible': True},
                {'user': reg_user2, 'permissions': [
                    'read', 'write', 'admin'], 'visible': True},
            ]
        )

        # add an unregistered contributor
        project.add_unregistered_contributor(
            fullname=fake.name(), email=fake.email(),
            auth=self.consolidate_auth1,
            save=True,
        )

        url = project.api_url_for('get_node_contributors_abbrev')
        res = self.app.get(url, auth=self.auth)
        assert_equal(len(project.contributors), 4)
        assert_equal(len(res.json['contributors']), 3)
        assert_equal(len(res.json['others_count']), 1)
        assert_equal(res.json['contributors'][0]['separator'], ',')
        assert_equal(res.json['contributors'][1]['separator'], ',')
        assert_equal(res.json['contributors'][2]['separator'], ' &')

    def test_edit_node_title(self):
        url = '/api/v1/project/{0}/edit/'.format(self.project._id)
        # The title is changed though posting form data
        self.app.post_json(url, {'name': 'title', 'value': 'Bacon'},
                           auth=self.auth).maybe_follow()
        self.project.reload()
        # The title was changed
        assert_equal(self.project.title, 'Bacon')
        # A log event was saved
        assert_equal(self.project.logs.latest().action, 'edit_title')

    def test_make_public(self):
        self.project.is_public = False
        self.project.save()
        url = "/api/v1/project/{0}/permissions/public/".format(self.project._id)
        res = self.app.post_json(url, {}, auth=self.auth)
        self.project.reload()
        assert_true(self.project.is_public)
        assert_equal(res.json['status'], 'success')

    def test_make_private(self):
        self.project.is_public = True
        self.project.save()
        url = "/api/v1/project/{0}/permissions/private/".format(self.project._id)
        res = self.app.post_json(url, {}, auth=self.auth)
        self.project.reload()
        assert_false(self.project.is_public)
        assert_equal(res.json['status'], 'success')

    def test_cant_make_public_if_not_admin(self):
        non_admin = AuthUserFactory()
        self.project.add_contributor(non_admin, permissions=['read', 'write'])
        self.project.is_public = False
        self.project.save()
        url = "/api/v1/project/{0}/permissions/public/".format(self.project._id)
        res = self.app.post_json(
            url, {}, auth=non_admin.auth,
            expect_errors=True,
        )
        assert_equal(res.status_code, http.FORBIDDEN)
        assert_false(self.project.is_public)

    def test_cant_make_private_if_not_admin(self):
        non_admin = AuthUserFactory()
        self.project.add_contributor(non_admin, permissions=['read', 'write'])
        self.project.is_public = True
        self.project.save()
        url = "/api/v1/project/{0}/permissions/private/".format(self.project._id)
        res = self.app.post_json(
            url, {}, auth=non_admin.auth,
            expect_errors=True,
        )
        assert_equal(res.status_code, http.FORBIDDEN)
        assert_true(self.project.is_public)

    def test_add_tag(self):
        url = self.project.api_url_for('project_add_tag')
        self.app.post_json(url, {'tag': "foo'ta#@%#%^&g?"}, auth=self.auth)
        self.project.reload()
        assert_in("foo'ta#@%#%^&g?", self.project.tags.values_list('name', flat=True))
        assert_equal("foo'ta#@%#%^&g?", self.project.logs.latest().params['tag'])

    def test_remove_tag(self):
        self.project.add_tag("foo'ta#@%#%^&g?", auth=self.consolidate_auth1, save=True)
        assert_in("foo'ta#@%#%^&g?", self.project.tags.values_list('name', flat=True))
        url = self.project.api_url_for('project_remove_tag')
        self.app.delete_json(url, {'tag': "foo'ta#@%#%^&g?"}, auth=self.auth)
        self.project.reload()
        assert_not_in("foo'ta#@%#%^&g?", self.project.tags.values_list('name', flat=True))
        latest_log = self.project.logs.latest()
        assert_equal('tag_removed', latest_log.action)
        assert_equal("foo'ta#@%#%^&g?", latest_log.params['tag'])

    # Regression test for #OSF-5257
    def test_removal_empty_tag_throws_error(self):
        url = self.project.api_url_for('project_remove_tag')
        res = self.app.delete_json(url, {'tag': ''}, auth=self.auth, expect_errors=True)
        assert_equal(res.status_code, http.BAD_REQUEST)

    # Regression test for #OSF-5257
    def test_removal_unknown_tag_throws_error(self):
        self.project.add_tag('narf', auth=self.consolidate_auth1, save=True)
        url = self.project.api_url_for('project_remove_tag')
        res = self.app.delete_json(url, {'tag': 'troz'}, auth=self.auth, expect_errors=True)
        assert_equal(res.status_code, http.CONFLICT)

    # Regression test for https://github.com/CenterForOpenScience/osf.io/issues/1478
    @mock.patch('website.archiver.tasks.archive')
    def test_registered_projects_contributions(self, mock_archive):
        # register a project
        self.project.register_node(get_default_metaschema(), Auth(user=self.project.creator), '', None)
        # get the first registered project of a project
        url = self.project.api_url_for('get_registrations')
        res = self.app.get(url, auth=self.auth)
        data = res.json
        pid = data['nodes'][0]['id']
        url2 = api_url_for('get_summary', pid=pid)
        # count contributions
        res2 = self.app.get(url2, auth=self.auth)
        data = res2.json
        assert_is_not_none(data['summary']['nlogs'])

    def test_forks_contributions(self):
        # fork a project
        self.project.fork_node(Auth(user=self.project.creator))
        # get the first forked project of a project
        url = self.project.api_url_for('get_forks')
        res = self.app.get(url, auth=self.auth)
        data = res.json
        pid = data['nodes'][0]['id']
        url2 = api_url_for('get_summary', pid=pid)
        # count contributions
        res2 = self.app.get(url2, auth=self.auth)
        data = res2.json
        assert_is_not_none(data['summary']['nlogs'])

    def test_remove_project(self):
        url = self.project.api_url
        res = self.app.delete_json(url, {}, auth=self.auth).maybe_follow()
        self.project.reload()
        assert_equal(self.project.is_deleted, True)
        assert_in('url', res.json)
        assert_equal(res.json['url'], '/dashboard/')

    def test_suspended_project(self):
        node = NodeFactory(parent=self.project, creator=self.user1)
        node.remove_node(Auth(self.user1))
        node.suspended = True
        node.save()
        url = node.api_url
        res = self.app.get(url, auth=Auth(self.user1), expect_errors=True)
        assert_equal(res.status_code, 451)

    def test_private_link_edit_name(self):
        link = PrivateLinkFactory(name='link')
        link.nodes.add(self.project)
        link.save()
        assert_equal(link.name, 'link')
        url = self.project.api_url + 'private_link/edit/'
        self.app.put_json(
            url,
            {'pk': link._id, 'value': 'new name'},
            auth=self.auth,
        ).maybe_follow()
        self.project.reload()
        link.reload()
        assert_equal(link.name, 'new name')

    def test_remove_private_link(self):
        link = PrivateLinkFactory()
        link.nodes.add(self.project)
        link.save()
        url = self.project.api_url_for('remove_private_link')
        self.app.delete_json(
            url,
            {'private_link_id': link._id},
            auth=self.auth,
        ).maybe_follow()
        self.project.reload()
        link.reload()
        assert_true(link.is_deleted)

    def test_remove_component(self):
        node = NodeFactory(parent=self.project, creator=self.user1)
        url = node.api_url
        res = self.app.delete_json(url, {}, auth=self.auth).maybe_follow()
        node.reload()
        assert_equal(node.is_deleted, True)
        assert_in('url', res.json)
        assert_equal(res.json['url'], self.project.url)

    def test_cant_remove_component_if_not_admin(self):
        node = NodeFactory(parent=self.project, creator=self.user1)
        non_admin = AuthUserFactory()
        node.add_contributor(
            non_admin,
            permissions=['read', 'write'],
            save=True,
        )

        url = node.api_url
        res = self.app.delete_json(
            url, {}, auth=non_admin.auth,
            expect_errors=True,
        ).maybe_follow()

        assert_equal(res.status_code, http.FORBIDDEN)
        assert_false(node.is_deleted)

    def test_view_project_returns_whether_to_show_wiki_widget(self):
        user = AuthUserFactory()
        project = ProjectFactory(creator=user, is_public=True)
        project.add_contributor(user)
        project.save()

        url = project.api_url_for('view_project')
        res = self.app.get(url, auth=user.auth)
        assert_equal(res.status_code, http.OK)
        assert_in('show_wiki_widget', res.json['user'])

    def test_fork_count_does_not_include_deleted_forks(self):
        user = AuthUserFactory()
        project = ProjectFactory(creator=user)
        auth = Auth(project.creator)
        fork = project.fork_node(auth)
        project.save()
        fork.remove_node(auth)
        fork.save()

        url = project.api_url_for('view_project')
        res = self.app.get(url, auth=user.auth)
        assert_in('fork_count', res.json['node'])
        assert_equal(0, res.json['node']['fork_count'])

    def test_statistic_page_redirect(self):
        url = self.project.web_url_for('project_statistics_redirect')
        res = self.app.get(url, auth=self.auth)
        assert_equal(res.status_code, 302)
        assert_in(self.project.web_url_for('project_statistics', _guid=True), res.location)

    def test_registration_retraction_redirect(self):
        url = self.project.web_url_for('node_registration_retraction_redirect')
        res = self.app.get(url, auth=self.auth)
        assert_equal(res.status_code, 302)
        assert_in(self.project.web_url_for('node_registration_retraction_get', _guid=True), res.location)

    def test_update_node(self):
        url = self.project.api_url_for('update_node')
        res = self.app.put_json(url, {'title': 'newtitle'}, auth=self.auth)
        assert_equal(res.status_code, 200)
        self.project.reload()
        assert_equal(self.project.title, 'newtitle')

    # Regression test
    def test_update_node_with_tags(self):
        self.project.add_tag('cheezebørger', auth=Auth(self.project.creator), save=True)
        url = self.project.api_url_for('update_node')
        res = self.app.put_json(url, {'title': 'newtitle'}, auth=self.auth)
        assert_equal(res.status_code, 200)
        self.project.reload()
        assert_equal(self.project.title, 'newtitle')

    # Regression test
    def test_get_registrations_sorted_by_registered_date_descending(self):
        # register a project several times, with various registered_dates
        registrations = []
        for days_ago in (21, 3, 2, 8, 13, 5, 1):
            registration = RegistrationFactory(project=self.project)
            reg_date = registration.registered_date - dt.timedelta(days_ago)
            registration.registered_date = reg_date
            registration.save()
            registrations.append(registration)

        registrations.sort(key=lambda r: r.registered_date, reverse=True)
        expected = [r._id for r in registrations]

        registrations_url = self.project.api_url_for('get_registrations')
        res = self.app.get(registrations_url, auth=self.auth)
        data = res.json
        actual = [n['id'] for n in data['nodes']]

        assert_equal(actual, expected)


class TestEditableChildrenViews(OsfTestCase):

    def setUp(self):
        OsfTestCase.setUp(self)
        self.user = AuthUserFactory()
        self.project = ProjectFactory(creator=self.user, is_public=False)
        self.child = ProjectFactory(parent=self.project, creator=self.user, is_public=True)
        self.grandchild = ProjectFactory(parent=self.child, creator=self.user, is_public=False)
        self.great_grandchild = ProjectFactory(parent=self.grandchild, creator=self.user, is_public=True)
        self.great_great_grandchild = ProjectFactory(parent=self.great_grandchild, creator=self.user, is_public=False)
        url = self.project.api_url_for('get_editable_children')
        self.project_results = self.app.get(url, auth=self.user.auth).json

    def test_get_editable_children(self):
        assert_equal(len(self.project_results['children']), 4)
        assert_equal(self.project_results['node']['id'], self.project._id)

    def test_editable_children_order(self):
        assert_equal(self.project_results['children'][0]['id'], self.child._id)
        assert_equal(self.project_results['children'][1]['id'], self.grandchild._id)
        assert_equal(self.project_results['children'][2]['id'], self.great_grandchild._id)
        assert_equal(self.project_results['children'][3]['id'], self.great_great_grandchild._id)

    def test_editable_children_indents(self):
        assert_equal(self.project_results['children'][0]['indent'], 0)
        assert_equal(self.project_results['children'][1]['indent'], 1)
        assert_equal(self.project_results['children'][2]['indent'], 2)
        assert_equal(self.project_results['children'][3]['indent'], 3)

    def test_editable_children_parents(self):
        assert_equal(self.project_results['children'][0]['parent_id'], self.project._id)
        assert_equal(self.project_results['children'][1]['parent_id'], self.child._id)
        assert_equal(self.project_results['children'][2]['parent_id'], self.grandchild._id)
        assert_equal(self.project_results['children'][3]['parent_id'], self.great_grandchild._id)

    def test_editable_children_privacy(self):
        assert_false(self.project_results['node']['is_public'])
        assert_true(self.project_results['children'][0]['is_public'])
        assert_false(self.project_results['children'][1]['is_public'])
        assert_true(self.project_results['children'][2]['is_public'])
        assert_false(self.project_results['children'][3]['is_public'])

    def test_editable_children_titles(self):
        assert_equal(self.project_results['node']['title'], self.project.title)
        assert_equal(self.project_results['children'][0]['title'], self.child.title)
        assert_equal(self.project_results['children'][1]['title'], self.grandchild.title)
        assert_equal(self.project_results['children'][2]['title'], self.great_grandchild.title)
        assert_equal(self.project_results['children'][3]['title'], self.great_great_grandchild.title)


class TestChildrenViews(OsfTestCase):

    def setUp(self):
        OsfTestCase.setUp(self)
        self.user = AuthUserFactory()

    def test_get_readable_descendants(self):
        project = ProjectFactory(creator=self.user)
        child = NodeFactory(parent=project, creator=self.user)

        url = project.api_url_for('get_readable_descendants')
        res = self.app.get(url, auth=self.user.auth)

        nodes = res.json['nodes']
        assert_equal(len(nodes), 1)
        assert_equal(nodes[0]['id'], child._primary_key)

    def test_get_readable_descendants_includes_pointers(self):
        project = ProjectFactory(creator=self.user)
        pointed = ProjectFactory()
        node_relation = project.add_pointer(pointed, auth=Auth(self.user))
        project.save()

        url = project.api_url_for('get_readable_descendants')
        res = self.app.get(url, auth=self.user.auth)

        nodes = res.json['nodes']
        assert_equal(len(nodes), 1)
        assert_equal(nodes[0]['title'], pointed.title)
        assert_equal(nodes[0]['id'], node_relation._id)

    def test_readable_descendants_masked_by_permissions(self):
        # Users should be able to see through components they do not have
        # permissions to.
        # Users should not be able to see through links to nodes they do not
        # have permissions to.
        #
        #                   1(AB)
        #                  /  |  \
        #                 *   |   \
        #                /    |    \
        #             2(A)  4(B)    7(A)
        #               |     |     |    \
        #               |     |     |     \
        #             3(AB) 5(B)    8(AB) 9(B)
        #                     |
        #                     |
        #                   6(A)
        #
        #
        userA = AuthUserFactory(fullname='User A')
        userB = AuthUserFactory(fullname='User B')

        project1 = ProjectFactory(creator=self.user, title='One')
        project1.add_contributor(userA, auth=Auth(self.user), permissions=['read'])
        project1.add_contributor(userB, auth=Auth(self.user), permissions=['read'])

        component2 = ProjectFactory(creator=self.user, title='Two')
        component2.add_contributor(userA, auth=Auth(self.user), permissions=['read'])

        component3 = ProjectFactory(creator=self.user, title='Three')
        component3.add_contributor(userA, auth=Auth(self.user), permissions=['read'])
        component3.add_contributor(userB, auth=Auth(self.user), permissions=['read'])

        component4 = ProjectFactory(creator=self.user, title='Four')
        component4.add_contributor(userB, auth=Auth(self.user), permissions=['read'])

        component5 = ProjectFactory(creator=self.user, title='Five')
        component5.add_contributor(userB, auth=Auth(self.user), permissions=['read'])

        component6 = ProjectFactory(creator=self.user, title='Six')
        component6.add_contributor(userA, auth=Auth(self.user), permissions=['read'])

        component7 = ProjectFactory(creator=self.user, title='Seven')
        component7.add_contributor(userA, auth=Auth(self.user), permissions=['read'])

        component8 = ProjectFactory(creator=self.user, title='Eight')
        component8.add_contributor(userA, auth=Auth(self.user), permissions=['read'])
        component8.add_contributor(userB, auth=Auth(self.user), permissions=['read'])

        component9 = ProjectFactory(creator=self.user, title='Nine')
        component9.add_contributor(userB, auth=Auth(self.user), permissions=['read'])

        project1.add_pointer(component2, Auth(self.user))
        NodeRelation.objects.create(parent=project1, child=component4)
        NodeRelation.objects.create(parent=project1, child=component7)
        NodeRelation.objects.create(parent=component2, child=component3)
        NodeRelation.objects.create(parent=component4, child=component5)
        NodeRelation.objects.create(parent=component5, child=component6)
        NodeRelation.objects.create(parent=component7, child=component8)
        NodeRelation.objects.create(parent=component7, child=component9)

        url = project1.api_url_for('get_readable_descendants')

        res = self.app.get(url, auth=userA.auth)
        assert_equal(len(res.json['nodes']), 3)
        for node in res.json['nodes']:
            assert_in(node['title'], ['Two', 'Six', 'Seven'])

        res = self.app.get(url, auth=userB.auth)
        assert_equal(len(res.json['nodes']), 3)
        for node in res.json['nodes']:
            assert_in(node['title'], ['Four', 'Eight', 'Nine'])

    def test_get_readable_descendants_filter_for_permissions(self):
        # self.user has admin access to this project
        project = ProjectFactory(creator=self.user)

        # self.user only has read access to this project, which project points
        # to
        read_only_pointed = ProjectFactory()
        read_only_creator = read_only_pointed.creator
        read_only_pointed.add_contributor(self.user, auth=Auth(read_only_creator), permissions=['read'])
        read_only_pointed.save()

        # self.user only has read access to this project, which is a subproject
        # of project
        read_only = ProjectFactory()
        read_only_pointed.add_contributor(self.user, auth=Auth(read_only_creator), permissions=['read'])
        NodeRelation.objects.create(parent=project, child=read_only)

        # self.user adds a pointer to read_only
        project.add_pointer(read_only_pointed, Auth(self.user))
        project.save()

        url = project.api_url_for('get_readable_descendants')
        res = self.app.get(url, auth=self.user.auth)
        assert_equal(len(res.json['nodes']), 2)

        url = project.api_url_for('get_readable_descendants', permissions='write')
        res = self.app.get(url, auth=self.user.auth)
        assert_equal(len(res.json['nodes']), 0)

    def test_get_readable_descendants_render_nodes_receives_auth(self):
        project = ProjectFactory(creator=self.user)
        NodeFactory(parent=project, creator=self.user)

        url = project.api_url_for('get_readable_descendants')
        res = self.app.get(url, auth=self.user.auth)

        perm = res.json['nodes'][0]['permissions']
        assert_equal(perm, 'admin')


class TestGetNodeTree(OsfTestCase):

    def setUp(self):
        OsfTestCase.setUp(self)
        self.user = AuthUserFactory()
        self.user2 = AuthUserFactory()

    def test_get_single_node(self):
        project = ProjectFactory(creator=self.user)
        # child = NodeFactory(parent=project, creator=self.user)

        url = project.api_url_for('get_node_tree')
        res = self.app.get(url, auth=self.user.auth)

        node_id = res.json[0]['node']['id']
        assert_equal(node_id, project._primary_key)

    def test_get_node_with_children(self):
        project = ProjectFactory(creator=self.user)
        child1 = NodeFactory(parent=project, creator=self.user)
        child2 = NodeFactory(parent=project, creator=self.user2)
        child3 = NodeFactory(parent=project, creator=self.user)
        url = project.api_url_for('get_node_tree')
        res = self.app.get(url, auth=self.user.auth)
        tree = res.json[0]
        parent_node_id = tree['node']['id']
        child1_id = tree['children'][0]['node']['id']
        child2_id = tree['children'][1]['node']['id']
        child3_id = tree['children'][2]['node']['id']
        assert_equal(parent_node_id, project._primary_key)
        assert_equal(child1_id, child1._primary_key)
        assert_equal(child2_id, child2._primary_key)
        assert_equal(child3_id, child3._primary_key)

    def test_get_node_with_child_linked_to_parent(self):
        project = ProjectFactory(creator=self.user)
        child1 = NodeFactory(parent=project, creator=self.user)
        child1.add_pointer(project, Auth(self.user))
        child1.save()
        url = project.api_url_for('get_node_tree')
        res = self.app.get(url, auth=self.user.auth)
        tree = res.json[0]
        parent_node_id = tree['node']['id']
        child1_id = tree['children'][0]['node']['id']
        assert_equal(child1_id, child1._primary_key)

    def test_get_node_not_parent_owner(self):
        project = ProjectFactory(creator=self.user2)
        child = NodeFactory(parent=project, creator=self.user2)
        url = project.api_url_for('get_node_tree')
        res = self.app.get(url, auth=self.user.auth, expect_errors=True)
        assert_equal(res.status_code, 200)
        assert_equal(res.json, [])

    # Parent node should show because of user2 read access, the children should not
    def test_get_node_parent_not_admin(self):
        project = ProjectFactory(creator=self.user)
        project.add_contributor(self.user2, auth=Auth(self.user))
        project.save()
        child1 = NodeFactory(parent=project, creator=self.user)
        child2 = NodeFactory(parent=project, creator=self.user)
        child3 = NodeFactory(parent=project, creator=self.user)
        url = project.api_url_for('get_node_tree')
        res = self.app.get(url, auth=self.user2.auth)
        tree = res.json[0]
        parent_node_id = tree['node']['id']
        children = tree['children']
        assert_equal(parent_node_id, project._primary_key)
        assert_equal(children, [])


class TestUserProfile(OsfTestCase):

    def setUp(self):
        super(TestUserProfile, self).setUp()
        self.user = AuthUserFactory()

    def test_sanitization_of_edit_profile(self):
        url = api_url_for('edit_profile', uid=self.user._id)
        post_data = {'name': 'fullname', 'value': 'new<b> name</b>     '}
        request = self.app.post(url, post_data, auth=self.user.auth)
        assert_equal('new name', request.json['name'])

    def test_fmt_date_or_none(self):
        with assert_raises(HTTPError) as cm:
            #enter a date before 1900
            fmt_date_or_none(dt.datetime(1890, 10, 31, 18, 23, 29, 227))
        # error should be raised because date is before 1900
        assert_equal(cm.exception.code, http.BAD_REQUEST)

    def test_unserialize_social(self):
        url = api_url_for('unserialize_social')
        payload = {
            'profileWebsites': ['http://frozen.pizza.com/reviews'],
            'twitter': 'howtopizza',
            'github': 'frozenpizzacode',
        }
        self.app.put_json(
            url,
            payload,
            auth=self.user.auth,
        )
        self.user.reload()
        for key, value in payload.iteritems():
            assert_equal(self.user.social[key], value)
        assert_true(self.user.social['researcherId'] is None)

    # Regression test for help-desk ticket
    def test_making_email_primary_is_not_case_sensitive(self):
        user = AuthUserFactory(username='fred@queen.test')
        # make confirmed email have different casing
        user.emails[0] = user.emails[0].capitalize()
        user.save()
        url = api_url_for('update_user')
        res = self.app.put_json(
            url,
            {'id': user._id, 'emails': [{'address': 'fred@queen.test', 'primary': True, 'confirmed': True}]},
            auth=user.auth
        )
        assert_equal(res.status_code, 200)

    def test_unserialize_social_validation_failure(self):
        url = api_url_for('unserialize_social')
        # profileWebsites URL is invalid
        payload = {
            'profileWebsites': ['http://goodurl.com', 'http://invalidurl'],
            'twitter': 'howtopizza',
            'github': 'frozenpizzacode',
        }
        res = self.app.put_json(
            url,
            payload,
            auth=self.user.auth,
            expect_errors=True
        )
        assert_equal(res.status_code, 400)
        assert_equal(res.json['message_long'], 'Invalid personal URL.')

    def test_serialize_social_editable(self):
        self.user.social['twitter'] = 'howtopizza'
        self.user.social['profileWebsites'] = ['http://www.cos.io', 'http://www.osf.io', 'http://www.wordup.com']
        self.user.save()
        url = api_url_for('serialize_social')
        res = self.app.get(
            url,
            auth=self.user.auth,
        )
        assert_equal(res.json.get('twitter'), 'howtopizza')
        assert_equal(res.json.get('profileWebsites'), ['http://www.cos.io', 'http://www.osf.io', 'http://www.wordup.com'])
        assert_true(res.json.get('github') is None)
        assert_true(res.json['editable'])

    def test_serialize_social_not_editable(self):
        user2 = AuthUserFactory()
        self.user.social['twitter'] = 'howtopizza'
        self.user.social['profileWebsites'] = ['http://www.cos.io', 'http://www.osf.io', 'http://www.wordup.com']
        self.user.save()
        url = api_url_for('serialize_social', uid=self.user._id)
        res = self.app.get(
            url,
            auth=user2.auth,
        )
        assert_equal(res.json.get('twitter'), 'howtopizza')
        assert_equal(res.json.get('profileWebsites'), ['http://www.cos.io', 'http://www.osf.io', 'http://www.wordup.com'])
        assert_true(res.json.get('github') is None)
        assert_false(res.json['editable'])

    def test_serialize_social_addons_editable(self):
        self.user.add_addon('github')
        github_account = GitHubAccountFactory()
        github_account.save()
        self.user.external_accounts.add(github_account)
        self.user.save()
        url = api_url_for('serialize_social')
        res = self.app.get(
            url,
            auth=self.user.auth,
        )
        assert_equal(
            res.json['addons']['github'],
            'abc'
        )

    def test_serialize_social_addons_not_editable(self):
        user2 = AuthUserFactory()
        self.user.add_addon('github')
        github_account = GitHubAccountFactory()
        github_account.save()
        self.user.external_accounts.add(github_account)
        self.user.save()
        url = api_url_for('serialize_social', uid=self.user._id)
        res = self.app.get(
            url,
            auth=user2.auth,
        )
        assert_not_in('addons', res.json)

    def test_unserialize_and_serialize_jobs(self):
        jobs = [{
            'institution': 'an institution',
            'department': 'a department',
            'title': 'a title',
            'startMonth': 'January',
            'startYear': '2001',
            'endMonth': 'March',
            'endYear': '2001',
            'ongoing': False,
        }, {
            'institution': 'another institution',
            'department': None,
            'title': None,
            'startMonth': 'May',
            'startYear': '2001',
            'endMonth': None,
            'endYear': None,
            'ongoing': True,
        }]
        payload = {'contents': jobs}
        url = api_url_for('unserialize_jobs')
        self.app.put_json(url, payload, auth=self.user.auth)
        self.user.reload()
        assert_equal(len(self.user.jobs), 2)
        url = api_url_for('serialize_jobs')
        res = self.app.get(
            url,
            auth=self.user.auth,
        )
        for i, job in enumerate(jobs):
            assert_equal(job, res.json['contents'][i])

    def test_unserialize_and_serialize_schools(self):
        schools = [{
            'institution': 'an institution',
            'department': 'a department',
            'degree': 'a degree',
            'startMonth': 1,
            'startYear': '2001',
            'endMonth': 5,
            'endYear': '2001',
            'ongoing': False,
        }, {
            'institution': 'another institution',
            'department': None,
            'degree': None,
            'startMonth': 5,
            'startYear': '2001',
            'endMonth': None,
            'endYear': None,
            'ongoing': True,
        }]
        payload = {'contents': schools}
        url = api_url_for('unserialize_schools')
        self.app.put_json(url, payload, auth=self.user.auth)
        self.user.reload()
        assert_equal(len(self.user.schools), 2)
        url = api_url_for('serialize_schools')
        res = self.app.get(
            url,
            auth=self.user.auth,
        )
        for i, job in enumerate(schools):
            assert_equal(job, res.json['contents'][i])

    def test_unserialize_jobs(self):
        jobs = [
            {
                'institution': fake.company(),
                'department': fake.catch_phrase(),
                'title': fake.bs(),
                'startMonth': 5,
                'startYear': '2013',
                'endMonth': 3,
                'endYear': '2014',
                'ongoing': False,
            }
        ]
        payload = {'contents': jobs}
        url = api_url_for('unserialize_jobs')
        res = self.app.put_json(url, payload, auth=self.user.auth)
        assert_equal(res.status_code, 200)
        self.user.reload()
        # jobs field is updated
        assert_equal(self.user.jobs, jobs)

    def test_unserialize_names(self):
        fake_fullname_w_spaces = '    {}    '.format(fake.name())
        names = {
            'full': fake_fullname_w_spaces,
            'given': 'Tea',
            'middle': 'Gray',
            'family': 'Pot',
            'suffix': 'Ms.',
        }
        url = api_url_for('unserialize_names')
        res = self.app.put_json(url, names, auth=self.user.auth)
        assert_equal(res.status_code, 200)
        self.user.reload()
        # user is updated
        assert_equal(self.user.fullname, fake_fullname_w_spaces.strip())
        assert_equal(self.user.given_name, names['given'])
        assert_equal(self.user.middle_names, names['middle'])
        assert_equal(self.user.family_name, names['family'])
        assert_equal(self.user.suffix, names['suffix'])

    def test_unserialize_schools(self):
        schools = [
            {
                'institution': fake.company(),
                'department': fake.catch_phrase(),
                'degree': fake.bs(),
                'startMonth': 5,
                'startYear': '2013',
                'endMonth': 3,
                'endYear': '2014',
                'ongoing': False,
            }
        ]
        payload = {'contents': schools}
        url = api_url_for('unserialize_schools')
        res = self.app.put_json(url, payload, auth=self.user.auth)
        assert_equal(res.status_code, 200)
        self.user.reload()
        # schools field is updated
        assert_equal(self.user.schools, schools)

    def test_unserialize_jobs_valid(self):
        jobs = [
            {
                'institution': fake.company(),
                'department': fake.catch_phrase(),
                'title': fake.bs(),
                'startMonth': 5,
                'startYear': '2013',
                'endMonth': 3,
                'endYear': '2014',
                'ongoing': False,
            }
        ]
        payload = {'contents': jobs}
        url = api_url_for('unserialize_jobs')
        res = self.app.put_json(url, payload, auth=self.user.auth)
        assert_equal(res.status_code, 200)

    def test_get_current_user_gravatar_default_size(self):
        url = api_url_for('current_user_gravatar')
        res = self.app.get(url, auth=self.user.auth)
        current_user_gravatar = res.json['gravatar_url']
        assert_true(current_user_gravatar is not None)
        url = api_url_for('get_gravatar', uid=self.user._id)
        res = self.app.get(url, auth=self.user.auth)
        my_user_gravatar = res.json['gravatar_url']
        assert_equal(current_user_gravatar, my_user_gravatar)

    def test_get_other_user_gravatar_default_size(self):
        user2 = AuthUserFactory()
        url = api_url_for('current_user_gravatar')
        res = self.app.get(url, auth=self.user.auth)
        current_user_gravatar = res.json['gravatar_url']
        url = api_url_for('get_gravatar', uid=user2._id)
        res = self.app.get(url, auth=self.user.auth)
        user2_gravatar = res.json['gravatar_url']
        assert_true(user2_gravatar is not None)
        assert_not_equal(current_user_gravatar, user2_gravatar)

    def test_get_current_user_gravatar_specific_size(self):
        url = api_url_for('current_user_gravatar')
        res = self.app.get(url, auth=self.user.auth)
        current_user_default_gravatar = res.json['gravatar_url']
        url = api_url_for('current_user_gravatar', size=11)
        res = self.app.get(url, auth=self.user.auth)
        current_user_small_gravatar = res.json['gravatar_url']
        assert_true(current_user_small_gravatar is not None)
        assert_not_equal(current_user_default_gravatar, current_user_small_gravatar)

    def test_get_other_user_gravatar_specific_size(self):
        user2 = AuthUserFactory()
        url = api_url_for('get_gravatar', uid=user2._id)
        res = self.app.get(url, auth=self.user.auth)
        gravatar_default_size = res.json['gravatar_url']
        url = api_url_for('get_gravatar', uid=user2._id, size=11)
        res = self.app.get(url, auth=self.user.auth)
        gravatar_small = res.json['gravatar_url']
        assert_true(gravatar_small is not None)
        assert_not_equal(gravatar_default_size, gravatar_small)

    def test_update_user_timezone(self):
        assert_equal(self.user.timezone, 'Etc/UTC')
        payload = {'timezone': 'America/New_York', 'id': self.user._id}
        url = api_url_for('update_user', uid=self.user._id)
        self.app.put_json(url, payload, auth=self.user.auth)
        self.user.reload()
        assert_equal(self.user.timezone, 'America/New_York')

    def test_update_user_locale(self):
        assert_equal(self.user.locale, 'en_US')
        payload = {'locale': 'de_DE', 'id': self.user._id}
        url = api_url_for('update_user', uid=self.user._id)
        self.app.put_json(url, payload, auth=self.user.auth)
        self.user.reload()
        assert_equal(self.user.locale, 'de_DE')

    def test_update_user_locale_none(self):
        assert_equal(self.user.locale, 'en_US')
        payload = {'locale': None, 'id': self.user._id}
        url = api_url_for('update_user', uid=self.user._id)
        self.app.put_json(url, payload, auth=self.user.auth)
        self.user.reload()
        assert_equal(self.user.locale, 'en_US')

    def test_update_user_locale_empty_string(self):
        assert_equal(self.user.locale, 'en_US')
        payload = {'locale': '', 'id': self.user._id}
        url = api_url_for('update_user', uid=self.user._id)
        self.app.put_json(url, payload, auth=self.user.auth)
        self.user.reload()
        assert_equal(self.user.locale, 'en_US')

    def test_cannot_update_user_without_user_id(self):
        user1 = AuthUserFactory()
        url = api_url_for('update_user')
        header = {'emails': [{'address': user1.username}]}
        res = self.app.put_json(url, header, auth=user1.auth, expect_errors=True)
        assert_equal(res.status_code, 400)
        assert_equal(res.json['message_long'], '"id" is required')

    @mock.patch('framework.auth.views.mails.send_mail')
    def test_add_emails_return_emails(self, send_mail):
        user1 = AuthUserFactory()
        url = api_url_for('update_user')
        email = 'test@cos.io'
        header = {'id': user1._id,
                  'emails': [{'address': user1.username, 'primary': True, 'confirmed': True},
                             {'address': email, 'primary': False, 'confirmed': False}
                  ]}
        res = self.app.put_json(url, header, auth=user1.auth)
        assert_equal(res.status_code, 200)
        assert_in('emails', res.json['profile'])
        assert_equal(len(res.json['profile']['emails']), 2)

    @mock.patch('framework.auth.views.mails.send_mail')
    def test_resend_confirmation_return_emails(self, send_mail):
        user1 = AuthUserFactory()
        url = api_url_for('resend_confirmation')
        email = 'test@cos.io'
        header = {'id': user1._id,
                  'email': {'address': email, 'primary': False, 'confirmed': False}
                  }
        res = self.app.put_json(url, header, auth=user1.auth)
        assert_equal(res.status_code, 200)
        assert_in('emails', res.json['profile'])
        assert_equal(len(res.json['profile']['emails']), 2)

    @mock.patch('framework.auth.views.mails.send_mail')
    @mock.patch('website.mailchimp_utils.get_mailchimp_api')
    def test_update_user_mailing_lists(self, mock_get_mailchimp_api, send_mail):
        email = fake.email()
        self.user.emails.append(email)
        list_name = 'foo'
        self.user.mailchimp_mailing_lists[list_name] = True
        self.user.save()

        mock_client = mock.MagicMock()
        mock_get_mailchimp_api.return_value = mock_client
        mock_client.lists.list.return_value = {'data': [{'id': 1, 'list_name': list_name}]}
        list_id = mailchimp_utils.get_list_id_from_name(list_name)

        url = api_url_for('update_user', uid=self.user._id)
        emails = [
            {'address': self.user.username, 'primary': False, 'confirmed': True},
            {'address': email, 'primary': True, 'confirmed': True}]
        payload = {'locale': '', 'id': self.user._id, 'emails': emails}
        self.app.put_json(url, payload, auth=self.user.auth)

        assert mock_client.lists.unsubscribe.called
        mock_client.lists.unsubscribe.assert_called_with(
            id=list_id,
            email={'email': self.user.username},
            send_goodbye=True
        )
        mock_client.lists.subscribe.assert_called_with(
            id=list_id,
            email={'email': email},
            merge_vars={
                'fname': self.user.given_name,
                'lname': self.user.family_name,
            },
            double_optin=False,
            update_existing=True
        )
        handlers.celery_teardown_request()

    @mock.patch('framework.auth.views.mails.send_mail')
    @mock.patch('website.mailchimp_utils.get_mailchimp_api')
    def test_unsubscribe_mailchimp_not_called_if_user_not_subscribed(self, mock_get_mailchimp_api, send_mail):
        email = fake.email()
        self.user.emails.append(email)
        list_name = 'foo'
        self.user.mailchimp_mailing_lists[list_name] = False
        self.user.save()

        mock_client = mock.MagicMock()
        mock_get_mailchimp_api.return_value = mock_client
        mock_client.lists.list.return_value = {'data': [{'id': 1, 'list_name': list_name}]}

        url = api_url_for('update_user', uid=self.user._id)
        emails = [
            {'address': self.user.username, 'primary': False, 'confirmed': True},
            {'address': email, 'primary': True, 'confirmed': True}]
        payload = {'locale': '', 'id': self.user._id, 'emails': emails}
        self.app.put_json(url, payload, auth=self.user.auth)

        assert_equal(mock_client.lists.unsubscribe.call_count, 0)
        assert_equal(mock_client.lists.subscribe.call_count, 0)
        handlers.celery_teardown_request()

    # TODO: Uncomment once outstanding issues with this feature are addressed
    # def test_twitter_redirect_success(self):
    #     self.user.social['twitter'] = fake.last_name()
    #     self.user.save()

    #     res = self.app.get(web_url_for('redirect_to_twitter', twitter_handle=self.user.social['twitter']))
    #     assert_equals(res.status_code, http.FOUND)
    #     assert_in(self.user.url, res.location)

    # def test_twitter_redirect_is_case_insensitive(self):
    #     self.user.social['twitter'] = fake.last_name()
    #     self.user.save()

    #     res1 = self.app.get(web_url_for('redirect_to_twitter', twitter_handle=self.user.social['twitter']))
    #     res2 = self.app.get(web_url_for('redirect_to_twitter', twitter_handle=self.user.social['twitter'].lower()))
    #     assert_equal(res1.location, res2.location)

    # def test_twitter_redirect_unassociated_twitter_handle_returns_404(self):
    #     unassociated_handle = fake.last_name()
    #     expected_error = 'There is no active user associated with the Twitter handle: {0}.'.format(unassociated_handle)

    #     res = self.app.get(
    #         web_url_for('redirect_to_twitter', twitter_handle=unassociated_handle),
    #         expect_errors=True
    #     )
    #     assert_equal(res.status_code, http.NOT_FOUND)
    #     assert_true(expected_error in res.body)

    # def test_twitter_redirect_handle_with_multiple_associated_accounts_redirects_to_selection_page(self):
    #     self.user.social['twitter'] = fake.last_name()
    #     self.user.save()
    #     user2 = AuthUserFactory()
    #     user2.social['twitter'] = self.user.social['twitter']
    #     user2.save()

    #     expected_error = 'There are multiple OSF accounts associated with the Twitter handle: <strong>{0}</strong>.'.format(self.user.social['twitter'])
    #     res = self.app.get(
    #         web_url_for(
    #             'redirect_to_twitter',
    #             twitter_handle=self.user.social['twitter'],
    #             expect_error=True
    #         )
    #     )
    #     assert_equal(res.status_code, http.MULTIPLE_CHOICES)
    #     assert_true(expected_error in res.body)
    #     assert_true(self.user.url in res.body)
    #     assert_true(user2.url in res.body)


class TestUserProfileApplicationsPage(OsfTestCase):

    def setUp(self):
        super(TestUserProfileApplicationsPage, self).setUp()
        self.user = AuthUserFactory()
        self.user2 = AuthUserFactory()

        self.platform_app = ApiOAuth2ApplicationFactory(owner=self.user)
        self.detail_url = web_url_for('oauth_application_detail', client_id=self.platform_app.client_id)

    def test_non_owner_cant_access_detail_page(self):
        res = self.app.get(self.detail_url, auth=self.user2.auth, expect_errors=True)
        assert_equal(res.status_code, http.FORBIDDEN)

    def test_owner_cant_access_deleted_application(self):
        self.platform_app.is_active = False
        self.platform_app.save()
        res = self.app.get(self.detail_url, auth=self.user.auth, expect_errors=True)
        assert_equal(res.status_code, http.GONE)

    def test_owner_cant_access_nonexistent_application(self):
        url = web_url_for('oauth_application_detail', client_id='nonexistent')
        res = self.app.get(url, auth=self.user.auth, expect_errors=True)
        assert_equal(res.status_code, http.NOT_FOUND)

    def test_url_has_not_broken(self):
        assert_equal(self.platform_app.url, self.detail_url)


class TestUserProfileTokensPage(OsfTestCase):

    def setUp(self):
        super(TestUserProfileTokensPage, self).setUp()
        self.user = AuthUserFactory()
        self.token = ApiOAuth2PersonalTokenFactory()
        self.detail_url = web_url_for('personal_access_token_detail', _id=self.token._id)

    def test_url_has_not_broken(self):
        assert_equal(self.token.url, self.detail_url)


class TestUserAccount(OsfTestCase):

    def setUp(self):
        super(TestUserAccount, self).setUp()
        self.user = AuthUserFactory()
        self.user.set_password('password')
        self.user.auth = (self.user.username, 'password')
        self.user.save()

    @mock.patch('website.profile.views.push_status_message')
    def test_password_change_valid(self,
                                   mock_push_status_message,
                                   old_password='password',
                                   new_password='Pa$$w0rd',
                                   confirm_password='Pa$$w0rd'):
        url = web_url_for('user_account_password')
        post_data = {
            'old_password': old_password,
            'new_password': new_password,
            'confirm_password': confirm_password,
        }
        res = self.app.post(url, post_data, auth=(self.user.username, old_password))
        assert_true(302, res.status_code)
        res = res.follow(auth=(self.user.username, new_password))
        assert_true(200, res.status_code)
        self.user.reload()
        assert_true(self.user.check_password(new_password))
        assert_true(mock_push_status_message.called)
        assert_in('Password updated successfully', mock_push_status_message.mock_calls[0][1][0])

    @mock.patch('website.profile.views.push_status_message')
    def test_password_change_invalid(self, mock_push_status_message, old_password='', new_password='',
                                     confirm_password='', error_message='Old password is invalid'):
        url = web_url_for('user_account_password')
        post_data = {
            'old_password': old_password,
            'new_password': new_password,
            'confirm_password': confirm_password,
        }
        res = self.app.post(url, post_data, auth=self.user.auth)
        assert_true(302, res.status_code)
        res = res.follow(auth=self.user.auth)
        assert_true(200, res.status_code)
        self.user.reload()
        assert_false(self.user.check_password(new_password))
        assert_true(mock_push_status_message.called)
        error_strings = [e[1][0] for e in mock_push_status_message.mock_calls]
        assert_in(error_message, error_strings)

    def test_password_change_invalid_old_password(self):
        self.test_password_change_invalid(
            old_password='invalid old password',
            new_password='new password',
            confirm_password='new password',
            error_message='Old password is invalid',
        )

    def test_password_change_invalid_confirm_password(self):
        self.test_password_change_invalid(
            old_password='password',
            new_password='new password',
            confirm_password='invalid confirm password',
            error_message='Password does not match the confirmation',
        )

    def test_password_change_invalid_new_password_length(self):
        self.test_password_change_invalid(
            old_password='password',
            new_password='1234567',
            confirm_password='1234567',
            error_message='Password should be at least eight characters',
        )

    def test_password_change_valid_new_password_length(self):
        self.test_password_change_valid(
            old_password='password',
            new_password='12345678',
            confirm_password='12345678',
        )

    def test_password_change_invalid_blank_password(self, old_password='', new_password='', confirm_password=''):
        self.test_password_change_invalid(
            old_password=old_password,
            new_password=new_password,
            confirm_password=confirm_password,
            error_message='Passwords cannot be blank',
        )

    def test_password_change_invalid_blank_new_password(self):
        for password in ('', '      '):
            self.test_password_change_invalid_blank_password('password', password, 'new password')

    def test_password_change_invalid_blank_confirm_password(self):
        for password in ('', '      '):
            self.test_password_change_invalid_blank_password('password', 'new password', password)

    @mock.patch('framework.auth.views.mails.send_mail')
    def test_user_cannot_request_account_export_before_throttle_expires(self, send_mail):
        url = api_url_for('request_export')
        self.app.post(url, auth=self.user.auth)
        assert_true(send_mail.called)
        res = self.app.post(url, auth=self.user.auth, expect_errors=True)
        assert_equal(res.status_code, 400)
        assert_equal(send_mail.call_count, 1)

    @mock.patch('framework.auth.views.mails.send_mail')
    def test_user_cannot_request_account_deactivation_before_throttle_expires(self, send_mail):
        url = api_url_for('request_deactivation')
        self.app.post(url, auth=self.user.auth)
        assert_true(send_mail.called)
        res = self.app.post(url, auth=self.user.auth, expect_errors=True)
        assert_equal(res.status_code, 400)
        assert_equal(send_mail.call_count, 1)


class TestAddingContributorViews(OsfTestCase):

    def setUp(self):
        super(TestAddingContributorViews, self).setUp()
        self.creator = AuthUserFactory()
        self.project = ProjectFactory(creator=self.creator)
        self.auth = Auth(self.project.creator)
        # Authenticate all requests
        self.app.authenticate(*self.creator.auth)
        contributor_added.connect(notify_added_contributor)

    def test_serialize_unregistered_without_record(self):
        name, email = fake.name(), fake.email()
        res = serialize_unregistered(fullname=name, email=email)
        assert_equal(res['fullname'], name)
        assert_equal(res['email'], email)
        assert_equal(res['id'], None)
        assert_false(res['registered'])
        assert_true(res['gravatar'])
        assert_false(res['active'])

    def test_deserialize_contributors(self):
        contrib = UserFactory()
        unreg = UnregUserFactory()
        name, email = fake.name(), fake.email()
        unreg_no_record = serialize_unregistered(name, email)
        contrib_data = [
            add_contributor_json(contrib),
            serialize_unregistered(fake.name(), unreg.username),
            unreg_no_record
        ]
        contrib_data[0]['permission'] = 'admin'
        contrib_data[1]['permission'] = 'write'
        contrib_data[2]['permission'] = 'read'
        contrib_data[0]['visible'] = True
        contrib_data[1]['visible'] = True
        contrib_data[2]['visible'] = True
        res = deserialize_contributors(
            self.project,
            contrib_data,
            auth=Auth(self.creator))
        assert_equal(len(res), len(contrib_data))
        assert_true(res[0]['user'].is_registered)

        assert_false(res[1]['user'].is_registered)
        assert_true(res[1]['user']._id)

        assert_false(res[2]['user'].is_registered)
        assert_true(res[2]['user']._id)

    def test_deserialize_contributors_validates_fullname(self):
        name = "<img src=1 onerror=console.log(1)>"
        email = fake.email()
        unreg_no_record = serialize_unregistered(name, email)
        contrib_data = [unreg_no_record]
        contrib_data[0]['permission'] = 'admin'
        contrib_data[0]['visible'] = True

        with assert_raises(ValidationError):
            deserialize_contributors(
                self.project,
                contrib_data,
                auth=Auth(self.creator),
                validate=True)

    def test_deserialize_contributors_validates_email(self):
        name = fake.name()
        email = "!@#$%%^&*"
        unreg_no_record = serialize_unregistered(name, email)
        contrib_data = [unreg_no_record]
        contrib_data[0]['permission'] = 'admin'
        contrib_data[0]['visible'] = True

        with assert_raises(ValidationError):
            deserialize_contributors(
                self.project,
                contrib_data,
                auth=Auth(self.creator),
                validate=True)

    def test_serialize_unregistered_with_record(self):
        name, email = fake.name(), fake.email()
        user = self.project.add_unregistered_contributor(fullname=name,
                                                         email=email, auth=Auth(self.project.creator))
        self.project.save()
        res = serialize_unregistered(
            fullname=name,
            email=email
        )
        assert_false(res['active'])
        assert_false(res['registered'])
        assert_equal(res['id'], user._primary_key)
        assert_true(res['gravatar_url'])
        assert_equal(res['fullname'], name)
        assert_equal(res['email'], email)

    def test_add_contributor_with_unreg_contribs_and_reg_contribs(self):
        n_contributors_pre = len(self.project.contributors)
        reg_user = UserFactory()
        name, email = fake.name(), fake.email()
        pseudouser = {
            'id': None,
            'registered': False,
            'fullname': name,
            'email': email,
            'permission': 'admin',
            'visible': True,
        }
        reg_dict = add_contributor_json(reg_user)
        reg_dict['permission'] = 'admin'
        reg_dict['visible'] = True
        payload = {
            'users': [reg_dict, pseudouser],
            'node_ids': []
        }
        url = self.project.api_url_for('project_contributors_post')
        self.app.post_json(url, payload).maybe_follow()
        self.project.reload()
        assert_equal(len(self.project.contributors),
                     n_contributors_pre + len(payload['users']))

        new_unreg = auth.get_user(email=email)
        assert_false(new_unreg.is_registered)
        # unclaimed record was added
        new_unreg.reload()
        assert_in(self.project._primary_key, new_unreg.unclaimed_records)
        rec = new_unreg.get_unclaimed_record(self.project._primary_key)
        assert_equal(rec['name'], name)
        assert_equal(rec['email'], email)

    @mock.patch('website.project.views.contributor.send_claim_email')
    def test_add_contributors_post_only_sends_one_email_to_unreg_user(
            self, mock_send_claim_email):
        # Project has components
        comp1, comp2 = NodeFactory(
            creator=self.creator), NodeFactory(creator=self.creator)
        NodeRelation.objects.create(parent=self.project, child=comp1)
        NodeRelation.objects.create(parent=self.project, child=comp2)
        self.project.save()

        # An unreg user is added to the project AND its components
        unreg_user = {  # dict because user has not previous unreg record
            'id': None,
            'registered': False,
            'fullname': fake.name(),
            'email': fake.email(),
            'permission': 'admin',
            'visible': True,
        }
        payload = {
            'users': [unreg_user],
            'node_ids': [comp1._primary_key, comp2._primary_key]
        }

        # send request
        url = self.project.api_url_for('project_contributors_post')
        assert_true(self.project.can_edit(user=self.creator))
        self.app.post_json(url, payload, auth=self.creator.auth)

        # finalize_invitation should only have been called once
        assert_equal(mock_send_claim_email.call_count, 1)

    @mock.patch('website.mails.send_mail')
    def test_add_contributors_post_only_sends_one_email_to_registered_user(self, mock_send_mail):
        # Project has components
        comp1 = NodeFactory(creator=self.creator, parent=self.project)
        comp2 = NodeFactory(creator=self.creator, parent=self.project)

        # A registered user is added to the project AND its components
        user = UserFactory()
        user_dict = {
            'id': user._id,
            'fullname': user.fullname,
            'email': user.username,
            'permission': 'write',
            'visible': True}

        payload = {
            'users': [user_dict],
            'node_ids': [comp1._primary_key, comp2._primary_key]
        }

        # send request
        url = self.project.api_url_for('project_contributors_post')
        assert self.project.can_edit(user=self.creator)
        self.app.post_json(url, payload, auth=self.creator.auth)

        # send_mail should only have been called once
        assert_equal(mock_send_mail.call_count, 1)

    @mock.patch('website.mails.send_mail')
    def test_add_contributors_post_sends_email_if_user_not_contributor_on_parent_node(self, mock_send_mail):
        # Project has a component with a sub-component
        component = NodeFactory(creator=self.creator, parent=self.project)
        sub_component = NodeFactory(creator=self.creator, parent=component)

        # A registered user is added to the project and the sub-component, but NOT the component
        user = UserFactory()
        user_dict = {
            'id': user._id,
            'fullname': user.fullname,
            'email': user.username,
            'permission': 'write',
            'visible': True}

        payload = {
            'users': [user_dict],
            'node_ids': [sub_component._primary_key]
        }

        # send request
        url = self.project.api_url_for('project_contributors_post')
        assert self.project.can_edit(user=self.creator)
        self.app.post_json(url, payload, auth=self.creator.auth)

        # send_mail is called for both the project and the sub-component
        assert_equal(mock_send_mail.call_count, 2)

    @mock.patch('website.project.views.contributor.send_claim_email')
    def test_email_sent_when_unreg_user_is_added(self, send_mail):
        name, email = fake.name(), fake.email()
        pseudouser = {
            'id': None,
            'registered': False,
            'fullname': name,
            'email': email,
            'permission': 'admin',
            'visible': True,
        }
        payload = {
            'users': [pseudouser],
            'node_ids': []
        }
        url = self.project.api_url_for('project_contributors_post')
        self.app.post_json(url, payload).maybe_follow()
        assert_true(send_mail.called)
        assert_true(send_mail.called_with(email=email))

    @mock.patch('website.mails.send_mail')
    def test_email_sent_when_reg_user_is_added(self, send_mail):
        contributor = UserFactory()
        contributors = [{
            'user': contributor,
            'visible': True,
            'permissions': ['read', 'write']
        }]
        project = ProjectFactory(creator=self.auth.user)
        project.add_contributors(contributors, auth=self.auth)
        project.save()
        assert_true(send_mail.called)
        send_mail.assert_called_with(
            contributor.username,
            mails.CONTRIBUTOR_ADDED_DEFAULT,
            user=contributor,
            node=project,
            referrer_name=self.auth.user.fullname,
            all_global_subscriptions_none=False,
            branded_service_name=None,
        )
        assert_almost_equal(contributor.contributor_added_email_records[project._id]['last_sent'], int(time.time()), delta=1)

    @mock.patch('website.mails.send_mail')
    def test_contributor_added_email_sent_to_unreg_user(self, send_mail):
        unreg_user = UnregUserFactory()
        project = ProjectFactory()
        project.add_unregistered_contributor(fullname=unreg_user.fullname, email=unreg_user.email, auth=Auth(project.creator))
        project.save()
        assert_true(send_mail.called)

    @mock.patch('website.mails.send_mail')
    def test_forking_project_does_not_send_contributor_added_email(self, send_mail):
        project = ProjectFactory()
        project.fork_node(auth=Auth(project.creator))
        assert_false(send_mail.called)

    @mock.patch('website.mails.send_mail')
    def test_templating_project_does_not_send_contributor_added_email(self, send_mail):
        project = ProjectFactory()
        project.use_as_template(auth=Auth(project.creator))
        assert_false(send_mail.called)

    @mock.patch('website.archiver.tasks.archive')
    @mock.patch('website.mails.send_mail')
    def test_registering_project_does_not_send_contributor_added_email(self, send_mail, mock_archive):
        project = ProjectFactory()
        project.register_node(get_default_metaschema(), Auth(user=project.creator), '', None)
        assert_false(send_mail.called)

    @mock.patch('website.mails.send_mail')
    def test_notify_contributor_email_does_not_send_before_throttle_expires(self, send_mail):
        contributor = UserFactory()
        project = ProjectFactory()
        auth = Auth(project.creator)
        notify_added_contributor(project, contributor, auth)
        assert_true(send_mail.called)

        # 2nd call does not send email because throttle period has not expired
        notify_added_contributor(project, contributor, auth)
        assert_equal(send_mail.call_count, 1)

    @mock.patch('website.mails.send_mail')
    def test_notify_contributor_email_sends_after_throttle_expires(self, send_mail):
        throttle = 0.5

        contributor = UserFactory()
        project = ProjectFactory()
        auth = Auth(project.creator)
        notify_added_contributor(project, contributor, auth, throttle=throttle)
        assert_true(send_mail.called)

        time.sleep(1)  # throttle period expires
        notify_added_contributor(project, contributor, auth, throttle=throttle)
        assert_equal(send_mail.call_count, 2)

    def test_add_multiple_contributors_only_adds_one_log(self):
        n_logs_pre = self.project.logs.count()
        reg_user = UserFactory()
        name = fake.name()
        pseudouser = {
            'id': None,
            'registered': False,
            'fullname': name,
            'email': fake.email(),
            'permission': 'write',
            'visible': True,
        }
        reg_dict = add_contributor_json(reg_user)
        reg_dict['permission'] = 'admin'
        reg_dict['visible'] = True
        payload = {
            'users': [reg_dict, pseudouser],
            'node_ids': []
        }
        url = self.project.api_url_for('project_contributors_post')
        self.app.post_json(url, payload).maybe_follow()
        self.project.reload()
        assert_equal(self.project.logs.count(), n_logs_pre + 1)

    def test_add_contribs_to_multiple_nodes(self):
        child = NodeFactory(parent=self.project, creator=self.creator)
        n_contributors_pre = child.contributors.count()
        reg_user = UserFactory()
        name, email = fake.name(), fake.email()
        pseudouser = {
            'id': None,
            'registered': False,
            'fullname': name,
            'email': email,
            'permission': 'admin',
            'visible': True,
        }
        reg_dict = add_contributor_json(reg_user)
        reg_dict['permission'] = 'admin'
        reg_dict['visible'] = True
        payload = {
            'users': [reg_dict, pseudouser],
            'node_ids': [self.project._primary_key, child._primary_key]
        }
        url = '/api/v1/project/{0}/contributors/'.format(self.project._id)
        self.app.post_json(url, payload).maybe_follow()
        child.reload()
        assert_equal(child.contributors.count(),
                     n_contributors_pre + len(payload['users']))

    def tearDown(self):
        super(TestAddingContributorViews, self).tearDown()
        contributor_added.disconnect(notify_added_contributor)


class TestUserInviteViews(OsfTestCase):

    def setUp(self):
        super(TestUserInviteViews, self).setUp()
        self.user = AuthUserFactory()
        self.project = ProjectFactory(creator=self.user)
        self.invite_url = '/api/v1/project/{0}/invite_contributor/'.format(
            self.project._primary_key)

    def test_invite_contributor_post_if_not_in_db(self):
        name, email = fake.name(), fake.email()
        res = self.app.post_json(
            self.invite_url,
            {'fullname': name, 'email': email},
            auth=self.user.auth,
        )
        contrib = res.json['contributor']
        assert_true(contrib['id'] is None)
        assert_equal(contrib['fullname'], name)
        assert_equal(contrib['email'], email)

    def test_invite_contributor_post_if_unreg_already_in_db(self):
        # A n unreg user is added to a different project
        name, email = fake.name(), fake.email()
        project2 = ProjectFactory()
        unreg_user = project2.add_unregistered_contributor(fullname=name, email=email,
                                                           auth=Auth(project2.creator))
        project2.save()
        res = self.app.post_json(self.invite_url,
                                 {'fullname': name, 'email': email}, auth=self.user.auth)
        expected = add_contributor_json(unreg_user)
        expected['fullname'] = name
        expected['email'] = email
        assert_equal(res.json['contributor'], expected)

    def test_invite_contributor_post_if_emaiL_already_registered(self):
        reg_user = UserFactory()
        # Tries to invite user that is already regiestered
        res = self.app.post_json(self.invite_url,
                                 {'fullname': fake.name(), 'email': reg_user.username},
                                 auth=self.user.auth, expect_errors=True)
        assert_equal(res.status_code, http.BAD_REQUEST)

    def test_invite_contributor_post_if_user_is_already_contributor(self):
        unreg_user = self.project.add_unregistered_contributor(
            fullname=fake.name(), email=fake.email(),
            auth=Auth(self.project.creator)
        )
        self.project.save()
        # Tries to invite unreg user that is already a contributor
        res = self.app.post_json(self.invite_url,
                                 {'fullname': fake.name(), 'email': unreg_user.username},
                                 auth=self.user.auth, expect_errors=True)
        assert_equal(res.status_code, http.BAD_REQUEST)

    def test_invite_contributor_with_no_email(self):
        name = fake.name()
        res = self.app.post_json(self.invite_url,
                                 {'fullname': name, 'email': None}, auth=self.user.auth)
        assert_equal(res.status_code, http.OK)
        data = res.json
        assert_equal(data['status'], 'success')
        assert_equal(data['contributor']['fullname'], name)
        assert_true(data['contributor']['email'] is None)
        assert_false(data['contributor']['registered'])

    def test_invite_contributor_requires_fullname(self):
        res = self.app.post_json(self.invite_url,
                                 {'email': 'brian@queen.com', 'fullname': ''}, auth=self.user.auth,
                                 expect_errors=True)
        assert_equal(res.status_code, http.BAD_REQUEST)

    @mock.patch('website.project.views.contributor.mails.send_mail')
    def test_send_claim_email_to_given_email(self, send_mail):
        project = ProjectFactory()
        given_email = fake.email()
        unreg_user = project.add_unregistered_contributor(
            fullname=fake.name(),
            email=given_email,
            auth=Auth(project.creator),
        )
        project.save()
        send_claim_email(email=given_email, unclaimed_user=unreg_user, node=project)

        assert_true(send_mail.called)
        assert_true(send_mail.called_with(
            to_addr=given_email,
            mail=mails.INVITE_DEFAULT
        ))

    @mock.patch('website.project.views.contributor.mails.send_mail')
    def test_send_claim_email_to_referrer(self, send_mail):
        project = ProjectFactory()
        referrer = project.creator
        given_email, real_email = fake.email(), fake.email()
        unreg_user = project.add_unregistered_contributor(fullname=fake.name(),
                                                          email=given_email, auth=Auth(
                                                              referrer)
                                                          )
        project.save()
        send_claim_email(email=real_email, unclaimed_user=unreg_user, node=project)

        assert_true(send_mail.called)
        # email was sent to referrer
        send_mail.assert_called_with(
            referrer.username,
            mails.FORWARD_INVITE,
            user=unreg_user,
            referrer=referrer,
            claim_url=unreg_user.get_claim_url(project._id, external=True),
            email=real_email.lower().strip(),
            fullname=unreg_user.get_unclaimed_record(project._id)['name'],
            node=project,
            branded_service_name=None
        )

    @mock.patch('website.project.views.contributor.mails.send_mail')
    def test_send_claim_email_before_throttle_expires(self, send_mail):
        project = ProjectFactory()
        given_email = fake.email()
        unreg_user = project.add_unregistered_contributor(
            fullname=fake.name(),
            email=given_email,
            auth=Auth(project.creator),
        )
        project.save()
        send_claim_email(email=fake.email(), unclaimed_user=unreg_user, node=project)
        send_mail.reset_mock()
        # 2nd call raises error because throttle hasn't expired
        with assert_raises(HTTPError):
            send_claim_email(email=fake.email(), unclaimed_user=unreg_user, node=project)
        assert_false(send_mail.called)


class TestClaimViews(OsfTestCase):

    def setUp(self):
        super(TestClaimViews, self).setUp()
        self.referrer = AuthUserFactory()
        self.project = ProjectFactory(creator=self.referrer, is_public=True)
        self.given_name = fake.name()
        self.given_email = fake.email()
        self.user = self.project.add_unregistered_contributor(
            fullname=self.given_name,
            email=self.given_email,
            auth=Auth(user=self.referrer)
        )
        self.project.save()

    @mock.patch('website.project.views.contributor.send_claim_email')
    def test_claim_user_already_registered_redirects_to_claim_user_registered(self, claim_email):
        name = fake.name()
        email = fake.email()

        # project contributor adds an unregistered contributor (without an email) on public project
        unregistered_user = self.project.add_unregistered_contributor(
            fullname=name,
            email=None,
            auth=Auth(user=self.referrer)
        )
        assert_in(unregistered_user, self.project.contributors)

        # unregistered user comes along and claims themselves on the public project, entering an email
        invite_url = self.project.api_url_for('claim_user_post', uid='undefined')
        self.app.post_json(invite_url, {
            'pk': unregistered_user._primary_key,
            'value': email
        })
        assert_equal(claim_email.call_count, 1)

        # set unregistered record email since we are mocking send_claim_email()
        unclaimed_record = unregistered_user.get_unclaimed_record(self.project._primary_key)
        unclaimed_record.update({'email': email})
        unregistered_user.save()

        # unregistered user then goes and makes an account with same email, before claiming themselves as contributor
        UserFactory(username=email, fullname=name)

        # claim link for the now registered email is accessed while not logged in
        token = unregistered_user.get_unclaimed_record(self.project._primary_key)['token']
        claim_url = '/user/{uid}/{pid}/claim/?token={token}'.format(
            uid=unregistered_user._id,
            pid=self.project._id,
            token=token
        )
        res = self.app.get(claim_url)

        # should redirect to 'claim_user_registered' view
        claim_registered_url = '/user/{uid}/{pid}/claim/verify/{token}/'.format(
            uid=unregistered_user._id,
            pid=self.project._id,
            token=token
        )
        assert_equal(res.status_code, 302)
        assert_in(claim_registered_url, res.headers.get('Location'))

    @mock.patch('website.project.views.contributor.send_claim_email')
    def test_claim_user_already_registered_secondary_email_redirects_to_claim_user_registered(self, claim_email):
        name = fake.name()
        email = fake.email()
        secondary_email = fake.email()

        # project contributor adds an unregistered contributor (without an email) on public project
        unregistered_user = self.project.add_unregistered_contributor(
            fullname=name,
            email=None,
            auth=Auth(user=self.referrer)
        )
        assert_in(unregistered_user, self.project.contributors)

        # unregistered user comes along and claims themselves on the public project, entering an email
        invite_url = self.project.api_url_for('claim_user_post', uid='undefined')
        self.app.post_json(invite_url, {
            'pk': unregistered_user._primary_key,
            'value': secondary_email
        })
        assert_equal(claim_email.call_count, 1)

        # set unregistered record email since we are mocking send_claim_email()
        unclaimed_record = unregistered_user.get_unclaimed_record(self.project._primary_key)
        unclaimed_record.update({'email': secondary_email})
        unregistered_user.save()

        # unregistered user then goes and makes an account with same email, before claiming themselves as contributor
        registered_user = UserFactory(username=email, fullname=name)
        registered_user.emails.append(secondary_email)
        registered_user.save()

        # claim link for the now registered email is accessed while not logged in
        token = unregistered_user.get_unclaimed_record(self.project._primary_key)['token']
        claim_url = '/user/{uid}/{pid}/claim/?token={token}'.format(
            uid=unregistered_user._id,
            pid=self.project._id,
            token=token
        )
        res = self.app.get(claim_url)

        # should redirect to 'claim_user_registered' view
        claim_registered_url = '/user/{uid}/{pid}/claim/verify/{token}/'.format(
            uid=unregistered_user._id,
            pid=self.project._id,
            token=token
        )
        assert_equal(res.status_code, 302)
        assert_in(claim_registered_url, res.headers.get('Location'))

    def test_claim_user_invited_with_no_email_posts_to_claim_form(self):
        given_name = fake.name()
        invited_user = self.project.add_unregistered_contributor(
            fullname=given_name,
            email=None,
            auth=Auth(user=self.referrer)
        )
        self.project.save()

        url = invited_user.get_claim_url(self.project._primary_key)
        res = self.app.post(url, {
            'password': 'bohemianrhap',
            'password2': 'bohemianrhap'
        }, expect_errors=True)
        assert_equal(res.status_code, 400)

    @mock.patch('website.project.views.contributor.mails.send_mail')
    def test_claim_user_post_with_registered_user_id(self, send_mail):
        # registered user who is attempting to claim the unclaimed contributor
        reg_user = UserFactory()
        payload = {
            # pk of unreg user record
            'pk': self.user._primary_key,
            'claimerId': reg_user._primary_key
        }
        url = '/api/v1/user/{uid}/{pid}/claim/email/'.format(
            uid=self.user._primary_key,
            pid=self.project._primary_key,
        )

        res = self.app.post_json(url, payload)

        # mail was sent
        assert_equal(send_mail.call_count, 2)
        # ... to the correct address
        referrer_call = send_mail.call_args_list[0]
        claimer_call = send_mail.call_args_list[1]
        args, _ = referrer_call
        assert_equal(args[0], self.referrer.username)
        args, _ = claimer_call
        assert_equal(args[0], reg_user.username)

        # view returns the correct JSON
        assert_equal(res.json, {
            'status': 'success',
            'email': reg_user.username,
            'fullname': self.given_name,
        })

    @mock.patch('website.project.views.contributor.mails.send_mail')
    def test_send_claim_registered_email(self, mock_send_mail):
        reg_user = UserFactory()
        send_claim_registered_email(
            claimer=reg_user,
            unclaimed_user=self.user,
            node=self.project
        )
        assert_equal(mock_send_mail.call_count, 2)
        first_call_args = mock_send_mail.call_args_list[0][0]
        assert_equal(first_call_args[0], self.referrer.username)
        second_call_args = mock_send_mail.call_args_list[1][0]
        assert_equal(second_call_args[0], reg_user.username)

    @mock.patch('website.project.views.contributor.mails.send_mail')
    def test_send_claim_registered_email_before_throttle_expires(self, mock_send_mail):
        reg_user = UserFactory()
        send_claim_registered_email(
            claimer=reg_user,
            unclaimed_user=self.user,
            node=self.project,
        )
        mock_send_mail.reset_mock()
        # second call raises error because it was called before throttle period
        with assert_raises(HTTPError):
            send_claim_registered_email(
                claimer=reg_user,
                unclaimed_user=self.user,
                node=self.project,
            )
        assert_false(mock_send_mail.called)

    @mock.patch('website.project.views.contributor.send_claim_registered_email')
    def test_claim_user_post_with_email_already_registered_sends_correct_email(
            self, send_claim_registered_email):
        reg_user = UserFactory()
        payload = {
            'value': reg_user.username,
            'pk': self.user._primary_key
        }
        url = self.project.api_url_for('claim_user_post', uid=self.user._id)
        self.app.post_json(url, payload)
        assert_true(send_claim_registered_email.called)

    def test_user_with_removed_unclaimed_url_claiming(self):
        """ Tests that when an unclaimed user is removed from a project, the
        unregistered user object does not retain the token.
        """
        self.project.remove_contributor(self.user, Auth(user=self.referrer))

        assert_not_in(
            self.project._primary_key,
            self.user.unclaimed_records.keys()
        )

    def test_user_with_claim_url_cannot_claim_twice(self):
        """ Tests that when an unclaimed user is replaced on a project with a
        claimed user, the unregistered user object does not retain the token.
        """
        reg_user = AuthUserFactory()

        self.project.replace_contributor(self.user, reg_user)

        assert_not_in(
            self.project._primary_key,
            self.user.unclaimed_records.keys()
        )

    def test_claim_user_form_redirects_to_password_confirm_page_if_user_is_logged_in(self):
        reg_user = AuthUserFactory()
        url = self.user.get_claim_url(self.project._primary_key)
        res = self.app.get(url, auth=reg_user.auth)
        assert_equal(res.status_code, 302)
        res = res.follow(auth=reg_user.auth)
        token = self.user.get_unclaimed_record(self.project._primary_key)['token']
        expected = self.project.web_url_for(
            'claim_user_registered',
            uid=self.user._id,
            token=token,
        )
        assert_equal(res.request.path, expected)

    def test_get_valid_form(self):
        url = self.user.get_claim_url(self.project._primary_key)
        res = self.app.get(url).maybe_follow()
        assert_equal(res.status_code, 200)

    def test_invalid_claim_form_raise_400(self):
        uid = self.user._primary_key
        pid = self.project._primary_key
        url = '/user/{uid}/{pid}/claim/?token=badtoken'.format(**locals())
        res = self.app.get(url, expect_errors=True).maybe_follow()
        assert_equal(res.status_code, 400)

    @mock.patch('framework.auth.core.User.update_search_nodes')
    def test_posting_to_claim_form_with_valid_data(self, mock_update_search_nodes):
        url = self.user.get_claim_url(self.project._primary_key)
        res = self.app.post(url, {
            'username': self.user.username,
            'password': 'killerqueen',
            'password2': 'killerqueen'
        })

        assert_equal(res.status_code, 302)
        location = res.headers.get('Location')
        assert_in('login?service=', location)
        assert_in('username', location)
        assert_in('verification_key', location)
        assert_in(self.project._primary_key, location)

        self.user.reload()
        assert_true(self.user.is_registered)
        assert_true(self.user.is_active)
        assert_not_in(self.project._primary_key, self.user.unclaimed_records)

    @mock.patch('framework.auth.core.User.update_search_nodes')
    def test_posting_to_claim_form_removes_all_unclaimed_data(self, mock_update_search_nodes):
        # user has multiple unclaimed records
        p2 = ProjectFactory(creator=self.referrer)
        self.user.add_unclaimed_record(node=p2, referrer=self.referrer,
                                       given_name=fake.name())
        self.user.save()
        assert_true(len(self.user.unclaimed_records.keys()) > 1)  # sanity check
        url = self.user.get_claim_url(self.project._primary_key)
        self.app.post(url, {
            'username': self.given_email,
            'password': 'bohemianrhap',
            'password2': 'bohemianrhap'
        })
        self.user.reload()
        assert_equal(self.user.unclaimed_records, {})

    @mock.patch('framework.auth.core.User.update_search_nodes')
    def test_posting_to_claim_form_sets_fullname_to_given_name(self, mock_update_search_nodes):
        # User is created with a full name
        original_name = fake.name()
        unreg = UnregUserFactory(fullname=original_name)
        # User invited with a different name
        different_name = fake.name()
        new_user = self.project.add_unregistered_contributor(
            email=unreg.username,
            fullname=different_name,
            auth=Auth(self.project.creator),
        )
        self.project.save()
        # Goes to claim url
        claim_url = new_user.get_claim_url(self.project._id)
        self.app.post(claim_url, {
            'username': unreg.username,
            'password': 'killerqueen', 'password2': 'killerqueen'
        })
        unreg.reload()
        # Full name was set correctly
        assert_equal(unreg.fullname, different_name)
        # CSL names were set correctly
        parsed_name = impute_names_model(different_name)
        assert_equal(unreg.given_name, parsed_name['given_name'])
        assert_equal(unreg.family_name, parsed_name['family_name'])

    @mock.patch('website.project.views.contributor.mails.send_mail')
    def test_claim_user_post_returns_fullname(self, send_mail):
        url = '/api/v1/user/{0}/{1}/claim/email/'.format(self.user._primary_key,
                                                         self.project._primary_key)
        res = self.app.post_json(url,
                                 {'value': self.given_email,
                                     'pk': self.user._primary_key},
                                 auth=self.referrer.auth)
        assert_equal(res.json['fullname'], self.given_name)
        assert_true(send_mail.called)
        assert_true(send_mail.called_with(to_addr=self.given_email))

    @mock.patch('website.project.views.contributor.mails.send_mail')
    def test_claim_user_post_if_email_is_different_from_given_email(self, send_mail):
        email = fake.email()  # email that is different from the one the referrer gave
        url = '/api/v1/user/{0}/{1}/claim/email/'.format(self.user._primary_key,
                                                         self.project._primary_key)
        self.app.post_json(url,
                           {'value': email, 'pk': self.user._primary_key}
                           )
        assert_true(send_mail.called)
        assert_equal(send_mail.call_count, 2)
        call_to_invited = send_mail.mock_calls[0]
        assert_true(call_to_invited.called_with(
            to_addr=email
        ))
        call_to_referrer = send_mail.mock_calls[1]
        assert_true(call_to_referrer.called_with(
            to_addr=self.given_email
        ))

    def test_claim_url_with_bad_token_returns_400(self):
        url = self.project.web_url_for(
            'claim_user_registered',
            uid=self.user._id,
            token='badtoken',
        )
        res = self.app.get(url, auth=self.referrer.auth, expect_errors=400)
        assert_equal(res.status_code, 400)

    def test_cannot_claim_user_with_user_who_is_already_contributor(self):
        # user who is already a contirbutor to the project
        contrib = AuthUserFactory()
        self.project.add_contributor(contrib, auth=Auth(self.project.creator))
        self.project.save()
        # Claiming user goes to claim url, but contrib is already logged in
        url = self.user.get_claim_url(self.project._primary_key)
        res = self.app.get(
            url,
            auth=contrib.auth,
        ).follow(
            auth=contrib.auth,
            expect_errors=True,
        )
        # Response is a 400
        assert_equal(res.status_code, 400)


@pytest.mark.skip('Watching no longer supported')
class TestWatchViews(OsfTestCase):

    def setUp(self):
        super(TestWatchViews, self).setUp()
        self.user = AuthUserFactory()
        self.consolidate_auth = Auth(user=self.user)
        self.auth = self.user.auth  # used for requests auth
        # A public project
        self.project = ProjectFactory(is_public=True)
        self.project.save()
        # Manually reset log date to 100 days ago so it won't show up in feed
        latest_log = self.project.logs.latest()
        latest_log.date = timezone.now() - dt.timedelta(days=100)
        latest_log.save()
        # A log added now
        self.last_log = self.project.add_log(
            NodeLog.TAG_ADDED,
            params={'node': self.project._primary_key},
            auth=self.consolidate_auth,
            log_date=timezone.now(),
            save=True,
        )
        # Clear watched list
        WatchConfig = apps.get_model('osf.WatchConfig')
        WatchConfig.objects.filter(user=self.user).delete()

    def test_watching_a_project_appends_to_users_watched_list(self):
        n_watched_then = self.user.watched.count()
        url = '/api/v1/project/{0}/watch/'.format(self.project._id)
        res = self.app.post_json(url,
                                 params={'digest': True},
                                 auth=self.auth)
        assert_equal(res.json['watchCount'], 1)
        self.user.reload()
        n_watched_now = self.user.watched.count()
        assert_equal(res.status_code, 200)
        assert_equal(n_watched_now, n_watched_then + 1)
        assert_true(self.user.watched.last().digest)

    def test_watching_project_twice_returns_400(self):
        url = '/api/v1/project/{0}/watch/'.format(self.project._id)
        res = self.app.post_json(url,
                                 params={},
                                 auth=self.auth)
        assert_equal(res.status_code, 200)
        # User tries to watch a node she's already watching
        res2 = self.app.post_json(url,
                                  params={},
                                  auth=self.auth,
                                  expect_errors=True)
        assert_equal(res2.status_code, http.BAD_REQUEST)

    def test_unwatching_a_project_removes_from_watched_list(self):
        # The user has already watched a project
        watch_config = WatchConfigFactory(node=self.project)
        self.user.watch(watch_config)
        self.user.save()
        n_watched_then = len(self.user.watched)
        url = '/api/v1/project/{0}/unwatch/'.format(self.project._id)
        res = self.app.post_json(url, {}, auth=self.auth)
        self.user.reload()
        n_watched_now = len(self.user.watched)
        assert_equal(res.status_code, 200)
        assert_equal(n_watched_now, n_watched_then - 1)
        assert_false(self.user.is_watching(self.project))

    def test_toggle_watch(self):
        # The user is not watching project
        assert_false(self.user.is_watching(self.project))
        url = '/api/v1/project/{0}/togglewatch/'.format(self.project._id)
        res = self.app.post_json(url, {}, auth=self.auth)
        # The response json has a watchcount and watched property
        assert_equal(res.json['watchCount'], 1)
        assert_true(res.json['watched'])
        assert_equal(res.status_code, 200)
        self.user.reload()
        # The user is now watching the project
        assert_true(res.json['watched'])
        assert_true(self.user.is_watching(self.project))

    def test_toggle_watch_node(self):
        # The project has a public sub-node
        node = NodeFactory(creator=self.user, parent=self.project, is_public=True)
        url = "/api/v1/project/{}/node/{}/togglewatch/".format(self.project._id,
                                                               node._id)
        res = self.app.post_json(url, {}, auth=self.auth)
        assert_equal(res.status_code, 200)
        self.user.reload()
        # The user is now watching the sub-node
        assert_true(res.json['watched'])
        assert_true(self.user.is_watching(node))

class TestPointerViews(OsfTestCase):

    def setUp(self):
        super(TestPointerViews, self).setUp()
        self.user = AuthUserFactory()
        self.consolidate_auth = Auth(user=self.user)
        self.project = ProjectFactory(creator=self.user)

    def _make_pointer_only_user_can_see(self, user, project, save=False):
        node = ProjectFactory(creator=user)
        project.add_pointer(node, auth=Auth(user=user), save=save)

    def test_pointer_list_write_contributor_can_remove_private_component_entry(self):
        """Ensure that write contributors see the button to delete a pointer,
            even if they cannot see what it is pointing at"""
        url = web_url_for('view_project', pid=self.project._id)
        user2 = AuthUserFactory()
        self.project.add_contributor(user2,
                                     auth=Auth(self.project.creator),
                                     permissions=permissions.DEFAULT_CONTRIBUTOR_PERMISSIONS)

        self._make_pointer_only_user_can_see(user2, self.project)
        self.project.save()

        res = self.app.get(url, auth=self.user.auth).maybe_follow()
        assert_equal(res.status_code, 200)

        has_controls = res.lxml.xpath('//li[@node_id]/p[starts-with(normalize-space(text()), "Private Link")]//i[contains(@class, "remove-pointer")]')
        assert_true(has_controls)

    def test_pointer_list_write_contributor_can_remove_public_component_entry(self):
        url = web_url_for('view_project', pid=self.project._id)

        for i in xrange(3):
            self.project.add_pointer(ProjectFactory(creator=self.user),
                                     auth=Auth(user=self.user))
        self.project.save()

        res = self.app.get(url, auth=self.user.auth).maybe_follow()
        assert_equal(res.status_code, 200)

        has_controls = res.lxml.xpath(
            '//li[@node_id]//i[contains(@class, "remove-pointer")]')
        assert_equal(len(has_controls), 3)

    def test_pointer_list_read_contributor_cannot_remove_private_component_entry(self):
        url = web_url_for('view_project', pid=self.project._id)
        user2 = AuthUserFactory()
        self.project.add_contributor(user2,
                                     auth=Auth(self.project.creator),
                                     permissions=[permissions.READ])

        self._make_pointer_only_user_can_see(user2, self.project)
        self.project.save()

        res = self.app.get(url, auth=user2.auth).maybe_follow()
        assert_equal(res.status_code, 200)

        pointer_nodes = res.lxml.xpath('//li[@node_id]')
        has_controls = res.lxml.xpath('//li[@node_id]/p[starts-with(normalize-space(text()), "Private Link")]//i[contains(@class, "remove-pointer")]')
        assert_equal(len(pointer_nodes), 1)
        assert_false(has_controls)

    def test_pointer_list_read_contributor_cannot_remove_public_component_entry(self):
        url = web_url_for('view_project', pid=self.project._id)

        self.project.add_pointer(ProjectFactory(creator=self.user,
                                                is_public=True),
                                 auth=Auth(user=self.user))

        user2 = AuthUserFactory()
        self.project.add_contributor(user2,
                                     auth=Auth(self.project.creator),
                                     permissions=[permissions.READ])
        self.project.save()

        res = self.app.get(url, auth=user2.auth).maybe_follow()
        assert_equal(res.status_code, 200)

        pointer_nodes = res.lxml.xpath('//li[@node_id]')
        has_controls = res.lxml.xpath(
            '//li[@node_id]//i[contains(@class, "remove-pointer")]')
        assert_equal(len(pointer_nodes), 1)
        assert_equal(len(has_controls), 0)

    # https://github.com/CenterForOpenScience/openscienceframework.org/issues/1109
    def test_get_pointed_excludes_folders(self):
        pointer_project = ProjectFactory(is_public=True)  # project that points to another project
        pointed_project = ProjectFactory(creator=self.user)  # project that other project points to
        pointer_project.add_pointer(pointed_project, Auth(pointer_project.creator), save=True)

        # Project is in an organizer collection
        collection = CollectionFactory(creator=pointed_project.creator)
        collection.add_pointer(pointed_project, Auth(pointed_project.creator), save=True)

        url = pointed_project.api_url_for('get_pointed')
        res = self.app.get(url, auth=self.user.auth)
        assert_equal(res.status_code, 200)
        # pointer_project's id is included in response, but folder's id is not
        pointer_ids = [each['id'] for each in res.json['pointed']]
        assert_in(pointer_project._id, pointer_ids)
        assert_not_in(collection._id, pointer_ids)

    def test_add_pointers(self):

        url = self.project.api_url + 'pointer/'
        node_ids = [
            NodeFactory()._id
            for _ in range(5)
        ]
        self.app.post_json(
            url,
            {'nodeIds': node_ids},
            auth=self.user.auth,
        ).maybe_follow()

        self.project.reload()
        assert_equal(
            self.project.nodes_active.count(),
            5
        )

    def test_add_the_same_pointer_more_than_once(self):
        url = self.project.api_url + 'pointer/'
        double_node = NodeFactory()

        self.app.post_json(
            url,
            {'nodeIds': [double_node._id]},
            auth=self.user.auth,
        )
        res = self.app.post_json(
            url,
            {'nodeIds': [double_node._id]},
            auth=self.user.auth,
            expect_errors=True
        )
        assert_equal(res.status_code, 400)

    def test_add_pointers_no_user_logg_in(self):

        url = self.project.api_url_for('add_pointers')
        node_ids = [
            NodeFactory()._id
            for _ in range(5)
        ]
        res = self.app.post_json(
            url,
            {'nodeIds': node_ids},
            auth=None,
            expect_errors=True
        )

        assert_equal(res.status_code, 401)

    def test_add_pointers_public_non_contributor(self):

        project2 = ProjectFactory()
        project2.set_privacy('public')
        project2.save()

        url = self.project.api_url_for('add_pointers')

        self.app.post_json(
            url,
            {'nodeIds': [project2._id]},
            auth=self.user.auth,
        ).maybe_follow()

        self.project.reload()
        assert_equal(
            self.project.nodes_active.count(),
            1
        )

    def test_add_pointers_contributor(self):
        user2 = AuthUserFactory()
        self.project.add_contributor(user2)
        self.project.save()

        url = self.project.api_url_for('add_pointers')
        node_ids = [
            NodeFactory()._id
            for _ in range(5)
        ]
        self.app.post_json(
            url,
            {'nodeIds': node_ids},
            auth=user2.auth,
        ).maybe_follow()

        self.project.reload()
        assert_equal(
            self.project.linked_nodes.count(),
            5
        )

    def test_add_pointers_not_provided(self):
        url = self.project.api_url + 'pointer/'
        res = self.app.post_json(url, {}, auth=self.user.auth, expect_errors=True)
        assert_equal(res.status_code, 400)

    def test_move_pointers(self):
        project_two = ProjectFactory(creator=self.user)
        url = api_url_for('move_pointers')
        node = NodeFactory()
        pointer = self.project.add_pointer(node, auth=self.consolidate_auth)

        assert_equal(self.project.linked_nodes.count(), 1)
        assert_equal(project_two.linked_nodes.count(), 0)

        user_auth = self.user.auth
        move_request = \
            {
                'fromNodeId': self.project._id,
                'toNodeId': project_two._id,
                'pointerIds': [pointer._id],
            }
        self.app.post_json(
            url,
            move_request,
            auth=user_auth,
        ).maybe_follow()
        self.project.reload()
        project_two.reload()
        assert_equal(self.project.linked_nodes.count(), 0)
        assert_equal(project_two.linked_nodes.count(), 1)

    def test_remove_pointer(self):
        url = self.project.api_url + 'pointer/'
        node = NodeFactory()
        pointer = self.project.add_pointer(node, auth=self.consolidate_auth)
        self.app.delete_json(
            url,
            {'pointerId': pointer.node._id},
            auth=self.user.auth,
        )
        self.project.reload()
        assert_equal(
            len(list(self.project.nodes)),
            0
        )

    def test_remove_pointer_not_provided(self):
        url = self.project.api_url + 'pointer/'
        res = self.app.delete_json(url, {}, auth=self.user.auth, expect_errors=True)
        assert_equal(res.status_code, 400)

    def test_remove_pointer_not_found(self):
        url = self.project.api_url + 'pointer/'
        res = self.app.delete_json(
            url,
            {'pointerId': None},
            auth=self.user.auth,
            expect_errors=True
        )
        assert_equal(res.status_code, 400)

    def test_remove_pointer_not_in_nodes(self):
        url = self.project.api_url + 'pointer/'
        node = NodeFactory()
        pointer = Pointer()
        res = self.app.delete_json(
            url,
            {'pointerId': pointer._id},
            auth=self.user.auth,
            expect_errors=True
        )
        assert_equal(res.status_code, 400)

    def test_fork_pointer(self):
        url = self.project.api_url + 'pointer/fork/'
        node = NodeFactory(creator=self.user)
        pointer = self.project.add_pointer(node, auth=self.consolidate_auth)
        self.app.post_json(
            url,
            {'pointerId': pointer._id},
            auth=self.user.auth
        )

    def test_fork_pointer_not_provided(self):
        url = self.project.api_url + 'pointer/fork/'
        res = self.app.post_json(url, {}, auth=self.user.auth,
                                 expect_errors=True)
        assert_equal(res.status_code, 400)

    def test_fork_pointer_not_found(self):
        url = self.project.api_url + 'pointer/fork/'
        res = self.app.post_json(
            url,
            {'pointerId': None},
            auth=self.user.auth,
            expect_errors=True
        )
        assert_equal(res.status_code, 400)

    def test_fork_pointer_not_in_nodes(self):
        url = self.project.api_url + 'pointer/fork/'
        node = NodeFactory()
        pointer = Pointer(node=node)
        res = self.app.post_json(
            url,
            {'pointerId': pointer._id},
            auth=self.user.auth,
            expect_errors=True
        )
        assert_equal(res.status_code, 400)

    def test_before_register_with_pointer(self):
        # Assert that link warning appears in before register callback.
        node = NodeFactory()
        self.project.add_pointer(node, auth=self.consolidate_auth)
        url = self.project.api_url + 'fork/before/'
        res = self.app.get(url, auth=self.user.auth).maybe_follow()
        prompts = [
            prompt
            for prompt in res.json['prompts']
            if 'Links will be copied into your fork' in prompt
        ]
        assert_equal(len(prompts), 1)

    def test_before_fork_with_pointer(self):
        """Assert that link warning appears in before fork callback."""
        node = NodeFactory()
        self.project.add_pointer(node, auth=self.consolidate_auth)
        url = self.project.api_url + 'beforeregister/'
        res = self.app.get(url, auth=self.user.auth).maybe_follow()
        prompts = [
            prompt
            for prompt in res.json['prompts']
            if 'Links will be copied into your registration' in prompt
        ]
        assert_equal(len(prompts), 1)

    def test_before_register_no_pointer(self):
        """Assert that link warning does not appear in before register callback."""
        url = self.project.api_url + 'fork/before/'
        res = self.app.get(url, auth=self.user.auth).maybe_follow()
        prompts = [
            prompt
            for prompt in res.json['prompts']
            if 'Links will be copied into your fork' in prompt
        ]
        assert_equal(len(prompts), 0)

    def test_before_fork_no_pointer(self):
        """Assert that link warning does not appear in before fork callback."""
        url = self.project.api_url + 'beforeregister/'
        res = self.app.get(url, auth=self.user.auth).maybe_follow()
        prompts = [
            prompt
            for prompt in res.json['prompts']
            if 'Links will be copied into your registration' in prompt
        ]
        assert_equal(len(prompts), 0)

    def test_get_pointed(self):
        pointing_node = ProjectFactory(creator=self.user)
        pointing_node.add_pointer(self.project, auth=Auth(self.user))
        url = self.project.api_url_for('get_pointed')
        res = self.app.get(url, auth=self.user.auth)
        pointed = res.json['pointed']
        assert_equal(len(pointed), 1)
        assert_equal(pointed[0]['url'], pointing_node.url)
        assert_equal(pointed[0]['title'], pointing_node.title)
        assert_equal(pointed[0]['authorShort'], abbrev_authors(pointing_node))

    def test_get_pointed_private(self):
        secret_user = UserFactory()
        pointing_node = ProjectFactory(creator=secret_user)
        pointing_node.add_pointer(self.project, auth=Auth(secret_user))
        url = self.project.api_url_for('get_pointed')
        res = self.app.get(url, auth=self.user.auth)
        pointed = res.json['pointed']
        assert_equal(len(pointed), 1)
        assert_equal(pointed[0]['url'], None)
        assert_equal(pointed[0]['title'], 'Private Component')
        assert_equal(pointed[0]['authorShort'], 'Private Author(s)')


class TestPublicViews(OsfTestCase):

    def test_explore(self):
        res = self.app.get("/explore/").maybe_follow()
        assert_equal(res.status_code, 200)


class TestAuthViews(OsfTestCase):

    def setUp(self):
        super(TestAuthViews, self).setUp()
        self.user = AuthUserFactory()
        self.auth = self.user.auth

    @mock.patch('framework.auth.views.mails.send_mail')
    def test_register_ok(self, _):
        url = api_url_for('register_user')
        name, email, password = fake.name(), fake.email(), 'underpressure'
        self.app.post_json(
            url,
            {
                'fullName': name,
                'email1': email,
                'email2': email,
                'password': password,
            }
        )
        user = User.find_one(Q('username', 'eq', email))
        assert_equal(user.fullname, name)

    # Regression test for https://github.com/CenterForOpenScience/osf.io/issues/2902
    @mock.patch('framework.auth.views.mails.send_mail')
    def test_register_email_case_insensitive(self, _):
        url = api_url_for('register_user')
        name, email, password = fake.name(), fake.email(), 'underpressure'
        self.app.post_json(
            url,
            {
                'fullName': name,
                'email1': email,
                'email2': str(email).upper(),
                'password': password,
            }
        )
        user = User.find_one(Q('username', 'eq', email))
        assert_equal(user.fullname, name)

    @mock.patch('framework.auth.views.send_confirm_email')
    def test_register_scrubs_username(self, _):
        url = api_url_for('register_user')
        name = "<i>Eunice</i> O' \"Cornwallis\"<script type='text/javascript' src='http://www.cornify.com/js/cornify.js'></script><script type='text/javascript'>cornify_add()</script>"
        email, password = fake.email(), 'underpressure'
        res = self.app.post_json(
            url,
            {
                'fullName': name,
                'email1': email,
                'email2': email,
                'password': password,
            }
        )

        expected_scrub_username = "Eunice O' \"Cornwallis\"cornify_add()"
        user = User.find_one(Q('username', 'eq', email))

        assert_equal(res.status_code, http.OK)
        assert_equal(user.fullname, expected_scrub_username)

    def test_register_email_mismatch(self):
        url = api_url_for('register_user')
        name, email, password = fake.name(), fake.email(), 'underpressure'
        res = self.app.post_json(
            url,
            {
                'fullName': name,
                'email1': email,
                'email2': email + 'lol',
                'password': password,
            },
            expect_errors=True,
        )
        assert_equal(res.status_code, http.BAD_REQUEST)
        users = User.find(Q('username', 'eq', email))
        assert_equal(users.count(), 0)

    def test_register_blacklisted_email_domain(self):
        url = api_url_for('register_user')
        name, email, password = fake.name(), 'bad@mailinator.com', 'agreatpasswordobviously'
        res = self.app.post_json(
            url, {
                'fullName': name,
                'email1': email,
                'email2': email,
                'password': password
            },
            expect_errors=True
        )
        assert_equal(res.status_code, http.BAD_REQUEST)
        users = User.find(Q('username', 'eq', email))
        assert_equal(users.count(), 0)

    @mock.patch('framework.auth.views.validate_recaptcha', return_value=True)
    @mock.patch('framework.auth.views.mails.send_mail')
    def test_register_good_captcha(self, _, validate_recaptcha):
        url = api_url_for('register_user')
        name, email, password = fake.name(), fake.email(), 'underpressure'
        captcha = 'some valid captcha'
        with mock.patch.object(settings, 'RECAPTCHA_SITE_KEY', 'some_value'):
            resp = self.app.post_json(
                url,
                {
                    'fullName': name,
                    'email1': email,
                    'email2': str(email).upper(),
                    'password': password,
                    'g-recaptcha-response': captcha,
                }
            )
            validate_recaptcha.assert_called_with(captcha, remote_ip=None)
            assert_equal(resp.status_code, http.OK)
            user = User.find_one(Q('username', 'eq', email))
            assert_equal(user.fullname, name)

    @mock.patch('framework.auth.views.validate_recaptcha', return_value=False)
    @mock.patch('framework.auth.views.mails.send_mail')
    def test_register_missing_captcha(self, _, validate_recaptcha):
        url = api_url_for('register_user')
        name, email, password = fake.name(), fake.email(), 'underpressure'
        with mock.patch.object(settings, 'RECAPTCHA_SITE_KEY', 'some_value'):
            resp = self.app.post_json(
                url,
                {
                    'fullName': name,
                    'email1': email,
                    'email2': str(email).upper(),
                    'password': password,
                    # 'g-recaptcha-response': 'supposed to be None',
                },
                expect_errors=True
            )
            validate_recaptcha.assert_called_with(None, remote_ip=None)
            assert_equal(resp.status_code, http.BAD_REQUEST)

    @mock.patch('framework.auth.views.validate_recaptcha', return_value=False)
    @mock.patch('framework.auth.views.mails.send_mail')
    def test_register_bad_captcha(self, _, validate_recaptcha):
        url = api_url_for('register_user')
        name, email, password = fake.name(), fake.email(), 'underpressure'
        with mock.patch.object(settings, 'RECAPTCHA_SITE_KEY', 'some_value'):
            resp = self.app.post_json(
                url,
                {
                    'fullName': name,
                    'email1': email,
                    'email2': str(email).upper(),
                    'password': password,
                    'g-recaptcha-response': 'bad captcha',
                },
                expect_errors=True
            )
            assert_equal(resp.status_code, http.BAD_REQUEST)

    @mock.patch('framework.auth.core.User.update_search_nodes')
    def test_register_after_being_invited_as_unreg_contributor(self, mock_update_search_nodes):
        # Regression test for:
        #    https://github.com/CenterForOpenScience/openscienceframework.org/issues/861
        #    https://github.com/CenterForOpenScience/openscienceframework.org/issues/1021
        #    https://github.com/CenterForOpenScience/openscienceframework.org/issues/1026
        # A user is invited as an unregistered contributor
        project = ProjectFactory()

        name, email = fake.name(), fake.email()

        project.add_unregistered_contributor(fullname=name, email=email, auth=Auth(project.creator))
        project.save()

        # The new, unregistered user
        new_user = User.find_one(Q('username', 'eq', email))

        # Instead of following the invitation link, they register at the regular
        # registration page

        # They use a different name when they register, but same email
        real_name = fake.name()
        password = 'myprecious'

        url = api_url_for('register_user')
        payload = {
            'fullName': real_name,
            'email1': email,
            'email2': email,
            'password': password,
        }
        # Send registration request
        self.app.post_json(url, payload)

        new_user.reload()

        # New user confirms by following confirmation link
        confirm_url = new_user.get_confirmation_url(email, external=False)
        self.app.get(confirm_url)

        new_user.reload()
        # Password and fullname should be updated
        assert_true(new_user.is_confirmed)
        assert_true(new_user.check_password(password))
        assert_equal(new_user.fullname, real_name)

    @mock.patch('framework.auth.views.send_confirm_email')
    def test_register_sends_user_registered_signal(self, mock_send_confirm_email):
        url = api_url_for('register_user')
        name, email, password = fake.name(), fake.email(), 'underpressure'
        with capture_signals() as mock_signals:
            self.app.post_json(
                url,
                {
                    'fullName': name,
                    'email1': email,
                    'email2': email,
                    'password': password,
                }
            )
        assert_equal(mock_signals.signals_sent(), set([auth.signals.user_registered,
                                                       auth.signals.unconfirmed_user_created]))
        assert_true(mock_send_confirm_email.called)

    @mock.patch('framework.auth.views.mails.send_mail')
    def test_resend_confirmation(self, send_mail):
        email = 'test@mail.com'
        token = self.user.add_unconfirmed_email(email)
        self.user.save()
        url = api_url_for('resend_confirmation')
        header = {'address': email, 'primary': False, 'confirmed': False}
        self.app.put_json(url, {'id': self.user._id, 'email': header}, auth=self.user.auth)
        assert_true(send_mail.called)
        assert_true(send_mail.called_with(
            to_addr=email
        ))
        self.user.reload()
        assert_not_equal(token, self.user.get_confirmation_token(email))
        with assert_raises(InvalidTokenError):
            self.user.get_unconfirmed_email_for_token(token)

    @mock.patch('framework.auth.views.mails.send_mail')
    def test_click_confirmation_email(self, send_mail):
        email = 'test@mail.com'
        token = self.user.add_unconfirmed_email(email)
        self.user.save()
        self.user.reload()
        assert_equal(self.user.email_verifications[token]['confirmed'], False)
        url = '/confirm/{}/{}/?logout=1'.format(self.user._id, token, self.user.username)
        res = self.app.get(url)
        self.user.reload()
        assert_equal(self.user.email_verifications[token]['confirmed'], True)
        assert_equal(res.status_code, 302)
        login_url = 'login?service'
        assert_in(login_url, res.body)

    def test_get_email_to_add_no_email(self):
        email_verifications = self.user.unconfirmed_email_info
        assert_equal(email_verifications, [])

    def test_get_unconfirmed_email(self):
        email = 'test@mail.com'
        self.user.add_unconfirmed_email(email)
        self.user.save()
        self.user.reload()
        email_verifications = self.user.unconfirmed_email_info
        assert_equal(email_verifications, [])

    def test_get_email_to_add(self):
        email = 'test@mail.com'
        token = self.user.add_unconfirmed_email(email)
        self.user.save()
        self.user.reload()
        assert_equal(self.user.email_verifications[token]['confirmed'], False)
        url = '/confirm/{}/{}/?logout=1'.format(self.user._id, token, self.user.username)
        self.app.get(url)
        self.user.reload()
        assert_equal(self.user.email_verifications[token]['confirmed'], True)
        email_verifications = self.user.unconfirmed_email_info
        assert_equal(email_verifications[0]['address'], 'test@mail.com')

    def test_add_email(self):
        email = 'test@mail.com'
        token = self.user.add_unconfirmed_email(email)
        self.user.save()
        self.user.reload()
        assert_equal(self.user.email_verifications[token]['confirmed'], False)
        url = '/confirm/{}/{}/?logout=1'.format(self.user._id, token)
        self.app.get(url)
        self.user.reload()
        email_verifications = self.user.unconfirmed_email_info
        put_email_url = api_url_for('unconfirmed_email_add')
        res = self.app.put_json(put_email_url, email_verifications[0], auth=self.user.auth)
        self.user.reload()
        assert_equal(res.json_body['status'], 'success')
        assert_equal(self.user.emails[1], 'test@mail.com')

    def test_remove_email(self):
        email = 'test@mail.com'
        token = self.user.add_unconfirmed_email(email)
        self.user.save()
        self.user.reload()
        url = '/confirm/{}/{}/?logout=1'.format(self.user._id, token)
        self.app.get(url)
        self.user.reload()
        email_verifications = self.user.unconfirmed_email_info
        remove_email_url = api_url_for('unconfirmed_email_remove')
        remove_res = self.app.delete_json(remove_email_url, email_verifications[0], auth=self.user.auth)
        self.user.reload()
        assert_equal(remove_res.json_body['status'], 'success')
        assert_equal(self.user.unconfirmed_email_info, [])

    def test_add_expired_email(self):
        # Do not return expired token and removes it from user.email_verifications
        email = 'test@mail.com'
        token = self.user.add_unconfirmed_email(email)
        self.user.email_verifications[token]['expiration'] = timezone.now() - dt.timedelta(days=100)
        self.user.save()
        self.user.reload()
        assert_equal(self.user.email_verifications[token]['email'], email)
        self.user.clean_email_verifications(given_token=token)
        unconfirmed_emails = self.user.unconfirmed_email_info
        assert_equal(unconfirmed_emails, [])
        assert_equal(self.user.email_verifications, {})

    def test_clean_email_verifications(self):
        # Do not return bad token and removes it from user.email_verifications
        email = 'test@mail.com'
        token = 'blahblahblah'
        self.user.email_verifications[token] = {'expiration': timezone.now() + dt.timedelta(days=1),
                                                'email': email,
                                                'confirmed': False }
        self.user.save()
        self.user.reload()
        assert_equal(self.user.email_verifications[token]['email'], email)
        self.user.clean_email_verifications(given_token=token)
        unconfirmed_emails = self.user.unconfirmed_email_info
        assert_equal(unconfirmed_emails, [])
        assert_equal(self.user.email_verifications, {})

    def test_clean_email_verifications_when_email_verifications_is_an_empty_dict(self):
        self.user.email_verifications = {}
        self.user.save()
        ret = self.user.clean_email_verifications()
        assert_equal(ret, None)
        assert_equal(self.user.email_verifications, {})

    def test_add_invalid_email(self):
        # Do not return expired token and removes it from user.email_verifications
        email = u'\u0000\u0008\u000b\u000c\u000e\u001f\ufffe\uffffHello@yourmom.com'
        # illegal_str = u'\u0000\u0008\u000b\u000c\u000e\u001f\ufffe\uffffHello'
        # illegal_str += unichr(0xd800) + unichr(0xdbff) + ' World'
        # email = 'test@mail.com'
        with assert_raises(ValidationError):
            self.user.add_unconfirmed_email(email)

    def test_add_email_merge(self):
        email = "copy@cat.com"
        dupe = UserFactory(
            username=email,
            emails=[email]
        )
        dupe.save()
        token = self.user.add_unconfirmed_email(email)
        self.user.save()
        self.user.reload()
        assert_equal(self.user.email_verifications[token]['confirmed'], False)
        url = '/confirm/{}/{}/?logout=1'.format(self.user._id, token)
        self.app.get(url)
        self.user.reload()
        email_verifications = self.user.unconfirmed_email_info
        put_email_url = api_url_for('unconfirmed_email_add')
        res = self.app.put_json(put_email_url, email_verifications[0], auth=self.user.auth)
        self.user.reload()
        assert_equal(res.json_body['status'], 'success')
        assert_equal(self.user.emails[1], 'copy@cat.com')

    def test_resend_confirmation_without_user_id(self):
        email = 'test@mail.com'
        url = api_url_for('resend_confirmation')
        header = {'address': email, 'primary': False, 'confirmed': False}
        res = self.app.put_json(url, {'email': header}, auth=self.user.auth, expect_errors=True)
        assert_equal(res.status_code, 400)
        assert_equal(res.json['message_long'], '"id" is required')

    def test_resend_confirmation_without_email(self):
        url = api_url_for('resend_confirmation')
        res = self.app.put_json(url, {'id': self.user._id}, auth=self.user.auth, expect_errors=True)
        assert_equal(res.status_code, 400)

    def test_resend_confirmation_not_work_for_primary_email(self):
        email = 'test@mail.com'
        url = api_url_for('resend_confirmation')
        header = {'address': email, 'primary': True, 'confirmed': False}
        res = self.app.put_json(url, {'id': self.user._id, 'email': header}, auth=self.user.auth, expect_errors=True)
        assert_equal(res.status_code, 400)
        assert_equal(res.json['message_long'], 'Cannnot resend confirmation for confirmed emails')

    def test_resend_confirmation_not_work_for_confirmed_email(self):
        email = 'test@mail.com'
        url = api_url_for('resend_confirmation')
        header = {'address': email, 'primary': False, 'confirmed': True}
        res = self.app.put_json(url, {'id': self.user._id, 'email': header}, auth=self.user.auth, expect_errors=True)
        assert_equal(res.status_code, 400)
        assert_equal(res.json['message_long'], 'Cannnot resend confirmation for confirmed emails')

    @mock.patch('framework.auth.views.mails.send_mail')
    def test_resend_confirmation_does_not_send_before_throttle_expires(self, send_mail):
        email = 'test@mail.com'
        self.user.save()
        url = api_url_for('resend_confirmation')
        header = {'address': email, 'primary': False, 'confirmed': False}
        self.app.put_json(url, {'id': self.user._id, 'email': header}, auth=self.user.auth)
        assert_true(send_mail.called)
        # 2nd call does not send email because throttle period has not expired
        res = self.app.put_json(url, {'id': self.user._id, 'email': header}, auth=self.user.auth, expect_errors=True)
        assert_equal(res.status_code, 400)

    def test_confirm_email_clears_unclaimed_records_and_revokes_token(self):
        unclaimed_user = UnconfirmedUserFactory()
        # unclaimed user has been invited to a project.
        referrer = UserFactory()
        project = ProjectFactory(creator=referrer)
        unclaimed_user.add_unclaimed_record(project, referrer, 'foo')
        unclaimed_user.save()

        # sanity check
        assert_equal(len(unclaimed_user.email_verifications.keys()), 1)

        # user goes to email confirmation link
        token = unclaimed_user.get_confirmation_token(unclaimed_user.username)
        url = web_url_for('confirm_email_get', uid=unclaimed_user._id, token=token)
        res = self.app.get(url)
        assert_equal(res.status_code, 302)

        # unclaimed records and token are cleared
        unclaimed_user.reload()
        assert_equal(unclaimed_user.unclaimed_records, {})
        assert_equal(len(unclaimed_user.email_verifications.keys()), 0)

    def test_confirmation_link_registers_user(self):
        user = User.create_unconfirmed('brian@queen.com', 'bicycle123', 'Brian May')
        assert_false(user.is_registered)  # sanity check
        user.save()
        confirmation_url = user.get_confirmation_url('brian@queen.com', external=False)
        res = self.app.get(confirmation_url)
        assert_equal(res.status_code, 302, 'redirects to settings page')
        res = res.follow()
        user.reload()
        assert_true(user.is_registered)


class TestAuthLoginAndRegisterLogic(OsfTestCase):

    def setUp(self):
        super(TestAuthLoginAndRegisterLogic, self).setUp()
        self.no_auth = Auth()
        self.user_auth = AuthUserFactory()
        self.auth = Auth(user=self.user_auth)
        self.next_url = web_url_for('my_projects', _absolute=True)

    def test_osf_login_with_auth(self):
        # login: user with auth
        data = login_and_register_handler(self.auth)
        assert_equal(data.get('status_code'), http.FOUND)
        assert_equal(data.get('next_url'), web_url_for('dashboard', _absolute=True))

    def test_osf_login_without_auth(self):
        # login: user without auth
        data = login_and_register_handler(self.no_auth)
        assert_equal(data.get('status_code'), http.FOUND)
        assert_equal(data.get('next_url'), web_url_for('dashboard', _absolute=True))

    def test_osf_register_with_auth(self):
        # register: user with auth
        data = login_and_register_handler(self.auth, login=False)
        assert_equal(data.get('status_code'), http.FOUND)
        assert_equal(data.get('next_url'), web_url_for('dashboard', _absolute=True))

    def test_osf_register_without_auth(self):
        # register: user without auth
        data = login_and_register_handler(self.no_auth, login=False)
        assert_equal(data.get('status_code'), http.OK)
        assert_equal(data.get('next_url'), web_url_for('dashboard', _absolute=True))

    def test_next_url_login_with_auth(self):
        # next_url login: user with auth
        data = login_and_register_handler(self.auth, next_url=self.next_url)
        assert_equal(data.get('status_code'), http.FOUND)
        assert_equal(data.get('next_url'), self.next_url)

    def test_next_url_login_without_auth(self):
        # login: user without auth
        request.url = web_url_for('auth_login', next=self.next_url, _absolute=True)
        data = login_and_register_handler(self.no_auth, next_url=self.next_url)
        assert_equal(data.get('status_code'), http.FOUND)
        assert_equal(data.get('next_url'), get_login_url(request.url))

    def test_next_url_register_with_auth(self):
        # register: user with auth
        data = login_and_register_handler(self.auth, login=False, next_url=self.next_url)
        assert_equal(data.get('status_code'), http.FOUND)
        assert_equal(data.get('next_url'), self.next_url)

    def test_next_url_register_without_auth(self):
        # register: user without auth
        data = login_and_register_handler(self.no_auth, login=False, next_url=self.next_url)
        assert_equal(data.get('status_code'), http.OK)
        assert_equal(data.get('next_url'), request.url)

    def test_institution_login_and_register(self):
        pass

    def test_institution_login_with_auth(self):
        # institution login: user with auth
        data = login_and_register_handler(self.auth, campaign='institution')
        assert_equal(data.get('status_code'), http.FOUND)
        assert_equal(data.get('next_url'), web_url_for('dashboard', _absolute=True))

    def test_institution_login_without_auth(self):
        # institution login: user without auth
        data = login_and_register_handler(self.no_auth, campaign='institution')
        assert_equal(data.get('status_code'), http.FOUND)
        assert_equal(
            data.get('next_url'),
            get_login_url(web_url_for('dashboard', _absolute=True), campaign='institution'))

    def test_institution_regsiter_with_auth(self):
        # institution register: user with auth
        data = login_and_register_handler(self.auth, login=False, campaign='institution')
        assert_equal(data.get('status_code'), http.FOUND)
        assert_equal(data.get('next_url'), web_url_for('dashboard', _absolute=True))

    def test_institution_register_without_auth(self):
        # institution register: user without auth
        data = login_and_register_handler(self.no_auth, login=False, campaign='institution')
        assert_equal(data.get('status_code'), http.FOUND)
        assert_equal(
            data.get('next_url'),
            get_login_url(web_url_for('dashboard', _absolute=True), campaign='institution')
        )

    def test_campaign_login_with_auth(self):
        for campaign in get_campaigns():
            if is_institution_login(campaign):
                continue
            # campaign login: user with auth
            data = login_and_register_handler(self.auth, campaign=campaign)
            assert_equal(data.get('status_code'), http.FOUND)
            assert_equal(data.get('next_url'), campaign_url_for(campaign))

    def test_campaign_login_without_auth(self):
        for campaign in get_campaigns():
            if is_institution_login(campaign):
                continue
            # campaign login: user without auth
            data = login_and_register_handler(self.no_auth, campaign=campaign)
            assert_equal(data.get('status_code'), http.FOUND)
            assert_equal(
                data.get('next_url'),
                web_url_for('auth_register', campaign=campaign, next=campaign_url_for(campaign))
            )

    def test_campaign_register_with_auth(self):
        for campaign in get_campaigns():
            if is_institution_login(campaign):
                continue
            # campaign register: user with auth
            data = login_and_register_handler(self.auth, login=False, campaign=campaign)
            assert_equal(data.get('status_code'), http.FOUND)
            assert_equal(data.get('next_url'), campaign_url_for(campaign))

    def test_campaign_register_without_campaign(self):
        for campaign in get_campaigns():
            if is_institution_login(campaign):
                continue
            # campaign register: user without auth
            data = login_and_register_handler(self.no_auth, login=False, campaign=campaign)
            assert_equal(data.get('status_code'), http.OK)
            if is_native_login(campaign):
                # native campaign: prereg and erpc
                assert_equal(data.get('next_url'), campaign_url_for(campaign))
            elif is_proxy_login(campaign):
                # proxy campaign: preprints and branded ones
                assert_equal(
                    data.get('next_url'),
                    web_url_for('auth_login', next=campaign_url_for(campaign), _absolute=True)
                )

    def test_campaign_next_url_login_with_auth(self):
        for campaign in get_campaigns():
            if is_institution_login(campaign):
                continue
            # campaign login: user with auth
            next_url = campaign_url_for(campaign)
            data = login_and_register_handler(self.auth, campaign=campaign, next_url=next_url)
            assert_equal(data.get('status_code'), http.FOUND)
            assert_equal(data.get('next_url'), next_url)

    def test_campaign_next_url_login_without_auth(self):
        for campaign in get_campaigns():
            if is_institution_login(campaign):
                continue
            # campaign login: user without auth
            next_url = campaign_url_for(campaign)
            data = login_and_register_handler(self.no_auth, campaign=campaign, next_url=next_url)
            assert_equal(data.get('status_code'), http.FOUND)
            assert_equal(
                data.get('next_url'),
                web_url_for('auth_register', campaign=campaign, next=next_url)
            )

    def test_campaign_next_url_register_with_auth(self):
        for campaign in get_campaigns():
            if is_institution_login(campaign):
                continue
            # campaign register: user with auth
            next_url = campaign_url_for(campaign)
            data = login_and_register_handler(self.auth, login=False, campaign=campaign, next_url=next_url)
            assert_equal(data.get('status_code'), http.FOUND)
            assert_equal(data.get('next_url'), next_url)

    def test_campaign_next_url_register_without_auth(self):
        for campaign in get_campaigns():
            if is_institution_login(campaign):
                continue
            # campaign register: user without auth
            next_url = campaign_url_for(campaign)
            data = login_and_register_handler(self.no_auth, login=False, campaign=campaign, next_url=next_url)
            assert_equal(data.get('status_code'), http.OK)
            if is_native_login(campaign):
                # native campaign: prereg and erpc
                assert_equal(data.get('next_url'), next_url)
            elif is_proxy_login(campaign):
                # proxy campaign: preprints and branded ones
                assert_equal(
                    data.get('next_url'),
                    web_url_for('auth_login', next= next_url, _absolute=True)
                )

    # The following two tests handles the special case for `claim_user_registered`
    # When an authenticated user clicks the claim confirmation clink, there are two ways to trigger this flow:
    # 1. If the authenticated user is already a contributor to the project, OSF will ask the user to sign out
    #    by providing a "logout" link.
    # 2. If the authenticated user is not a contributor but decides not to claim contributor under this account,
    #    OSF provides a link "not <username>?" for the user to logout.
    # Both links will land user onto the register page with "MUST LOGIN" push notification.
    def test_register_logout_flag_with_auth(self):
        # when user click the "logout" or "not <username>?" link, first step is to log user out
        data = login_and_register_handler(self.auth, login=False, campaign=None, next_url=self.next_url, logout=True)
        assert_equal(data.get('status_code'), 'auth_logout')
        assert_equal(data.get('next_url'), self.next_url)

    def test_register_logout_flage_without(self):
        # the second step is to land user on register page with "MUST LOGIN" warning
        data = login_and_register_handler(self.no_auth, login=False, campaign=None, next_url=self.next_url, logout=True)
        assert_equal(data.get('status_code'), http.OK)
        assert_equal(data.get('next_url'), self.next_url)
        assert_true(data.get('must_login_warning'))


class TestAuthLogout(OsfTestCase):

    def setUp(self):
        super(TestAuthLogout, self).setUp()
        self.goodbye_url = web_url_for('goodbye', _absolute=True)
        self.redirect_url = web_url_for('forgot_password_get', _absolute=True)
        self.valid_next_url = web_url_for('dashboard', _absolute=True)
        self.invalid_next_url = 'http://localhost:1234/abcde'
        self.auth_user = AuthUserFactory()
        self.user = UserFactory()

    def test_logout_with_valid_next_url_logged_in(self):
        logout_url = web_url_for('auth_logout', _absolute=True, next_url=self.valid_next_url)
        resp = self.app.get(logout_url, auth=self.auth_user.auth)
        assert_equal(resp.status_code, http.FOUND)
        assert_equal(cas.get_logout_url(logout_url), resp.headers['Location'])

    def test_logout_with_valid_next_url_logged_out(self):
        logout_url = web_url_for('auth_logout', _absolute=True, next_url=self.valid_next_url)
        resp = self.app.get(logout_url, auth=None)
        assert_equal(resp.status_code, http.FOUND)
        assert_equal(self.valid_next_url, resp.headers['Location'])

    def test_logout_with_invalid_next_url_logged_in(self):
        logout_url = web_url_for('auth_logout', _absolute=True, next_url=self.invalid_next_url)
        resp = self.app.get(logout_url, auth=self.auth_user.auth)
        assert_equal(resp.status_code, http.FOUND)
        assert_equal(cas.get_logout_url(self.goodbye_url), resp.headers['Location'])

    def test_logout_with_invalid_next_url_logged_out(self):
        logout_url = web_url_for('auth_logout', _absolute=True, next_url=self.invalid_next_url)
        resp = self.app.get(logout_url, auth=None)
        assert_equal(resp.status_code, http.FOUND)
        assert_equal(cas.get_logout_url(self.goodbye_url), resp.headers['Location'])

    def test_logout_with_redirect_url(self):
        logout_url = web_url_for('auth_logout', _absolute=True, redirect_url=self.redirect_url)
        resp = self.app.get(logout_url, auth=self.auth_user.auth)
        assert_equal(resp.status_code, http.FOUND)
        assert_equal(cas.get_logout_url(self.redirect_url), resp.headers['Location'])

    def test_logout_with_no_parameter(self):
        logout_url = web_url_for('auth_logout', _absolute=True)
        resp = self.app.get(logout_url, auth=None)
        assert_equal(resp.status_code, http.FOUND)
        assert_equal(cas.get_logout_url(self.goodbye_url), resp.headers['Location'])


class TestExternalAuthViews(OsfTestCase):

    def setUp(self):
        super(TestExternalAuthViews, self).setUp()
        name, email = fake.name(), fake.email()
        self.provider_id = fake.ean()
        external_identity = {
            'service': {
                self.provider_id: 'CREATE'
            }
        }
        self.user = User.create_unconfirmed(
            username=email,
            password=str(fake.password()),
            fullname=name,
            external_identity=external_identity,
        )
        self.user.save()
        self.auth = Auth(self.user)

    def test_external_login_email_get_with_invalid_session(self):
        url = web_url_for('external_login_email_get')
        resp = self.app.get(url, expect_errors=True)
        assert_equal(resp.status_code, 401)

    def test_external_login_confirm_email_get_with_another_user_logged_in(self):
        another_user = AuthUserFactory()
        url = self.user.get_confirmation_url(self.user.username, external_id_provider='service', destination='dashboard')
        res = self.app.get(url, auth=another_user.auth)
        assert_equal(res.status_code, 302, 'redirects to cas logout')
        assert_in('/logout?service=', res.location)
        assert_in(url, res.location)

    def test_external_login_confirm_email_get_without_destination(self):
        url = self.user.get_confirmation_url(self.user.username, external_id_provider='service')
        res = self.app.get(url, auth=self.auth, expect_errors=True)
        assert_equal(res.status_code, 400, 'bad request')

    @mock.patch('website.mails.send_mail')
    def test_external_login_confirm_email_get_create(self, mock_welcome):
        assert_false(self.user.is_registered)
        url = self.user.get_confirmation_url(self.user.username, external_id_provider='service', destination='dashboard')
        res = self.app.get(url, auth=self.auth)
        assert_equal(res.status_code, 302, 'redirects to cas login')
        assert_in('/login?service=', res.location)
        assert_in('new=true', res.location)

        assert_equal(mock_welcome.call_count, 1)

        self.user.reload()
        assert_equal(self.user.external_identity['service'][self.provider_id], 'VERIFIED')
        assert_true(self.user.is_registered)
        assert_true(self.user.has_usable_password())

    @mock.patch('website.mails.send_mail')
    def test_external_login_confirm_email_get_link(self, mock_link_confirm):
        self.user.external_identity['service'][self.provider_id] = 'LINK'
        self.user.save()
        assert_false(self.user.is_registered)
        url = self.user.get_confirmation_url(self.user.username, external_id_provider='service', destination='dashboard')
        res = self.app.get(url, auth=self.auth)
        assert_equal(res.status_code, 302, 'redirects to cas login')
        assert_in('/login?service=', res.location)
        assert_not_in('new=true', res.location)

        assert_equal(mock_link_confirm.call_count, 1)

        self.user.reload()
        assert_equal(self.user.external_identity['service'][self.provider_id], 'VERIFIED')
        assert_true(self.user.is_registered)
        assert_true(self.user.has_usable_password())

    @mock.patch('website.mails.send_mail')
    def test_external_login_confirm_email_get_duped_id(self, mock_confirm):
        dupe_user = UserFactory(external_identity={'service': {self.provider_id: 'CREATE'}})
        assert_equal(dupe_user.external_identity, self.user.external_identity)
        url = self.user.get_confirmation_url(self.user.username, external_id_provider='service', destination='dashboard')
        res = self.app.get(url, auth=self.auth)
        assert_equal(res.status_code, 302, 'redirects to cas login')
        assert_in('/login?service=', res.location)

        assert_equal(mock_confirm.call_count, 1)

        self.user.reload()
        dupe_user.reload()

        assert_equal(self.user.external_identity['service'][self.provider_id], 'VERIFIED')
        assert_equal(dupe_user.external_identity, {})

    @mock.patch('website.mails.send_mail')
    def test_external_login_confirm_email_get_duping_id(self, mock_confirm):
        dupe_user = UserFactory(external_identity={'service': {self.provider_id: 'VERIFIED'}})
        url = self.user.get_confirmation_url(self.user.username, external_id_provider='service', destination='dashboard')
        res = self.app.get(url, auth=self.auth, expect_errors=True)
        assert_equal(res.status_code, 403, 'only allows one user to link an id')

        assert_equal(mock_confirm.call_count, 0)

        self.user.reload()
        dupe_user.reload()

        assert_equal(dupe_user.external_identity['service'][self.provider_id], 'VERIFIED')
        assert_equal(self.user.external_identity, {})

    def test_ensure_external_identity_uniqueness_unverified(self):
        dupe_user = UserFactory(external_identity={'service': {self.provider_id: 'CREATE'}})
        assert_equal(dupe_user.external_identity, self.user.external_identity)

        ensure_external_identity_uniqueness('service', self.provider_id, self.user)

        dupe_user.reload()
        self.user.reload()

        assert_equal(dupe_user.external_identity, {})
        assert_equal(self.user.external_identity, {'service': {self.provider_id: 'CREATE'}})

    def test_ensure_external_identity_uniqueness_verified(self):
        dupe_user = UserFactory(external_identity={'service': {self.provider_id: 'VERIFIED'}})
        assert_equal(dupe_user.external_identity, {'service': {self.provider_id: 'VERIFIED'}})
        assert_not_equal(dupe_user.external_identity, self.user.external_identity)

        with assert_raises(ValidationError):
            ensure_external_identity_uniqueness('service', self.provider_id, self.user)

        dupe_user.reload()
        self.user.reload()

        assert_equal(dupe_user.external_identity, {'service': {self.provider_id: 'VERIFIED'}})
        assert_equal(self.user.external_identity, {})

    def test_ensure_external_identity_uniqueness_multiple(self):
        dupe_user = UserFactory(external_identity={'service': {self.provider_id: 'CREATE'}})
        assert_equal(dupe_user.external_identity, self.user.external_identity)

        ensure_external_identity_uniqueness('service', self.provider_id)

        dupe_user.reload()
        self.user.reload()

        assert_equal(dupe_user.external_identity, {})
        assert_equal(self.user.external_identity, {})

# TODO: Use mock add-on
class TestAddonUserViews(OsfTestCase):

    def setUp(self):
        super(TestAddonUserViews, self).setUp()
        self.user = AuthUserFactory()

    def test_choose_addons_add(self):
        """Add add-ons; assert that add-ons are attached to project.

        """
        url = '/api/v1/settings/addons/'
        self.app.post_json(
            url,
            {'github': True},
            auth=self.user.auth,
        ).maybe_follow()
        self.user.reload()
        assert_true(self.user.get_addon('github'))

    def test_choose_addons_remove(self):
        # Add, then delete, add-ons; assert that add-ons are not attached to
        # project.
        url = '/api/v1/settings/addons/'
        self.app.post_json(
            url,
            {'github': True},
            auth=self.user.auth,
        ).maybe_follow()
        self.app.post_json(
            url,
            {'github': False},
            auth=self.user.auth
        ).maybe_follow()
        self.user.reload()
        assert_false(self.user.get_addon('github'))


class TestConfigureMailingListViews(OsfTestCase):

    @classmethod
    def setUpClass(cls):
        super(TestConfigureMailingListViews, cls).setUpClass()
        cls._original_enable_email_subscriptions = settings.ENABLE_EMAIL_SUBSCRIPTIONS
        settings.ENABLE_EMAIL_SUBSCRIPTIONS = True

    def test_user_unsubscribe_and_subscribe_help_mailing_list(self):
        user = AuthUserFactory()
        url = api_url_for('user_choose_mailing_lists')
        payload = {settings.OSF_HELP_LIST: False}
        res = self.app.post_json(url, payload, auth=user.auth)
        user.reload()

        assert_false(user.osf_mailing_lists[settings.OSF_HELP_LIST])

        payload = {settings.OSF_HELP_LIST: True}
        res = self.app.post_json(url, payload, auth=user.auth)
        user.reload()

        assert_true(user.osf_mailing_lists[settings.OSF_HELP_LIST])

    def test_get_notifications(self):
        user = AuthUserFactory()
        mailing_lists = dict(user.osf_mailing_lists.items() + user.mailchimp_mailing_lists.items())
        url = api_url_for('user_notifications')
        res = self.app.get(url, auth=user.auth)
        assert_equal(mailing_lists, res.json['mailing_lists'])

    def test_osf_help_mails_subscribe(self):
        user = UserFactory()
        user.osf_mailing_lists[settings.OSF_HELP_LIST] = False
        user.save()
        update_osf_help_mails_subscription(user, True)
        assert_true(user.osf_mailing_lists[settings.OSF_HELP_LIST])

    def test_osf_help_mails_unsubscribe(self):
        user = UserFactory()
        user.osf_mailing_lists[settings.OSF_HELP_LIST] = True
        user.save()
        update_osf_help_mails_subscription(user, False)
        assert_false(user.osf_mailing_lists[settings.OSF_HELP_LIST])

    @unittest.skipIf(settings.USE_CELERY, 'Subscription must happen synchronously for this test')
    @mock.patch('website.mailchimp_utils.get_mailchimp_api')
    def test_user_choose_mailing_lists_updates_user_dict(self, mock_get_mailchimp_api):
        user = AuthUserFactory()
        list_name = 'OSF General'
        mock_client = mock.MagicMock()
        mock_get_mailchimp_api.return_value = mock_client
        mock_client.lists.list.return_value = {'data': [{'id': 1, 'list_name': list_name}]}
        list_id = mailchimp_utils.get_list_id_from_name(list_name)

        payload = {settings.MAILCHIMP_GENERAL_LIST: True}
        url = api_url_for('user_choose_mailing_lists')
        res = self.app.post_json(url, payload, auth=user.auth)
        user.reload()

        # check user.mailing_lists is updated
        assert_true(user.mailchimp_mailing_lists[settings.MAILCHIMP_GENERAL_LIST])
        assert_equal(
            user.mailchimp_mailing_lists[settings.MAILCHIMP_GENERAL_LIST],
            payload[settings.MAILCHIMP_GENERAL_LIST]
        )

        # check that user is subscribed
        mock_client.lists.subscribe.assert_called_with(id=list_id,
                                                       email={'email': user.username},
                                                       merge_vars={
                                                           'fname': user.given_name,
                                                           'lname': user.family_name,
                                                       },
                                                       double_optin=False,
                                                       update_existing=True)

    def test_get_mailchimp_get_endpoint_returns_200(self):
        url = api_url_for('mailchimp_get_endpoint')
        res = self.app.get(url)
        assert_equal(res.status_code, 200)

    @mock.patch('website.mailchimp_utils.get_mailchimp_api')
    def test_mailchimp_webhook_subscribe_action_does_not_change_user(self, mock_get_mailchimp_api):
        """ Test that 'subscribe' actions sent to the OSF via mailchimp
            webhooks update the OSF database.
        """
        list_id = '12345'
        list_name = 'OSF General'
        mock_client = mock.MagicMock()
        mock_get_mailchimp_api.return_value = mock_client
        mock_client.lists.list.return_value = {'data': [{'id': list_id, 'name': list_name}]}

        # user is not subscribed to a list
        user = AuthUserFactory()
        user.mailchimp_mailing_lists = {'OSF General': False}
        user.save()

        # user subscribes and webhook sends request to OSF
        data = {
            'type': 'subscribe',
            'data[list_id]': list_id,
            'data[email]': user.username
        }
        url = api_url_for('sync_data_from_mailchimp') + '?key=' + settings.MAILCHIMP_WEBHOOK_SECRET_KEY
        res = self.app.post(url,
                            data,
                            content_type="application/x-www-form-urlencoded",
                            auth=user.auth)

        # user field is updated on the OSF
        user.reload()
        assert_true(user.mailchimp_mailing_lists[list_name])

    @mock.patch('website.mailchimp_utils.get_mailchimp_api')
    def test_mailchimp_webhook_profile_action_does_not_change_user(self, mock_get_mailchimp_api):
        """ Test that 'profile' actions sent to the OSF via mailchimp
            webhooks do not cause any database changes.
        """
        list_id = '12345'
        list_name = 'OSF General'
        mock_client = mock.MagicMock()
        mock_get_mailchimp_api.return_value = mock_client
        mock_client.lists.list.return_value = {'data': [{'id': list_id, 'name': list_name}]}

        # user is subscribed to a list
        user = AuthUserFactory()
        user.mailchimp_mailing_lists = {'OSF General': True}
        user.save()

        # user hits subscribe again, which will update the user's existing info on mailchimp
        # webhook sends request (when configured to update on changes made through the API)
        data = {
            'type': 'profile',
            'data[list_id]': list_id,
            'data[email]': user.username
        }
        url = api_url_for('sync_data_from_mailchimp') + '?key=' + settings.MAILCHIMP_WEBHOOK_SECRET_KEY
        res = self.app.post(url,
                            data,
                            content_type="application/x-www-form-urlencoded",
                            auth=user.auth)

        # user field does not change
        user.reload()
        assert_true(user.mailchimp_mailing_lists[list_name])

    @mock.patch('website.mailchimp_utils.get_mailchimp_api')
    def test_sync_data_from_mailchimp_unsubscribes_user(self, mock_get_mailchimp_api):
        list_id = '12345'
        list_name = 'OSF General'
        mock_client = mock.MagicMock()
        mock_get_mailchimp_api.return_value = mock_client
        mock_client.lists.list.return_value = {'data': [{'id': list_id, 'name': list_name}]}

        # user is subscribed to a list
        user = AuthUserFactory()
        user.mailchimp_mailing_lists = {'OSF General': True}
        user.save()

        # user unsubscribes through mailchimp and webhook sends request
        data = {
            'type': 'unsubscribe',
            'data[list_id]': list_id,
            'data[email]': user.username
        }
        url = api_url_for('sync_data_from_mailchimp') + '?key=' + settings.MAILCHIMP_WEBHOOK_SECRET_KEY
        res = self.app.post(url,
                            data,
                            content_type="application/x-www-form-urlencoded",
                            auth=user.auth)

        # user field is updated on the OSF
        user.reload()
        assert_false(user.mailchimp_mailing_lists[list_name])

    def test_sync_data_from_mailchimp_fails_without_secret_key(self):
        user = AuthUserFactory()
        payload = {'values': {'type': 'unsubscribe',
                              'data': {'list_id': '12345',
                                       'email': 'freddie@cos.io'}}}
        url = api_url_for('sync_data_from_mailchimp')
        res = self.app.post_json(url, payload, auth=user.auth, expect_errors=True)
        assert_equal(res.status_code, http.UNAUTHORIZED)

    @classmethod
    def tearDownClass(cls):
        super(TestConfigureMailingListViews, cls).tearDownClass()
        settings.ENABLE_EMAIL_SUBSCRIPTIONS = cls._original_enable_email_subscriptions

# TODO: Move to OSF Storage
class TestFileViews(OsfTestCase):

    def setUp(self):
        super(TestFileViews, self).setUp()
        self.user = AuthUserFactory()
        self.project = ProjectFactory(creator=self.user, is_public=True)
        self.project.add_contributor(self.user)
        self.project.save()

    def test_files_get(self):

        url = self.project.api_url_for('collect_file_trees')
        res = self.app.get(url, auth=self.user.auth)
        expected = _view_project(self.project, auth=Auth(user=self.user))

        assert_equal(res.status_code, http.OK)
        assert_equal(res.json['node'], expected['node'])
        assert_in('tree_js', res.json)
        assert_in('tree_css', res.json)

    def test_grid_data(self):
        url = self.project.api_url_for('grid_data')
        res = self.app.get(url, auth=self.user.auth).maybe_follow()
        assert_equal(res.status_code, http.OK)
        expected = rubeus.to_hgrid(self.project, auth=Auth(self.user))
        data = res.json['data']
        assert_equal(len(data), len(expected))


class TestTagViews(OsfTestCase):

    def setUp(self):
        super(TestTagViews, self).setUp()
        self.user = AuthUserFactory()
        self.project = ProjectFactory(creator=self.user)

    @unittest.skip('Tags endpoint disabled for now.')
    def test_tag_get_returns_200(self):
        url = web_url_for('project_tag', tag='foo')
        res = self.app.get(url)
        assert_equal(res.status_code, 200)


class TestReorderComponents(OsfTestCase):

    def setUp(self):
        super(TestReorderComponents, self).setUp()
        self.creator = AuthUserFactory()
        self.contrib = AuthUserFactory()
        # Project is public
        self.project = ProjectFactory.create(creator=self.creator, is_public=True)
        self.project.add_contributor(self.contrib, auth=Auth(self.creator))

        # subcomponent that only creator can see
        self.public_component = NodeFactory(creator=self.creator, is_public=True)
        self.private_component = NodeFactory(creator=self.creator, is_public=False)
        NodeRelation.objects.create(parent=self.project, child=self.public_component)
        NodeRelation.objects.create(parent=self.project, child=self.private_component)

        self.project.save()

    # https://github.com/CenterForOpenScience/openscienceframework.org/issues/489
    def test_reorder_components_with_private_component(self):

        # contrib tries to reorder components
        payload = {
            'new_list': [
                '{0}'.format(self.private_component._id),
                '{0}'.format(self.public_component._id),
            ]
        }
        url = self.project.api_url_for('project_reorder_components')
        res = self.app.post_json(url, payload, auth=self.contrib.auth)
        assert_equal(res.status_code, 200)


class TestWikiWidgetViews(OsfTestCase):

    def setUp(self):
        super(TestWikiWidgetViews, self).setUp()

        # project with no home wiki page
        self.project = ProjectFactory()
        self.read_only_contrib = AuthUserFactory()
        self.project.add_contributor(self.read_only_contrib, permissions='read')
        self.noncontributor = AuthUserFactory()

        # project with no home wiki content
        self.project2 = ProjectFactory(creator=self.project.creator)
        self.project2.add_contributor(self.read_only_contrib, permissions='read')
        self.project2.update_node_wiki(name='home', content='', auth=Auth(self.project.creator))

    def test_show_wiki_for_contributors_when_no_wiki_or_content(self):
        assert_true(_should_show_wiki_widget(self.project, self.project.creator))
        assert_true(_should_show_wiki_widget(self.project2, self.project.creator))

    def test_show_wiki_is_false_for_read_contributors_when_no_wiki_or_content(self):
        assert_false(_should_show_wiki_widget(self.project, self.read_only_contrib))
        assert_false(_should_show_wiki_widget(self.project2, self.read_only_contrib))

    def test_show_wiki_is_false_for_noncontributors_when_no_wiki_or_content(self):
        assert_false(_should_show_wiki_widget(self.project, self.noncontributor))
        assert_false(_should_show_wiki_widget(self.project2, self.read_only_contrib))


class TestForkViews(OsfTestCase):

    def setUp(self):
        super(TestForkViews, self).setUp()
        self.user = AuthUserFactory()
        self.project = ProjectFactory.build(creator=self.user, is_public=True)
        self.consolidated_auth = Auth(user=self.project.creator)
        self.user.save()
        self.project.save()

    def test_fork_private_project_non_contributor(self):
        self.project.set_privacy("private")
        self.project.save()

        url = self.project.api_url_for('node_fork_page')
        non_contributor = AuthUserFactory()
        res = self.app.post_json(url,
                                 auth=non_contributor.auth,
                                 expect_errors=True)
        assert_equal(res.status_code, http.FORBIDDEN)

    def test_fork_public_project_non_contributor(self):
        url = self.project.api_url_for('node_fork_page')
        non_contributor = AuthUserFactory()
        res = self.app.post_json(url, auth=non_contributor.auth)
        assert_equal(res.status_code, 200)

    def test_fork_project_contributor(self):
        contributor = AuthUserFactory()
        self.project.set_privacy("private")
        self.project.add_contributor(contributor)
        self.project.save()

        url = self.project.api_url_for('node_fork_page')
        res = self.app.post_json(url, auth=contributor.auth)
        assert_equal(res.status_code, 200)

    def test_registered_forks_dont_show_in_fork_list(self):
        fork = self.project.fork_node(self.consolidated_auth)
        RegistrationFactory(project=fork)

        url = self.project.api_url_for('get_forks')
        res = self.app.get(url, auth=self.user.auth)

        assert_equal(len(res.json['nodes']), 1)
        assert_equal(res.json['nodes'][0]['id'], fork._id)


class TestProjectCreation(OsfTestCase):

    def setUp(self):
        super(TestProjectCreation, self).setUp()
        self.creator = AuthUserFactory()
        self.url = api_url_for('project_new_post')
        self.user1 = AuthUserFactory()
        self.user2 = AuthUserFactory()
        self.project = ProjectFactory(creator=self.user1)
        self.project.add_contributor(self.user2, auth=Auth(self.user1))
        self.project.save()

    def tearDown(self):
        super(TestProjectCreation, self).tearDown()

    def test_needs_title(self):
        res = self.app.post_json(self.url, {}, auth=self.creator.auth, expect_errors=True)
        assert_equal(res.status_code, 400)

    def test_create_component_strips_html(self):
        user = AuthUserFactory()
        project = ProjectFactory(creator=user)
        url = web_url_for('project_new_node', pid=project._id)
        post_data = {'title': '<b>New <blink>Component</blink> Title</b>', 'category': ''}
        request = self.app.post(url, post_data, auth=user.auth).follow()
        project.reload()
        child = project.nodes[0]
        # HTML has been stripped
        assert_equal(child.title, 'New Component Title')

    def test_strip_html_from_title(self):
        payload = {
            'title': 'no html <b>here</b>'
        }
        res = self.app.post_json(self.url, payload, auth=self.creator.auth)
        node = Node.load(res.json['projectUrl'].replace('/', ''))
        assert_true(node)
        assert_equal('no html here', node.title)

    def test_only_needs_title(self):
        payload = {
            'title': 'Im a real title'
        }
        res = self.app.post_json(self.url, payload, auth=self.creator.auth)
        assert_equal(res.status_code, 201)

    def test_title_must_be_one_long(self):
        payload = {
            'title': ''
        }
        res = self.app.post_json(
            self.url, payload, auth=self.creator.auth, expect_errors=True)
        assert_equal(res.status_code, 400)

    def test_title_must_be_less_than_200(self):
        payload = {
            'title': ''.join([str(x) for x in xrange(0, 250)])
        }
        res = self.app.post_json(
            self.url, payload, auth=self.creator.auth, expect_errors=True)
        assert_equal(res.status_code, 400)

    def test_fails_to_create_project_with_whitespace_title(self):
        payload = {
            'title': '   '
        }
        res = self.app.post_json(
            self.url, payload, auth=self.creator.auth, expect_errors=True)
        assert_equal(res.status_code, 400)

    def test_creates_a_project(self):
        payload = {
            'title': 'Im a real title'
        }
        res = self.app.post_json(self.url, payload, auth=self.creator.auth)
        assert_equal(res.status_code, 201)
        node = Node.load(res.json['projectUrl'].replace('/', ''))
        assert_true(node)
        assert_true(node.title, 'Im a real title')

    def test_create_component_add_contributors_admin(self):
        url = web_url_for('project_new_node', pid=self.project._id)
        post_data = {'title': 'New Component With Contributors Title', 'category': '', 'inherit_contributors': True}
        res = self.app.post(url, post_data, auth=self.user1.auth)
        self.project.reload()
        child = self.project.nodes[0]
        assert_equal(child.title, 'New Component With Contributors Title')
        assert_in(self.user1, child.contributors)
        assert_in(self.user2, child.contributors)
        # check redirect url
        assert_in('/contributors/', res.location)

    def test_create_component_with_contributors_read_write(self):
        url = web_url_for('project_new_node', pid=self.project._id)
        non_admin = AuthUserFactory()
        self.project.add_contributor(non_admin, permissions=['read', 'write'])
        self.project.save()
        post_data = {'title': 'New Component With Contributors Title', 'category': '', 'inherit_contributors': True}
        res = self.app.post(url, post_data, auth=non_admin.auth)
        self.project.reload()
        child = self.project.nodes[0]
        assert_equal(child.title, 'New Component With Contributors Title')
        assert_in(non_admin, child.contributors)
        assert_in(self.user1, child.contributors)
        assert_in(self.user2, child.contributors)
        assert_equal(child.get_permissions(non_admin), ['read', 'write', 'admin'])
        # check redirect url
        assert_in('/contributors/', res.location)

    def test_create_component_with_contributors_read(self):
        url = web_url_for('project_new_node', pid=self.project._id)
        non_admin = AuthUserFactory()
        self.project.add_contributor(non_admin, permissions=['read'])
        self.project.save()
        post_data = {'title': 'New Component With Contributors Title', 'category': '', 'inherit_contributors': True}
        res = self.app.post(url, post_data, auth=non_admin.auth, expect_errors=True)
        assert_equal(res.status_code, 403)

    def test_create_component_add_no_contributors(self):
        url = web_url_for('project_new_node', pid=self.project._id)
        post_data = {'title': 'New Component With Contributors Title', 'category': ''}
        res = self.app.post(url, post_data, auth=self.user1.auth)
        self.project.reload()
        child = self.project.nodes[0]
        assert_equal(child.title, 'New Component With Contributors Title')
        assert_in(self.user1, child.contributors)
        assert_not_in(self.user2, child.contributors)
        # check redirect url
        assert_not_in('/contributors/', res.location)

    def test_new_project_returns_serialized_node_data(self):
        payload = {
            'title': 'Im a real title'
        }
        res = self.app.post_json(self.url, payload, auth=self.creator.auth)
        assert_equal(res.status_code, 201)
        node = res.json['newNode']
        assert_true(node)
        assert_equal(node['title'], 'Im a real title')

    def test_description_works(self):
        payload = {
            'title': 'Im a real title',
            'description': 'I describe things!'
        }
        res = self.app.post_json(self.url, payload, auth=self.creator.auth)
        assert_equal(res.status_code, 201)
        node = Node.load(res.json['projectUrl'].replace('/', ''))
        assert_true(node)
        assert_true(node.description, 'I describe things!')

    def test_can_template(self):
        other_node = ProjectFactory(creator=self.creator)
        payload = {
            'title': 'Im a real title',
            'template': other_node._id
        }
        res = self.app.post_json(self.url, payload, auth=self.creator.auth)
        assert_equal(res.status_code, 201)
        node = Node.load(res.json['projectUrl'].replace('/', ''))
        assert_true(node)
        assert_true(node.template_node, other_node)

    def test_project_before_template_no_addons(self):
        project = ProjectFactory()
        res = self.app.get(project.api_url_for('project_before_template'), auth=project.creator.auth)
        assert_equal(res.json['prompts'], [])

    def test_project_before_template_with_addons(self):
        project = ProjectWithAddonFactory(addon='box')
        res = self.app.get(project.api_url_for('project_before_template'), auth=project.creator.auth)
        assert_in('Box', res.json['prompts'])

    def test_project_new_from_template_non_user(self):
        project = ProjectFactory()
        url = api_url_for('project_new_from_template', nid=project._id)
        res = self.app.post(url, auth=None)
        assert_equal(res.status_code, 302)
        res2 = res.follow(expect_errors=True)
        assert_equal(res2.status_code, 301)
        assert_equal(res2.request.path, '/login')

    def test_project_new_from_template_public_non_contributor(self):
        non_contributor = AuthUserFactory()
        project = ProjectFactory(is_public=True)
        url = api_url_for('project_new_from_template', nid=project._id)
        res = self.app.post(url, auth=non_contributor.auth)
        assert_equal(res.status_code, 201)

    def test_project_new_from_template_contributor(self):
        contributor = AuthUserFactory()
        project = ProjectFactory(is_public=False)
        project.add_contributor(contributor)
        project.save()

        url = api_url_for('project_new_from_template', nid=project._id)
        res = self.app.post(url, auth=contributor.auth)
        assert_equal(res.status_code, 201)


class TestUnconfirmedUserViews(OsfTestCase):

    def test_can_view_profile(self):
        user = UnconfirmedUserFactory()
        url = web_url_for('profile_view_id', uid=user._id)
        res = self.app.get(url, expect_errors=True)
        assert_equal(res.status_code, http.BAD_REQUEST)


class TestProfileNodeList(OsfTestCase):

    def setUp(self):
        OsfTestCase.setUp(self)
        self.user = AuthUserFactory()

        self.public = ProjectFactory(is_public=True)
        self.public_component = NodeFactory(parent=self.public, is_public=True)
        self.private = ProjectFactory(is_public=False)
        self.deleted = ProjectFactory(is_public=True, is_deleted=True)

        for node in (self.public, self.public_component, self.private, self.deleted):
            node.add_contributor(self.user, auth=Auth(node.creator))
            node.save()

    def test_get_public_projects(self):
        url = api_url_for('get_public_projects', uid=self.user._id)
        res = self.app.get(url)
        node_ids = [each['id'] for each in res.json['nodes']]
        assert_in(self.public._id, node_ids)
        assert_not_in(self.private._id, node_ids)
        assert_not_in(self.deleted._id, node_ids)
        assert_not_in(self.public_component._id, node_ids)

    def test_get_public_components(self):
        url = api_url_for('get_public_components', uid=self.user._id)
        res = self.app.get(url)
        node_ids = [each['id'] for each in res.json['nodes']]
        assert_in(self.public_component._id, node_ids)
        assert_not_in(self.public._id, node_ids)
        assert_not_in(self.private._id, node_ids)
        assert_not_in(self.deleted._id, node_ids)

class TestStaticFileViews(OsfTestCase):

    def test_robots_dot_txt(self):
        res = self.app.get('/robots.txt')
        assert_equal(res.status_code, 200)
        assert_in('User-agent', res)
        assert_in('text/plain', res.headers['Content-Type'])

    def test_favicon(self):
        res = self.app.get('/favicon.ico')
        assert_equal(res.status_code, 200)
        assert_in('image/vnd.microsoft.icon', res.headers['Content-Type'])

    def test_getting_started_page(self):
        res = self.app.get('/getting-started/')
        assert_equal(res.status_code, 302)
        assert_equal(res.location, 'http://help.osf.io/')
    def test_help_redirect(self):
        res = self.app.get('/help/')
        assert_equal(res.status_code,302)


class TestUserConfirmSignal(OsfTestCase):

    def test_confirm_user_signal_called_when_user_claims_account(self):
        unclaimed_user = UnconfirmedUserFactory()
        # unclaimed user has been invited to a project.
        referrer = UserFactory()
        project = ProjectFactory(creator=referrer)
        unclaimed_user.add_unclaimed_record(project, referrer, 'foo', email=fake.email())
        unclaimed_user.save()

        token = unclaimed_user.get_unclaimed_record(project._primary_key)['token']
        with capture_signals() as mock_signals:
            url = web_url_for('claim_user_form', pid=project._id, uid=unclaimed_user._id, token=token)
            payload = {'username': unclaimed_user.username,
                       'password': 'password',
                       'password2': 'password'}
            res = self.app.post(url, payload)
            assert_equal(res.status_code, 302)

        assert_equal(mock_signals.signals_sent(), set([auth.signals.user_confirmed]))

    def test_confirm_user_signal_called_when_user_confirms_email(self):
        unconfirmed_user = UnconfirmedUserFactory()
        unconfirmed_user.save()

        # user goes to email confirmation link
        token = unconfirmed_user.get_confirmation_token(unconfirmed_user.username)
        with capture_signals() as mock_signals:
            url = web_url_for('confirm_email_get', uid=unconfirmed_user._id, token=token)
            res = self.app.get(url)
            assert_equal(res.status_code, 302)

        assert_equal(mock_signals.signals_sent(), set([auth.signals.user_confirmed]))


# copied from tests/test_comments.py
class TestCommentViews(OsfTestCase):

    def setUp(self):
        super(TestCommentViews, self).setUp()
        self.project = ProjectFactory(is_public=True)
        self.user = AuthUserFactory()
        self.project.add_contributor(self.user)
        self.project.save()
        self.user.save()

    def test_view_project_comments_updates_user_comments_view_timestamp(self):
        url = self.project.api_url_for('update_comments_timestamp')
        res = self.app.put_json(url, {
            'page': 'node',
            'rootId': self.project._id
        }, auth=self.user.auth)
        self.user.reload()

        user_timestamp = self.user.comments_viewed_timestamp[self.project._id]
        view_timestamp = timezone.now()
        assert_datetime_equal(user_timestamp, view_timestamp)

    def test_confirm_non_contrib_viewers_dont_have_pid_in_comments_view_timestamp(self):
        non_contributor = AuthUserFactory()
        url = self.project.api_url_for('update_comments_timestamp')
        res = self.app.put_json(url, {
            'page': 'node',
            'rootId': self.project._id
        }, auth=self.user.auth)

        non_contributor.reload()
        assert_not_in(self.project._id, non_contributor.comments_viewed_timestamp)

    def test_view_comments_updates_user_comments_view_timestamp_files(self):
        osfstorage = self.project.get_addon('osfstorage')
        root_node = osfstorage.get_root()
        test_file = root_node.append_file('test_file')
        test_file.create_version(self.user, {
            'object': '06d80e',
            'service': 'cloud',
            osfstorage_settings.WATERBUTLER_RESOURCE: 'osf',
        }, {
            'size': 1337,
            'contentType': 'img/png'
        }).save()

        url = self.project.api_url_for('update_comments_timestamp')
        res = self.app.put_json(url, {
            'page': 'files',
            'rootId': test_file._id
        }, auth=self.user.auth)
        self.user.reload()

        user_timestamp = self.user.comments_viewed_timestamp[test_file._id]
        view_timestamp = timezone.now()
        assert_datetime_equal(user_timestamp, view_timestamp)

        # Regression test for https://openscience.atlassian.net/browse/OSF-5193
        # moved from tests/test_comments.py
        def test_find_unread_includes_edited_comments(self):
            project = ProjectFactory()
            user = AuthUserFactory()
            project.add_contributor(user, save=True)
            comment = CommentFactory(node=project, user=project.creator)
            n_unread = Comment.find_n_unread(user=user, node=project, page='node')
            assert n_unread == 1

            url = project.api_url_for('update_comments_timestamp')
            payload = {'page': 'node', 'rootId': project._id}
            self.app.put_json(url, payload, auth=user.auth)
            user.reload()
            n_unread = Comment.find_n_unread(user=user, node=project, page='node')
            assert n_unread == 0

            # Edit previously read comment
            comment.edit(
                auth=Auth(project.creator),
                content='edited',
                save=True
            )
            n_unread = Comment.find_n_unread(user=user, node=project, page='node')
            assert n_unread == 1


class TestResetPassword(OsfTestCase):

    def setUp(self):
        super(TestResetPassword, self).setUp()
        self.user = AuthUserFactory()
        self.another_user = AuthUserFactory()
        self.osf_key_v2 = generate_verification_key(verification_type='password')
        self.user.verification_key_v2 = self.osf_key_v2
        self.user.verification_key = None
        self.user.save()
        self.get_url = web_url_for(
            'reset_password_get',
            uid=self.user._id,
            token=self.osf_key_v2['token']
        )
        self.get_url_invalid_key = web_url_for(
            'reset_password_get',
            uid=self.user._id,
            token=generate_verification_key()
        )
        self.get_url_invalid_user = web_url_for(
            'reset_password_get',
            uid=self.another_user._id,
            token=self.osf_key_v2['token']
        )

    # successfully load reset password page
    def test_reset_password_view_returns_200(self):
        res = self.app.get(self.get_url)
        assert_equal(res.status_code, 200)

    # raise http 400 error
    def test_reset_password_view_raises_400(self):
        res = self.app.get(self.get_url_invalid_key, expect_errors=True)
        assert_equal(res.status_code, 400)

        res = self.app.get(self.get_url_invalid_user, expect_errors=True)
        assert_equal(res.status_code, 400)

        self.user.verification_key_v2['expires'] = timezone.now()
        self.user.save()
        res = self.app.get(self.get_url, expect_errors=True)
        assert_equal(res.status_code, 400)

    # successfully reset password
    @mock.patch('framework.auth.cas.CasClient.service_validate')
    def test_can_reset_password_if_form_success(self, mock_service_validate):
        # load reset password page and submit email
        res = self.app.get(self.get_url)
        form = res.forms['resetPasswordForm']
        form['password'] = 'newpassword'
        form['password2'] = 'newpassword'
        res = form.submit()

        # check request URL is /resetpassword with username and new verification_key_v2 token
        request_url_path = res.request.path
        assert_in('resetpassword', request_url_path)
        assert_in(self.user._id, request_url_path)
        assert_not_in(self.user.verification_key_v2['token'], request_url_path)

        # check verification_key_v2 for OSF is destroyed and verification_key for CAS is in place
        self.user.reload()
        assert_equal(self.user.verification_key_v2, {})
        assert_not_equal(self.user.verification_key, None)

        # check redirection to CAS login with username and the new verification_key(CAS)
        assert_equal(res.status_code, 302)
        location = res.headers.get('Location')
        assert_true('login?service=' in location)
        assert_true('username={}'.format(self.user.username) in location)
        assert_true('verification_key={}'.format(self.user.verification_key) in location)

        # check if password was updated
        self.user.reload()
        assert_true(self.user.check_password('newpassword'))

        # check if verification_key is destroyed after service validation
        mock_service_validate.return_value = cas.CasResponse(
            authenticated=True,
            user=self.user._id,
            attributes={'accessToken': fake.md5()}
        )
        ticket = fake.md5()
        service_url = 'http://accounts.osf.io/?ticket=' + ticket
        cas.make_response_from_ticket(ticket, service_url)
        self.user.reload()
        assert_equal(self.user.verification_key, None)

    #  log users out before they land on reset password page
    def test_reset_password_logs_out_user(self):
        # visit reset password link while another user is logged in
        res = self.app.get(self.get_url, auth=self.another_user.auth)
        # check redirection to CAS logout
        assert_equal(res.status_code, 302)
        location = res.headers.get('Location')
        assert_not_in('reauth', location)
        assert_in('logout?service=', location)
        assert_in('resetpassword', location)

@unittest.skip('Unskip when institution hiding code is reimplemented')
class TestIndexView(OsfTestCase):

    def setUp(self):
        super(TestIndexView, self).setUp()

        self.inst_one = InstitutionFactory()
        self.inst_two = InstitutionFactory()
        self.inst_three = InstitutionFactory()
        self.inst_four = InstitutionFactory()
        self.inst_five = InstitutionFactory()

        self.user = AuthUserFactory()
        self.user.affiliated_institutions.add(self.inst_one)
        self.user.affiliated_institutions.add(self.inst_two)
        self.user.save()

        # tests 5 affiliated, non-registered, public projects
        for i in range(settings.INSTITUTION_DISPLAY_NODE_THRESHOLD):
            node = ProjectFactory(creator=self.user, is_public=True)
            node.affiliated_institutions.add(self.inst_one)
            node.save()

        # tests 4 affiliated, non-registered, public projects
        for i in range(settings.INSTITUTION_DISPLAY_NODE_THRESHOLD - 1):
            node = ProjectFactory(creator=self.user, is_public=True)
            node.affiliated_institutions.add(self.inst_two)
            node.save()

        # tests 5 affiliated, registered, public projects
        for i in range(settings.INSTITUTION_DISPLAY_NODE_THRESHOLD):
            registration = RegistrationFactory(creator=self.user, is_public=True)
            registration.affiliated_institutions.add(self.inst_three)
            registration.save()

        # tests 5 affiliated, non-registered public components
        for i in range(settings.INSTITUTION_DISPLAY_NODE_THRESHOLD):
            node = NodeFactory(creator=self.user, is_public=True)
            node.affiliated_institutions.add(self.inst_four)
            node.save()

        # tests 5 affiliated, non-registered, private projects
        for i in range(settings.INSTITUTION_DISPLAY_NODE_THRESHOLD):
            node = ProjectFactory(creator=self.user)
            node.affiliated_institutions.add(self.inst_five)
            node.save()

    def test_dashboard_institutions(self):
        dashboard_institutions = index()['dashboard_institutions']
        assert_equal(len(dashboard_institutions), 1)
        assert_equal(dashboard_institutions[0]['id'], self.inst_one._id)
        assert_not_equal(dashboard_institutions[0]['id'], self.inst_two._id)
        assert_not_equal(dashboard_institutions[0]['id'], self.inst_three._id)
        assert_not_equal(dashboard_institutions[0]['id'], self.inst_four._id)
        assert_not_equal(dashboard_institutions[0]['id'], self.inst_five._id)


<<<<<<< HEAD
class TestResolveGuid(OsfTestCase):
    def setUp(self):
        super(TestResolveGuid, self).setUp()

    def test_preprint_provider_without_domain(self):
        provider = PreprintProviderFactory(domain='')
        preprint = PreprintFactory(provider=provider)
        url = web_url_for('resolve_guid', _guid=True, guid=preprint._id)
        res = self.app.get(url)
        assert_equal(res.status_code, 200)
        assert_equal(
            res.request.path,
            '/{}/'.format(preprint._id)
        )

    def test_preprint_provider_with_domain(self):
        domain = 'test.com'
        provider = PreprintProviderFactory(_id='test', domain=domain)
        preprint = PreprintFactory(provider=provider)
        url = web_url_for('resolve_guid', _guid=True, guid=preprint._id)
        res = self.app.get(url)

        if settings.PREPRINT_PROVIDER_DOMAINS['enabled']:
            assert_is_redirect(res)
            assert_equal(res.status_code, 301)
            location = settings.PREPRINT_PROVIDER_DOMAINS['prefix'] + '{}' + settings.PREPRINT_PROVIDER_DOMAINS['suffix'] \
                + '/{}/' if settings.DEV_MODE else 'https://{}/{}/'
            assert_equal(
                res.headers['location'],
                location.format(domain, preprint._id)
            )
        else:
            assert_equal(res.status_code, 200)

        assert_equal(
            res.request.path,
            '/{}/'.format(preprint._id)
        )

    def test_preprint_provider_with_osf_domain(self):
        provider = PreprintProviderFactory(_id='osf', domain='osf.io')
        preprint = PreprintFactory(provider=provider)
        url = web_url_for('resolve_guid', _guid=True, guid=preprint._id)
        res = self.app.get(url)
        assert_equal(res.status_code, 200)
        assert_equal(
            res.request.path,
            '/{}/'.format(preprint._id)
        )
=======
class TestConfirmationViewBlockBingPreview(OsfTestCase):

    def setUp(self):

        super(TestConfirmationViewBlockBingPreview, self).setUp()
        self.user_agent = 'Mozilla/5.0 (Windows NT 6.1; WOW64) AppleWebKit/534+ (KHTML, like Gecko) BingPreview/1.0b'

    # reset password link should fail with BingPreview
    def test_reset_password_get_returns_403(self):

        user = UserFactory()
        osf_key_v2 = generate_verification_key(verification_type='password')
        user.verification_key_v2 = osf_key_v2
        user.verification_key = None
        user.save()

        reset_password_get_url = web_url_for(
            'reset_password_get',
            uid=user._id,
            token=osf_key_v2['token']
        )
        res = self.app.get(
            reset_password_get_url,
            expect_errors=True,
            headers={
                'User-Agent': self.user_agent,
            }
        )
        assert_equal(res.status_code, 403)

    # new user confirm account should fail with BingPreview
    def test_confirm_email_get_new_user_returns_403(self):

        user = User.create_unconfirmed('unconfirmed@cos.io', 'abCD12#$', 'Unconfirmed User')
        user.save()
        confirm_url = user.get_confirmation_url('unconfirmed@cos.io', external=False)
        res = self.app.get(
            confirm_url,
            expect_errors=True,
            headers={
                'User-Agent': self.user_agent,
            }
        )
        assert_equal(res.status_code, 403)

    # confirmation for adding new email should fail with BingPreview
    def test_confirm_email_add_email_returns_403(self):

        user = UserFactory()
        user.add_unconfirmed_email('unconfirmed@cos.io')
        user.save()

        confirm_url = user.get_confirmation_url('unconfirmed@cos.io', external=False) + '?logout=1'
        res = self.app.get(
            confirm_url,
            expect_errors=True,
            headers={
                'User-Agent': self.user_agent,
            }
        )
        assert_equal(res.status_code, 403)

    # confirmation for merging accounts should fail with BingPreview
    def test_confirm_email_merge_account_returns_403(self):

        user = UserFactory()
        user_to_be_merged = UserFactory()
        user.add_unconfirmed_email(user_to_be_merged.username)
        user.save()

        confirm_url = user.get_confirmation_url(user_to_be_merged.username, external=False) + '?logout=1'
        res = self.app.get(
            confirm_url,
            expect_errors=True,
            headers={
                'User-Agent': self.user_agent,
            }
        )
        assert_equal(res.status_code, 403)

    # confirmation for new user claiming contributor should fail with BingPreview
    def test_claim_user_form_new_user(self):

        referrer = AuthUserFactory()
        project = ProjectFactory(creator=referrer, is_public=True)
        given_name = fake.name()
        given_email = fake.email()
        user = project.add_unregistered_contributor(
            fullname=given_name,
            email=given_email,
            auth=Auth(user=referrer)
        )
        project.save()

        claim_url = user.get_claim_url(project._primary_key)
        res = self.app.get(
            claim_url,
            expect_errors=True,
            headers={
                'User-Agent': self.user_agent,
            }
        )
        assert_equal(res.status_code, 403)

    # confirmation for existing user claiming contributor should fail with BingPreview
    def test_claim_user_form_existing_user(self):

        referrer = AuthUserFactory()
        project = ProjectFactory(creator=referrer, is_public=True)
        auth_user = AuthUserFactory()
        pending_user = project.add_unregistered_contributor(
            fullname=auth_user.fullname,
            email=None,
            auth=Auth(user=referrer)
        )
        project.save()
        claim_url = pending_user.get_claim_url(project._primary_key)
        res = self.app.get(
            claim_url,
            auth = auth_user.auth,
            expect_errors=True,
            headers={
                'User-Agent': self.user_agent,
            }
        )
        assert_equal(res.status_code, 403)

    # account creation confirmation for ORCiD login should fail with BingPreview
    def test_external_login_confirm_email_get_create_user(self):
        name, email = fake.name(), fake.email()
        provider_id = fake.ean()
        external_identity = {
            'service': {
                provider_id: 'CREATE'
            }
        }
        user = User.create_unconfirmed(
            username=email,
            password=str(fake.password()),
            fullname=name,
            external_identity=external_identity,
        )
        user.save()
        create_url = user.get_confirmation_url(
            user.username,
            external_id_provider='service',
            destination='dashboard'
        )

        res = self.app.get(
            create_url,
            expect_errors=True,
            headers={
                'User-Agent': self.user_agent,
            }
        )
        assert_equal(res.status_code, 403)

    # account linking confirmation for ORCiD login should fail with BingPreview
    def test_external_login_confirm_email_get_link_user(self):

        user = UserFactory()
        provider_id = fake.ean()
        user.external_identity = {
            'service': {
                provider_id: 'LINK'
            }
        }
        user.add_unconfirmed_email(user.username, external_identity='service')
        user.save()

        link_url = user.get_confirmation_url(
            user.username,
            external_id_provider='service',
            destination='dashboard'
        )

        res = self.app.get(
            link_url,
            expect_errors=True,
            headers={
                'User-Agent': self.user_agent,
            }
        )
        assert_equal(res.status_code, 403)
>>>>>>> 0f66d12b


if __name__ == '__main__':
    unittest.main()<|MERGE_RESOLUTION|>--- conflicted
+++ resolved
@@ -4997,7 +4997,6 @@
         assert_not_equal(dashboard_institutions[0]['id'], self.inst_five._id)
 
 
-<<<<<<< HEAD
 class TestResolveGuid(OsfTestCase):
     def setUp(self):
         super(TestResolveGuid, self).setUp()
@@ -5023,8 +5022,8 @@
         if settings.PREPRINT_PROVIDER_DOMAINS['enabled']:
             assert_is_redirect(res)
             assert_equal(res.status_code, 301)
-            location = settings.PREPRINT_PROVIDER_DOMAINS['prefix'] + '{}' + settings.PREPRINT_PROVIDER_DOMAINS['suffix'] \
-                + '/{}/' if settings.DEV_MODE else 'https://{}/{}/'
+            location = settings.PREPRINT_PROVIDER_DOMAINS['prefix'] + '{}' + \
+                settings.PREPRINT_PROVIDER_DOMAINS['suffix'] + '/{}/' if settings.DEV_MODE else 'https://{}/{}/'
             assert_equal(
                 res.headers['location'],
                 location.format(domain, preprint._id)
@@ -5047,7 +5046,8 @@
             res.request.path,
             '/{}/'.format(preprint._id)
         )
-=======
+
+
 class TestConfirmationViewBlockBingPreview(OsfTestCase):
 
     def setUp(self):
@@ -5233,7 +5233,6 @@
             }
         )
         assert_equal(res.status_code, 403)
->>>>>>> 0f66d12b
 
 
 if __name__ == '__main__':
