--- conflicted
+++ resolved
@@ -4,7 +4,6 @@
 from nose.tools import *  # PEP8 asserts
 
 import pytz
-import datetime
 from dateutil import parser
 import datetime
 import hashlib
@@ -362,12 +361,6 @@
     def test_parent(self):
         assert_equal(self.node.parent, self.parent)
 
-<<<<<<< HEAD
-=======
-    def test_no_parent(self):
-        node = NodeFactory()
-        assert_equal(node.parent, None)
-
     def test_add_file(self):
         pass
 
@@ -444,8 +437,6 @@
 
     def test_register(self):
         pass
-
->>>>>>> 6b8fa5c6
 
 class TestProject(DbTestCase):
 
