<div class="footer">
    <div class="container">
        <div class="row">
            <div class="col-md-1">
                &nbsp;
            </div>
             <div class="col-md-2">
                <h4>OSF</h4>
                <ul>
                    <li><a href="/project/4znZP/wiki/home">About</a></li>
                    <li><a href="/faq">FAQ</a></li>
                    <li><a href="/explore">Explore</a></li>
                </ul>
            </div>
<<<<<<< HEAD
            <div class="col-md-3">
=======
            <div class="span4">
>>>>>>> b4ffa6f6
                <h4>Center for Open Science</h4>
                <ul>
                    <li><a href="http://centerforopenscience.org">Home</a></li>
                    <li><a href="http://centerforopenscience.org/#contact">Contact</a></li>
                    <li><a href="/project/EZcUj/wiki/home">Reproducibility Project: Psychology</a></li>
                    <li><a href="/project/e81xl/wiki/home/">Reproducibility Project: Cancer Biology</a></li>
                </ul>
            </div>
            <div class="col-md-2">
                <h4>Documentation</h4>
                <ul>
                    <li><a href="/getting-started">Getting Started</a></li>
                    <li>Developer API</li>
                </ul>
            </div>
            <div class="col-md-2">
                <h4>Socialize</h4>
                <div class="social">
                    <a href="http://twitter.com/OSFramework"><img src="/static/img/twitter_alt.png" alt="Twitter" height="24" width="24"></a>
                    <a href="https://www.facebook.com/OpenScienceFramework"><img src="/static/img/facebook.png" alt="Facebook" height="24" width="24"></a>
                    <a href="https://groups.google.com/forum/#!forum/openscienceframework"><img src="/static/img/google.png" alt="Google Group" height="24" width="24"></a>
                    <a href="https://www.github.com/centerforopenscience"><img src="/static/img/github_alt.png" alt="GitHub" height="24" width="24"></a>
                    <a href="https://plus.google.com/103557785986281627994" rel="publisher"><img src="/static/img/googleplus.png" alt="Google Plus" height="24" width="24"></a>
                </div>
            </div> <!-- column -->
        </div>
    </div>
</div><!-- end footer -->
<div class="container copyright">
    <div class="row">
        <div class="col-md-12">
        <p>Copyright &copy; 2011-2013 <a href="http://centerforopenscience.org">CenterforOpenScience.org</a> - Terms of Service | Privacy | Security</p>
        </div>
    </div>
</div><!-- end container copyright --><|MERGE_RESOLUTION|>--- conflicted
+++ resolved
@@ -12,11 +12,7 @@
                     <li><a href="/explore">Explore</a></li>
                 </ul>
             </div>
-<<<<<<< HEAD
             <div class="col-md-3">
-=======
-            <div class="span4">
->>>>>>> b4ffa6f6
                 <h4>Center for Open Science</h4>
                 <ul>
                     <li><a href="http://centerforopenscience.org">Home</a></li>
