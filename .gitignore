# OS generated files
######################
.DS_Store
.DS_Store?
._*
.Spotlight-V100
.Trashes
Icon?
ehthumbs.db
Thumbs.db
*.swp
*~

# R
#######################
.Rhistory

# Python
#######################
*.py[cod]
*.so
*.egg
*.egg-info
build
eggs
parts
bin
var
sdist
develop-eggs
.installed.cfg
lib64
__pycache__
pip-log.txt
.coverage
.tox
nosetests.xml
*.mo
.idea
.hg
.hgignore
env/
mathenv
cover/
.konchrc

# Assets
########
.webassets-cache
website/static/public/
website/static/mfr/
website/static/vendor/node_modules/
website/static/vendor/bower_components/
node_modules
# Allow robots.txt to be deployment-specific
website/static/robots.local.txt

# OSF-specific
##############

api/static/vendor

# Local settings files
local.py
local.json

website/uploads/
website/mfrcache/
website/mfrtemp/
website/osfstoragecache/
website/gpg/
webpack-assets.json
sauce.json

# Built log templates
website/templates/_log_templates.mako

# Build JS files
website/static/built/*

# Logs
logs/*

# Add-ons
#########
.cache/
.project
.pydevproject
.settings/
src/
website/mfrtemp/
docs/_build
website/static/img/badges

# Scripts
scripts/guid_blacklist.txt
scripts/hide_extra_registration_logs.json

# Celery dbs
celerybeat-schedule.db
<<<<<<< HEAD
celery_beat.py.db

# Admin Specific
#################
admin/static/public/
# web_loader stat file
admin/webpack-stats.json
# bower
admin/static/vendor/

# Diff (used during merge resolution)
*.orig
=======
celery_beat.py.db
>>>>>>> 9ab964bb
<|MERGE_RESOLUTION|>--- conflicted
+++ resolved
@@ -98,7 +98,6 @@
 
 # Celery dbs
 celerybeat-schedule.db
-<<<<<<< HEAD
 celery_beat.py.db
 
 # Admin Specific
@@ -110,7 +109,4 @@
 admin/static/vendor/
 
 # Diff (used during merge resolution)
-*.orig
-=======
-celery_beat.py.db
->>>>>>> 9ab964bb
+*.orig