--- conflicted
+++ resolved
@@ -576,14 +576,10 @@
         provider=file_.provider,
         path=file_.path,
     )
-<<<<<<< HEAD
-    node_url = '/{target_id}/'.format(target_id=target._id)
-=======
     if file_.node.is_quickfiles:
         node_url = '/{user_id}/quickfiles/'.format(user_id=file_.node.creator._id)
     else:
-        node_url = '/{node_id}/'.format(node_id=file_.node._id)
->>>>>>> 44ba1d04
+        node_url = '/{target_id}/'.format(target_id=target._id)
 
     guid_url = None
     file_guid = file_.get_guid(create=False)
