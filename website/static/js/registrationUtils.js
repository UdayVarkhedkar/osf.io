require('css/registrations.css');

var $ = require('jquery');
var ko = require('knockout');
var bootbox = require('bootbox');
var moment = require('moment');
var History = require('exports?History!history');

require('js/koHelpers');

var $osf = require('js/osfHelpers');
var osfLanguage = require('js/osfLanguage');
var SUPPORT_LINK = osfLanguage.SUPPORT_LINK;
var language = osfLanguage.registrations;

var SaveManager = require('js/saveManager');
var editorExtensions = require('js/registrationEditorExtensions');
var registrationEmbargo = require('js/registrationEmbargo');
// This value should match website.settings.DRAFT_REGISTRATION_APPROVAL_PERIOD
var DRAFT_REGISTRATION_MIN_EMBARGO_DAYS = 10;
var DRAFT_REGISTRATION_MIN_EMBARGO_TIMESTAMP = new Date().getTime() + (
        DRAFT_REGISTRATION_MIN_EMBARGO_DAYS * 24 * 60 * 60 * 1000
);

/**
 * @class Comment
 * Model for storing/editing/deleting comments on form fields
 *
 * @param {Object} data: optional data to instatiate model with
 * @param {User} data.user
 * @param {Date} data.lastModified
 * @param {String} data.value
 *
 * @type User
 * @property {String} id
 * @property {String} name
 **/
function Comment(data) {
    var self = this;

    self.saved = ko.observable(data ? true : false);

    data = data || {};
    self.user = data.user || $osf.currentUser();
    self.lastModified = new Date(data.lastModified) || new Date();
    self.value = ko.observable(data.value || '');
    self.value.subscribe(function() {
        self.lastModified = new Date();
    });

    if (data.created) {
        self.created = new Date(data.created);
    }
    else {
        self.created = new Date();
    }

    self.isDeleted = ko.observable(data.isDeleted || false);
    self.isDeleted.subscribe(function(isDeleted) {
        if (isDeleted) {
            self.value('');
        }
    });

    self.seenBy = ko.observableArray([]);
    /**
     * Returns the author as the actual user, not 'You'
     **/
    self.author = ko.pureComputed(function() {
        return self.user.fullname;
    });

    /**
     * Returns 'You' if the current user is the commenter, else the commenter's name
     */
    self.getAuthor = ko.pureComputed(function() {
        if (self.user.id === $osf.currentUser().id) {
            return 'You';
        } else {
            return self.user.fullname;
        }
    });

    /**
     * Returns 'You' if the current user is the commenter, else the commenter's name
     */
    self.getAuthor = ko.pureComputed(function() {
        if (self.user.id === $osf.currentUser().id) {
            return 'You';
        } else {
            return self.user.fullname;
        }
    });

    /**
     * Returns true if the current user is the comment creator
     **/
    self.canDelete = ko.pureComputed(function() {
        return self.user.id === $osf.currentUser().id;
    });
    /**
     * Returns true if the comment is saved and the current user is the comment creator
     **/
    self.canEdit = ko.pureComputed(function() {
        return !self.isDeleted() && self.saved() && self.user.id === $osf.currentUser().id;
    });
}
/** Toggle the comment's save state **/
Comment.prototype.toggleSaved = function(save) {
    var self = this;

    self.saved(!self.saved());
    if (self.saved()) {
        save();
    }
};
/** Indicate that a comment is deleted **/
Comment.prototype.delete = function(save) {
    var self = this;
    self.isDeleted(true);
    save();
};
/** Indicate that a user has seen a comment **/
Comment.prototype.viewComment = function(user) {
    if (this.seenBy.indexOf(user.id) === -1) {
        this.seenBy.push(user.id);
    }
};

/**
 * @class Question
 * Model for schema questions
 *
 * @param {Object} data: optional instantiation values
 * @param {String} data.title
 * @param {String} data.nav: short version of title
 * @param {String} data.type: 'string' | 'number' | 'choose' | 'object'; data type
 * @param {String} data.format: 'text' | 'textarea' | 'list'; format corresponding with data.type
 * @param {String} data.description
 * @param {String} data.help
 * @param {String} data.required
 * @param {String[]} data.options: array of options for 'choose' types
 * @param {Object[]} data.properties: object of sub-Question properties for 'object' types
 * @param {String} data.match: optional string that must be matched
 * @param {String} id: unique identifier
 **/
var Question = function(questionSchema, data) {
    var self = this;

    self.id = questionSchema.qid;

    self.data = data || {};
    if ($.isFunction(self.data.value)) {
        // For subquestions, this could be an observable
        _value = self.data.value();
    } else {
        _value = self.data.value || null;
    }
    self.value = ko.observable(_value);
    self.setValue = function(val) {
        self.value(val);
    };

    self.title = questionSchema.title || 'Untitled';
    self.nav = questionSchema.nav || 'Untitled';
    self.type = questionSchema.type || 'string';
    self.format = questionSchema.format || 'text';
    self.required = questionSchema.required || false;
    self.description = questionSchema.description || '';
    self.help = questionSchema.help;
    self.options = questionSchema.options || [];
    self.properties = questionSchema.properties || {};
    self.match = questionSchema.match || '';

    if (self.required) {
        self.value.extend({
            required: true
        });
    } else {
        self.value.extend({
            required: false
        });
    }
    self.extra = {};

    self.showExample = ko.observable(false);
    self.showUploader = ko.observable(false);

    self.comments = ko.observableArray(
        $.map(self.data.comments || [], function(comment) {
            return new Comment(comment);
        })
    );
    self.nextComment = ko.observable('');
    /**
     * @returns {Boolean} true if the nextComment <input> is not blank
     **/
    self.allowAddNext = ko.computed(function() {
        return (self.nextComment() || '').trim() !== '';
    });

    /**
     * @returns {Boolean} true if the value <input> is not blank
     **/
    self.isComplete = ko.computed({
        read: function() {
            if (self.type === 'object') {
                var ret = true;
                $.each(self.properties, function(_, subQuestion) {
                    if( subQuestion.type !== 'osf-upload') {
                        if ((subQuestion.value() || '').trim() === '' ) {
                            ret = false;
                            return;
                        }
                    }
                    else {
                        // TODO
                    }
                });
                return ret;
            } else {
                return (self.value() || '').trim() !== '';
            }
        },
        deferEvaluation: true
    });

    self.init();
};
/**
 * Maps 'object' type Questions's properties to sub-Questions
 **/
Question.prototype.init = function() {
    var self = this;
    if (self.type === 'object') {
        $.each(self.properties, function(prop, field) {
            field.qid = field.id;
            self.properties[prop] = new Question(field, self.data[prop]);
        });
    }
};
/**
 * Creates a new comment from the current value of Question.nextComment and clears nextComment
 *
 * @param {function}: save: save function for the current registrationDraft
 **/
Question.prototype.addComment = function(save) {
    var self = this;

    var comment = new Comment({
        value: self.nextComment()
    });
    comment.seenBy.push($osf.currentUser().id);
    self.comments.push(comment);
    self.nextComment('');
    save();
};
/**
 * Shows/hides the Question example
 **/
Question.prototype.toggleExample = function() {
    this.showExample(!this.showExample());
};
/**
 * Shows/hides the Question uploader
 **/
Question.prototype.toggleUploader = function() {
    this.showUploader(!this.showUploader());
};

/**
 * @class Page
 * A single page within a draft registration
 *
 * @param {Object} data: serialized page from a registration schema
 *
 * @property {ko.observableArray[Question]} questions
 * @property {String} title
 * @property {String} id
 **/
var Page = function(schemaPage, schemaData) {
    var self = this;
    self.questions = ko.observableArray([]);
    self.title = schemaPage.title;
    self.id = schemaPage.id;

    self.active = ko.observable(false);
<<<<<<< HEAD

    schemaData = schemaData || {};
    self.questions = $.map(schemaPage.questions, function(questionSchema) {
        return new Question(questionSchema, schemaData[questionSchema.qid]);
    });
=======
    self.comments = ko.observableArray(
        $.map(data.comments || [], function(comment) {
            return new Comment(comment);
        })
    );

    $.each(schemaPage.questions, function(id, question) {
        if (data[id] && data[id].value) {
            question.value(data[id].value);
        }
        if (data[id] && data[id].comments) {
            var comment = $.map(data[id].comments || [], function(comment) {
                return new Comment(comment);
            });
            question.comments(comment);
        }
>>>>>>> 573e17c3

    self.comments = ko.computed(function() {
        var comments = [];
        $.each(self.questions, function(_, question) {
            comments = comments.concat(question.comments());
        });
        comments.sort(function(a, b) {
            return a.created > b.created;
        });
        return comments;
    });

<<<<<<< HEAD
    // TODO: track currentQuestion based on browser focus
    var question = self.questions[0];
    self.nextComment = question.nextComment.bind(question);
    self.allowAddNext = question.allowAddNext.bind(question);
    self.addComment = question.addComment.bind(question);
};
=======

>>>>>>> 573e17c3
/**
 * @class MetaSchema
 * Model for MetaSchema instances
 *
 * @param {Object} params: instantiation values
 * @param {String} params.schema_name
 * @param {Integer} params.schema_version
 * @param {String} params.title: display title of schema
 * @param {Schema} params.schema
 *
 * @type Schema
 * @property {String} title
 * @property {Integer} version
 * @property {String} description
 * @property {String[]} fulfills: array of requirements/goals that this schema fulfills
 * @property {Page[]} pages
 *
 * @type Page
 * @property {String} id
 * @property {String} title
 * @property {Question[]} questions
 **/
var MetaSchema = function(params, schemaData) {
    var self = this;

    self.name = params.schema_name;
    self.version = params.schema_version;
    self.title = params.title || params.schema.title;
    self.schema = params.schema || {};
    self.id = params.id;

    // Used for initally selecting a schema
    self._selected = ko.observable(false);

    self.requiresApproval = params.requires_approval || false;
    self.fulfills = params.fulfills || [];
    self.messages = params.messages || {};

    self.consent = params.consent || '';
    self.requiresConsent = params.requires_consent || false;

    self.pages = $.map(self.schema.pages, function(page) {
        return new Page(page, schemaData);
    });
};
/**
 * @returns {Question[]} a flat list of the schema's questions
 **/
MetaSchema.prototype.flatQuestions = function() {
    var self = this;

    var flat = [];
    $.each(self.pages, function(i, page) {
        flat = flat.concat(page.questions);
    });
    return flat;
};

MetaSchema.prototype.askConsent = function() {
    var self = this;

    var ret = $.Deferred();

    var viewModel = {
        message: self.consent,
        consent: ko.observable(false),
        submit: function() {
            $osf.unblock();
            bootbox.hideAll();
            ret.resolve();
        },
        cancel: function() {
            $osf.unblock();
            bootbox.hideAll();
            ret.reject();
        }
    };

    bootbox.dialog({
        size: 'large',
        message: function() {
            ko.renderTemplate('preRegistrationConsent', viewModel, {}, this);
        }
    });

    return ret.promise();
};

/**
 * @class Draft
 * Model for DraftRegistrations
 *
 * @param {Object} params
 * @param {String} params.pk: primary key of Draft
 * @param {Object} params.registration_schema: data to be passed to MetaSchema constructor
 * @param {Object} params.registration_metadata: saved Draft data
 * @param {User} params.initiator
 * @param {Date} params.initiated
 * @param {Boolean} params.is_pending_review
 * @param {Boolean} params.is_approved
 * @param {Date} params.updated
 * @param {Object} params.urls
 * @param {String} params.urls.edit
 * @param {String} params.urls.before_register
 * @param {String} params.urls.register
 * @property {Float} completion: percent completion of schema
 **/
var Draft = function(params, metaSchema) {
    var self = this;

    self.pk = params.pk;
    self.schemaData = params.registration_metadata || {};
    self.metaSchema = metaSchema || new MetaSchema(params.registration_schema, self.schemaData);
    self.schema = ko.pureComputed(function() {
        return self.metaSchema.schema;
    });

    self.initiator = params.initiator;
    self.initiated = new Date(params.initiated);
    self.updated = new Date(params.updated);

    self.urls = params.urls || {};

    self.isPendingApproval = params.is_pending_approval;
    self.isApproved = params.is_approved;

    self.requiresApproval = ko.pureComputed(function() {
        return self.metaSchema && self.metaSchema.requiresApproval;
    });
    self.fulfills = ko.pureComputed(function() {
        return self.metaSchema ? self.metaSchema.fulfills : [];
    });

    self.pages = ko.computed(function() {
        return self.metaSchema.pages;
    });

    self.userHasUnseenComment = ko.computed(function() {
        var user = $osf.currentUser();
        var ret = false;
        $.each(self.pages(), function(i, page) {
            $.each(page.comments(), function(idx, comment) {
                if ( comment.seenBy().indexOf(user) === -1 )
                    ret = true;
            });
        });
        return ret;
    });

    self.completion = ko.computed(function() {
        var total = 0;
        var complete = 0;
        $.each(self.metaSchema.flatQuestions(), function(_, question) {
            if (question.isComplete()) {
                complete++;
            }
            total++;
        });
        return Math.ceil(100 * (complete / total));
    });
};
Draft.prototype.preRegisterPrompts = function(response, confirm) {
    var self = this;
    var ViewModel = registrationEmbargo.ViewModel;
    var viewModel = new ViewModel();
    viewModel.canRegister = ko.computed(function() {
        var embargoed = viewModel.showEmbargoDatePicker();
        return (embargoed && viewModel.isEmbargoEndDateValid()) || !embargoed;
    });
    var validation = [];
    if (self.metaSchema.requiresApproval) {
        validation.push({
            validator: function() {
                return viewModel.embargoEndDate().getTime() > DRAFT_REGISTRATION_MIN_EMBARGO_TIMESTAMP;
            },
            message: 'Embargo end date must be at least ' + DRAFT_REGISTRATION_MIN_EMBARGO_DAYS + ' days in the future.'
        });
    }
    validation.push({
        validator: viewModel.isEmbargoEndDateValid,
        message: 'Embargo end date must be at least two days in the future.'
    });
    viewModel.pikaday.extend({
        validation: validation
    });
    viewModel.close = function() {
        bootbox.hideAll();
    };
    viewModel.register = function() {
        confirm({
            registrationChoice: viewModel.registrationChoice(),
            embargoEndDate: viewModel.embargoEndDate()
        });
    };
    viewModel.preRegisterPrompts = response.prompts || [];
    bootbox.dialog({
        // TODO: Check button language here
        size: 'large',
        title: language.registerConfirm,
        message: function() {
            ko.renderTemplate('preRegistrationTemplate', viewModel, {}, this);
        }
    });
};
Draft.prototype.preRegisterErrors = function(response, confirm) {
    bootbox.confirm({
        message: $osf.joinPrompts(
            response.errors,
            'Before you continue...'
        ) + '<br />' + language.registerSkipAddons,
        callback: function(result) {
            if (result) {
                confirm();
            }},
        buttons: {
            confirm: {
                label:'Continue with registration',
                className:'btn-primary'
            }}
    });
};
Draft.prototype.askConsent = function() {
    var self = this;

    var ret = $.Deferred();

    var viewModel = {
        message: self.metaSchema.consent,
        consent: ko.observable(false),
        submit: function() {
            $osf.unblock();
            bootbox.hideAll();
            ret.resolve();
        },
        cancel: function() {
            $osf.unblock();
            bootbox.hideAll();
            ret.reject();
        }
    };

    bootbox.dialog({
        size: 'large',
        message: function() {
            ko.renderTemplate('preRegistrationConsent', viewModel, {}, this);
        }
    });

    return ret.promise();
};
Draft.prototype.beforeRegister = function(url) {
    var self = this;

    $osf.block();

    url = url || self.urls.register;

    var request = $.getJSON(self.urls.before_register);
    request.done(function(response) {
        if (response.errors && response.errors.length) {
            self.preRegisterErrors(
                response,
                self.preRegisterPrompts.bind(
                    self,
                    response,
                    self.register.bind(self, url)
                )
            );
        }
        else {
            self.preRegisterPrompts(
                response,
                self.register.bind(self, url)
            );
        }
    }).always($osf.unblock);
    return request;
};
Draft.prototype.registerWithoutReview = function() {
    var self = this;
    bootbox.dialog({
        title: 'Notice',
        message: self.metaSchema.messages.beforeSkipReview,
        buttons: {
            submit: {
                label: 'Continue',
                className: 'btn-primary',
                callback: self.beforeRegister.bind(self, null)
            },
            cancel: {
                label: 'Cancel',
                className: 'btn-default',
                callback: bootbox.hideAll
            }
        }
    });
};
Draft.prototype.onRegisterFail = bootbox.alert.bind(null, {
    title: 'Registration failed',
    message: language.registerFail
});
Draft.prototype.register = function(url, data) {
    var self = this;

    $osf.block();
    var request = $osf.postJSON(url, data);
    request
        .done(function(response) {
            if (response.status === 'initiated') {
                window.location.assign(response.urls.registrations);
            }
        })
        .fail(function() {
            self.onRegisterFail();
        })
        .always($osf.unblock);
    return request;
};
Draft.prototype.submitForReview = function() {
    var self = this;

    var metaSchema = self.metaSchema;
    var messages = metaSchema.messages;
    var beforeSubmitForApprovalMessage = messages.beforeSubmitForApproval || '';
    var afterSubmitForApprovalMessage = messages.afterSubmitForApproval || '';

    var submitForReview = function() {
        bootbox.confirm({
            message: beforeSubmitForApprovalMessage,
            callback: function(confirmed) {
                if (confirmed) {
                    self.beforeRegister(self.urls.submit.replace('{draft_pk}', self.pk));
                }
            }
        });
    };

    if (self.metaSchema.requiresConsent) {
        return self.metaSchema.askConsent()
            .then(function() {
                bootbox.hideAll();
                submitForReview();
            })
            .fail(function() {
                bootbox.hideAll();
            });
    }
};

/**
 * @class RegistrationEditor
 *
 * @param {Object} urls
 * @param {String} urls.update: endpoint to update a draft instance
 * @param {String} editorId: id of editor DOM node
 * @property {ko.observable[Boolean]} readonly
 * @property {ko.observable[Draft]} draft
 * @property {ko.observable[Question]} currentQuestion
 * @property {Object} extensions: mapping of extenstion names to their view models
 **/
var RegistrationEditor = function(urls, editorId) {

    var self = this;

    self.urls = urls;

    self.readonly = ko.observable(false);

    self.draft = ko.observable();

    self.currentQuestion = ko.observable();
    self.showValidation = ko.observable(false);

    self.contributors = ko.observable([]);
    self.getContributors().done(function(data) {
        self.contributors(data);
    });

    self.pages = ko.computed(function () {
        // empty array if self.draft is not set.
        return self.draft() ? self.draft().pages() : [];
    });
    self.currentPage = ko.observable();
    self.currentPage.subscribe(function(currentPage) {
        $.each(self.draft().pages(), function(i, page) {
            page.active(false);
        });
        currentPage.active(true);
        History.replaceState({page: self.pages().indexOf(currentPage)});
    });
    self.currentPage.subscribe(function(currentPage) {
        self.currentQuestion(currentPage.questions()[0]);
    });
    
    self.onLastPage = ko.pureComputed(function() {
        return self.currentPage() === self.pages()[self.pages().length - 1];
    });

    self.serialized = ko.pureComputed(function () {
        // TODO(lyndsysimon): Test this.
        var self = this;
        var data = {};

        $.each(self.pages(), function (_, page) {
            $.each(page.questions, function (_, question) {
                data[question.id] = {
                    value: question.value()
                };
            });
        });

        return {
            schema_name: self.draft().metaSchema.name,
            schema_version: self.draft().metaSchema.version,
            schema_data: data
        };
    }.bind(self));

    // An incrementing dirty flag. The 0 state represents not-dirty.
    // States greater than 0 imply dirty, and incrementing the number
    // allows for reliable mutations of the ko.observable.
    self.dirtyCount = ko.observable(0);
    self.needsSave = ko.computed(function() {
        return self.dirtyCount();
    }).extend({
        rateLimit: 3000,
        method: 'notifyWhenChangesStop'
    });
    self.currentPage.subscribe(function(page) {
        // lazily apply subscriptions to question values
        $.each(page.questions, function(_, question) {
            question.value.subscribe(function() {
                self.dirtyCount(self.dirtyCount() + 1);
            });
        });
    });

    self.canSubmit = ko.computed(function() {
        var canSubmit = true;
        var questions = self.flatQuestions();
        for (var i = 0; i < questions.length; i++) {
            var question = questions[i];
            canSubmit = !question.required || (question.required && question.isComplete());
            if (!canSubmit) {
                break;
            }
        }
        return canSubmit;
    });

    self.iterObject = $osf.iterObject;
    // TODO: better extensions system?
    self.extensions = {
        'osf-upload': editorExtensions.Uploader
    };
};
/**
 * Load draft data into the editor
 *
 * @param {Draft} draft
 **/
RegistrationEditor.prototype.init = function(draft) {
    var self = this;

    self.draft(draft);
    var metaSchema = draft.metaSchema;

    self.saveManager = null;
    var schemaData = {};
    if (draft) {
        self.saveManager = new SaveManager(
            self.urls.update.replace('{draft_pk}', draft.pk),
            null, {
                dirty: self.dirtyCount
            }
        );
        schemaData = draft.schemaData || {};
    }

    self.lastSaveTime = ko.computed(function() {
        if (!self.draft()) {
            return null;
        }
        return self.draft().updated;
    });
    self.lastSaved = ko.computed(function() {
        var t = self.lastSaveTime();
        if (t) {
            return t.toGMTString();
        } else {
            return 'never';
        }
    });

    // Set currentPage to the first page
    var pages = self.draft().pages();
    var index = History.getState().data.page || 0;
    if (index > pages.length) {
        index = 0;
    }
    self.currentPage(pages[index]);

    self.needsSave.subscribe(function(dirty) {
        if (dirty) {
            self.save().then(function(last) {
                if (self.dirtyCount() === last){
                    self.dirtyCount(0);
                }
            }.bind(self, self.dirtyCount()));
        }
    });

    self.currentQuestion(self.flatQuestions().shift());
};
/**
 * @returns {Question[]} flat list of the current schema's questions
 **/
RegistrationEditor.prototype.flatQuestions = function() {
    var self = this;
    var draft = self.draft();
    if (draft) {
        return draft.metaSchema.flatQuestions();
    }
    return [];
};
/**
 * Creates a template context for editor type subtemplates. Looks for the data type
 * in the extension map, and if found instantiates that type's ViewModel. Otherwise
 * return the bare data Object
 *
 * @param {Object} data: data in current editor template scope
 * @returns {Object|ViewModel}
 **/
RegistrationEditor.prototype.context = function(data) {
    $.extend(data, {
        save: this.save.bind(this),
        readonly: this.readonly
    });

    if (this.extensions[data.type]) {
        return new this.extensions[data.type](data);
    }
    return data;
};

RegistrationEditor.prototype.toPreview = function () {
    var self = this;
    $osf.block('Saving...');
    self.save().then(function() {
        self.dirtyCount(0);
        window.location.assign(self.draft().urls.register_page);
    });
};

RegistrationEditor.prototype.viewComments = function() {
    var self = this;

    var comments = self.currentQuestion().comments();
    $.each(comments, function(index, comment) {
        if (comment.seenBy().indexOf($osf.currentUser().id) === -1) {
            comment.seenBy.push($osf.currentUser().id);
        }
    });
};
RegistrationEditor.prototype.getUnseenComments = function(qid) {
    var self = this;

    var question = self.draft().schemaData[qid];
    var comments = question.comments || [];
    for (var key in question) {
        if (key === 'comments') {
            for (var i = 0; i < question[key].length - 1; i++) {
                if (question[key][i].indexOf($osf.currentUser().id) === -1) {
                    comments.push(question[key][i]);
                }
            }
        }
    }
    return comments;
};

/**
 * Check that the Draft is valid before registering
 */
RegistrationEditor.prototype.check = function() {
    var self = this;

    var valid = true;
    ko.utils.arrayMap(self.draft().pages(), function(page) {
        ko.utils.arrayMap(page.questions, function(question) {
            if (question.required && !question.value.isValid()) {
                valid = false;
                // Validation for a question failed
                bootbox.dialog({
                    title: 'Registration Not Complete',
                    message: 'There are errors in your registration. Please double check it and submit again.',
                    buttons: {
                        success: {
                            label: 'Return',
                            className: 'btn-primary',
                            callback: function() {
                                self.showValidation(true);
                            }
                        }
                    }
                });
            }
        });
    });
    if (valid) {
        self.toPreview();
    }
};

RegistrationEditor.prototype.viewComments = function() {
    var self = this;

    var comments = self.currentQuestion().comments();
    $.each(comments, function(index, comment) {
        if (comment.seenBy().indexOf($osf.currentUser().id) === -1) {
            comment.seenBy.push($osf.currentUser().id);
        }
    });
};
RegistrationEditor.prototype.getUnseenComments = function(qid) {
    var self = this;

    var question = self.draft().schemaData[qid];
    var comments = question.comments || [];
    for (var key in question) {
        if (key === 'comments') {
            for (var i = 0; i < question[key].length - 1; i++) {
                if (question[key][i].indexOf($osf.currentUser().id) === -1) {
                    comments.push(question[key][i]);
                }
            }
        }
    }
    return comments;
};
/**
 * Select a page, selecting the first question on that page
 **/
RegistrationEditor.prototype.selectPage = function(page) {
    var self = this;

    var questions = page.questions;
    var firstQuestion = questions[Object.keys(questions)[0]];
    self.currentQuestion(firstQuestion);
    self.currentPage(page);

    self.viewComments();
};

RegistrationEditor.prototype.nextPage = function () {
    var self = this;
    if (self.onLastPage() || self.pages().length <= 1) {
        return;
    }

    self.currentPage(self.pages()[ self.pages().indexOf(self.currentPage()) + 1 ]);
    window.scrollTo(0,0);
};
/**
 * Update draft primary key and updated time on server response
 **/
RegistrationEditor.prototype.updateData = function(response) {
    var self = this;

    var draft = self.draft();
    draft.pk = response.pk;
    draft.updated = new Date(response.updated);
    self.draft(draft);
};

RegistrationEditor.prototype.submit = function() {
    var self = this;
    var currentNode = window.contextVars.node;
    var currentUser = $osf.currentUser();
    var messages = self.draft().messages;
    bootbox.confirm(messages.beforeSubmitForApproval, function(result) {
        if (result) {
            var request = $osf.postJSON(self.urls.submit.replace('{draft_pk}', self.draft().pk), {
                node: currentNode,
                auth: currentUser
            });
            request.done(function() {
                bootbox.dialog({
                    message: messages.afterSubmitForApproval,
                    title: 'Pre-Registration Prize Submission',
                    buttons: {
                        registrations: {
                            label: 'Return to registrations page',
                            className: 'btn-primary pull-right',
                            callback: function() {
                                window.location.href = self.draft().urls.registrations;
                            }
                        }
                    }
                });
            });
        request.fail($osf.growl.bind(null, 'Error submitting for review', language.submitForReviewFail));
        }
    });
};
/**
 * Create a new draft
 **/
RegistrationEditor.prototype.create = function(schemaData) {
    var self = this;

    var metaSchema = self.draft().metaSchema;

    var request = $osf.postJSON(self.urls.create, {
        schema_name: metaSchema.name,
        schema_version: metaSchema.version,
        schema_data: schemaData
    });
    request.done(function(response) {
        var draft = self.draft();
        draft.pk = response.pk;
        self.draft(draft);
        self.saveManager = new SaveManager(
            self.urls.update.replace('{draft_pk}', draft.pk),
            null,
            {
                dirty: self.dirtyCount
            }
        );
    });
    return request;
};

RegistrationEditor.prototype.putSaveData = function(payload) {
    var self = this;
    return self.saveManager.save(payload)
        .then(self.updateData.bind(self));
};

RegistrationEditor.prototype.saveForLater = function() {
    var self = this;
    $osf.block('Saving...');
    self.save()
        .always($osf.unblock)
        .then(function() {
            self.dirtyCount(0);
            window.location.assign(self.urls.draftRegistrations);
        });
};

/**
 * Save the current Draft
 **/
RegistrationEditor.prototype.save = function() {
    var self = this;
    var metaSchema = self.draft().metaSchema;
    var data = {};
    $.each(metaSchema.pages, function(i, page) {
        $.each(page.questions, function(_, question) {
            var qid = question.id;
            if (question.type === 'object') {
                var value = {};
                $.each(question.properties, function(prop, subQuestion) {
                    value[prop] = {
                        value: subQuestion.value(),
<<<<<<< HEAD
                        comments: JSON.parse(ko.toJSON(subQuestion.comments()))
=======
                        comments: ko.toJS(subQuestion.comments())
>>>>>>> 573e17c3
                    };
                });
                data[qid] = value;
            } else {
                data[qid] = {
                    value: question.value(),
<<<<<<< HEAD
                    comments: JSON.parse(ko.toJSON(question.comments()))
=======
                    comments: ko.toJS(question.comments())
>>>>>>> 573e17c3
                };
            }
        });
    });
    var request;
    if (typeof self.draft().pk === 'undefined') {
        request = self.create(self);
    } else {
        request = self.putSaveData({
            schema_name: metaSchema.name,
            schema_version: metaSchema.version,
            schema_data: data
        });
    }
    self.lastSaveRequest = request;
    request.fail(function() {
        $osf.growl('Problem saving draft', 'There was a problem saving this draft. Please try again, and if the problem persists please contact ' + SUPPORT_LINK + '.');
    });
    return request;
};
/**
 * Makes ajax request for a project's contributors
 */
RegistrationEditor.prototype.makeContributorsRequest = function() {
    var self = this;
    var contributorsUrl = window.contextVars.node.urls.api + 'contributors_abbrev/';
    return $.getJSON(contributorsUrl);
};
/**
 * Returns the `user_fullname` of each contributor attached to a node.
 **/
RegistrationEditor.prototype.getContributors = function() {
    var self = this;
    return self.makeContributorsRequest()
        .then(function(data) {
            return $.map(data.contributors, function(c) { return c.user_fullname; });
        }).fail(function() {
            $osf.growl('Could not retrieve contributors.', 'Please refresh the page or ' +
                       'contact <a href="mailto: support@cos.io">support@cos.io</a> if the ' +
                       'problem persists.');
        });
};
/**
 * Opens a bootbox dialog with a checkbox list of each contributor
 * the user has the option to import all contributors or to select
 * each one individually.
 **/
RegistrationEditor.prototype.authorDialog = function() {
    var self = this;

    bootbox.dialog({
        title: 'Choose which contributors to import:',
        message: function() {
            ko.renderTemplate('importContributors', self, {}, this, 'replaceNode');
        },
        buttons: {
            select: {
                label: 'Import',
                className: 'btn-primary pull-left',
                callback: function() {
                    var boxes = document.querySelectorAll('#contribBoxes input[type="checkbox"]');
                    var authors = [];
                    $.each(boxes, function(i, box) {
                        if( this.checked ) {
                            authors.push(this.value);
                        }
                    });
                    if ( authors ) {
                        self.currentQuestion().setValue(authors.join(', '));
                        self.save();
                    }
                }
            }

        }
    });
};
RegistrationEditor.prototype.setContributorBoxes = function(value) {
    var boxes = document.querySelectorAll('#contribBoxes input[type="checkbox"]');
    $.each(boxes, function(i, box) {
        this.checked = value;
    });
};

/**
 * @class RegistrationManager
 * Model for listing DraftRegistrations
 *
 * @param {Object} node: optional data to instatiate model with
 * @param {String} draftsSelector: DOM node to bind VM to
 * @param {Object} urls:
 * @param {String} urls.list:
 * @param {String} urls.get:
 * @param {String} urls.delete:
 * @param {String} urls.edit:
 * @param {String} urls.schemas:
 **/
var RegistrationManager = function(node, draftsSelector, urls, createButton) {
    var self = this;

    self.node = node;
    self.draftsSelector = draftsSelector;

    self.urls = urls;

    self.schemas = ko.observableArray();
    self.selectedSchema = ko.computed({
        read: function() {
            return self.schemas().filter(function(s) {
                return s._selected();
            })[0];
        },
        write: function(schema) {
            $.each(self.schemas(), function(_, s) {
                s._selected(false);
            });
            schema._selected(true);
        }
    });
    self.selectedSchemaId = ko.computed({
        read: function() {
            return (self.selectedSchema() || {}).id;
        },
        write: function(id) {
            var schemas = self.schemas();
            var schema = schemas.filter(function(s) {
                return s.id === id;
            })[0];
            self.selectedSchema(schema);
        }
    });

    // TODO: convert existing registration UI to frontend impl.
    // self.registrations = ko.observable([]);
    self.drafts = ko.observableArray();
    self.hasDrafts = ko.pureComputed(function() {
        return self.drafts().length > 0;
    });

    self.loading = ko.observable(true);

    self.preview = ko.observable(false);

    // bound functions
    self.getDraftRegistrations = $.getJSON.bind(null, self.urls.list);
    self.getSchemas = $.getJSON.bind(null, self.urls.schemas);

    if (createButton) {
        createButton.on('click', self.createDraftModal.bind(self));
    }
};
RegistrationManager.prototype.init = function() {
    var self = this;

    $osf.applyBindings(self, self.draftsSelector);

    var getSchemas = self.getSchemas();
    getSchemas.done(function(response) {
        self.schemas(
            $.map(response.meta_schemas, function(schema) {
                return new MetaSchema(schema);
            })
        );
    });

    var getDraftRegistrations = self.getDraftRegistrations();
    getDraftRegistrations.done(function(response) {
        self.drafts(
            $.map(response.drafts, function(draft) {
                return new Draft(draft);
            })
        );
    });

    $.when(getSchemas, getDraftRegistrations).done(function() {
        self.loading(false);
    });
};
/**
 * Confirm and delete a draft registration
 *
 * @param {Draft} draft:
 **/
RegistrationManager.prototype.deleteDraft = function(draft) {
    var self = this;

    bootbox.confirm('Are you sure you want to delete this draft registration?', function(confirmed) {
        if (confirmed) {
            $.ajax({
                url: self.urls.delete.replace('{draft_pk}', draft.pk),
                method: 'DELETE'
            }).then(function() {
                self.drafts.remove(function(item) {
                    return item.pk === draft.pk;
                });
            });
        }
    });
};
/**
 * Show the draft registration preview pane
 **/
RegistrationManager.prototype.createDraftModal = function() {
    var self = this;
    if (!self.selectedSchema()){
        self.selectedSchema(self.schemas()[0]);
    }

    bootbox.dialog({
        size: 'large',
        title: 'Register <title>',
        message: function() {
            ko.renderTemplate('createDraftRegistrationModal', self, {}, this);
        },
        buttons: {
            cancel: {
                label: 'Cancel',
                className: 'btn btn-default'
            },
            create: {
                label: 'Create draft',
                className: 'btn btn-primary',
                callback: function(event) {
                    var selectedSchema = self.selectedSchema();
                    if (selectedSchema.requiresConsent) {
                        selectedSchema.askConsent().then(function() {
                            $('#newDraftRegistrationForm').submit();
                        });
                    }
                    else {
                        $('#newDraftRegistrationForm').submit();
                    }
                }
            }
        }
    });
};
/**
 * Redirect to the draft register page
 **/
RegistrationManager.prototype.maybeWarn = function(draft) {
    var redirect = function() {
        window.location.assign(draft.urls.edit);
    };
    var callback = function(confirmed) {
        if (confirmed) {
            redirect();
        }
    };
    if (draft.isApproved) {
        bootbox.confirm(language.beforeEditIsApproved, callback);
    }
    else if (draft.isPendingApproval) {
        bootbox.confirm(language.beforeEditIsPendingReview, callback);
    }
    redirect();
};

module.exports = {
    Comment: Comment,
    Question: Question,
    MetaSchema: MetaSchema,
    Draft: Draft,
    RegistrationEditor: RegistrationEditor,
    RegistrationManager: RegistrationManager
};<|MERGE_RESOLUTION|>--- conflicted
+++ resolved
@@ -62,7 +62,7 @@
         }
     });
 
-    self.seenBy = ko.observableArray([]);
+    self.seenBy = ko.observableArray([self.user.id]);
     /**
      * Returns the author as the actual user, not 'You'
      **/
@@ -285,13 +285,6 @@
     self.id = schemaPage.id;
 
     self.active = ko.observable(false);
-<<<<<<< HEAD
-
-    schemaData = schemaData || {};
-    self.questions = $.map(schemaPage.questions, function(questionSchema) {
-        return new Question(questionSchema, schemaData[questionSchema.qid]);
-    });
-=======
     self.comments = ko.observableArray(
         $.map(data.comments || [], function(comment) {
             return new Comment(comment);
@@ -308,29 +301,11 @@
             });
             question.comments(comment);
         }
->>>>>>> 573e17c3
-
-    self.comments = ko.computed(function() {
-        var comments = [];
-        $.each(self.questions, function(_, question) {
-            comments = comments.concat(question.comments());
-        });
-        comments.sort(function(a, b) {
-            return a.created > b.created;
-        });
-        return comments;
-    });
-
-<<<<<<< HEAD
-    // TODO: track currentQuestion based on browser focus
-    var question = self.questions[0];
-    self.nextComment = question.nextComment.bind(question);
-    self.allowAddNext = question.allowAddNext.bind(question);
-    self.addComment = question.addComment.bind(question);
-};
-=======
-
->>>>>>> 573e17c3
+
+        self.questions.push(question);
+    });
+
+
 /**
  * @class MetaSchema
  * Model for MetaSchema instances
@@ -1096,22 +1071,14 @@
                 $.each(question.properties, function(prop, subQuestion) {
                     value[prop] = {
                         value: subQuestion.value(),
-<<<<<<< HEAD
-                        comments: JSON.parse(ko.toJSON(subQuestion.comments()))
-=======
                         comments: ko.toJS(subQuestion.comments())
->>>>>>> 573e17c3
                     };
                 });
                 data[qid] = value;
             } else {
                 data[qid] = {
                     value: question.value(),
-<<<<<<< HEAD
-                    comments: JSON.parse(ko.toJSON(question.comments()))
-=======
                     comments: ko.toJS(question.comments())
->>>>>>> 573e17c3
                 };
             }
         });
