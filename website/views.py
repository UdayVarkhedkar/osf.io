--- conflicted
+++ resolved
@@ -163,45 +163,12 @@
     contributed = user.node__contributed
 
     nodes = contributed.find(
-<<<<<<< HEAD
-        Q('category', 'eq', 'project') &
+
         Q('is_deleted', 'eq', False) &
         Q('is_registration', 'eq', True) &
         Q('is_retracted', 'ne', True) &
-        Q('is_folder', 'eq', False) &
-        # parent is not in the nodes list
-        Q('__backrefs.parent.node.nodes', 'eq', None)
-    ).sort('-title')
-
-    parents_to_exclude = contributed.find(
-        Q('category', 'eq', 'project') &
-        Q('is_deleted', 'eq', False) &
-        Q('is_registration', 'eq', True) &
-        Q('is_folder', 'eq', False)
-    )
-
-    comps = contributed.find(
-        Q('is_folder', 'eq', False) &
-        # parent is not in the nodes list
-        Q('__backrefs.parent.node.nodes', 'nin', parents_to_exclude.get_keys()) &
-        # is not in the nodes list
-        Q('_id', 'nin', nodes.get_keys()) &
-        # exclude deleted nodes
-        Q('is_deleted', 'eq', False) &
-        # exclude registrations
-        Q('is_registration', 'eq', True) &
-        Q('is_retracted', 'ne', True)
-    )
-
-    return_value = [rubeus.to_project_root(comp, auth, **kwargs) for comp in comps]
-    return_value.extend([rubeus.to_project_root(node, auth, **kwargs) for node in nodes])
-    return return_value
-=======
-        Q('is_deleted', 'eq', False) &
-        Q('is_registration', 'eq', True) &
         Q('is_folder', 'eq', False)
     ).sort('-title')
->>>>>>> 5c8d1467
 
     keys = nodes.get_keys()
     return [rubeus.to_project_root(node, auth, **kwargs) for node in nodes if node.ids_above.isdisjoint(keys)]
