--- conflicted
+++ resolved
@@ -181,46 +181,6 @@
         self.zotero_list_id = zotero_list_id
         self.save()
 
-<<<<<<< HEAD
-=======
-    def verify_oauth_access(self, external_account, list_id):
-        """Determine if access to the ExternalAccount has been granted
-        :param ExternalAccount external_account:
-        :param str list_id: ID of the Zotero list requested
-        :return bool: True or False
-        """
-        for user_settings in self.associated_user_settings:
-            try:
-                granted = user_settings[self.owner._id][external_account._id]
-            except KeyError:
-                # no grant for this node, move along
-                continue
-
-            if list_id in granted.get('lists', []):
-                return True
-        return False
-
-    def to_json(self, user):
-        accounts = {
-            account for account
-            in user.external_accounts
-            if account.provider == 'zotero'
-        }
-        if self.external_account:
-            accounts.add(self.external_account)
-
-        ret = super(ZoteroNodeSettings, self).to_json(user)
-        ret['accounts'] = [serialize_account(each) for each in accounts]
-        ret['list_id'] = self.zotero_list_id
-        ret['current_account'] = (
-            serialize_account(self.external_account)
-            if self.external_account
-            else None
-        )
-
-        return ret
-
->>>>>>> 6a477e83
 
 class Zotero(ExternalProvider):
     name = "Zotero"
