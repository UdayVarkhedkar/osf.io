import requests

from modularodm import Q
from rest_framework import generics, permissions as drf_permissions
from rest_framework.exceptions import PermissionDenied, ValidationError, NotFound
from rest_framework.status import is_server_error

from framework.auth.oauth_scopes import CoreScopes

from api.base import generic_bulk_views as bulk_views
from api.base import permissions as base_permissions
from api.base.filters import ODMFilterMixin, ListFilterMixin
from api.base.views import JSONAPIBaseView
from api.base.utils import get_object_or_error, is_bulk_request, get_user_auth
from api.files.serializers import FileSerializer
from api.comments.serializers import CommentSerializer, CommentCreateSerializer
from api.comments.permissions import CanCommentOrPublic
from api.users.views import UserMixin

from api.nodes.serializers import (
    NodeSerializer,
    NodeLinksSerializer,
    NodeDetailSerializer,
    NodeProviderSerializer,
    NodeContributorsSerializer,
    NodeContributorDetailSerializer,
    NodeAlternativeCitationSerializer,
    NodeContributorsCreateSerializer
)
from api.registrations.serializers import RegistrationSerializer
from api.nodes.permissions import (
    AdminOrPublic,
    ContributorOrPublic,
    ContributorOrPublicForPointers,
    ContributorDetailPermissions,
    ReadOnlyIfRegistration,
    ExcludeRetractions,
)
from api.base.exceptions import ServiceUnavailableError
from api.logs.serializers import NodeLogSerializer

from website.exceptions import NodeStateError
from website.util.permissions import ADMIN
from website.files.models import FileNode
from website.files.models import OsfStorageFileNode
from website.models import Node, Pointer, Comment, NodeLog
from framework.auth.core import User
from website.util import waterbutler_api_url_for
from api.base.utils import default_node_list_query, default_node_permission_query


class NodeMixin(object):
    """Mixin with convenience methods for retrieving the current node based on the
    current URL. By default, fetches the current node based on the node_id kwarg.
    """

    serializer_class = NodeSerializer
    node_lookup_url_kwarg = 'node_id'

    def get_node(self, check_object_permissions=True):
        node = get_object_or_error(
            Node,
            self.kwargs[self.node_lookup_url_kwarg],
            display_name='node'
        )
        # Nodes that are folders/collections are treated as a separate resource, so if the client
        # requests a collection through a node endpoint, we return a 404
        if node.is_collection or node.is_registration:
            raise NotFound
        # May raise a permission denied
        if check_object_permissions:
            self.check_object_permissions(self.request, node)
        return node


class WaterButlerMixin(object):

    path_lookup_url_kwarg = 'path'
    provider_lookup_url_kwarg = 'provider'

    def get_file_item(self, item):
        attrs = item['attributes']
        file_node = FileNode.resolve_class(
            attrs['provider'],
            FileNode.FOLDER if attrs['kind'] == 'folder'
            else FileNode.FILE
        ).get_or_create(self.get_node(check_object_permissions=False), attrs['path'])

        file_node.update(None, attrs, user=self.request.user)

        self.check_object_permissions(self.request, file_node)

        return file_node

    def fetch_from_waterbutler(self):
        node = self.get_node(check_object_permissions=False)
        path = self.kwargs[self.path_lookup_url_kwarg]
        provider = self.kwargs[self.provider_lookup_url_kwarg]

        if provider == 'osfstorage':
            # Kinda like /me for a user
            # The one odd case where path is not really path
            if path == '/':
                obj = node.get_addon('osfstorage').get_root()
            else:
                obj = get_object_or_error(
                    OsfStorageFileNode,
                    Q('node', 'eq', node._id) &
                    Q('_id', 'eq', path.strip('/')) &
                    Q('is_file', 'eq', not path.endswith('/'))
                )

            self.check_object_permissions(self.request, obj)

            return obj

        url = waterbutler_api_url_for(node._id, provider, path, meta=True)
        waterbutler_request = requests.get(
            url,
            cookies=self.request.COOKIES,
            headers={'Authorization': self.request.META.get('HTTP_AUTHORIZATION')},
        )

        if waterbutler_request.status_code == 401:
            raise PermissionDenied

        if waterbutler_request.status_code == 404:
            raise NotFound

        if is_server_error(waterbutler_request.status_code):
            raise ServiceUnavailableError(detail='Could not retrieve files information at this time.')

        try:
            return waterbutler_request.json()['data']
        except KeyError:
            raise ServiceUnavailableError(detail='Could not retrieve files information at this time.')


class NodeList(JSONAPIBaseView, bulk_views.BulkUpdateJSONAPIView, bulk_views.BulkDestroyJSONAPIView, bulk_views.ListBulkCreateJSONAPIView, ODMFilterMixin):
    """Nodes that represent projects and components. *Writeable*.

    Paginated list of nodes ordered by their `date_modified`.  Each resource contains the full representation of the
    node, meaning additional requests to an individual node's detail view are not necessary.  For a registration,
    however, navigate to the individual registration's detail view for registration-specific information.

    <!--- Copied Spiel from NodeDetail -->

    On the front end, nodes are considered 'projects' or 'components'. The difference between a project and a component
    is that a project is the top-level node, and components are children of the project. There is also a [category
    field](/v2/#osf-node-categories) that includes 'project' as an option. The categorization essentially determines
    which icon is displayed by the node in the front-end UI and helps with search organization. Top-level nodes may have
    a category other than project, and children nodes may have a category of project.  Registrations can be accessed
    from this endpoint, but retracted registrations are excluded.

    ##Node Attributes

    <!--- Copied Attributes from NodeDetail -->

    OSF Node entities have the "nodes" `type`.

        name           type               description
        ---------------------------------------------------------------------------------
        title          string             title of project or component
        description    string             description of the node
        category       string             node category, must be one of the allowed values
        date_created   iso8601 timestamp  timestamp that the node was created
        date_modified  iso8601 timestamp  timestamp when the node was last updated
        tags           array of strings   list of tags that describe the node
        registration   boolean            is this a registration?
        fork           boolean            is this node a fork of another node?
        public         boolean            has this node been made publicly-visible?

    ##Links

    See the [JSON-API spec regarding pagination](http://jsonapi.org/format/1.0/#fetching-pagination).

    ##Actions

    ###Creating New Nodes

        Method:        POST
        URL:           /links/self
        Query Params:  <none>
        Body (JSON):   {
                         "data": {
                           "type": "nodes", # required
                           "attributes": {
                             "title":       {title},          # required
                             "category":    {category},       # required
                             "description": {description},    # optional
                             "tags":        [{tag1}, {tag2}], # optional
                             "public":      true|false        # optional
                           }
                         }
                       }
        Success:       201 CREATED + node representation

    New nodes are created by issuing a POST request to this endpoint.  The `title` and `category` fields are
    mandatory. `category` must be one of the [permitted node categories](/v2/#osf-node-categories).  `public` defaults
    to false.  All other fields not listed above will be ignored.  If the node creation is successful the API will
    return a 201 response with the representation of the new node in the body.  For the new node's canonical URL, see
    the `/links/self` field of the response.

    ##Query Params

    + `page=<Int>` -- page number of results to view, default 1

    + `filter[<fieldname>]=<Str>` -- fields and values to filter the search results on.

    + `view_only=<Str>` -- Allow users with limited access keys to access this node. Note that some keys are anonymous, so using the view_only key will cause user-related information to no longer serialize. This includes blank ids for users and contributors and missing serializer fields and relationships.

    Nodes may be filtered by their `id`, `title`, `category`, `description`, `public`, `tags`, `date_created`, `date_modified`,
    `root`, and `parent`.  Most are string fields and will be filtered using simple substring matching.  `public`
    is a boolean, and can be filtered using truthy values, such as `true`, `false`, `0`, or `1`.  Note that quoting `true`
    or `false` in the query will cause the match to fail regardless.  `tags` is an array of simple strings.

    #This Request/Response

    """
    permission_classes = (
        drf_permissions.IsAuthenticatedOrReadOnly,
        base_permissions.TokenHasScope,
    )

    required_read_scopes = [CoreScopes.NODE_BASE_READ]
    required_write_scopes = [CoreScopes.NODE_BASE_WRITE]
    model_class = Node

    serializer_class = NodeSerializer
    view_category = 'nodes'
    view_name = 'node-list'

    ordering = ('-date_modified', )  # default ordering

    # overrides ODMFilterMixin
    def get_default_odm_query(self):
<<<<<<< HEAD
        base_query = (
            Q('is_deleted', 'ne', True) &
            Q('is_collection', 'ne', True) &
            Q('is_registration', 'ne', True) &
            Q('is_folder', 'ne', True)
        )
=======
>>>>>>> 1917b72c
        user = self.request.user
        base_query = default_node_list_query()
        permissions_query = default_node_permission_query(user)
        return base_query & permissions_query

    # overrides ListBulkCreateJSONAPIView, BulkUpdateJSONAPIView
    def get_queryset(self):
        # For bulk requests, queryset is formed from request body.
        if is_bulk_request(self.request):
            query = Q('_id', 'in', [node['id'] for node in self.request.data])
            auth = get_user_auth(self.request)

            nodes = Node.find(query)
            for node in nodes:
                if not node.can_edit(auth):
                    raise PermissionDenied
            return nodes
        else:
            query = self.get_query_from_request()
            return Node.find(query)

    # overrides ListBulkCreateJSONAPIView, BulkUpdateJSONAPIView, BulkDestroyJSONAPIView
    def get_serializer_class(self):
        """
        Use NodeDetailSerializer which requires 'id'
        """
        if self.request.method in ('PUT', 'PATCH', 'DELETE'):
            return NodeDetailSerializer
        else:
            return NodeSerializer

    # overrides ListBulkCreateJSONAPIView
    def perform_create(self, serializer):
        """Create a node.

        :param serializer:
        """
        # On creation, make sure that current user is the creator
        user = self.request.user
        serializer.save(creator=user)

    # overrides BulkDestroyJSONAPIView
    def allow_bulk_destroy_resources(self, user, resource_list):
        """User must have admin permissions to delete nodes."""
        for node in resource_list:
            if not node.has_permission(user, ADMIN):
                return False
        return True

    # Overrides BulkDestroyJSONAPIView
    def perform_destroy(self, instance):
        auth = get_user_auth(self.request)
        try:
            instance.remove_node(auth=auth)
        except NodeStateError as err:
            raise ValidationError(err.message)
        instance.save()


class NodeDetail(JSONAPIBaseView, generics.RetrieveUpdateDestroyAPIView, NodeMixin):
    """Details about a given node (project or component). *Writeable*.

    On the front end, nodes are considered 'projects' or 'components'. The difference between a project and a component
    is that a project is the top-level node, and components are children of the project. There is also a [category
    field](/v2/#osf-node-categories) that includes 'project' as an option. The categorization essentially determines
    which icon is displayed by the node in the front-end UI and helps with search organization. Top-level nodes may have
    a category other than project, and children nodes may have a category of project. Registrations can be accessed through
    this endpoint, though registration-specific fields must be retrieved through a registration's detail view.

    ###Permissions

    Nodes that are made public will give read-only access to everyone. Private nodes require explicit read
    permission. Write and admin access are the same for public and private nodes. Administrators on a parent node have
    implicit read permissions for all child nodes.

    ##Attributes

    OSF Node entities have the "nodes" `type`.

        name           type               description
        ---------------------------------------------------------------------------------
        title          string             title of project or component
        description    string             description of the node
        category       string             node category, must be one of the allowed values
        date_created   iso8601 timestamp  timestamp that the node was created
        date_modified  iso8601 timestamp  timestamp when the node was last updated
        tags           array of strings   list of tags that describe the node
        registration   boolean            has this project been registered?
        fork           boolean            is this node a fork of another node?
        public         boolean            has this node been made publicly-visible?

    ##Relationships

    ###Children

    List of nodes that are children of this node.  New child nodes may be added through this endpoint.

    ###Contributors

    List of users who are contributors to this node. Contributors may have "read", "write", or "admin" permissions.
    A node must always have at least one "admin" contributor.  Contributors may be added via this endpoint.

    ###Files

    List of top-level folders (actually cloud-storage providers) associated with this node. This is the starting point
    for accessing the actual files stored within this node.

    ###Parent

    If this node is a child node of another node, the parent's canonical endpoint will be available in the
    `/parent/links/related/href` key.  Otherwise, it will be null.

    ###Forked From

    If this node was forked from another node, the canonical endpoint of the node that was forked from will be
    available in the `/forked_from/links/related/href` key.  Otherwise, it will be null.

    ###Registrations

    List of registrations of the current node.

    ##Links

        self:  the canonical api endpoint of this node
        html:  this node's page on the OSF website

    ##Actions

    ###Update

        Method:        PUT / PATCH
        URL:           /links/self
        Query Params:  <none>
        Body (JSON):   {
                         "data": {
                           "type": "nodes",   # required
                           "id":   {node_id}, # required
                           "attributes": {
                             "title":       {title},          # mandatory
                             "category":    {category},       # mandatory
                             "description": {description},    # optional
                             "tags":        [{tag1}, {tag2}], # optional
                             "public":      true|false        # optional
                           }
                         }
                       }
        Success:       200 OK + node representation

    To update a node, issue either a PUT or a PATCH request against the `/links/self` URL.  The `title` and `category`
    fields are mandatory if you PUT and optional if you PATCH.  The `tags` parameter must be an array of strings.
    Non-string values will be accepted and stringified, but we make no promises about the stringification output.  So
    don't do that.

    ###Delete

        Method:   DELETE
        URL:      /links/self
        Params:   <none>
        Success:  204 No Content

    To delete a node, issue a DELETE request against `/links/self`.  A successful delete will return a 204 No Content
    response. Attempting to delete a node you do not own will result in a 403 Forbidden.

    ##Query Params

    + `view_only=<Str>` -- Allow users with limited access keys to access this node. Note that some keys are anonymous, so using the view_only key will cause user-related information to no longer serialize. This includes blank ids for users and contributors and missing serializer fields and relationships.

    #This Request/Response

    """
    permission_classes = (
        drf_permissions.IsAuthenticatedOrReadOnly,
        ContributorOrPublic,
        ReadOnlyIfRegistration,
        base_permissions.TokenHasScope,
        ExcludeRetractions,
    )

    required_read_scopes = [CoreScopes.NODE_BASE_READ]
    required_write_scopes = [CoreScopes.NODE_BASE_WRITE]

    serializer_class = NodeDetailSerializer
    view_category = 'nodes'
    view_name = 'node-detail'

    # overrides RetrieveUpdateDestroyAPIView
    def get_object(self):
        return self.get_node()

    # overrides RetrieveUpdateDestroyAPIView
    def perform_destroy(self, instance):
        auth = get_user_auth(self.request)
        node = self.get_object()
        try:
            node.remove_node(auth=auth)
        except NodeStateError as err:
            raise ValidationError(err.message)
        node.save()


class NodeContributorsList(JSONAPIBaseView, bulk_views.BulkUpdateJSONAPIView, bulk_views.BulkDestroyJSONAPIView, bulk_views.ListBulkCreateJSONAPIView, ListFilterMixin, NodeMixin):
    """Contributors (users) for a node.

    Contributors are users who can make changes to the node or, in the case of private nodes,
    have read access to the node. Contributors are divided between 'bibliographic' and 'non-bibliographic'
    contributors. From a permissions standpoint, both are the same, but bibliographic contributors
    are included in citations, while non-bibliographic contributors are not included in citations.

    Note that if an anonymous view_only key is being used, the user relationship will not be exposed and the id for
    the contributor will be an empty string.

    ##Node Contributor Attributes

    <!--- Copied Attributes from NodeContributorDetail -->

    `type` is "contributors"

        name           type     description
        ------------------------------------------------------------------------------------------------------
        bibliographic  boolean  Whether the user will be included in citations for this node. Default is true.
        permission     string   User permission level. Must be "read", "write", or "admin". Default is "write".

    ##Links

    See the [JSON-API spec regarding pagination](http://jsonapi.org/format/1.0/#fetching-pagination).

    ##Relationships

    ###Users

    This endpoint shows the contributor user detail and is automatically embedded.

    ##Actions

    ###Adding Contributors

        Method:        POST
        URL:           /links/self
        Query Params:  <none>
        Body (JSON): {
                      "data": {
                        "type": "contributors",                   # required
                        "attributes": {
                          "bibliographic": true|false,            # optional
                          "permission": "read"|"write"|"admin"    # optional
                        },
                        "relationships": {
                          "users": {
                            "data": {
                              "type": "users",                    # required
                              "id":   "{user_id}"                 # required
                            }
                        }
                    }
                }
            }
        Success:       201 CREATED + node contributor representation

    Add a contributor to a node by issuing a POST request to this endpoint.  This effectively creates a relationship
    between the node and the user.  Besides the top-level type, there are optional "attributes" which describe the
    relationship between the node and the user. `bibliographic` is a boolean and defaults to `true`.  `permission` must
    be a [valid OSF permission key](/v2/#osf-node-permission-keys) and defaults to `"write"`.  A relationship object
    with a "data" member, containing the user `type` and user `id` must be included.  The id must be a valid user id.
    All other fields not listed above will be ignored.  If the request is successful the API will return
    a 201 response with the representation of the new node contributor in the body.  For the new node contributor's
    canonical URL, see the `/links/self` field of the response.

    ##Query Params

    + `page=<Int>` -- page number of results to view, default 1

    + `filter[<fieldname>]=<Str>` -- fields and values to filter the search results on.

    NodeContributors may be filtered by `bibliographic`, or `permission` attributes.  `bibliographic` is a boolean, and
    can be filtered using truthy values, such as `true`, `false`, `0`, or `1`.  Note that quoting `true` or `false` in
    the query will cause the match to fail regardless.

    + `profile_image_size=<Int>` -- Modifies `/links/profile_image_url` of the user entities so that it points to
    the user's profile image scaled to the given size in pixels.  If left blank, the size depends on the image provider.

    #This Request/Response
    """
    permission_classes = (
        AdminOrPublic,
        drf_permissions.IsAuthenticatedOrReadOnly,
        ReadOnlyIfRegistration,
        base_permissions.TokenHasScope,
    )

    required_read_scopes = [CoreScopes.NODE_CONTRIBUTORS_READ]
    required_write_scopes = [CoreScopes.NODE_CONTRIBUTORS_WRITE]
    model_class = User

    serializer_class = NodeContributorsSerializer
    view_category = 'nodes'
    view_name = 'node-contributors'

    def get_default_queryset(self):
        node = self.get_node()
        visible_contributors = node.visible_contributor_ids
        contributors = []
        for contributor in node.contributors:
            contributor.bibliographic = contributor._id in visible_contributors
            contributor.permission = node.get_permissions(contributor)[-1]
            contributor.node_id = node._id
            contributors.append(contributor)
        return contributors

    # overrides ListBulkCreateJSONAPIView, BulkUpdateJSONAPIView, BulkDeleteJSONAPIView
    def get_serializer_class(self):
        """
        Use NodeContributorDetailSerializer which requires 'id'
        """
        if self.request.method == 'PUT' or self.request.method == 'PATCH' or self.request.method == 'DELETE':
            return NodeContributorDetailSerializer
        elif self.request.method == 'POST':
            return NodeContributorsCreateSerializer
        else:
            return NodeContributorsSerializer

    # overrides ListBulkCreateJSONAPIView, BulkUpdateJSONAPIView
    def get_queryset(self):
        queryset = self.get_queryset_from_request()

        # If bulk request, queryset only contains contributors in request
        if is_bulk_request(self.request):
            contrib_ids = [item['id'] for item in self.request.data]
            queryset[:] = [contrib for contrib in queryset if contrib._id in contrib_ids]
        return queryset

    # overrides ListCreateAPIView
    def get_parser_context(self, http_request):
        """
        Tells parser that we are creating a relationship
        """
        res = super(NodeContributorsList, self).get_parser_context(http_request)
        res['is_relationship'] = True
        return res

    # Overrides BulkDestroyJSONAPIView
    def perform_destroy(self, instance):
        auth = get_user_auth(self.request)
        node = self.get_node()
        if len(node.visible_contributors) == 1 and node.get_visible(instance):
            raise ValidationError("Must have at least one visible contributor")
        if instance not in node.contributors:
                raise NotFound('User cannot be found in the list of contributors.')
        removed = node.remove_contributor(instance, auth)
        if not removed:
            raise ValidationError("Must have at least one registered admin contributor")


class NodeContributorDetail(JSONAPIBaseView, generics.RetrieveUpdateDestroyAPIView, NodeMixin, UserMixin):
    """Detail of a contributor for a node. *Writeable*.

    Contributors are users who can make changes to the node or, in the case of private nodes,
    have read access to the node. Contributors are divided between 'bibliographic' and 'non-bibliographic'
    contributors. From a permissions standpoint, both are the same, but bibliographic contributors
    are included in citations, while non-bibliographic contributors are not included in citations.

    Note that if an anonymous view_only key is being used, the user relationship will not be exposed and the id for
    the contributor will be an empty string.

    Contributors can be viewed, removed, and have their permissions and bibliographic status changed via this
    endpoint.

    ##Attributes

    `type` is "contributors"

        name           type     description
        ------------------------------------------------------------------------------------------------------
        bibliographic  boolean  Whether the user will be included in citations for this node. Default is true.
        permission     string   User permission level. Must be "read", "write", or "admin". Default is "write".

    ##Relationships

    ###Users

    This endpoint shows the contributor user detail.

    ##Links

        self:           the canonical api endpoint of this contributor
        html:           the contributing user's page on the OSF website
        profile_image:  a url to the contributing user's profile image

    ##Actions

    ###Update Contributor

        Method:        PUT / PATCH
        URL:           /links/self
        Query Params:  <none>
        Body (JSON):   {
                         "data": {
                           "type": "contributors",                    # required
                           "id": {contributor_id},                    # required
                           "attributes": {
                             "bibliographic": true|false,             # optional
                             "permission": "read"|"write"|"admin"     # optional
                           }
                         }
                       }
        Success:       200 OK + node representation

    To update a contributor's bibliographic preferences or access permissions for the node, issue a PUT request to the
    `self` link. Since this endpoint has no mandatory attributes, PUT and PATCH are functionally the same.  If the given
    user is not already in the contributor list, a 404 Not Found error will be returned.  A node must always have at
    least one admin, and any attempt to downgrade the permissions of a sole admin will result in a 400 Bad Request
    error.

    ###Remove Contributor

        Method:        DELETE
        URL:           /links/self
        Query Params:  <none>
        Success:       204 No Content

    To remove a contributor from a node, issue a DELETE request to the `self` link.  Attempting to remove the only admin
    from a node will result in a 400 Bad Request response.  This request will only remove the relationship between the
    node and the user, not the user itself.

    ##Query Params

    + `profile_image_size=<Int>` -- Modifies `/links/profile_image_url` so that it points the image scaled to the given
    size in pixels.  If left blank, the size depends on the image provider.

    #This Request/Response

    """
    permission_classes = (
        ContributorDetailPermissions,
        drf_permissions.IsAuthenticatedOrReadOnly,
        ReadOnlyIfRegistration,
        base_permissions.TokenHasScope,
    )

    required_read_scopes = [CoreScopes.NODE_CONTRIBUTORS_READ]
    required_write_scopes = [CoreScopes.NODE_CONTRIBUTORS_WRITE]

    serializer_class = NodeContributorDetailSerializer
    view_category = 'nodes'
    view_name = 'node-contributor-detail'

    # overrides RetrieveAPIView
    def get_object(self):
        node = self.get_node()
        user = self.get_user()
        # May raise a permission denied
        self.check_object_permissions(self.request, user)
        if user not in node.contributors:
            raise NotFound('{} cannot be found in the list of contributors.'.format(user))
        user.permission = node.get_permissions(user)[-1]
        user.bibliographic = node.get_visible(user)
        user.node_id = node._id
        return user

    # overrides DestroyAPIView
    def perform_destroy(self, instance):
        node = self.get_node()
        auth = get_user_auth(self.request)
        if len(node.visible_contributors) == 1 and node.get_visible(instance):
            raise ValidationError("Must have at least one visible contributor")
        removed = node.remove_contributor(instance, auth)
        if not removed:
            raise ValidationError("Must have at least one registered admin contributor")


# TODO: Support creating registrations
class NodeRegistrationsList(JSONAPIBaseView, generics.ListAPIView, NodeMixin):
    """Registrations of the current node.

    Registrations are read-only snapshots of a project. This view is a list of all the registrations of the current node.

    Each resource contains the full representation of the registration, meaning additional requests to an individual
    registrations's detail view are not necessary.

    ##Registration Attributes

    Registrations have the "registrations" `type`.

        name               type               description
        ---------------------------------------------------------------------------------
        title              string             title of the registered project or component
        description        string             description of the registered node
        category           string             node category, must be one of the allowed values
        date_created       iso8601 timestamp  timestamp that the node was created
        date_modified      iso8601 timestamp  timestamp when the node was last updated
        tags               array of strings   list of tags that describe the registered node
        fork               boolean            is this project a fork?
        registration       boolean            has this project been registered?
        public             boolean            has this registration been made publicly-visible?
        retracted          boolean            has this registration been retracted?
        date_registered    iso8601 timestamp  timestamp that the registration was created


    ##Relationships

    ###Registered from

    The registration is branched from this node.

    ###Registered by

    The registration was initiated by this user.

    ##Links

    See the [JSON-API spec regarding pagination](http://jsonapi.org/format/1.0/#fetching-pagination).

    #This request/response

    """
    permission_classes = (
        ContributorOrPublic,
        drf_permissions.IsAuthenticatedOrReadOnly,
        base_permissions.TokenHasScope,
        ExcludeRetractions
    )

    required_read_scopes = [CoreScopes.NODE_REGISTRATIONS_READ]
    required_write_scopes = [CoreScopes.NODE_REGISTRATIONS_WRITE]

    serializer_class = RegistrationSerializer
    view_category = 'nodes'
    view_name = 'node-registrations'

    # overrides ListAPIView
    # TODO: Filter out retractions by default
    def get_queryset(self):
        nodes = self.get_node().node__registrations
        auth = get_user_auth(self.request)
        registrations = [node for node in nodes if node.can_view(auth)]
        return registrations


class NodeChildrenList(JSONAPIBaseView, bulk_views.ListBulkCreateJSONAPIView, NodeMixin, ODMFilterMixin):
    """Children of the current node. *Writeable*.

    This will get the next level of child nodes for the selected node if the current user has read access for those
    nodes. Creating a node via this endpoint will behave the same as the [node list endpoint](/v2/nodes/), but the new
    node will have the selected node set as its parent.

    ##Node Attributes

    <!--- Copied Attributes from NodeDetail -->

    OSF Node entities have the "nodes" `type`.

        name           type               description
        ---------------------------------------------------------------------------------
        title          string             title of project or component
        description    string             description of the node
        category       string             node category, must be one of the allowed values
        date_created   iso8601 timestamp  timestamp that the node was created
        date_modified  iso8601 timestamp  timestamp when the node was last updated
        tags           array of strings   list of tags that describe the node
        registration   boolean            has this project been registered?
        fork           boolean            is this node a fork of another node?
        public         boolean            has this node been made publicly-visible?

    ##Links

    See the [JSON-API spec regarding pagination](http://jsonapi.org/format/1.0/#fetching-pagination).

    ##Actions

    ###Create Child Node

    <!--- Copied Creating New Node from NodeList -->

        Method:        POST
        URL:           /links/self
        Query Params:  <none>
        Body (JSON):   {
                         "data": {
                           "type": "nodes", # required
                           "attributes": {
                             "title":       {title},         # required
                             "category":    {category},      # required
                             "description": {description},   # optional
                             "tags":        [{tag1}, {tag2}] # optional
                           }
                         }
                       }
        Success:       201 CREATED + node representation

    To create a child node of the current node, issue a POST request to this endpoint.  The `title` and `category`
    fields are mandatory. `category` must be one of the [permitted node categories](/v2/#osf-node-categories).  If the
    node creation is successful the API will return a 201 response with the representation of the new node in the body.
    For the new node's canonical URL, see the `/links/self` field of the response.

    ##Query Params

    + `page=<Int>` -- page number of results to view, default 1

    + `filter[<fieldname>]=<Str>` -- fields and values to filter the search results on.

    <!--- Copied Query Params from NodeList -->

    Nodes may be filtered by their `title`, `category`, `description`, `public`, `registration`, or `tags`.  `title`,
    `description`, and `category` are string fields and will be filtered using simple substring matching.  `public` and
    `registration` are booleans, and can be filtered using truthy values, such as `true`, `false`, `0`, or `1`.  Note
    that quoting `true` or `false` in the query will cause the match to fail regardless.  `tags` is an array of simple strings.

    #This Request/Response

    """
    permission_classes = (
        ContributorOrPublic,
        drf_permissions.IsAuthenticatedOrReadOnly,
        ReadOnlyIfRegistration,
        base_permissions.TokenHasScope,
        ExcludeRetractions
    )

    required_read_scopes = [CoreScopes.NODE_CHILDREN_READ]
    required_write_scopes = [CoreScopes.NODE_CHILDREN_WRITE]

    serializer_class = NodeSerializer
    view_category = 'nodes'
    view_name = 'node-children'

    # overrides ODMFilterMixin
    def get_default_odm_query(self):
        return default_node_list_query()

    # overrides ListBulkCreateJSONAPIView
    def get_queryset(self):
        node = self.get_node()
        req_query = self.get_query_from_request()

        query = (
            Q('_id', 'in', [e._id for e in node.nodes if e.primary]) &
            req_query
        )
        nodes = Node.find(query)
        auth = get_user_auth(self.request)
        children = [each for each in nodes if each.can_view(auth)]
        return children

    # overrides ListBulkCreateJSONAPIView
    def perform_create(self, serializer):
        user = self.request.user
        serializer.save(creator=user, parent=self.get_node())


# TODO: Make NodeLinks filterable. They currently aren't filterable because we have can't
# currently query on a Pointer's node's attributes.
# e.g. Pointer.find(Q('node.title', 'eq', ...)) doesn't work
class NodeLinksList(JSONAPIBaseView, bulk_views.BulkDestroyJSONAPIView, bulk_views.ListBulkCreateJSONAPIView, NodeMixin):
    """Node Links to other nodes. *Writeable*.

    Node Links act as pointers to other nodes. Unlike Forks, they are not copies of nodes;
    Node Links are a direct reference to the node that they point to.

    ##Node Link Attributes
    `type` is "node_links"

        None

    ##Links

    See the [JSON-API spec regarding pagination](http://jsonapi.org/format/1.0/#fetching-pagination).

    ##Relationships

    ### Target Node

    This endpoint shows the target node detail and is automatically embedded.

    ##Actions

    ###Adding Node Links
        Method:        POST
        URL:           /links/self
        Query Params:  <none>
        Body (JSON): {
                       "data": {
                          "type": "node_links",                  # required
                          "relationships": {
                            "nodes": {
                              "data": {
                                "type": "nodes",                 # required
                                "id": "{target_node_id}",        # required
                              }
                            }
                          }
                       }
                    }
        Success:       201 CREATED + node link representation

    To add a node link (a pointer to another node), issue a POST request to this endpoint.  This effectively creates a
    relationship between the node and the target node.  The target node must be described as a relationship object with
    a "data" member, containing the nodes `type` and the target node `id`.

    ##Query Params

    + `page=<Int>` -- page number of results to view, default 1

    + `filter[<fieldname>]=<Str>` -- fields and values to filter the search results on.

    #This Request/Response
    """
    permission_classes = (
        drf_permissions.IsAuthenticatedOrReadOnly,
        ContributorOrPublic,
        ReadOnlyIfRegistration,
        base_permissions.TokenHasScope,
        ExcludeRetractions,
    )

    required_read_scopes = [CoreScopes.NODE_LINKS_READ]
    required_write_scopes = [CoreScopes.NODE_LINKS_WRITE]
    model_class = Pointer

    serializer_class = NodeLinksSerializer
    view_category = 'nodes'
    view_name = 'node-pointers'

    def get_queryset(self):
        return [
            pointer for pointer in
            self.get_node().nodes_pointer
            if not pointer.node.is_deleted
        ]

    # Overrides BulkDestroyJSONAPIView
    def perform_destroy(self, instance):
        auth = get_user_auth(self.request)
        node = self.get_node()
        try:
            node.rm_pointer(instance, auth=auth)
        except ValueError as err:  # pointer doesn't belong to node
            raise ValidationError(err.message)
        node.save()

    # overrides ListCreateAPIView
    def get_parser_context(self, http_request):
        """
        Tells parser that we are creating a relationship
        """
        res = super(NodeLinksList, self).get_parser_context(http_request)
        res['is_relationship'] = True
        return res


class NodeLinksDetail(JSONAPIBaseView, generics.RetrieveDestroyAPIView, NodeMixin):
    """Node Link details. *Writeable*.

    Node Links act as pointers to other nodes. Unlike Forks, they are not copies of nodes;
    Node Links are a direct reference to the node that they point to.

    ##Attributes
    `type` is "node_links"

        None

    ##Links

    *None*

    ##Relationships

    ###Target node

    This endpoint shows the target node detail and is automatically embedded.

    ##Actions

    ###Remove Node Link

        Method:        DELETE
        URL:           /links/self
        Query Params:  <none>
        Success:       204 No Content

    To remove a node link from a node, issue a DELETE request to the `self` link.  This request will remove the
    relationship between the node and the target node, not the nodes themselves.

    ##Query Params

    *None*.

    #This Request/Response
    """
    permission_classes = (
        ContributorOrPublicForPointers,
        drf_permissions.IsAuthenticatedOrReadOnly,
        base_permissions.TokenHasScope,
        ReadOnlyIfRegistration,
        ExcludeRetractions
    )

    required_read_scopes = [CoreScopes.NODE_LINKS_READ]
    required_write_scopes = [CoreScopes.NODE_LINKS_WRITE]

    serializer_class = NodeLinksSerializer
    view_category = 'nodes'
    view_name = 'node-pointer-detail'

    # overrides RetrieveAPIView
    def get_object(self):
        node_link_lookup_url_kwarg = 'node_link_id'
        node_link = get_object_or_error(
            Pointer,
            self.kwargs[node_link_lookup_url_kwarg],
            'node link'
        )
        # May raise a permission denied
        self.check_object_permissions(self.request, node_link)
        return node_link

    # overrides DestroyAPIView
    def perform_destroy(self, instance):
        auth = get_user_auth(self.request)
        node = self.get_node()
        pointer = self.get_object()
        try:
            node.rm_pointer(pointer, auth=auth)
        except ValueError as err:  # pointer doesn't belong to node
            raise NotFound(err.message)
        node.save()


class NodeFilesList(JSONAPIBaseView, generics.ListAPIView, WaterButlerMixin, ListFilterMixin, NodeMixin):
    """Files attached to a node for a given provider. *Read-only*.

    This gives a list of all of the files and folders that are attached to your project for the given storage provider.
    If the provider is not "osfstorage", the metadata for the files in the storage will be retrieved and cached whenever
    this endpoint is accessed.  To see the cached metadata, GET the endpoint for the file directly (available through
    its `/links/info` attribute).

    When a create/update/delete action is performed against the file or folder, the action is handled by an external
    service called WaterButler.  The WaterButler response format differs slightly from the OSF's.

    <!--- Copied from FileDetail.Spiel -->

    ###Waterbutler Entities

    When an action is performed against a WaterButler endpoint, it will generally respond with a file entity, a folder
    entity, or no content.

    ####File Entity

        name          type       description
        -------------------------------------------------------------------------
        name          string     name of the file
        path          string     unique identifier for this file entity for this
                                 project and storage provider. may not end with '/'
        materialized  string     the full path of the file relative to the storage
                                 root.  may not end with '/'
        kind          string     "file"
        etag          string     etag - http caching identifier w/o wrapping quotes
        modified      timestamp  last modified timestamp - format depends on provider
        contentType   string     MIME-type when available
        provider      string     id of provider e.g. "osfstorage", "s3", "googledrive".
                                 equivalent to addon_short_name on the OSF
        size          integer    size of file in bytes
        extra         object     may contain additional data beyond what's described here,
                                 depending on the provider
          version     integer    version number of file. will be 1 on initial upload
          downloads   integer    count of the number times the file has been downloaded
          hashes      object
            md5       string     md5 hash of file
            sha256    string     SHA-256 hash of file

    ####Folder Entity

        name          type    description
        ----------------------------------------------------------------------
        name          string  name of the folder
        path          string  unique identifier for this folder entity for this
                              project and storage provider. must end with '/'
        materialized  string  the full path of the folder relative to the storage
                              root.  must end with '/'
        kind          string  "folder"
        etag          string  etag - http caching identifier w/o wrapping quotes
        extra         object  varies depending on provider

    ##File Attributes

    <!--- Copied Attributes from FileDetail -->

    For an OSF File entity, the `type` is "files" regardless of whether the entity is actually a file or folder.  They
    can be distinguished by the `kind` attribute.  Files and folders use the same representation, but some attributes may
    be null for one kind but not the other. `size` will be null for folders.  A list of storage provider keys can be
    found [here](/v2/#storage-providers).

        name          type               description
        ---------------------------------------------------------------------------------
        name          string             name of the file or folder; use for display
        kind          string             "file" or "folder"
        path          url path           unique path for this entity, used in "move" actions
        size          integer            size of file in bytes, null for folders
        provider      string             storage provider for this file. "osfstorage" if stored on the OSF.  Other
                                         examples include "s3" for Amazon S3, "googledrive" for Google Drive, "box"
                                         for Box.com.
        last_touched  iso8601 timestamp  last time the metadata for the file was retrieved. only applies to non-OSF
                                         storage providers.
        date_modified iso8601 timestamp  timestamp of when this file was last updated
        extra         object             may contain additional data beyond what's described here, depending on
                                         the provider
          hashes      object
            md5       string             md5 hash of file, null for folders
            sha256    string             SHA-256 hash of file, null for folders

    ##Links

    See the [JSON-API spec regarding pagination](http://jsonapi.org/format/1.0/#fetching-pagination).

    ##Actions

    <!--- Copied from FileDetail.Actions -->

    The `links` property of the response provides endpoints for common file operations. The currently-supported actions
    are:

    ###Get Info (*files, folders*)

        Method:   GET
        URL:      /links/info
        Params:   <none>
        Success:  200 OK + file representation

    The contents of a folder or details of a particular file can be retrieved by performing a GET request against the
    `info` link. The response will be a standard OSF response format with the [OSF File attributes](#attributes).

    ###Download (*files*)

        Method:   GET
        URL:      /links/download
        Params:   <none>
        Success:  200 OK + file body

    To download a file, issue a GET request against the `download` link.  The response will have the Content-Disposition
    header set, which will will trigger a download in a browser.

    ###Create Subfolder (*folders*)

        Method:       PUT
        URL:          /links/new_folder
        Query Params: ?kind=folder&name={new_folder_name}
        Body:         <empty>
        Success:      201 Created + new folder representation

    You can create a subfolder of an existing folder by issuing a PUT request against the `new_folder` link.  The
    `?kind=folder` portion of the query parameter is already included in the `new_folder` link.  The name of the new
    subfolder should be provided in the `name` query parameter.  The response will contain a [WaterButler folder
    entity](#folder-entity).  If a folder with that name already exists in the parent directory, the server will return
    a 409 Conflict error response.

    ###Upload New File (*folders*)

        Method:       PUT
        URL:          /links/upload
        Query Params: ?kind=file&name={new_file_name}
        Body (Raw):   <file data (not form-encoded)>
        Success:      201 Created or 200 OK + new file representation

    To upload a file to a folder, issue a PUT request to the folder's `upload` link with the raw file data in the
    request body, and the `kind` and `name` query parameters set to `'file'` and the desired name of the file.  The
    response will contain a [WaterButler file entity](#file-entity) that describes the new file.  If a file with the
    same name already exists in the folder, it will be considered a new version.  In this case, the response will be a
    200 OK.

    ###Update Existing File (*file*)

        Method:       PUT
        URL:          /links/upload
        Query Params: ?kind=file
        Body (Raw):   <file data (not form-encoded)>
        Success:      200 OK + updated file representation

    To update an existing file, issue a PUT request to the file's `upload` link with the raw file data in the request
    body and the `kind` query parameter set to `"file"`.  The update action will create a new version of the file.
    The response will contain a [WaterButler file entity](#file-entity) that describes the updated file.

    ###Rename (*files, folders*)

        Method:        POST
        URL:           /links/move
        Query Params:  <none>
        Body (JSON):   {
                        "action": "rename",
                        "rename": {new_file_name}
                       }
        Success:       200 OK + new entity representation

    To rename a file or folder, issue a POST request to the `move` link with the `action` body parameter set to
    `"rename"` and the `rename` body parameter set to the desired name.  The response will contain either a folder
    entity or file entity with the new name.

    ###Move & Copy (*files, folders*)

        Method:        POST
        URL:           /links/move
        Query Params:  <none>
        Body (JSON):   {
                        // mandatory
                        "action":   "move"|"copy",
                        "path":     {path_attribute_of_target_folder},
                        // optional
                        "rename":   {new_name},
                        "conflict": "replace"|"keep", // defaults to 'replace'
                        "resource": {node_id},        // defaults to current {node_id}
                        "provider": {provider}        // defaults to current {provider}
                       }
        Success:       200 OK or 201 Created + new entity representation

    Move and copy actions both use the same request structure, a POST to the `move` url, but with different values for
    the `action` body parameters.  The `path` parameter is also required and should be the OSF `path` attribute of the
    folder being written to.  The `rename` and `conflict` parameters are optional.  If you wish to change the name of
    the file or folder at its destination, set the `rename` parameter to the new name.  The `conflict` param governs how
    name clashes are resolved.  Possible values are `replace` and `keep`.  `replace` is the default and will overwrite
    the file that already exists in the target folder.  `keep` will attempt to keep both by adding a suffix to the new
    file's name until it no longer conflicts.  The suffix will be ' (**x**)' where **x** is a increasing integer
    starting from 1.  This behavior is intended to mimic that of the OS X Finder.  The response will contain either a
    folder entity or file entity with the new name.

    Files and folders can also be moved between nodes and providers.  The `resource` parameter is the id of the node
    under which the file/folder should be moved.  It *must* agree with the `path` parameter, that is the `path` must
    identify a valid folder under the node identified by `resource`.  Likewise, the `provider` parameter may be used to
    move the file/folder to another storage provider, but both the `resource` and `path` parameters must belong to a
    node and folder already extant on that provider.  Both `resource` and `provider` default to the current node and
    providers.

    If a moved/copied file is overwriting an existing file, a 200 OK response will be returned.  Otherwise, a 201
    Created will be returned.

    ###Delete (*file, folders*)

        Method:        DELETE
        URL:           /links/delete
        Query Params:  <none>
        Success:       204 No Content

    To delete a file or folder send a DELETE request to the `delete` link.  Nothing will be returned in the response
    body.

    ##Query Params

    + `page=<Int>` -- page number of results to view, default 1

    + `filter[<fieldname>]=<Str>` -- fields and values to filter the search results on.

    Node files may be filtered by `id`, `name`, `node`, `kind`, `path`, `provider`, `size`, and `last_touched`.

    #This Request/Response

    """
    permission_classes = (
        drf_permissions.IsAuthenticatedOrReadOnly,
        base_permissions.PermissionWithGetter(ContributorOrPublic, 'node'),
        base_permissions.PermissionWithGetter(ReadOnlyIfRegistration, 'node'),
        base_permissions.TokenHasScope,
        ExcludeRetractions
    )

    ordering = ('materialized_path',)  # default ordering

    serializer_class = FileSerializer

    required_read_scopes = [CoreScopes.NODE_FILE_READ]
    required_write_scopes = [CoreScopes.NODE_FILE_WRITE]

    view_category = 'nodes'
    view_name = 'node-files'

    def get_default_queryset(self):
        # Don't bother going to waterbutler for osfstorage
        files_list = self.fetch_from_waterbutler()

        if isinstance(files_list, list):
            return [self.get_file_item(file) for file in files_list]

        if isinstance(files_list, dict) or getattr(files_list, 'is_file', False):
            # We should not have gotten a file here
            raise NotFound

        return list(files_list.children)

    # overrides ListAPIView
    def get_queryset(self):
        return self.get_queryset_from_request()


class NodeFileDetail(JSONAPIBaseView, generics.RetrieveAPIView, WaterButlerMixin, NodeMixin):
    permission_classes = (
        drf_permissions.IsAuthenticatedOrReadOnly,
        base_permissions.PermissionWithGetter(ContributorOrPublic, 'node'),
        base_permissions.PermissionWithGetter(ReadOnlyIfRegistration, 'node'),
        base_permissions.TokenHasScope,
        ExcludeRetractions
    )

    serializer_class = FileSerializer

    required_read_scopes = [CoreScopes.NODE_FILE_READ]
    required_write_scopes = [CoreScopes.NODE_FILE_WRITE]
    view_category = 'nodes'
    view_name = 'node-file-detail'

    def get_object(self):
        fobj = self.fetch_from_waterbutler()
        if isinstance(fobj, dict):
            return self.get_file_item(fobj)

        if isinstance(fobj, list) or not getattr(fobj, 'is_file', True):
            # We should not have gotten a folder here
            raise NotFound

        return fobj


class NodeProvider(object):

    def __init__(self, provider, node):
        self.path = '/'
        self.node = node
        self.kind = 'folder'
        self.name = provider
        self.provider = provider
        self.node_id = node._id
        self.pk = node._id


class NodeProvidersList(JSONAPIBaseView, generics.ListAPIView, NodeMixin):
    """List of storage providers enabled for this node. *Read-only*.

    Users of the OSF may access their data on a [number of cloud-storage](/v2/#storage-providers) services that have
    integrations with the OSF.  We call these "providers".  By default every node has access to the OSF-provided
    storage but may use as many of the supported providers as desired.  This endpoint lists all of the providers that are
    configured for this node.  If you want to add more, you will need to do that in the Open Science Framework front end
    for now.

    In the OSF filesystem model, providers are treated as folders, but with special properties that distinguish them
    from regular folders.  Every provider folder is considered a root folder, and may not be deleted through the regular
    file API.  To see the contents of the provider, issue a GET request to the `/relationships/files/links/related/href`
    attribute of the provider resource.  The `new_folder` and `upload` actions are handled by another service called
    WaterButler, whose response format differs slightly from the OSF's.

    <!--- Copied from FileDetail.Spiel -->

    ###Waterbutler Entities

    When an action is performed against a WaterButler endpoint, it will generally respond with a file entity, a folder
    entity, or no content.

    ####File Entity

        name          type       description
        -------------------------------------------------------------------------
        name          string     name of the file
        path          string     unique identifier for this file entity for this
                                 project and storage provider. may not end with '/'
        materialized  string     the full path of the file relative to the storage
                                 root.  may not end with '/'
        kind          string     "file"
        etag          string     etag - http caching identifier w/o wrapping quotes
        modified      timestamp  last modified timestamp - format depends on provider
        contentType   string     MIME-type when available
        provider      string     id of provider e.g. "osfstorage", "s3", "googledrive".
                                 equivalent to addon_short_name on the OSF
        size          integer    size of file in bytes
        extra         object     may contain additional data beyond what's described here,
                                 depending on the provider
          version     integer    version number of file. will be 1 on initial upload
          downloads   integer    count of the number times the file has been downloaded
          hashes      object
            md5       string     md5 hash of file
            sha256    string     SHA-256 hash of file

    ####Folder Entity

        name          type    description
        ----------------------------------------------------------------------
        name          string  name of the folder
        path          string  unique identifier for this folder entity for this
                              project and storage provider. must end with '/'
        materialized  string  the full path of the folder relative to the storage
                              root.  must end with '/'
        kind          string  "folder"
        etag          string  etag - http caching identifier w/o wrapping quotes
        extra         object  varies depending on provider

    ##Provider Attributes

    `type` is "files"

        name      type    description
        ---------------------------------------------------------------------------------
        name      string  name of the provider
        kind      string  type of this file/folder.  always "folder"
        path      path    relative path of this folder within the provider filesys. always "/"
        node      string  node this provider belongs to
        provider  string  provider id, same as "name"

    ##Links

    See the [JSON-API spec regarding pagination](http://jsonapi.org/format/1.0/#fetching-pagination).

    ##Actions

    <!--- Copied from FileDetail.Actions -->

    ###Create Subfolder (*folders*)

        Method:       PUT
        URL:          /links/new_folder
        Query Params: ?kind=folder&name={new_folder_name}
        Body:         <empty>
        Success:      201 Created + new folder representation

    You can create a subfolder of an existing folder by issuing a PUT request against the `new_folder` link.  The
    `?kind=folder` portion of the query parameter is already included in the `new_folder` link.  The name of the new
    subfolder should be provided in the `name` query parameter.  The response will contain a [WaterButler folder
    entity](#folder-entity).  If a folder with that name already exists in the parent directory, the server will return
    a 409 Conflict error response.

    ###Upload New File (*folders*)

        Method:       PUT
        URL:          /links/upload
        Query Params: ?kind=file&name={new_file_name}
        Body (Raw):   <file data (not form-encoded)>
        Success:      201 Created or 200 OK + new file representation

    To upload a file to a folder, issue a PUT request to the folder's `upload` link with the raw file data in the
    request body, and the `kind` and `name` query parameters set to `'file'` and the desired name of the file.  The
    response will contain a [WaterButler file entity](#file-entity) that describes the new file.  If a file with the
    same name already exists in the folder, it will be considered a new version.  In this case, the response will be a
    200 OK.

    ##Query Params

    + `page=<Int>` -- page number of results to view, default 1

    #This Request/Response

    """
    permission_classes = (
        drf_permissions.IsAuthenticatedOrReadOnly,
        ContributorOrPublic,
        ExcludeRetractions,
        base_permissions.TokenHasScope,
    )

    required_read_scopes = [CoreScopes.NODE_FILE_READ]
    required_write_scopes = [CoreScopes.NODE_FILE_WRITE]

    serializer_class = NodeProviderSerializer
    view_category = 'nodes'
    view_name = 'node-providers'

    def get_provider_item(self, provider):
        return NodeProvider(provider, self.get_node())

    def get_queryset(self):
        return [
            self.get_provider_item(addon.config.short_name)
            for addon
            in self.get_node().get_addons()
            if addon.config.has_hgrid_files
            and addon.complete
        ]

class NodeAlternativeCitationsList(JSONAPIBaseView, generics.ListCreateAPIView, NodeMixin):
    """List of alternative citations for a project.

    ##Actions

    ###Create Alternative Citation

        Method:         POST
        Body (JSON):    {
                            "data": {
                                "type": "citations",    # required
                                "attributes": {
                                    "name": {name},     # mandatory
                                    "text": {text}      # mandatory
                                }
                            }
                        }
        Success:        201 Created + new citation representation
    """

    permission_classes = (
        drf_permissions.IsAuthenticatedOrReadOnly,
        AdminOrPublic,
        ReadOnlyIfRegistration,
        base_permissions.TokenHasScope
    )

    required_read_scopes = [CoreScopes.NODE_CITATIONS_READ]
    required_write_scopes = [CoreScopes.NODE_CITATIONS_WRITE]

    serializer_class = NodeAlternativeCitationSerializer
    view_category = 'nodes'
    view_name = 'alternative-citations'

    def get_queryset(self):
        return self.get_node().alternative_citations

class NodeAlternativeCitationDetail(JSONAPIBaseView, generics.RetrieveUpdateDestroyAPIView, NodeMixin):
    """Details about an alternative citations for a project.

    ##Actions

    ###Update Alternative Citation

        Method:         PUT
        Body (JSON):    {
                            "data": {
                                "type": "citations",    # required
                                "id": {{id}}            # required
                                "attributes": {
                                    "name": {name},     # mandatory
                                    "text": {text}      # mandatory
                                }
                            }
                        }
        Success:        200 Ok + updated citation representation

    ###Delete Alternative Citation

        Method:         DELETE
        Success:        204 No content
    """

    permission_classes = (
        drf_permissions.IsAuthenticatedOrReadOnly,
        AdminOrPublic,
        ReadOnlyIfRegistration,
        base_permissions.TokenHasScope
    )

    required_read_scopes = [CoreScopes.NODE_CITATIONS_READ]
    required_write_scopes = [CoreScopes.NODE_CITATIONS_WRITE]

    serializer_class = NodeAlternativeCitationSerializer
    view_category = 'nodes'
    view_name = 'alternative-citation-detail'

    def get_object(self):
        try:
            return self.get_node().alternative_citations.find(Q('_id', 'eq', str(self.kwargs['citation_id'])))[0]
        except IndexError:
            raise NotFound

    def perform_destroy(self, instance):
        self.get_node().remove_citation(get_user_auth(self.request), instance, save=True)

class NodeLogList(JSONAPIBaseView, generics.ListAPIView, NodeMixin, ODMFilterMixin):
    """List of Logs associated with a given Node. *Read-only*.

    <!--- Copied Description from LogList -->

    Paginated list of Logs ordered by their `date`. This includes the Logs of the specified Node as well as the logs of that Node's children that the current user has access to.

    Note that if an anonymous view_only key is being used, the user relationship will not be exposed.

    On the front end, logs show record and show actions done on the OSF. The complete list of loggable actions (in the format {identifier}: {description}) is as follows:

    * 'project_created': A Node is created
    * 'project_registered': A Node is registered
    * 'project_deleted': A Node is deleted
    * 'created_from': A Node is created using an existing Node as a template
    * 'pointer_created': A Pointer is created
    * 'pointer_forked': A Pointer is forked
    * 'pointer_removed': A Pointer is removed
    ---
    * 'made_public': A Node is made public
    * 'made_private': A Node is made private
    * 'tag_added': A tag is added to a Node
    * 'tag_removed': A tag is removed from a Node
    * 'edit_title': A Node's title is changed
    * 'edit_description': A Node's description is changed
    * 'updated_fields': One or more of a Node's fields are changed
    * 'external_ids_added': An external identifier is added to a Node (e.g. DOI, ARK)
    ---
    * 'contributor_added': A Contributor is added to a Node
    * 'contributor_removed': A Contributor is removed from a Node
    * 'contributors_reordered': A Contributor's position is a Node's biliography is changed
    * 'permissions_update': A Contributor's permissions on a Node are changed
    * 'made_contributor_visible': A Contributor is made bibliographically visible on a Node
    * 'made_contributor_invisible': A Contributor is made bibliographically invisible on a Node
    ---
    * 'wiki_updated': A Node's wiki is updated
    * 'wiki_deleted': A Node's wiki is deleted
    * 'wiki_renamed': A Node's wiki is renamed
    * 'made_wiki_public': A Node's wiki is made public
    * 'made_wiki_private': A Node's wiki is made private
    ---
    * 'addon_added': An add-on is linked to a Node
    * 'addon_removed': An add-on is unlinked from a Node
    * 'addon_file_moved': A File in a Node's linked add-on is moved
    * 'addon_file_copied': A File in a Node's linked add-on is copied
    * 'addon_file_renamed': A File in a Node's linked add-on is renamed
    * 'folder_created': A Folder is created in a Node's linked add-on
    * 'file_added': A File is added to a Node's linked add-on
    * 'file_updated': A File is updated on a Node's linked add-on
    * 'file_removed': A File is removed from a Node's linked add-on
    * 'file_restored': A File is restored in a Node's linked add-on
    ---
    * 'comment_added': A Comment is added to some item
    * 'comment_removed': A Comment is removed from some item
    * 'comment_updated': A Comment is updated on some item
    ---
    * 'embargo_initiated': An embargoed Registration is proposed on a Node
    * 'embargo_approved': A proposed Embargo of a Node is approved
    * 'embargo_cancelled': A proposed Embargo of a Node is cancelled
    * 'embargo_completed': A proposed Embargo of a Node is completed
    * 'retraction_initiated': A Retraction of a Registration is proposed
    * 'retraction_approved': A Retraction of a Registration is approved
    * 'retraction_cancelled': A Retraction of a Registration is cancelled
    * 'registration_initiated': A Registration of a Node is proposed
    * 'registration_approved': A proposed Registration is approved
    * 'registration_cancelled': A proposed Registration is cancelled
    ---
    * 'node_created': A Node is created (_deprecated_)
    * 'node_forked': A Node is forked (_deprecated_)
    * 'node_removed': A Node is dele (_deprecated_)

   ##Log Attributes

    <!--- Copied Attributes from LogList -->

    OSF Log entities have the "logs" `type`.

        name           type                   description
        ----------------------------------------------------------------------------
        date           iso8601 timestamp      timestamp of Log creation
        action         string                 Log action (see list above)

    ##Relationships

    ###Nodes

    A list of all Nodes this Log is added to.

    ###User

    The user who performed the logged action.

    ##Links

    See the [JSON-API spec regarding pagination](http://jsonapi.org/format/1.0/#fetching-pagination).

    ##Actions

    ##Query Params

    <!--- Copied Query Params from LogList -->

    Logs may be filtered by their `action` and `date`.

    #This Request/Response

    """

    serializer_class = NodeLogSerializer
    view_category = 'nodes'
    view_name = 'node-logs'

    required_read_scopes = [CoreScopes.NODE_LOG_READ]
    required_write_scopes = [CoreScopes.NULL]

    log_lookup_url_kwarg = 'node_id'

    ordering = ('-date', )

    permission_classes = (
        drf_permissions.IsAuthenticatedOrReadOnly,
        ContributorOrPublic,
        base_permissions.TokenHasScope,
        ExcludeRetractions
    )

    def get_default_odm_query(self):
        auth = get_user_auth(self.request)
        query = self.get_node().get_aggregate_logs_query(auth)
        return query

    def get_queryset(self):
        queryset = NodeLog.find(self.get_query_from_request())
        return queryset


class NodeCommentsList(JSONAPIBaseView, generics.ListCreateAPIView, ODMFilterMixin, NodeMixin):
    """List of comments on a node. *Writeable*.

    Paginated list of comments ordered by their `date_created.` Each resource contains the full representation of the
    comment, meaning additional requests to an individual comment's detail view are not necessary.

    Note that if an anonymous view_only key is being used, the user relationship will not be exposed.

    ###Permissions

    Comments on public nodes are given read-only access to everyone. If the node comment-level is "private",
    only contributors have permission to comment. If the comment-level is "public" any logged-in OSF user can comment.
    Comments on private nodes are only visible to contributors and administrators on the parent node.

    ##Attributes

    OSF comment entities have the "comments" `type`.

        name           type               description
        ---------------------------------------------------------------------------------
        content        string             content of the comment
        date_created   iso8601 timestamp  timestamp that the comment was created
        date_modified  iso8601 timestamp  timestamp when the comment was last updated
        modified       boolean            has this comment been edited?
        deleted        boolean            is this comment deleted?

    ##Links

    See the [JSON-API spec regarding pagination](http://jsonapi.org/format/1.0/#fetching-pagination).

    ##Actions

    ###Create

        Method:        POST
        URL:           /links/self
        Query Params:  <none>
        Body (JSON):   {
                         "data": {
                           "type": "comments",   # required
                           "attributes": {
                             "content":       {content},        # mandatory
                           },
                           "relationships": {
                             "target": {
                               "data": {
                                  "type": {target type}         # mandatory
                                  "id": {target._id}            # mandatory
                               }
                             }
                           }
                         }
                       }
        Success:       201 CREATED + comment representation

    To create a comment on this node, issue a POST request against this endpoint. The comment target id and target type
    must be specified. To create a comment on the node overview page, the target `type` would be "nodes" and the `id`
    would be the node id. To reply to a comment on this node, the target `type` would be "comments" and the `id` would
    be the id of the comment to reply to. The `content` field is mandatory.

    If the comment creation is successful the API will return
    a 201 response with the representation of the new comment in the body. For the new comment's canonical URL, see the
    `/links/self` field of the response.

    ##Query Params

    + `filter[deleted]=True|False` -- filter comments based on whether or not they are deleted.

    The list of node comments includes deleted comments by default. The `deleted` field is a boolean and can be
    filtered using truthy values, such as `true`, `false`, `0`, or `1`. Note that quoting `true` or `false` in
    the query will cause the match to fail regardless.

    + `filter[date_created][comparison_operator]=YYYY-MM-DDTH:M:S` -- filter comments based on date created.

    Comments can also be filtered based on their `date_created` and `date_modified` fields. Possible comparison
    operators include 'gt' (greater than), 'gte'(greater than or equal to), 'lt' (less than) and 'lte'
    (less than or equal to). The date must be in the format YYYY-MM-DD and the time is optional.

    + `filter[target]=target_id` -- filter comments based on their target id.

    The list of comments can be filtered by target id. For example, to get all comments with target = project,
    the target_id would be the project_id.

    #This Request/Response
    """
    permission_classes = (
        drf_permissions.IsAuthenticatedOrReadOnly,
        CanCommentOrPublic,
        base_permissions.TokenHasScope,
        ExcludeRetractions
    )

    required_read_scopes = [CoreScopes.NODE_COMMENTS_READ]
    required_write_scopes = [CoreScopes.NODE_COMMENTS_WRITE]

    serializer_class = CommentSerializer
    view_category = 'nodes'
    view_name = 'node-comments'

    ordering = ('-date_created', )  # default ordering

    # overrides ODMFilterMixin
    def get_default_odm_query(self):
        return Q('target', 'eq', self.get_node())

    def get_queryset(self):
        return Comment.find(self.get_query_from_request())

    def get_serializer_class(self):
        if self.request.method == 'POST':
            return CommentCreateSerializer
        else:
            return CommentSerializer

    # overrides ListCreateAPIView
    def get_parser_context(self, http_request):
        """
        Tells parser that we are creating a relationship
        """
        res = super(NodeCommentsList, self).get_parser_context(http_request)
        res['is_relationship'] = True
        return res

    def perform_create(self, serializer):
        node = self.get_node()
        serializer.validated_data['user'] = self.request.user
        serializer.validated_data['node'] = node
        serializer.save()<|MERGE_RESOLUTION|>--- conflicted
+++ resolved
@@ -234,15 +234,6 @@
 
     # overrides ODMFilterMixin
     def get_default_odm_query(self):
-<<<<<<< HEAD
-        base_query = (
-            Q('is_deleted', 'ne', True) &
-            Q('is_collection', 'ne', True) &
-            Q('is_registration', 'ne', True) &
-            Q('is_folder', 'ne', True)
-        )
-=======
->>>>>>> 1917b72c
         user = self.request.user
         base_query = default_node_list_query()
         permissions_query = default_node_permission_query(user)
