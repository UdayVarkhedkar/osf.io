--- conflicted
+++ resolved
@@ -3,26 +3,16 @@
         class="contributor ${'contributor-registered' if contributor['registered'] else 'contributor-unregistered'}">
         % if contributor['registered']:
             <a href="/${contributor['id']}/"
-<<<<<<< HEAD
                 % if 'admin' in user['permissions']:
-                    class="user-quickedit" data-userid="${contributor['id']}" data-fullname="${contributor['fullname']}"
-=======
-                % if user['can_edit']:
                     class="user-quickedit"
                     data-userid="${contributor['id']}" data-fullname="${contributor['fullname']}"
->>>>>>> 8d0fca07
                 % endif
                 >${contributor['fullname']}</a>
         % else:
             <span
-<<<<<<< HEAD
                 % if 'admin' in user['permissions']:
-                    class="user-quickedit" data-userid="${contributor['id']}" data-fullname="${contributor['fullname']}"
-=======
-                % if user['can_edit']:
                     class="user-quickedit"
                     data-userid="${contributor['id']}" data-fullname="${contributor['fullname']}"
->>>>>>> 8d0fca07
                 % endif
                 >${contributor['fullname']}</span>
         % endif
