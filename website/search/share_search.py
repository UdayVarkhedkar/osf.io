--- conflicted
+++ resolved
@@ -32,10 +32,8 @@
 @requires_search
 def search(query, raw=False, index='share'):
     # Run the real query and get the results
-    if query.get('aggregations'):
-        if query['aggregations'].get('sourcesByTimes'):
-            index = settings.SHARE_ELASTIC_INDEX_TEMPLATE.format(FRONTEND_VERSION)
     results = share_es.search(index=index, doc_type=None, body=query)
+
     for hit in results['hits']['hits']:
         hit['_source']['highlight'] = hit.get('highlight', {})
     return results if raw else {
@@ -154,23 +152,6 @@
             }
         }
     }
-<<<<<<< HEAD
-    # date_histogram_query = {
-    #     'query': {
-    #         'filtered': {
-    #             'query': query['query'],
-    #             'filter': {
-    #                 'range': {
-    #                     'dateUpdated': {
-    #                         'gt': three_months_ago
-    #                     }
-    #                 }
-    #             }
-    #         }
-    #     }
-    # }
-    date_histogram_query = query
-=======
     date_histogram_query = {
         'query': {
             'filtered': {
@@ -185,7 +166,6 @@
             }
         }
     }
->>>>>>> 71d5e8a1
     date_histogram_query['aggs'] = {
         "date_chunks": {
             "terms": {
@@ -213,11 +193,10 @@
                               body=query)
     date_results = share_es.search(index=index,
                                    body=date_histogram_query)
-
     results['aggregations']['date_chunks'] = date_results['aggregations']['date_chunks']
 
-    #chart_results = data_for_charts(results)
-    return date_histogram_query
+    chart_results = data_for_charts(results)
+    return chart_results
 
 
 def data_for_charts(elastic_results):
@@ -231,14 +210,11 @@
     r = generate_color()
     stats = {}
     colors = {}
-    colorsNorm = {}
     for bucket in elastic_results['aggregations']['sources']['buckets']:
         stats[bucket['key']] = {
             'doc_count': bucket['doc_count'],
         }
-        (colHex, colNorm) = r.next()
-        colors[bucket['key']] = colHex
-        colorsNorm[bucket['key']] = colNorm
+        colors[bucket['key']] = r.next()
 
     for bucket in elastic_results['aggregations']['earlier_documents']['sources']['buckets']:
         stats[bucket['key']]['earlier_documents'] = bucket['doc_count']
