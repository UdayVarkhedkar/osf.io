# -*- coding: utf-8 -*-

import time

import mendeley
from modularodm import fields

from website import settings
from website.addons.base import AddonNodeSettingsBase
from website.addons.base import AddonUserSettingsBase
from website.oauth.models import ExternalProvider

from . import utils
from .api import APISession


def serialize_folder(name, account_id, parent_id=None, list_id=None, id=None):
    retval = {
        'name': name,
        'provider_account_id': account_id,
        'provider_list_id': list_id,
        'id': id
    }
    if parent_id:
        retval['parent_list_id'] = parent_id

    return retval


class AddonMendeleyUserSettings(AddonUserSettingsBase):

    def _get_connected_accounts(self):
        """Get user's connected Mendeley accounts"""
        return [
            x for x in self.owner.external_accounts if x.provider == 'mendeley'
        ]

    def to_json(self, user):
        ret = super(AddonMendeleyUserSettings, self).to_json(user)
        ret['accounts'] = [
            utils.serialize_account(each)
            for each in self._get_connected_accounts()
        ]
        return ret


class AddonMendeleyNodeSettings(AddonNodeSettingsBase):
    external_account = fields.ForeignField('externalaccount',
                                           backref='connected')

    mendeley_list_id = fields.StringField()

    # Keep track of all user settings that have been associated with this
    #   instance. This is so OAuth grants can be checked, even if the grant is
    #   not currently being used.
    associated_user_settings = fields.AbstractForeignField(list=True)

    _api = None

    @property
    def api(self):
        """authenticated ExternalProvider instance"""
        if self._api is None:
            self._api = Mendeley()
            self._api.account = self.external_account
        return self._api

    @property
    def has_auth(self):
        return self.external_account is not None

    @property
    def selected_folder_name(self):
        if self.mendeley_list_id is None:
            return ''
        elif self.mendeley_list_id != 'ROOT':    
            folder = self.api._folder_metadata(self.mendeley_list_id)
            return folder.name
        else:
            return 'All Documents'

    def grant_oauth_access(self, user, external_account, metadata=None):
        """Grant OAuth access, updates metadata on user settings
        :param User user:
        :param ExternalAccount external_account:
        :param dict metadata:
        """
        user_settings = user.get_addon('mendeley')

        # associate the user settings with this node's settings
        if user_settings not in self.associated_user_settings:
            self.associated_user_settings.append(user_settings)
            self.save()

        user_settings.grant_oauth_access(
            node=self.owner,
            external_account=external_account,
            metadata=metadata or {},
        )
        
        user_settings.save()

    def verify_oauth_access(self, external_account, list_id):
        """Determine if access to the ExternalAccount has been granted
        :param ExternalAccount external_account:
        :param str list_id: ID of the Mendeley list requested
        :rtype bool:
        """
        for user_settings in self.associated_user_settings:
            try:
                granted = user_settings.oauth_grants[self.owner._id][external_account._id]
            except KeyError:
                # no grant for this node, move along
                continue

            if list_id in granted.get('lists', []):
                return True
        return False

    def get_accounts(self, user):
        accounts = [
            account for account
            in user.external_accounts
            if account.provider == 'mendeley'
        ]
        if self.external_account and self.external_account not in accounts:
            accounts.append(self.external_account)
        return accounts

    def to_json(self, user):
        ret = super(AddonMendeleyNodeSettings, self).to_json(user)
        ret.update({
            'listId': self.mendeley_list_id,
            'accounts': [utils.serialize_account(each) for each in self.get_accounts(user)],
            'currentAccount': utils.serialize_account(self.external_account),
        })
        return ret


class Mendeley(ExternalProvider):
    name = "Mendeley"
    short_name = "mendeley"

    client_id = settings.MENDELEY_CLIENT_ID
    client_secret = settings.MENDELEY_CLIENT_SECRET

    auth_url_base = 'https://api.mendeley.com/oauth/authorize'
    callback_url = 'https://api.mendeley.com/oauth/token'
    default_scopes = ['all']

    _client = None

    def handle_callback(self, response):
        client = self._get_client(response)

        # make a second request for the Mendeley user's ID and name
        profile = client.profiles.me

        return {
            'provider_id': profile.id,
            'display_name': profile.display_name
        }

    def _get_client(self, credentials):
        if not self._client:
            partial = mendeley.Mendeley(
                client_id=self.client_id,
                client_secret=self.client_secret,
                redirect_uri='http://cos.ngrok.com/oauth/callback/mendeley/',
            )
            self._client = APISession(partial, credentials)

        return self._client

    def _get_folders(self):
        """Get a list of a user's folders"""

        client = self.client

        return client.folders.list().items

<<<<<<< HEAD
=======

>>>>>>> 9a0257b1
    @property
    def client(self):
        """An API session with Mendeley"""
        if not self._client:
            self._client = self._get_client({
                'access_token': self.account.oauth_key,
                'refresh_token': self.account.refresh_token,
                'expires_at': time.mktime(self.account.expires_at.timetuple()),
                'token_type': 'bearer',
            })
        return self._client

    def _folder_tree(self, folder, flat_map):

        serialized = serialize_folder(folder[0].name, self.account.provider_id)
        serialized['children'] = [self._folder_tree(flat_map[f], flat_map) for f in folder[1]]
        serialized['kind'] = 'folder'
        return serialized

    @property
    def citation_folder_tree(self):
        """Nested list structure of serialized folders"""

        folders = self._get_folders()
        flat_map = {
            folder.id: (folder, [])
            for folder in folders
        }
        flat_map['root'] = (None, [])
        for folder in folders:
            if folder.parent_id:
                flat_map[folder.parent_id][1].append(folder.id)
            else:
                flat_map['root'][1].append(folder.id)
        tree = [
            serialize_folder(
                'All Documents',
<<<<<<< HEAD
                account_id=self.account.provider_id,
=======
                account_id=self.account.provider_id,        
                id='ROOT'
>>>>>>> 9a0257b1
            )
        ]
        tree[0]['children'] = [self._folder_tree(flat_map[f], flat_map) for f in flat_map['root'][1]]
        tree[0]['kind'] = 'folder'
        return tree

    @property
    def citation_lists(self):
        """List of CitationList objects, derived from Mendeley folders"""

        folders = self._get_folders()

        # TODO: Verify OAuth access to each folder
        all_documents = serialize_folder(
            'All Documents',
<<<<<<< HEAD
            account_id=self.account.provider_id,
=======
            account_id=self.account.provider_id,                    
            id='ROOT',
            parent_id='__'
>>>>>>> 9a0257b1
        )
        serialized_folders = [
            serialize_folder(
                each.name,
                account_id=self.account.provider_id,
                list_id=each.json['id'],
                parent_id=each.json.get('parent_id'),
                id=each.json.get('id')
            )
            for each in folders
        ]
        return [all_documents] + serialized_folders

    def get_list(self, list_id='ROOT'):
        """Get a single CitationList
        :param str list_id: ID for a Mendeley folder. Optional.
        :return CitationList: CitationList for the folder, or for all documents
        """        
        folder = self.client.folders.get(list_id) if (list_id != 'ROOT') else None
        if folder:
            return self._citations_for_mendeley_folder(folder)
        return self._citations_for_mendeley_user()

    def get_root_folder(self):
        root = serialize_folder(
            'All Documents',
            account_id=self.account.provider_id,                    
            id='ROOT',
            parent_id='__'
        )
        root['kind'] = 'folder'
        return [root]

    def _folder_metadata(self, folder_id):
        folder = self.client.folders.get(folder_id)
        return folder

    def _citations_for_mendeley_folder(self, folder):
        return (
            self._citation_for_mendeley_document(document)
            for document in folder.documents.list().items
        )

    def _citations_for_mendeley_user(self):
        return (
            self._citation_for_mendeley_document(document)
            for document in self.client.documents.list().items
        )

    def _citation_for_mendeley_document(self, document):
        """Mendeley document to ``website.citations.models.Citation``
        :param BaseDocument document:
            An instance of ``mendeley.models.base_document.BaseDocument``
        :return Citation:
        """
        csl = {
            'id': document.json.get('id'),
            'type': document.json.get('type'),
        }

        if document.title:
            csl['title'] = document.title

        if document.json.get('authors'):
            csl['author'] = [
                {
                    'given': person.get('first_name'),
                    'family': person.get('last_name'),
                } for person in document.json.get('authors')
            ]

        if document.json.get('source'):
            csl['source'] = document.json.get('source')

        if document.year:
            csl['issued'] = {'date-parts': [[document.year]]}

        # gather identifiers
        idents = document.json.get('identifiers')
        if idents is not None:
            if idents.get('isbn'):
                csl['ISBN'] = idents.get('isbn')
            if idents.get('issn'):
                csl['ISSN'] = idents.get('issn')
            if idents.get('pmid'):
                csl['PMID'] = idents.get('pmid')
            if idents.get('doi'):
                csl['DOI'] = idents.get('doi')

        return csl<|MERGE_RESOLUTION|>--- conflicted
+++ resolved
@@ -28,7 +28,6 @@
 
 
 class AddonMendeleyUserSettings(AddonUserSettingsBase):
-
     def _get_connected_accounts(self):
         """Get user's connected Mendeley accounts"""
         return [
@@ -51,7 +50,7 @@
     mendeley_list_id = fields.StringField()
 
     # Keep track of all user settings that have been associated with this
-    #   instance. This is so OAuth grants can be checked, even if the grant is
+    # instance. This is so OAuth grants can be checked, even if the grant is
     #   not currently being used.
     associated_user_settings = fields.AbstractForeignField(list=True)
 
@@ -73,7 +72,7 @@
     def selected_folder_name(self):
         if self.mendeley_list_id is None:
             return ''
-        elif self.mendeley_list_id != 'ROOT':    
+        elif self.mendeley_list_id != 'ROOT':
             folder = self.api._folder_metadata(self.mendeley_list_id)
             return folder.name
         else:
@@ -97,7 +96,7 @@
             external_account=external_account,
             metadata=metadata or {},
         )
-        
+
         user_settings.save()
 
     def verify_oauth_access(self, external_account, list_id):
@@ -108,7 +107,8 @@
         """
         for user_settings in self.associated_user_settings:
             try:
-                granted = user_settings.oauth_grants[self.owner._id][external_account._id]
+                granted = user_settings.oauth_grants[self.owner._id][
+                    external_account._id]
             except KeyError:
                 # no grant for this node, move along
                 continue
@@ -131,7 +131,8 @@
         ret = super(AddonMendeleyNodeSettings, self).to_json(user)
         ret.update({
             'listId': self.mendeley_list_id,
-            'accounts': [utils.serialize_account(each) for each in self.get_accounts(user)],
+            'accounts': [utils.serialize_account(each) for each in
+                         self.get_accounts(user)],
             'currentAccount': utils.serialize_account(self.external_account),
         })
         return ret
@@ -179,10 +180,6 @@
 
         return client.folders.list().items
 
-<<<<<<< HEAD
-=======
-
->>>>>>> 9a0257b1
     @property
     def client(self):
         """An API session with Mendeley"""
@@ -198,7 +195,8 @@
     def _folder_tree(self, folder, flat_map):
 
         serialized = serialize_folder(folder[0].name, self.account.provider_id)
-        serialized['children'] = [self._folder_tree(flat_map[f], flat_map) for f in folder[1]]
+        serialized['children'] = [self._folder_tree(flat_map[f], flat_map) for f
+                                  in folder[1]]
         serialized['kind'] = 'folder'
         return serialized
 
@@ -220,15 +218,12 @@
         tree = [
             serialize_folder(
                 'All Documents',
-<<<<<<< HEAD
                 account_id=self.account.provider_id,
-=======
-                account_id=self.account.provider_id,        
                 id='ROOT'
->>>>>>> 9a0257b1
             )
         ]
-        tree[0]['children'] = [self._folder_tree(flat_map[f], flat_map) for f in flat_map['root'][1]]
+        tree[0]['children'] = [self._folder_tree(flat_map[f], flat_map) for f in
+                               flat_map['root'][1]]
         tree[0]['kind'] = 'folder'
         return tree
 
@@ -241,13 +236,9 @@
         # TODO: Verify OAuth access to each folder
         all_documents = serialize_folder(
             'All Documents',
-<<<<<<< HEAD
             account_id=self.account.provider_id,
-=======
-            account_id=self.account.provider_id,                    
             id='ROOT',
             parent_id='__'
->>>>>>> 9a0257b1
         )
         serialized_folders = [
             serialize_folder(
@@ -265,8 +256,12 @@
         """Get a single CitationList
         :param str list_id: ID for a Mendeley folder. Optional.
         :return CitationList: CitationList for the folder, or for all documents
-        """        
-        folder = self.client.folders.get(list_id) if (list_id != 'ROOT') else None
+        """
+        if list_id == 'ROOT':
+            folder = None
+        else:
+            folder = self.client.folders.get(list_id)
+
         if folder:
             return self._citations_for_mendeley_folder(folder)
         return self._citations_for_mendeley_user()
@@ -274,7 +269,7 @@
     def get_root_folder(self):
         root = serialize_folder(
             'All Documents',
-            account_id=self.account.provider_id,                    
+            account_id=self.account.provider_id,
             id='ROOT',
             parent_id='__'
         )
