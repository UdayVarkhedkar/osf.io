--- conflicted
+++ resolved
@@ -457,15 +457,11 @@
             except SkipField:
                 continue
 
-<<<<<<< HEAD
             nested_field = getattr(field, 'field', None)
 
             if isinstance(field, JSONAPIHyperlinkedIdentityField) or isinstance(nested_field, JSONAPIHyperlinkedIdentityField):
                 if attribute is None:
                     continue
-=======
-            if getattr(field, 'json_api_link', False):
->>>>>>> 3e7dcb01
                 data['relationships'][field.field_name] = field.to_representation(attribute)
             elif field.field_name == 'id':
                 data['id'] = field.to_representation(attribute)
