--- conflicted
+++ resolved
@@ -52,8 +52,6 @@
     padding-bottom: 10px;
 }
 
-<<<<<<< HEAD
-=======
 /* Multiple device support for project nav-bar */
 @media (max-width: 767px) {
     .osf-project-navbar li>a {
@@ -116,7 +114,6 @@
     }
 }
 
->>>>>>> 152bc8ea
 .editable-error-block {
     font-size: 16px;
     max-width: 100%;
