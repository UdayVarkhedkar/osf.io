'use strict';

var $ = require('jquery');
var bootbox = require('bootbox');
var Raven = require('raven-js');
var ko = require('knockout');

var ProjectSettings = require('js/projectSettings.js');
var NodesDelete = require('js/nodesDelete.js');
var InstitutionProjectSettings = require('js/institutionProjectSettings.js');

var $osf = require('js/osfHelpers');
require('css/addonsettings.css');

var ctx = window.contextVars;


// Initialize treebeard grid for notifications
var ProjectNotifications = require('js/notificationsTreebeard.js');
var $notificationsMsg = $('#configureNotificationsMessage');
var notificationsURL = ctx.node.urls.api  + 'subscriptions/';
// Need check because notifications settings don't exist on registration's settings page
if ($('#grid').length) {
    $.ajax({
        url: notificationsURL,
        type: 'GET',
        dataType: 'json'
    }).done(function(response) {
        new ProjectNotifications(response);
    }).fail(function(xhr, status, error) {
        $notificationsMsg.addClass('text-danger');
        $notificationsMsg.text('Could not retrieve notification settings.');
        Raven.captureMessage('Could not GET notification settings.', {
            extra: { url: notificationsURL, status: status, error: error }
        });
    });
}

//Initialize treebeard grid for wiki
var ProjectWiki = require('js/wikiSettingsTreebeard.js');
var wikiSettingsURL = ctx.node.urls.api  + 'wiki/settings/';
var $wikiMsg = $('#configureWikiMessage');

if ($('#wgrid').length) {
    $.ajax({
        url: wikiSettingsURL,
        type: 'GET',
        dataType: 'json'
    }).done(function(response) {
        new ProjectWiki(response);
    }).fail(function(xhr, status, error) {
        $wikiMsg.addClass('text-danger');
        $wikiMsg.text('Could not retrieve wiki settings.');
        Raven.captureMessage('Could not GET wiki settings.', {
            extra: { url: wikiSettingsURL, status: status, error: error }
        });
    });
}

$(document).ready(function() {
    // Apply KO bindings for Project Settings
    if ($('#institutionSettings').length) {
        new InstitutionProjectSettings.InstitutionProjectSettings('#institutionSettings', window.contextVars);
    }
    var categoryOptions = [];
    var keys = Object.keys(window.contextVars.nodeCategories);
    for (var i = 0; i < keys.length; i++) {
        categoryOptions.push({
            label: window.contextVars.nodeCategories[keys[i]],
            value: keys[i]
        });
    }
    // need check because node category doesn't exist for registrations
    if ($('#projectSettings').length) {
        var projectSettingsVM = new ProjectSettings.ProjectSettings( {
            currentTitle: ctx.node.title,
            currentDescription: ctx.node.description,
            category: ctx.node.category,
            categoryOptions: categoryOptions,
            node_id: ctx.node.id,
            updateUrl:  $osf.apiV2Url('nodes/' + ctx.node.id + '/'),
        });
        ko.applyBindings(projectSettingsVM, $('#projectSettings')[0]);
    }

    if(ctx.node.childExists){
        new NodesDelete.NodesDelete('#nodesDelete', ctx.node);
    }else{
        $('#deleteNode').on('click', function() {
            ProjectSettings.getConfirmationCode(ctx.node.nodeType, ctx.node.isPreprint);
        });
    }

    // TODO: Knockout-ify me
    $('#commentSettings').on('submit', function() {
        var $commentMsg = $('#configureCommentingMessage');

        var $this = $(this);
        var commentLevel = $this.find('input[name="commentLevel"]:checked').val();

        $osf.postJSON(
            ctx.node.urls.api + 'settings/comments/',
            {commentLevel: commentLevel}
        ).done(function() {
            $commentMsg.text('Successfully updated settings.');
            $commentMsg.addClass('text-success');
            if($osf.isSafari()){
                //Safari can't update jquery style change before reloading. So delay is applied here
                setTimeout(function(){window.location.reload();}, 100);
            } else {
                window.location.reload();
            }

        }).fail(function() {
            bootbox.alert({
                message: 'Could not set commenting configuration. Please try again.',
                buttons:{
                    ok:{
                        label:'Close',
                        className:'btn-default'
                    }
                }
            });
        });

        return false;

    });
<<<<<<< HEAD

    var checkedOnLoad = $('#selectAddonsForm input:checked');
    var uncheckedOnLoad = $('#selectAddonsForm input:not(:checked)');

    // Set up submission for addon selection form
    $('#selectAddonsForm').on('submit', function() {

        var formData = {};
        $('#selectAddonsForm').find('input').each(function(idx, elm) {
            var $elm = $(elm);
            formData[$elm.attr('name')] = $elm.is(':checked');
        });

        var unchecked = checkedOnLoad.filter('#selectAddonsForm input:not(:checked)');
        var checked = uncheckedOnLoad.filter('#selectAddonsForm input:checked');
        var msgElm = $(this).find('.addon-settings-message');

        var submit = function() {
            var request = $osf.postJSON(ctx.node.urls.api + 'settings/addons/', formData);
            return request;
        };

        function successMessage() {
            msgElm.text('Settings updated');
            setTimeout(
                function() {
                    msgElm.text('');
                },
                5000
            );
        }
        function successfulAddonUpdate() {
            successMessage();
            checkedOnLoad = $('#selectAddonsForm input:checked');
            uncheckedOnLoad = $('#selectAddonsForm input:not(:checked)');
            if($osf.isSafari()) {
                        //Safari can't update jquery style change before reloading. So delay is applied here
                        setTimeout(function(){window.location.reload();}, 100);
            } else {
                        window.location.reload();
            }
        }
        function failedAddonUpdate() {
            var msg = 'Sorry, we had trouble saving your settings. If this persists please contact ' + $osf.osfSupportLink();
            bootbox.alert({
                title: 'Request failed',
                message: msg,
                buttons: {
                    ok: {
                        label: 'Close',
                        className: 'btn-default'
                    }
                }
            });
        }
        // some addons disabled (unchecked warning adopted from profile-settings-addons-page.js)
        if(unchecked.length > 0) {
            var uncheckedText = $.map(unchecked, function(el){
                return ['<li>', $(el).closest('label').text().trim(), '</li>'].join('');
            }).join('');
            uncheckedText = ['<ul>', uncheckedText, '</ul>'].join('');
            bootbox.confirm({
                title: 'Are you sure you want to remove the add-ons you have deselected? ',
                message: uncheckedText,
                callback: function(result) {
                    if (result) {
                        var request = submit();
                        request.done(successfulAddonUpdate);
                        request.fail(failedAddonUpdate);
                    } else{
                        unchecked.each(function(i, el){ $(el).prop('checked', true); });
                    }
                },
                buttons: {
                    confirm: {
                        label: 'Remove',
                        className: 'btn-danger'
                    }
                }
            });
        }
        //no addons disabled but some addons enabled
        else if(checked.length>0) {
            var request = submit();
            request.done(successfulAddonUpdate);
            request.fail(failedAddonUpdate);
        }
        // no changes to the state of the addons
        else {
            successMessage();
        }

        return false;

    });

    /* Before closing the page, Check whether the newly checked addon are updated or not */
    $(window).on('beforeunload',function() {
      //new checked items but not updated
      var checked = uncheckedOnLoad.filter('#selectAddonsForm input:checked');
      //new unchecked items but not updated
      var unchecked = checkedOnLoad.filter('#selectAddonsForm input:not(:checked)');

      if(unchecked.length > 0 || checked.length > 0) {
          return 'The changes on addon setting are not submitted!';
      }

        if (projectSettingsVM) {
            /* Before closing the page, check whether changes made to category, title or
               description are updated or not */
            if (projectSettingsVM.title() !== projectSettingsVM.titlePlaceholder ||
                projectSettingsVM.description() !== projectSettingsVM.descriptionPlaceholder ||
                projectSettingsVM.selectedCategory() !== projectSettingsVM.categoryPlaceholder) {
                return 'There are unsaved changes in your project settings.';
            }
        }
    });

    // Show capabilities modal on selecting an addon; unselect if user
    // rejects terms
    $('.addon-select').on('change', function() {
        var that = this,
            $that = $(that);
        if ($that.is(':checked')) {
            var name = $that.attr('name');
            var capabilities = $('#capabilities-' + name).html();
            if (capabilities) {
                bootbox.confirm({
                    message: capabilities,
                    callback: function(result) {
                        if (!result) {
                            $(that).attr('checked', false);
                        } else {
                            $('#selectAddonsForm').submit();
                        }
                    },
                    buttons:{
                        confirm:{
                            label:'Confirm'
                        }
                    }
               });
            } else {
                $('#selectAddonsForm').submit();
            }
        } else {
            $('#selectAddonsForm').submit();
        }
    });
=======
>>>>>>> 5ae01a48
});

var WikiSettingsViewModel = {
    enabled: ko.observable(ctx.wiki.isEnabled), // <- this would get set in the mako template, as usual
    wikiMessage: ko.observable('')
};

WikiSettingsViewModel.enabled.subscribe(function(newValue) {
    var self = this;
    $osf.postJSON(ctx.node.urls.api + 'settings/addons/', {wiki: newValue}
    ).done(function(response) {
        if (newValue) {
            self.wikiMessage('Wiki Enabled');
        }
        else {
            self.wikiMessage('Wiki Disabled');
        }
        //Give user time to see message before reload.
        setTimeout(function(){window.location.reload();}, 1500);
    }).fail(function(xhr, status, error) {
        $osf.growl('Error', 'Unable to update wiki');
        Raven.captureMessage('Could not update wiki.', {
            extra: {
                url: ctx.node.urls.api + 'settings/addons/', status: status, error: error
            }
        });
        setTimeout(function(){window.location.reload();}, 1500);
    });
    return true;
}, WikiSettingsViewModel);

if ($('#selectWikiForm').length) {
    $osf.applyBindings(WikiSettingsViewModel, '#selectWikiForm');
}<|MERGE_RESOLUTION|>--- conflicted
+++ resolved
@@ -126,158 +126,6 @@
         return false;
 
     });
-<<<<<<< HEAD
-
-    var checkedOnLoad = $('#selectAddonsForm input:checked');
-    var uncheckedOnLoad = $('#selectAddonsForm input:not(:checked)');
-
-    // Set up submission for addon selection form
-    $('#selectAddonsForm').on('submit', function() {
-
-        var formData = {};
-        $('#selectAddonsForm').find('input').each(function(idx, elm) {
-            var $elm = $(elm);
-            formData[$elm.attr('name')] = $elm.is(':checked');
-        });
-
-        var unchecked = checkedOnLoad.filter('#selectAddonsForm input:not(:checked)');
-        var checked = uncheckedOnLoad.filter('#selectAddonsForm input:checked');
-        var msgElm = $(this).find('.addon-settings-message');
-
-        var submit = function() {
-            var request = $osf.postJSON(ctx.node.urls.api + 'settings/addons/', formData);
-            return request;
-        };
-
-        function successMessage() {
-            msgElm.text('Settings updated');
-            setTimeout(
-                function() {
-                    msgElm.text('');
-                },
-                5000
-            );
-        }
-        function successfulAddonUpdate() {
-            successMessage();
-            checkedOnLoad = $('#selectAddonsForm input:checked');
-            uncheckedOnLoad = $('#selectAddonsForm input:not(:checked)');
-            if($osf.isSafari()) {
-                        //Safari can't update jquery style change before reloading. So delay is applied here
-                        setTimeout(function(){window.location.reload();}, 100);
-            } else {
-                        window.location.reload();
-            }
-        }
-        function failedAddonUpdate() {
-            var msg = 'Sorry, we had trouble saving your settings. If this persists please contact ' + $osf.osfSupportLink();
-            bootbox.alert({
-                title: 'Request failed',
-                message: msg,
-                buttons: {
-                    ok: {
-                        label: 'Close',
-                        className: 'btn-default'
-                    }
-                }
-            });
-        }
-        // some addons disabled (unchecked warning adopted from profile-settings-addons-page.js)
-        if(unchecked.length > 0) {
-            var uncheckedText = $.map(unchecked, function(el){
-                return ['<li>', $(el).closest('label').text().trim(), '</li>'].join('');
-            }).join('');
-            uncheckedText = ['<ul>', uncheckedText, '</ul>'].join('');
-            bootbox.confirm({
-                title: 'Are you sure you want to remove the add-ons you have deselected? ',
-                message: uncheckedText,
-                callback: function(result) {
-                    if (result) {
-                        var request = submit();
-                        request.done(successfulAddonUpdate);
-                        request.fail(failedAddonUpdate);
-                    } else{
-                        unchecked.each(function(i, el){ $(el).prop('checked', true); });
-                    }
-                },
-                buttons: {
-                    confirm: {
-                        label: 'Remove',
-                        className: 'btn-danger'
-                    }
-                }
-            });
-        }
-        //no addons disabled but some addons enabled
-        else if(checked.length>0) {
-            var request = submit();
-            request.done(successfulAddonUpdate);
-            request.fail(failedAddonUpdate);
-        }
-        // no changes to the state of the addons
-        else {
-            successMessage();
-        }
-
-        return false;
-
-    });
-
-    /* Before closing the page, Check whether the newly checked addon are updated or not */
-    $(window).on('beforeunload',function() {
-      //new checked items but not updated
-      var checked = uncheckedOnLoad.filter('#selectAddonsForm input:checked');
-      //new unchecked items but not updated
-      var unchecked = checkedOnLoad.filter('#selectAddonsForm input:not(:checked)');
-
-      if(unchecked.length > 0 || checked.length > 0) {
-          return 'The changes on addon setting are not submitted!';
-      }
-
-        if (projectSettingsVM) {
-            /* Before closing the page, check whether changes made to category, title or
-               description are updated or not */
-            if (projectSettingsVM.title() !== projectSettingsVM.titlePlaceholder ||
-                projectSettingsVM.description() !== projectSettingsVM.descriptionPlaceholder ||
-                projectSettingsVM.selectedCategory() !== projectSettingsVM.categoryPlaceholder) {
-                return 'There are unsaved changes in your project settings.';
-            }
-        }
-    });
-
-    // Show capabilities modal on selecting an addon; unselect if user
-    // rejects terms
-    $('.addon-select').on('change', function() {
-        var that = this,
-            $that = $(that);
-        if ($that.is(':checked')) {
-            var name = $that.attr('name');
-            var capabilities = $('#capabilities-' + name).html();
-            if (capabilities) {
-                bootbox.confirm({
-                    message: capabilities,
-                    callback: function(result) {
-                        if (!result) {
-                            $(that).attr('checked', false);
-                        } else {
-                            $('#selectAddonsForm').submit();
-                        }
-                    },
-                    buttons:{
-                        confirm:{
-                            label:'Confirm'
-                        }
-                    }
-               });
-            } else {
-                $('#selectAddonsForm').submit();
-            }
-        } else {
-            $('#selectAddonsForm').submit();
-        }
-    });
-=======
->>>>>>> 5ae01a48
 });
 
 var WikiSettingsViewModel = {
