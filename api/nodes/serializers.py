from rest_framework import serializers as ser
from rest_framework import exceptions
from modularodm.exceptions import ValidationValueError

from framework.auth.core import Auth
from framework.exceptions import PermissionsError

from website.models import Node, User, Comment, Institution
from website.exceptions import NodeStateError
from website.util import permissions as osf_permissions

from api.base.utils import get_object_or_error, absolute_reverse
from api.base.serializers import (JSONAPISerializer, WaterbutlerLink, NodeFileHyperLinkField, IDField, TypeField,
<<<<<<< HEAD
                                  TargetTypeField, JSONAPIListField, LinksField, RelationshipField, DevOnly,
                                  JSONAPIRelationshipSerializer)
=======
                                  TargetTypeField, JSONAPIListField, LinksField, RelationshipField, DevOnly, HideIfRegistration, HideIfRetraction)
>>>>>>> a03e3a90
from api.base.exceptions import InvalidModelValueError


class NodeTagField(ser.Field):
    def to_representation(self, obj):
        if obj is not None:
            return obj._id
        return None

    def to_internal_value(self, data):
        return data


class NodeSerializer(JSONAPISerializer):
    # TODO: If we have to redo this implementation in any of the other serializers, subclass ChoiceField and make it
    # handle blank choices properly. Currently DRF ChoiceFields ignore blank options, which is incorrect in this
    # instance
    filterable_fields = frozenset([
        'title',
        'description',
        'public',
        'tags',
        'category',
        'date_created',
        'date_modified',
        'registration'
    ])

    id = IDField(source='_id', read_only=True)
    type = TypeField()

    category_choices = Node.CATEGORY_MAP.keys()
    category_choices_string = ', '.join(["'{}'".format(choice) for choice in category_choices])

    title = ser.CharField(required=True)
    description = ser.CharField(required=False, allow_blank=True, allow_null=True)
    category = HideIfRetraction(ser.ChoiceField(choices=category_choices, help_text="Choices: " + category_choices_string))
    date_created = ser.DateTimeField(read_only=True)
    date_modified = HideIfRetraction(ser.DateTimeField(read_only=True))
    registration = ser.BooleanField(read_only=True, source='is_registration')
    fork = HideIfRetraction(ser.BooleanField(read_only=True, source='is_fork'))
    collection = HideIfRetraction(DevOnly(ser.BooleanField(read_only=True, source='is_folder')))
    dashboard = HideIfRetraction(ser.BooleanField(read_only=True, source='is_dashboard'))
    tags = HideIfRetraction(JSONAPIListField(child=NodeTagField(), required=False))

    # Public is only write-able by admins--see update method
    public = HideIfRetraction(ser.BooleanField(source='is_public', required=False,
                              help_text='Nodes that are made public will give read-only access '
                                        'to everyone. Private nodes require explicit read '
                                        'permission. Write and admin access are the same for '
                                        'public and private nodes. Administrators on a parent '
                                        'node have implicit read permissions for all child nodes')
                              )

    links = LinksField({'html': 'get_absolute_url'})
    # TODO: When we have osf_permissions.ADMIN permissions, make this writable for admins

    children = HideIfRetraction(RelationshipField(
        related_view='nodes:node-children',
        related_view_kwargs={'node_id': '<pk>'},
        related_meta={'count': 'get_node_count'},
    ))

    comments = HideIfRetraction(RelationshipField(
        related_view='nodes:node-comments',
        related_view_kwargs={'node_id': '<pk>'},
        related_meta={'unread': 'get_unread_comments_count'}))

    contributors = RelationshipField(
        related_view='nodes:node-contributors',
        related_view_kwargs={'node_id': '<pk>'},
        related_meta={'count': 'get_contrib_count'},
    )

    files = HideIfRetraction(RelationshipField(
        related_view='nodes:node-providers',
        related_view_kwargs={'node_id': '<pk>'}
    ))

    forked_from = HideIfRetraction(RelationshipField(
        related_view='nodes:node-detail',
        related_view_kwargs={'node_id': '<forked_from_id>'}
    ))

    node_links = DevOnly(HideIfRetraction(RelationshipField(
        related_view='nodes:node-pointers',
        related_view_kwargs={'node_id': '<pk>'},
        related_meta={'count': 'get_pointers_count'},
    )))

    parent = HideIfRetraction(RelationshipField(
        related_view='nodes:node-detail',
        related_view_kwargs={'node_id': '<parent_id>'}
    ))

    registrations = DevOnly(HideIfRegistration(RelationshipField(
        related_view='nodes:node-registrations',
        related_view_kwargs={'node_id': '<pk>'},
        related_meta={'count': 'get_registration_count'}
    )))

<<<<<<< HEAD
    primary_institution = RelationshipField(
        related_view='nodes:node-institution-detail',
        related_view_kwargs={'node_id': '<pk>'},
        self_view='nodes:node-relationships-institution',
        self_view_kwargs={'node_id': '<pk>'}
    )

    logs = RelationshipField(
=======
    logs = HideIfRetraction(RelationshipField(
>>>>>>> a03e3a90
        related_view='nodes:node-logs',
        related_view_kwargs={'node_id': '<pk>'},
    ))

    class Meta:
        type_ = 'nodes'

    def get_absolute_url(self, obj):
        return obj.absolute_url

    # TODO: See if we can get the count filters into the filter rather than the serializer.

    def get_user_auth(self, request):
        user = request.user
        if user.is_anonymous():
            auth = Auth(None)
        else:
            auth = Auth(user)
        return auth

    def get_node_count(self, obj):
        auth = self.get_user_auth(self.context['request'])
        nodes = [node for node in obj.nodes if node.can_view(auth) and node.primary and not node.is_deleted]
        return len(nodes)

    def get_contrib_count(self, obj):
        return len(obj.contributors)

    def get_registration_count(self, obj):
        auth = self.get_user_auth(self.context['request'])
        registrations = [node for node in obj.node__registrations if node.can_view(auth)]
        return len(registrations)

    def get_pointers_count(self, obj):
        return len(obj.nodes_pointer)

    def get_unread_comments_count(self, obj):
        auth = self.get_user_auth(self.context['request'])
        user = auth.user
        return Comment.find_unread(user=user, node=obj)

    def create(self, validated_data):
        node = Node(**validated_data)
        try:
            node.save()
        except ValidationValueError as e:
            raise InvalidModelValueError(detail=e.message)
        return node

    def update(self, node, validated_data):
        """Update instance with the validated data. Requires
        the request to be in the serializer context.
        """
        assert isinstance(node, Node), 'node must be a Node'
        auth = self.get_user_auth(self.context['request'])
        tags = validated_data.get('tags')
        if tags is not None:
            del validated_data['tags']
            current_tags = set(tags)
        else:
            current_tags = set()
        old_tags = set([tag._id for tag in node.tags])
        for new_tag in (current_tags - old_tags):
            node.add_tag(new_tag, auth=auth)
        for deleted_tag in (old_tags - current_tags):
            node.remove_tag(deleted_tag, auth=auth)

        if validated_data:
            try:
                node.update(validated_data, auth=auth)
            except ValidationValueError as e:
                raise InvalidModelValueError(detail=e.message)
            except PermissionsError:
                raise exceptions.PermissionDenied

        return node


class NodeDetailSerializer(NodeSerializer):
    """
    Overrides NodeSerializer to make id required.
    """
    id = IDField(source='_id', required=True)


class NodeContributorsSerializer(JSONAPISerializer):
    """ Separate from UserSerializer due to necessity to override almost every field as read only
    """
    filterable_fields = frozenset([
        'id',
        'bibliographic',
        'permission'
    ])

    id = IDField(source='_id', required=True)
    type = TypeField()

    bibliographic = ser.BooleanField(help_text='Whether the user will be included in citations for this node or not.',
                                     default=True)
    permission = ser.ChoiceField(choices=osf_permissions.PERMISSIONS, required=False, allow_null=True,
                                 default=osf_permissions.reduce_permissions(osf_permissions.DEFAULT_CONTRIBUTOR_PERMISSIONS),
                                 help_text='User permission level. Must be "read", "write", or "admin". Defaults to "write".')

    links = LinksField({
        'self': 'get_absolute_url'
    })

    users = RelationshipField(
        related_view='users:user-detail',
        related_view_kwargs={'user_id': '<pk>'},
        always_embed=True
    )

    class Meta:
        type_ = 'contributors'

    def absolute_url(self, obj):
        return obj.absolute_url

    def get_absolute_url(self, obj):
        node_id = self.context['request'].parser_context['kwargs']['node_id']
        return absolute_reverse(
            'nodes:node-contributor-detail',
            kwargs={
                'node_id': node_id,
                'user_id': obj._id
            }
        )


class NodeContributorsCreateSerializer(NodeContributorsSerializer):
    """
    Overrides NodeContributorsSerializer to add target_type field
    """
    target_type = TargetTypeField(target_type='users')

    def create(self, validated_data):
        auth = Auth(self.context['request'].user)
        node = self.context['view'].get_node()
        contributor = get_object_or_error(User, validated_data['_id'], display_name='user')
        # Node object checks for contributor existence but can still change permissions anyway
        if contributor in node.contributors:
            raise exceptions.ValidationError('{} is already a contributor'.format(contributor.fullname))

        bibliographic = validated_data['bibliographic']
        permissions = osf_permissions.expand_permissions(validated_data.get('permission')) or osf_permissions.DEFAULT_CONTRIBUTOR_PERMISSIONS
        node.add_contributor(contributor=contributor, auth=auth, visible=bibliographic, permissions=permissions, save=True)
        contributor.permission = osf_permissions.reduce_permissions(node.get_permissions(contributor))
        contributor.bibliographic = node.get_visible(contributor)
        contributor.node_id = node._id
        return contributor


class NodeContributorDetailSerializer(NodeContributorsSerializer):
    """
    Overrides node contributor serializer to add additional methods
    """

    def update(self, instance, validated_data):
        contributor = instance
        auth = Auth(self.context['request'].user)
        node = self.context['view'].get_node()

        visible = validated_data.get('bibliographic')
        permission = validated_data.get('permission')
        try:
            node.update_contributor(contributor, permission, visible, auth, save=True)
        except NodeStateError as e:
            raise exceptions.ValidationError(e)
        contributor.permission = osf_permissions.reduce_permissions(node.get_permissions(contributor))
        contributor.bibliographic = node.get_visible(contributor)
        contributor.node_id = node._id
        return contributor


class NodeLinksSerializer(JSONAPISerializer):

    id = IDField(source='_id')
    type = TypeField()
    target_type = TargetTypeField(target_type='nodes')

    # TODO: We don't show the title because the current user may not have access to this node. We may want to conditionally
    # include this field in the future.
    # title = ser.CharField(read_only=True, source='node.title', help_text='The title of the node that this Node Link '
    #                                                                      'points to')

    target_node = RelationshipField(
        related_view='nodes:node-detail',
        related_view_kwargs={'node_id': '<pk>'},
        always_embed=True

    )
    class Meta:
        type_ = 'node_links'

    links = LinksField({
        'self': 'get_absolute_url'
    })

    def get_absolute_url(self, obj):
        node_id = self.context['request'].parser_context['kwargs']['node_id']
        return absolute_reverse(
            'nodes:node-pointer-detail',
            kwargs={
                'node_id': node_id,
                'node_link_id': obj._id
            }
        )

    def create(self, validated_data):
        request = self.context['request']
        user = request.user
        auth = Auth(user)
        node = self.context['view'].get_node()
        target_node_id = validated_data['_id']
        pointer_node = Node.load(target_node_id)
        if not pointer_node or pointer_node.is_folder:
            raise InvalidModelValueError(
                source={'pointer': '/data/relationships/node_links/data/id'},
                detail='Target Node \'{}\' not found.'.format(target_node_id)
            )
        try:
            pointer = node.add_pointer(pointer_node, auth, save=True)
            return pointer
        except ValueError:
            raise InvalidModelValueError(
                source={'pointer': '/data/relationships/node_links/data/id'},
                detail='Target Node \'{}\' already pointed to by \'{}\'.'.format(target_node_id, node._id)
            )

    def update(self, instance, validated_data):
        pass


class NodeProviderSerializer(JSONAPISerializer):

    id = ser.SerializerMethodField(read_only=True)
    kind = ser.CharField(read_only=True)
    name = ser.CharField(read_only=True)
    path = ser.CharField(read_only=True)
    node = ser.CharField(source='node_id', read_only=True)
    provider = ser.CharField(read_only=True)
    files = NodeFileHyperLinkField(
        related_view='nodes:node-files',
        related_view_kwargs={'node_id': '<node_id>', 'path': '<path>', 'provider': '<provider>'},
        kind='folder',
        never_embed=True
    )
    links = LinksField({
        'upload': WaterbutlerLink(),
        'new_folder': WaterbutlerLink(kind='folder')
    })

    class Meta:
        type_ = 'files'

    @staticmethod
    def get_id(obj):
        return '{}:{}'.format(obj.node._id, obj.provider)

class NodeInstitutionRelationshipSerializer(JSONAPIRelationshipSerializer):

    id = ser.CharField(source='institution_id', required=False, allow_null=True)
    type = TypeField(required=False, allow_null=True)

    links = LinksField({
        'self': 'get_self_link',
        'related': 'get_related_link',
    })

    class Meta:
        type_ = 'institution'

    def get_self_link(self, obj):
        return obj.institution_relationship_url()

    def get_related_link(self, obj):
        return obj.institution_url()

    def update(self, instance, validated_data):
        node = instance
        user = self.context['request'].user

        inst = validated_data.get('institution_id')
        if inst:
            inst = Institution.load(inst)
            if not inst:
                raise exceptions.NotFound
            if not inst.auth(user):
                raise exceptions.PermissionDenied
        node.primary_institution = inst
        node.save()
        return node<|MERGE_RESOLUTION|>--- conflicted
+++ resolved
@@ -11,12 +11,8 @@
 
 from api.base.utils import get_object_or_error, absolute_reverse
 from api.base.serializers import (JSONAPISerializer, WaterbutlerLink, NodeFileHyperLinkField, IDField, TypeField,
-<<<<<<< HEAD
                                   TargetTypeField, JSONAPIListField, LinksField, RelationshipField, DevOnly,
-                                  JSONAPIRelationshipSerializer)
-=======
-                                  TargetTypeField, JSONAPIListField, LinksField, RelationshipField, DevOnly, HideIfRegistration, HideIfRetraction)
->>>>>>> a03e3a90
+                                  JSONAPIRelationshipSerializer, HideIfRegistration, HideIfRetraction)
 from api.base.exceptions import InvalidModelValueError
 
 
@@ -118,7 +114,6 @@
         related_meta={'count': 'get_registration_count'}
     )))
 
-<<<<<<< HEAD
     primary_institution = RelationshipField(
         related_view='nodes:node-institution-detail',
         related_view_kwargs={'node_id': '<pk>'},
@@ -126,10 +121,7 @@
         self_view_kwargs={'node_id': '<pk>'}
     )
 
-    logs = RelationshipField(
-=======
     logs = HideIfRetraction(RelationshipField(
->>>>>>> a03e3a90
         related_view='nodes:node-logs',
         related_view_kwargs={'node_id': '<pk>'},
     ))
