--- conflicted
+++ resolved
@@ -25,11 +25,7 @@
 INCLUDE_JS = {
     'widget': [],
     'page': [],
-<<<<<<< HEAD
-    'files': ['dataverse-fangorn-config.js'],
-=======
     'files': [],
->>>>>>> 12cce5b9
 }
 
 INCLUDE_CSS = {
