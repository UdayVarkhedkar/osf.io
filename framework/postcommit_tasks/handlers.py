# -*- coding: utf-8 -*-
import functools
import hashlib
import logging
import threading

import binascii
from collections import OrderedDict
import os

from celery.canvas import Signature
from celery.local import PromiseProxy
from gevent.pool import Pool
from flask import _app_ctx_stack as context_stack

from website import settings

_local = threading.local()
logger = logging.getLogger(__name__)

def postcommit_queue():
    if not hasattr(_local, 'postcommit_queue'):
        _local.postcommit_queue = OrderedDict()
    return _local.postcommit_queue

def postcommit_celery_queue():
    if not hasattr(_local, 'postcommit_celery_queue'):
        _local.postcommit_celery_queue = OrderedDict()
    return _local.postcommit_celery_queue

def postcommit_before_request():
    _local.postcommit_queue = OrderedDict()
    _local.postcommit_celery_queue = OrderedDict()

def postcommit_after_request(response, base_status_error_code=500):
    if response.status_code >= base_status_error_code:
        _local.postcommit_queue = OrderedDict()
        _local.postcommit_celery_queue = OrderedDict()
        return response
    try:
        if postcommit_queue():
            number_of_threads = 30  # one db connection per greenlet, let's share
            pool = Pool(number_of_threads)
            for func in postcommit_queue().values():
                pool.spawn(func)
            pool.join(timeout=5.0, raise_error=True)  # 5 second timeout and reraise exceptions

        if postcommit_celery_queue():
            if settings.USE_CELERY:
                for task_dict in postcommit_celery_queue().values():
                    task = Signature.from_dict(task_dict)
                    task.apply_async()
            else:
                for task in postcommit_celery_queue().values():
                    task()

    except AttributeError as ex:
        if not settings.DEBUG_MODE:
            logger.error('Post commit task queue not initialized: {}'.format(ex))
    return response

def get_task_from_postcommit_queue(name, predicate, celery=True):
    queue = postcommit_celery_queue() if celery else postcommit_queue()
    matches = [task for key, task in queue.iteritems() if task.type.name == name and predicate(task)]
    if len(matches) == 1:
        return matches[0]
    elif len(matches) > 1:
        raise ValueError()
    return False

def enqueue_postcommit_task(fn, args, kwargs, celery=False, once_per_request=True):
    """
    Any task queued with this function where celery=True will be run asynchronously.
<<<<<<< HEAD
    '''
    if context_stack.top and context_stack.top.app.testing:
        # For testing purposes only: run fn directly
        fn(*args, **kwargs)
=======
    """
    # make a hash of the pertinent data
    raw = [fn.__name__, fn.__module__, args, kwargs]
    m = hashlib.md5()
    m.update('-'.join([x.__repr__() for x in raw]))
    key = m.hexdigest()

    if not once_per_request:
        # we want to run it once for every occurrence, add a random string
        key = '{}:{}'.format(key, binascii.hexlify(os.urandom(8)))

    if celery and isinstance(fn, PromiseProxy):
        postcommit_celery_queue().update({key: fn.si(*args, **kwargs)})
>>>>>>> 577051fd
    else:
        # make a hash of the pertinent data
        raw = [fn.__name__, fn.__module__, args, kwargs]
        m = hashlib.md5()
        m.update('-'.join([x.__repr__() for x in raw]))
        key = m.hexdigest()

        if not once_per_request:
            # we want to run it once for every occurrence, add a random string
            key = '{}:{}'.format(key, binascii.hexlify(os.urandom(8)))

        if celery and isinstance(fn, PromiseProxy):
            postcommit_celery_queue().update({key: fn.si(*args, **kwargs)})
        else:
            postcommit_queue().update({key: functools.partial(fn, *args, **kwargs)})

handlers = {
    'before_request': postcommit_before_request,
    'after_request': postcommit_after_request,
}

def run_postcommit(once_per_request=True, celery=False):
    """
    Delays function execution until after the request's transaction has been committed.
    If you set the celery kwarg to True args and kwargs must be JSON serializable
    Tasks will only be run if the response's status code is < 500.
    Any task queued with this function where celery=True will be run asynchronously.
    :return:
    """
    def wrapper(func):
        # if we're local dev or running unit tests, run without queueing
        if settings.DEBUG_MODE:
            return func

        @functools.wraps(func)
        def wrapped(*args, **kwargs):
            enqueue_postcommit_task(func, args, kwargs, celery=celery, once_per_request=once_per_request)
        return wrapped
    return wrapper<|MERGE_RESOLUTION|>--- conflicted
+++ resolved
@@ -71,26 +71,10 @@
 def enqueue_postcommit_task(fn, args, kwargs, celery=False, once_per_request=True):
     """
     Any task queued with this function where celery=True will be run asynchronously.
-<<<<<<< HEAD
-    '''
+    """
     if context_stack.top and context_stack.top.app.testing:
         # For testing purposes only: run fn directly
         fn(*args, **kwargs)
-=======
-    """
-    # make a hash of the pertinent data
-    raw = [fn.__name__, fn.__module__, args, kwargs]
-    m = hashlib.md5()
-    m.update('-'.join([x.__repr__() for x in raw]))
-    key = m.hexdigest()
-
-    if not once_per_request:
-        # we want to run it once for every occurrence, add a random string
-        key = '{}:{}'.format(key, binascii.hexlify(os.urandom(8)))
-
-    if celery and isinstance(fn, PromiseProxy):
-        postcommit_celery_queue().update({key: fn.si(*args, **kwargs)})
->>>>>>> 577051fd
     else:
         # make a hash of the pertinent data
         raw = [fn.__name__, fn.__module__, args, kwargs]
