'use strict';
/**
 * Github FileBrowser configuration module.
 */
var m = require('mithril');
var URI = require('URIjs');

var Fangorn = require('js/fangorn');
var waterbutler = require('js/waterbutler');


function _uploadUrl(item, file) {
    return waterbutler.buildTreeBeardUpload(item, file, {branch: item.data.branch});
}

// TODO: Refactor, repeating from core function too much
function _removeEvent (event, items) {
    var tb = this;
    function cancelDelete() {
        tb.modal.dismiss();
    }

    function runDelete (item) {
        $('.tb-modal-footer .btn-success').html('<i> Deleting...</i>').attr('disabled', 'disabled');
        // delete from server, if successful delete from view
        $.ajax({
            url: waterbutler.buildTreeBeardDelete(item, {branch: item.data.branch, sha: item.data.extra.fileSha}),
            type : 'DELETE'
        })
        .done(function(data) {
            // delete view
            tb.deleteNode(item.parentID, item.id);
            tb.modal.dismiss();
        })
        .fail(function(data){
            tb.modal.dismiss();
            item.notify.update('Delete failed.', 'danger', undefined, 3000);
        });
    }

<<<<<<< HEAD
    function runDeleteMultiple(items){
        items.forEach(function(item){
            runDelete(item);
        });
        this.options.iconState.generalIcons.deleteMultiple.on = false;
    }

    // If there is only one item being deleted, don't complicate the issue:
    if(items.length === 1) {
        var mithrilContentSingle = m('div', [
            m('h3.break-word', 'Delete "' + items[0].data.name + '"'),
            m('p', 'This action is irreversible.')
        ]);
        var mithrilButtonsSingle = m('div', [
            m('span.tb-modal-btn', { 'class' : 'text-primary', onclick : function() { cancelDelete(); } }, 'Cancel'),
            m('span.tb-modal-btn', { 'class' : 'text-danger', onclick : function() { runDelete(items[0]); }  }, 'OK')
        ]);
        // This is already being checked before this step but will keep this edit permission check
        if(items[0].data.permissions.edit){
            tb.modal.update(mithrilContentSingle, mithrilButtonsSingle);
        }
    } else {
        // Check if all items can be deleted
        var canDelete = true;
        var deleteList = [];
        var noDeleteList = [];
        var mithrilContentMultiple;
        var mithrilButtonsMultiple;
        items.forEach(function(item, index, arr){
            if(!item.data.permissions.edit){
                canDelete = false;
                noDeleteList.push(item);
            } else {
                deleteList.push(item);
            }
        });
        // If all items can be deleted      
        if(canDelete){
            mithrilContentMultiple = m('div', [
                    m('h3.break-word', 'Delete multiple files?'),
                    m('p', 'This action is irreversible.'),
                    deleteList.map(function(item){
                        return m('.fangorn-canDelete.text-success', item.data.name);
                    })
=======
    function _removeEvent (event, item, col) {
        try {
            event.stopPropagation();
        } catch (e) {
            window.event.cancelBubble = true;
        }
        var tb = this;
        var parent = item.parent();

        function cancelDelete () {
            this.modal.dismiss();
        }
        function runDelete () {
            var tb = this;
            $('.tb-modal-footer .btn-success').html('<i> Deleting...</i>').attr('disabled', 'disabled');
            // delete from server, if successful delete from view
            $.ajax({
                url: waterbutler.buildTreeBeardDelete(item, {branch: item.data.branch, sha: item.data.extra.fileSha}),
                type : 'DELETE'
            })
            .done(function(data) {
                // delete view
                if (parent.children.length < 2) {
                    tb.deleteNode(parent.parentID, parent.id);
                } else {
                    tb.deleteNode(parent.id, item.id);
                }
                tb.modal.dismiss();
            })
            .fail(function(data){
                tb.modal.dismiss();
                item.notify.update('Delete failed.', 'danger', undefined, 3000);
            });
        }
        if (item.data.permissions.edit) {
            var mithrilContent = m('div', [
                    m('h3', 'Delete "' + item.data.name+ '"?'),
                    m('p', 'This action is irreversible.'),
                    parent.children.length < 2 ? m('p', 'If a folder in Github has no children it will automatically be removed.') : ''
                ]);
            var mithrilButtons = m('div', [
                    m('button', { 'class' : 'btn btn-default m-r-md', onclick : function() { cancelDelete.call(tb); } }, 'Cancel'),
                    m('button', { 'class' : 'btn btn-success', onclick : function() { runDelete.call(tb); }  }, 'OK')
>>>>>>> 6fb095f8
                ]);
            mithrilButtonsMultiple =  m('div', [
                    m('span.tb-modal-btn', { 'class' : 'text-primary', onclick : function() { cancelDelete(); } }, 'Cancel'),
                    m('span.tb-modal-btn', { 'class' : 'text-danger', onclick : function() { runDeleteMultiple.call(tb, deleteList); }  }, 'Delete All')
                ]);        
        } else {
            mithrilContentMultiple = m('div', [
                    m('h3.break-word', 'Delete multiple files?'),
                    m('p', 'Some of these files can\'t be deleted but you can delete the ones highlighted with green. This action is irreversible.'),
                    deleteList.map(function(n){
                        return m('.fangorn-canDelete.text-success', n.data.name);
                    }),
                    noDeleteList.map(function(n){
                        return m('.fangorn-noDelete.text-warning', n.data.name);
                    })
                ]);            
            mithrilButtonsMultiple =  m('div', [
                    m('span.tb-modal-btn', { 'class' : 'text-primary', onclick : function() { cancelDelete(); } }, 'Cancel'),
                    m('span.tb-modal-btn', { 'class' : 'text-danger', onclick : function() { runDeleteMultiple.call(tb, deleteList); }  }, 'Delete Some')
                ]);    
        }
        tb.modal.update(mithrilContentMultiple, mithrilButtonsMultiple); 
    }

    return true; // Let fangorn know this config option was used. 
}


// Define Fangorn Button Actions
function _githubDefineToolbar (item){
    var self = this;
    var buttons = [];

    function _downloadEvent (event, item, col) {
        event.stopPropagation();
        window.location = waterbutler.buildTreeBeardDownload(item, {fileSha: item.data.extra.fileSha});
    }

    // Download Zip File
    if (item.kind === 'folder') {
    var branchArray = [];
    if (item.data.branches) {
        item.data.branch = item.data.branch || item.data.defaultBranch;
        for (var i = 0; i < item.data.branches.length; i++) {
            var selected = item.data.branches[i] === item.data.branch ? 'selected' : '';
            branchArray.push(m('option', {selected : selected, value:item.data.branches[i]}, item.data.branches[i]));
        }
    }


        // If File and FileRead are not defined dropzone is not supported and neither is uploads
<<<<<<< HEAD
        if (window.File && window.FileReader && item.data.permissions && item.data.permissions.edit) {
            buttons.push({ name : 'uploadFiles', template : function(){
                return m('.fangorn-toolbar-icon.text-success', {
                        onclick : function(event) { _uploadEvent.call(self, event, item); } 
                    },[
                    m('i.fa.fa-upload'),
                    m('span.hidden-xs','Upload')
                ]);
            }});
=======
        if (window.File && window.FileReader && item.data.permissions.edit) {
            buttons.push({
                'name' : '',
                'tooltip' : 'Upload files',
                'icon' : 'fa fa-upload',
                'css' : 'fangorn-clickable btn btn-default btn-xs',
                'onclick' : Fangorn.ButtonEvents._uploadEvent
            });
            buttons.push({
                name: '',
                icon: 'fa fa-plus',
                'tooltip' : 'New folder',

                css: 'fangorn-clickable btn btn-default btn-xs',
                onclick: Fangorn.ButtonEvents.createFolder
            });
>>>>>>> 6fb095f8
        }

        if (item.data.addonFullname) {
            buttons.push(
                { name : 'downloadFile', template : function(){
                    return m('.fangorn-toolbar-icon.text-info', {
                            onclick : function(event) { window.location = item.data.urls.zip; } 
                        },[
                        m('i.fa.fa-download'),
                        m('span.hidden-xs','Download')
                    ]);
                }},
                { name : 'gotoRepo', template : function(){
                    return m('.fangorn-toolbar-icon.text-info', {
                            onclick : function(event) { window.open(item.data.urls.repo, '_blank');} 
                        },[
                        m('i.fa.fa-external-link'),
                        m('span.hidden-xs','Open')
                    ]);
                }},
                {
                    name : 'changeBranch', template : function(){
                        return m('.fangorn-toolbar-icon.text-info', 
                            [ 
                               m('span.hidden-xs','Branch :'),
                               m('select[name=branch-selector].no-border', { onchange: function(ev) { changeBranch.call(self, item, ev.target.value ); }, 'data-toggle' : 'tooltip', title : 'Change Branch', 'data-placement': 'bottom' }, branchArray)
                            ]
                        );
                    }
                }
            );
        }
    } else if (item.kind === 'file') {
        buttons.push(
                { name : 'downloadFile', template : function(){
                    return m('.fangorn-toolbar-icon.text-info', {
                            onclick : function(event) { _downloadEvent.call(self, event, item); } 
                        },[
                        m('i.fa.fa-download'),
                        m('span.hidden-xs','Download')
                    ]);
                }}
            );

        if (item.data.permissions && item.data.permissions.edit) {
            buttons.push(
                { name : 'deleteFile', template : function(){
                    return m('.fangorn-toolbar-icon.text-danger', {
                            onclick : function(event) { _removeEvent.call(self, event, [item]); } 
                        },[
                        m('i.fa.fa-times'),
                        m('span.hidden-xs','Delete')
                    ]);
                }}
            );
        }
    }
    item.icons = buttons;
    return true; // Tell fangorn this function is used. 
}

function changeBranch(item, ref){
    item.data.branch = ref;
    this.updateFolder(null, item);
}

function _resolveLazyLoad(item) {
    return waterbutler.buildTreeBeardMetadata(item, {ref: item.data.branch});
}

function _fangornLazyLoadOnLoad (tree, event) {
    var tb = this;
    tree.children.forEach(function(item) {
        Fangorn.Utils.inheritFromParent(item, tree, ['branch']);
    });
    Fangorn.Utils.setCurrentFileID.call(tb, tree, window.contextVars.node.id, window.contextVars.file);
    if(!event){
        Fangorn.Utils.scrollToFile.call(tb, tb.currentFileID);
    }
}

function _fangornGithubTitle(item, col)  {
    var tb = this;
    if (item.data.addonFullname) {
        return m('span',[
            m('github-name', item.data.name + ' (' + item.data.branch + ')')
        ]);
    } else {
        if (item.kind === 'file' && item.data.permissions.view) {
            return m('span',[
                m('github-name', {
                    ondblclick: function() {
                        var redir = new URI(item.data.nodeUrl);
                        window.location = new URI(item.data.nodeUrl)
                            .segment('files')
                            .segment(item.data.provider)
                            .segment(item.data.path.substring(1))
                            .search({branch: item.data.branch})
                            .toString();
                    },
                    'data-toggle': 'tooltip',
                    title: 'View file',
                    'data-placement': 'bottom'
                }, item.data.name)]);
        } else {
            return m('span', item.data.name);
        }
    }
}


function _fangornColumns (item) {
    var tb = this;
    var selectClass = '';
    var node = item.parent().parent();
    if (item.data.kind === 'file' && tb.currentFileID === item.id) {
        selectClass = 'fangorn-hover';
    }

    var columns = [];
    
    if(tb.options.placement !== 'fileview'){  // File view page structure is slightly different. 
        columns.push({
            data : null,
            folderIcons: false,
            filter : false,
            custom : function(){
                if(this.isMultiselected(item.id)) {
                    return m('div.fangorn-select-toggle', { style : 'color: white'},m('i.fa.fa-check-square-o'));
                }
                return m('div.fangorn-select-toggle', m('i.fa.fa-square-o'));
            }
        });        
    }


    columns.push({
        data : 'name',
        folderIcons : true,
        filter: true,
        css: selectClass,
        custom : _fangornGithubTitle
    });

    if(tb.options.placement === 'project-files') {
        columns.push(
        {
            data  : 'downloads',
            filter : false,
            css : ''
        });
    }
    return columns;
}

function _fangornFolderIcons(item){
    if(item.data.iconUrl){
        return m('img',{src:item.data.iconUrl, style:{width:'16px', height:'auto'}}, ' ');
    }
    return undefined;
}

function _fangornUploadComplete(item){
    var index = this.returnIndex(item.id);
}

function _fangornUploadSuccess(file, item, response) {
    if (response) {
        response.branch = item.parent().data.branch;
    }
}

// Register configuration
Fangorn.config.github = {
    // Handle changing the branch select
    uploadUrl: _uploadUrl,
    lazyload: _resolveLazyLoad,
    resolveRows: _fangornColumns,
    folderIcon: _fangornFolderIcons,
    onUploadComplete: _fangornUploadComplete,
    lazyLoadOnLoad: _fangornLazyLoadOnLoad,
    uploadSuccess: _fangornUploadSuccess,
    defineToolbar: _githubDefineToolbar,
    removeEvent : _removeEvent

};<|MERGE_RESOLUTION|>--- conflicted
+++ resolved
@@ -38,7 +38,6 @@
         });
     }
 
-<<<<<<< HEAD
     function runDeleteMultiple(items){
         items.forEach(function(item){
             runDelete(item);
@@ -50,7 +49,8 @@
     if(items.length === 1) {
         var mithrilContentSingle = m('div', [
             m('h3.break-word', 'Delete "' + items[0].data.name + '"'),
-            m('p', 'This action is irreversible.')
+            m('p', 'This action is irreversible.'),
+            parent.children.length < 2 ? m('p', 'If a folder in Github has no children it will automatically be removed.') : ''
         ]);
         var mithrilButtonsSingle = m('div', [
             m('span.tb-modal-btn', { 'class' : 'text-primary', onclick : function() { cancelDelete(); } }, 'Cancel'),
@@ -83,51 +83,6 @@
                     deleteList.map(function(item){
                         return m('.fangorn-canDelete.text-success', item.data.name);
                     })
-=======
-    function _removeEvent (event, item, col) {
-        try {
-            event.stopPropagation();
-        } catch (e) {
-            window.event.cancelBubble = true;
-        }
-        var tb = this;
-        var parent = item.parent();
-
-        function cancelDelete () {
-            this.modal.dismiss();
-        }
-        function runDelete () {
-            var tb = this;
-            $('.tb-modal-footer .btn-success').html('<i> Deleting...</i>').attr('disabled', 'disabled');
-            // delete from server, if successful delete from view
-            $.ajax({
-                url: waterbutler.buildTreeBeardDelete(item, {branch: item.data.branch, sha: item.data.extra.fileSha}),
-                type : 'DELETE'
-            })
-            .done(function(data) {
-                // delete view
-                if (parent.children.length < 2) {
-                    tb.deleteNode(parent.parentID, parent.id);
-                } else {
-                    tb.deleteNode(parent.id, item.id);
-                }
-                tb.modal.dismiss();
-            })
-            .fail(function(data){
-                tb.modal.dismiss();
-                item.notify.update('Delete failed.', 'danger', undefined, 3000);
-            });
-        }
-        if (item.data.permissions.edit) {
-            var mithrilContent = m('div', [
-                    m('h3', 'Delete "' + item.data.name+ '"?'),
-                    m('p', 'This action is irreversible.'),
-                    parent.children.length < 2 ? m('p', 'If a folder in Github has no children it will automatically be removed.') : ''
-                ]);
-            var mithrilButtons = m('div', [
-                    m('button', { 'class' : 'btn btn-default m-r-md', onclick : function() { cancelDelete.call(tb); } }, 'Cancel'),
-                    m('button', { 'class' : 'btn btn-success', onclick : function() { runDelete.call(tb); }  }, 'OK')
->>>>>>> 6fb095f8
                 ]);
             mithrilButtonsMultiple =  m('div', [
                     m('span.tb-modal-btn', { 'class' : 'text-primary', onclick : function() { cancelDelete(); } }, 'Cancel'),
@@ -179,7 +134,6 @@
 
 
         // If File and FileRead are not defined dropzone is not supported and neither is uploads
-<<<<<<< HEAD
         if (window.File && window.FileReader && item.data.permissions && item.data.permissions.edit) {
             buttons.push({ name : 'uploadFiles', template : function(){
                 return m('.fangorn-toolbar-icon.text-success', {
@@ -188,27 +142,16 @@
                     m('i.fa.fa-upload'),
                     m('span.hidden-xs','Upload')
                 ]);
+            }},
+            { name : 'createFolder', template : function(){
+                return m('.fangorn-toolbar-icon.text-info', {
+                        onclick : function(event) { Fangorn.ButtonEvents.createFolder.call(self, event, item) } 
+                    },[
+                    m('i.fa.fa-plus'),
+                    m('span.hidden-xs','Create Folder')
+                ]);
             }});
-=======
-        if (window.File && window.FileReader && item.data.permissions.edit) {
-            buttons.push({
-                'name' : '',
-                'tooltip' : 'Upload files',
-                'icon' : 'fa fa-upload',
-                'css' : 'fangorn-clickable btn btn-default btn-xs',
-                'onclick' : Fangorn.ButtonEvents._uploadEvent
-            });
-            buttons.push({
-                name: '',
-                icon: 'fa fa-plus',
-                'tooltip' : 'New folder',
-
-                css: 'fangorn-clickable btn btn-default btn-xs',
-                onclick: Fangorn.ButtonEvents.createFolder
-            });
->>>>>>> 6fb095f8
-        }
-
+        }
         if (item.data.addonFullname) {
             buttons.push(
                 { name : 'downloadFile', template : function(){
