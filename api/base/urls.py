from django.conf import settings
from django.conf.urls import include, url
from django.conf.urls.static import static
from django.views.generic.base import RedirectView
from settings import API_BASE

from . import views

base_pattern = '^{}'.format(API_BASE)

# Please keep URLs alphabetized for auto-generated documentation

urlpatterns = [
    url(base_pattern,
        include(
            [
                url(r'^$', views.root, name='root'),
                url(r'^addons/', include('api.addons.urls', namespace='addons')),
                url(r'^applications/', include('api.applications.urls', namespace='applications')),
                url(r'^collections/', include('api.collections.urls', namespace='collections')),
                url(r'^comments/', include('api.comments.urls', namespace='comments')),
                url(r'^docs/', include('rest_framework_swagger.urls')),
                url(r'^files/', include('api.files.urls', namespace='files')),
                url(r'^guids/', include('api.guids.urls', namespace='guids')),
                url(r'^identifiers/', include('api.identifiers.urls', namespace='identifiers')),
                url(r'^institutions/', include('api.institutions.urls', namespace='institutions')),
                url(r'^licenses/', include('api.licenses.urls', namespace='licenses')),
                url(r'^logs/', include('api.logs.urls', namespace='logs')),
                url(r'^metaschemas/', include('api.metaschemas.urls', namespace='metaschemas')),
                url(r'^nodes/', include('api.nodes.urls', namespace='nodes')),
                url(r'^registrations/', include('api.registrations.urls', namespace='registrations')),
                url(r'^tokens/', include('api.tokens.urls', namespace='tokens')),
                url(r'^users/', include('api.users.urls', namespace='users')),
                url(r'^view_only_links/', include('api.view_only_links.urls', namespace='view-only-links')),
                url(r'^wikis/', include('api.wikis.urls', namespace='wikis')),
<<<<<<< HEAD
                url(r'^identifiers/', include('api.identifiers.urls', namespace='identifiers')),
                url(r'^preprints/', include('api.preprints.urls', namespace='preprints')),
                url(r'^taxonomies/', include('api.taxonomies.urls', namespace='taxonomies')),
=======
>>>>>>> 2f2e9635
            ],
        )
        ),
    url(r'^$', RedirectView.as_view(pattern_name=views.root), name='redirect-to-root')
]


urlpatterns += static('/static/', document_root=settings.STATIC_ROOT)

handler404 = views.error_404<|MERGE_RESOLUTION|>--- conflicted
+++ resolved
@@ -28,17 +28,13 @@
                 url(r'^logs/', include('api.logs.urls', namespace='logs')),
                 url(r'^metaschemas/', include('api.metaschemas.urls', namespace='metaschemas')),
                 url(r'^nodes/', include('api.nodes.urls', namespace='nodes')),
+                url(r'^preprints/', include('api.preprints.urls', namespace='preprints')),
                 url(r'^registrations/', include('api.registrations.urls', namespace='registrations')),
+                url(r'^taxonomies/', include('api.taxonomies.urls', namespace='taxonomies')),
                 url(r'^tokens/', include('api.tokens.urls', namespace='tokens')),
                 url(r'^users/', include('api.users.urls', namespace='users')),
                 url(r'^view_only_links/', include('api.view_only_links.urls', namespace='view-only-links')),
                 url(r'^wikis/', include('api.wikis.urls', namespace='wikis')),
-<<<<<<< HEAD
-                url(r'^identifiers/', include('api.identifiers.urls', namespace='identifiers')),
-                url(r'^preprints/', include('api.preprints.urls', namespace='preprints')),
-                url(r'^taxonomies/', include('api.taxonomies.urls', namespace='taxonomies')),
-=======
->>>>>>> 2f2e9635
             ],
         )
         ),
