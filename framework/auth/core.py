# -*- coding: utf-8 -*-
import re
import itertools
import logging
import urlparse
import datetime as dt

import pytz
import bson

from modularodm import fields, Q
from modularodm.validators import URLValidator
from modularodm.exceptions import ValidationError, ValidationValueError

import framework
from framework.sessions import session
from framework.analytics import piwik
from framework.bcrypt import generate_password_hash, check_password_hash
from framework import analytics
from framework.guid.model import GuidStoredObject
from framework.addons import AddonModelMixin
from framework.auth import utils, signals
from framework.auth.exceptions import ChangePasswordError, ExpiredTokenError
from framework.exceptions import PermissionsError
from framework.sentry import log_exception

from website import settings, filters, security


name_formatters = {
    'long': lambda user: user.fullname,
    'surname': lambda user: user.family_name if user.family_name else user.fullname,
    'initials': lambda user: u'{surname}, {initial}.'.format(
        surname=user.family_name,
        initial=user.given_name_initial
    ),
}

logger = logging.getLogger(__name__)

# Hide implementation of token generation
def generate_confirm_token():
    return security.random_string(30)


def generate_claim_token():
    return security.random_string(30)


def string_required(value):
    if value is None or value == '':
        raise ValidationValueError('Value must not be empty.')


def validate_history_item(item):
    string_required(item.get('institution'))
    startMonth = item.get('startMonth')
    startYear = item.get('startYear')
    endMonth = item.get('endMonth')
    endYear = item.get('endYear')
    if startYear and endYear:
        if endYear < startYear:
            raise ValidationValueError('End date must be later than start date.')
        elif endYear == startYear:
            if endMonth and startMonth and endMonth < startMonth:
                raise ValidationValueError('End date must be later than start date.')

validate_url = URLValidator()
def validate_personal_site(value):
    if value:
        try:
            validate_url(value)
        except ValidationError:
            # Reraise with a better message
            raise ValidationError('Invalid personal URL.')


def validate_social(value):
    validate_personal_site(value.get('personal'))

def _get_current_user():
    uid = session._get_current_object() and session.data.get('auth_user_id')
    return User.load(uid)


# TODO: This should be a class method of User?
def get_user(username=None, password=None, verification_key=None):
    """Get an instance of User matching the provided params.

    :return: The instance of User requested
    :rtype: User or None
    """
    # tag: database
    if password and not username:
        raise AssertionError("If a password is provided, a username must also "
                             "be provided.")

    query_list = []
    if username:
        username = username.strip().lower()
        query_list.append(Q('username', 'eq', username))
    if password:
        password = password.strip()
        try:
            query = query_list[0]
            for query_part in query_list[1:]:
                query = query & query_part
            user = User.find_one(query)
        except Exception as err:
            logger.error(err)
            user = None
        if user and not user.check_password(password):
            return False
        return user
    if verification_key:
        query_list.append(Q('verification_key', 'eq', verification_key))
    try:
        query = query_list[0]
        for query_part in query_list[1:]:
            query = query & query_part
        user = User.find_one(query)
        return user
    except Exception as err:
        logger.error(err)
        return None


class Auth(object):

    def __init__(self, user=None, api_key=None, api_node=None,
                 private_key=None):
        self.user = user
        self.api_key = api_key
        self.api_node = api_node
        self.private_key = private_key

    def __repr__(self):
        return ('<Auth(user="{self.user}", api_key={self.api_key}, '
                'api_node={self.api_node}, '
                'private_key={self.private_key})>').format(self=self)

    @property
    def logged_in(self):
        return self.user is not None

    @classmethod
    def from_kwargs(cls, request_args, kwargs):
        user = request_args.get('user') or kwargs.get('user') or _get_current_user()
        api_key = request_args.get('api_key') or kwargs.get('api_key')
        api_node = request_args.get('api_node') or kwargs.get('api_node')
        private_key = request_args.get('view_only')

        return cls(
            user=user,
            api_key=api_key,
            api_node=api_node,
            private_key=private_key,
        )


class User(GuidStoredObject, AddonModelMixin):

    redirect_mode = 'proxy'

    # Node fields that trigger an update to the search engine on save
    SEARCH_UPDATE_FIELDS = {
        'fullname',
        'given_name',
        'middle_names',
        'family_name',
        'suffix',
        'merged_by',
        'date_disabled',
        'jobs',
        'schools',
        'social',
    }

    SOCIAL_FIELDS = {
        'orcid': 'http://orcid.com/{}',
        'github': 'http://github.com/{}',
        'scholar': 'http://scholar.google.com/citation?user={}',
        'twitter': 'http://twitter.com/{}',
        'personal': '{}',
        'linkedIn': 'https://www.linkedin.com/profile/view?id={}',
        'impactStory': 'https://impactstory.org/{}',
        'researcherId': 'http://researcherid.com/rid/{}',
    }

    _id = fields.StringField(primary=True)

    # NOTE: In the OSF, username is an email
    # May be None for unregistered contributors
    username = fields.StringField(required=False, unique=True, index=True)
    password = fields.StringField()
    fullname = fields.StringField(required=True, validate=string_required)
    is_registered = fields.BooleanField()

    # TODO: Migrate unclaimed users to the new style, then remove this attribute
    # Note: No new users should be created where is_claimed is False.
    #   As of 9 Sep 2014, there were 331 legacy unclaimed users in the system.
    #   When those users are migrated to the new style, this attribute should be
    #   removed.
    is_claimed = fields.BooleanField()

    # Tags for internal use
    system_tags = fields.StringField(list=True)

    # Per-project unclaimed user data:
    # Format: {
    #   <project_id>: {
    #       'name': <name that referrer provided>,
    #       'referrer_id': <user ID of referrer>,
    #       'token': <token used for verification urls>,
    #       'email': <email the referrer provided or None>,
    #       'last_sent': <timestamp of last email sent to referrer or None>
    #   }
    #   ...
    # }
    # TODO: add validation
    unclaimed_records = fields.DictionaryField(required=False)
    # The user who merged this account
    merged_by = fields.ForeignField('user', default=None, backref="merged")
    #: Verification key used for resetting password
    verification_key = fields.StringField()
    emails = fields.StringField(list=True)
    # Email verification tokens
    # Format: {
    #   <token> : {'email': <email address>,
    #              'expiration': <datetime>}
    # }
    email_verifications = fields.DictionaryField()

    # Format: {
    #   'list1': True,
    #   'list2: False,
    #    ...
    # }
    mailing_lists = fields.DictionaryField()

    aka = fields.StringField(list=True)
    date_registered = fields.DateTimeField(auto_now_add=dt.datetime.utcnow)
    # Watched nodes are stored via a list of WatchConfigs
    watched = fields.ForeignField("WatchConfig", list=True, backref="watched")

    # Recently added contributors stored via a list of users
    recently_added = fields.ForeignField("user", list=True, backref="recently_added")

    # Attached external accounts (OAuth)
    external_accounts = fields.ForeignField("externalaccount",
                                            list=True,
                                            backref="connected")

    # CSL names
    given_name = fields.StringField()
    middle_names = fields.StringField()
    family_name = fields.StringField()
    suffix = fields.StringField()

    # Employment history
    # Format: {
    #     'title': <position or job title>,
    #     'institution': <institution or organization>,
    #     'department': <department>,
    #     'location': <location>,
    #     'startMonth': <start month>,
    #     'startYear': <start year>,
    #     'endMonth': <end month>,
    #     'endYear': <end year>,
    #     'ongoing: <boolean>
    # }
    jobs = fields.DictionaryField(list=True, validate=validate_history_item)

    # Educational history
    # Format: {
    #     'degree': <position or job title>,
    #     'institution': <institution or organization>,
    #     'department': <department>,
    #     'location': <location>,
    #     'startMonth': <start month>,
    #     'startYear': <start year>,
    #     'endMonth': <end month>,
    #     'endYear': <end year>,
    #     'ongoing: <boolean>
    # }
    schools = fields.DictionaryField(list=True, validate=validate_history_item)

    # Social links
    # Format: {
    #     'personal': <personal site>,
    #     'twitter': <twitter id>,
    # }
    social = fields.DictionaryField(validate=validate_social)

    api_keys = fields.ForeignField('apikey', list=True, backref='keyed')

    piwik_token = fields.StringField()

    date_last_login = fields.DateTimeField()

    date_confirmed = fields.DateTimeField()

    # When the user was disabled.
    date_disabled = fields.DateTimeField()

    # Format: {
    #   'node_id': 'timestamp'
    # }
    comments_viewed_timestamp = fields.DictionaryField()

    _meta = {'optimistic': True}

    def __repr__(self):
        return '<User({0!r}) with id {1!r}>'.format(self.username, self._id)

    @classmethod
    def create_unregistered(cls, fullname, email=None):
        """Creates a new unregistered user.

        :raises: DuplicateEmailError if a user with the given email address
            is already in the database.
        """
        user = cls(
            username=email,
            fullname=fullname,
        )
        user.update_guessed_names()
        if email:
            user.emails.append(email)
        user.is_registered = False
        return user

    @classmethod
    def create(cls, username, password, fullname):
        user = cls(
            username=username,
            fullname=fullname,
        )
        user.update_guessed_names()
        user.set_password(password)
        return user

    @classmethod
    def create_unconfirmed(cls, username, password, fullname, do_confirm=True):
        """Create a new user who has begun registration but needs to verify
        their primary email address (username).
        """
        user = cls.create(username, password, fullname)
        user.add_email_verification(username)
        user.is_registered = False
        return user

    @classmethod
    def create_confirmed(cls, username, password, fullname):
        user = cls.create(username, password, fullname)
        user.is_registered = True
        user.is_claimed = True
        user.date_confirmed = user.date_registered
        return user

    def update_guessed_names(self):
        """Updates the CSL name fields inferred from the the full name.
        """
        parsed = utils.impute_names(self.fullname)
        self.given_name = parsed['given']
        self.middle_names = parsed['middle']
        self.family_name = parsed['family']
        self.suffix = parsed['suffix']

    def register(self, username, password=None):
        """Registers the user.
        """
        self.username = username
        if password:
            self.set_password(password)
        if username not in self.emails:
            self.emails.append(username)
        self.is_registered = True
        self.is_claimed = True
        self.date_confirmed = dt.datetime.utcnow()
        self.update_search()
        self.update_search_nodes()

        # Emit signal that a user has confirmed
        signals.user_confirmed.send(self)

        return self

    def add_unclaimed_record(self, node, referrer, given_name, email=None):
        """Add a new project entry in the unclaimed records dictionary.

        :param Node node: Node this unclaimed user was added to.
        :param User referrer: User who referred this user.
        :param str given_name: The full name that the referrer gave for this user.
        :param str email: The given email address.
        :returns: The added record
        """
        if not node.can_edit(user=referrer):
            raise PermissionsError('Referrer does not have permission to add a contributor '
                'to project {0}'.format(node._primary_key))
        project_id = node._primary_key
        referrer_id = referrer._primary_key
        if email:
            clean_email = email.lower().strip()
        else:
            clean_email = None
        record = {
            'name': given_name,
            'referrer_id': referrer_id,
            'token': generate_confirm_token(),
            'email': clean_email
        }
        self.unclaimed_records[project_id] = record
        return record

    def display_full_name(self, node=None):
        """Return the full name , as it would display in a contributor list for a
        given node.

        NOTE: Unclaimed users may have a different name for different nodes.
        """
        if node:
            unclaimed_data = self.unclaimed_records.get(node._primary_key, None)
            if unclaimed_data:
                return unclaimed_data['name']
        return self.fullname

    @property
    def is_active(self):
        """Returns True if the user is active. The user must have activated
        their account, must not be deleted, suspended, etc.

        :return: bool
        """
        return (self.is_registered and
                self.password is not None and
                not self.is_merged and
                not self.is_disabled and
                self.is_confirmed())

    def get_unclaimed_record(self, project_id):
        """Get an unclaimed record for a given project_id.

        :raises: ValueError if there is no record for the given project.
        """
        try:
            return self.unclaimed_records[project_id]
        except KeyError:  # reraise as ValueError
            raise ValueError('No unclaimed record for user {self._id} on node {project_id}'
                                .format(**locals()))

    def get_claim_url(self, project_id, external=False):
        """Return the URL that an unclaimed user should use to claim their
        account. Return ``None`` if there is no unclaimed_record for the given
        project ID.

        :param project_id: The project ID for the unclaimed record
        :raises: ValueError if a record doesn't exist for the given project ID
        :rtype: dict
        :returns: The unclaimed record for the project
        """
        uid = self._primary_key
        base_url = settings.DOMAIN if external else '/'
        unclaimed_record = self.get_unclaimed_record(project_id)
        token = unclaimed_record['token']
        return '{base_url}user/{uid}/{project_id}/claim/?token={token}'\
                    .format(**locals())

    def set_password(self, raw_password):
        """Set the password for this user to the hash of ``raw_password``."""
        self.password = generate_password_hash(raw_password)

    def check_password(self, raw_password):
        """Return a boolean of whether ``raw_password`` was correct."""
        if not self.password or not raw_password:
            return False
        return check_password_hash(self.password, raw_password)

<<<<<<< HEAD
    def authors_to_csl(self):
=======
    @property
    def csl_name(self):
>>>>>>> d3382b0a
        return {
            'family': self.family_name,
            'given': self.given_name,
        }

    def change_password(self, raw_old_password, raw_new_password, raw_confirm_password):
        """Change the password for this user to the hash of ``raw_new_password``."""
        raw_old_password = (raw_old_password or '').strip()
        raw_new_password = (raw_new_password or '').strip()
        raw_confirm_password = (raw_confirm_password or '').strip()

        issues = []
        if not self.check_password(raw_old_password):
            issues.append('Old password is invalid')
        elif raw_old_password == raw_new_password:
            issues.append('Password cannot be the same')

        if not raw_old_password or not raw_new_password or not raw_confirm_password:
            issues.append('Passwords cannot be blank')
        elif len(raw_new_password) < 6:
            issues.append('Password should be at least six characters')

        if raw_new_password != raw_confirm_password:
            issues.append('Password does not match the confirmation')

        if issues:
            raise ChangePasswordError(issues)
        self.set_password(raw_new_password)

    def _set_email_token_expiration(self, token, expiration=None):
        """Set the expiration date for given email token.

        :param str token: The email token to set the expiration for.
        :param datetime expiration: Datetime at which to expire the token. If ``None``, the
            token will expire after ``settings.EMAIL_TOKEN_EXPIRATION`` hours. This is only
            used for testing purposes.
        """
        expiration = expiration or (dt.datetime.utcnow() + dt.timedelta(hours=settings.EMAIL_TOKEN_EXPIRATION))
        self.email_verifications[token]['expiration'] = expiration
        return expiration

    def add_email_verification(self, email, expiration=None):
        """Add an email verification token for a given email."""
        token = generate_confirm_token()

        self.email_verifications[token] = {'email': email.lower()}
        self._set_email_token_expiration(token, expiration=expiration)
        return token

    def get_confirmation_token(self, email, force=False):
        """Return the confirmation token for a given email.

        :param str email: Email to get the token for.
        :param bool force: If an expired token exists for the given email, generate a new
            token and return that token.

        :raises: ExpiredTokenError if trying to access a token that is expired and force=False.
        :raises: KeyError if there no token for the email.
        """
        for token, info in self.email_verifications.items():
            if info['email'].lower() == email.lower():
                if info['expiration'] < dt.datetime.utcnow():
                    if not force:
                        raise ExpiredTokenError('Token for email "{0}" is expired'.format(email))
                    else:
                        new_token = self.add_email_verification(email)
                        self.save()
                        return new_token
                return token
        raise KeyError('No confirmation token for email "{0}"'.format(email))

    def get_confirmation_url(self, email, external=True, force=False):
        """Return the confirmation url for a given email.

        :raises: ExpiredTokenError if trying to access a token that is expired.
        :raises: KeyError if there is no token for the email.
        """
        base = settings.DOMAIN if external else '/'
        token = self.get_confirmation_token(email, force=force)
        return "{0}confirm/{1}/{2}/".format(base, self._primary_key, token)

    def verify_confirmation_token(self, token):
        """Return whether or not a confirmation token is valid for this user.
        :rtype: bool
        """
        if token in self.email_verifications:
            verification = self.email_verifications[token]
            # Not all tokens are guaranteed to have expiration dates
            if 'expiration' in verification:
                return verification['expiration'] > dt.datetime.utcnow()
            else:
                return True
        return False

    def verify_claim_token(self, token, project_id):
        """Return whether or not a claim token is valid for this user for
        a given node which they were added as a unregistered contributor for.
        """
        try:
            record = self.get_unclaimed_record(project_id)
        except ValueError:  # No unclaimed record for given pid
            return False
        return record['token'] == token

    def confirm_email(self, token):
        if self.verify_confirmation_token(token):
            email = self.email_verifications[token]['email']
            self.emails.append(email)
            # Complete registration if primary email
            if email.lower() == self.username.lower():
                self.register(self.username)
                self.date_confirmed = dt.datetime.utcnow()
            # Revoke token
            del self.email_verifications[token]
            # Clear unclaimed records, so user's name shows up correctly on
            # all projects
            self.unclaimed_records = {}
            self.save()
            # Note: We must manually update search here because the fullname
            # field has not changed
            self.update_search()
            self.update_search_nodes()
            return True
        else:
            return False

    def update_search_nodes(self):
        """Call `update_search` on all nodes on which the user is a
        contributor. Needed to add self to contributor lists in search upon
        registration or claiming.

        """
        for node in self.node__contributed:
            node.update_search()

    def is_confirmed(self):
        return bool(self.date_confirmed)

    @property
    def social_links(self):
        return {
            key: self.SOCIAL_FIELDS[key].format(val)
            for key, val in self.social.items()
            if val and
            self.SOCIAL_FIELDS.get(key)
        }

    @property
    def biblio_name(self):
        given_names = self.given_name + ' ' + self.middle_names
        surname = self.family_name
        if surname != given_names:
            initials = [
                name[0].upper() + '.'
                for name in given_names.split(' ')
                if name and re.search(r'\w', name[0], re.I)
            ]
            return u'{0}, {1}'.format(surname, ' '.join(initials))
        return surname

    @property
    def given_name_initial(self):
        """
        The user's preferred initialization of their given name.

        Some users with common names may choose to distinguish themselves from
        their colleagues in this way. For instance, there could be two
        well-known researchers in a single field named "Robert Walker".
        "Walker, R" could then refer to either of them. "Walker, R.H." could
        provide easy disambiguation.

        NOTE: The internal representation for this should never end with a
              period. "R" and "R.H" would be correct in the prior case, but
              "R.H." would not.
        """
        return self.given_name[0]

    @property
    def url(self):
        return '/{}/'.format(self._primary_key)

    @property
    def api_url(self):
        return '/api/v1/profile/{0}/'.format(self._primary_key)

    @property
    def absolute_url(self):
        return urlparse.urljoin(settings.DOMAIN, self.url)

    @property
    def display_absolute_url(self):
        url = self.absolute_url
        if url is not None:
            return re.sub(r'https?:', '', url).strip('/')

    @property
    def deep_url(self):
        return '/profile/{}/'.format(self._primary_key)

    @property
    def gravatar_url(self):
        return filters.gravatar(
            self,
            use_ssl=True,
            size=settings.GRAVATAR_SIZE_ADD_CONTRIBUTOR
        )

    def get_activity_points(self, db=None):
        db = db or framework.mongo.database
        return analytics.get_total_activity_count(self._primary_key, db=db)

    @property
    def is_disabled(self):
        """Whether or not this account has been disabled.

        Abstracts ``User.date_disabled``.

        :return: bool
        """
        return self.date_disabled is not None

    @is_disabled.setter
    def is_disabled(self, val):
        """Set whether or not this account has been disabled."""
        if val:
            self.date_disabled = dt.datetime.utcnow()
        else:
            self.date_disabled = None

    @property
    def is_merged(self):
        '''Whether or not this account has been merged into another account.
        '''
        return self.merged_by is not None

    @property
    def profile_url(self):
        return '/{}/'.format(self._id)

    def get_summary(self, formatter='long'):
        return {
            'user_fullname': self.fullname,
            'user_profile_url': self.profile_url,
            'user_display_name': name_formatters[formatter](self),
            'user_is_claimed': self.is_claimed
        }

    def save(self, *args, **kwargs):
        self.username = self.username.lower().strip() if self.username else None
        ret = super(User, self).save(*args, **kwargs)
        if self.SEARCH_UPDATE_FIELDS.intersection(ret) and self.is_confirmed():
            self.update_search()
        if settings.PIWIK_HOST and not self.piwik_token:
            try:
                piwik.create_user(self)
            except (piwik.PiwikException, ValueError):
                logger.error("Piwik user creation failed: " + self._id)
        return ret

    def update_search(self):
        from website import search
        try:
            search.search.update_user(self)
        except search.exceptions.SearchUnavailableError as e:
            logger.exception(e)
            log_exception()

    @classmethod
    def find_by_email(cls, email):
        try:
            user = cls.find_one(
                Q('emails', 'eq', email)
            )
            return [user]
        except:
            return []

    def serialize(self, anonymous=False):
        return {
            'id': utils.privacy_info_handle(self._primary_key, anonymous),
            'fullname': utils.privacy_info_handle(self.fullname, anonymous, name=True),
            'registered': self.is_registered,
            'url': utils.privacy_info_handle(self.url, anonymous),
            'api_url': utils.privacy_info_handle(self.api_url, anonymous),
        }

    ###### OSF-Specific methods ######

    def watch(self, watch_config):
        """Watch a node by adding its WatchConfig to this user's ``watched``
        list. Raises ``ValueError`` if the node is already watched.

        :param watch_config: The WatchConfig to add.
        :param save: Whether to save the user.

        """
        watched_nodes = [each.node for each in self.watched]
        if watch_config.node in watched_nodes:
            raise ValueError('Node is already being watched.')
        watch_config.save()
        self.watched.append(watch_config)
        return None

    def unwatch(self, watch_config):
        """Unwatch a node by removing its WatchConfig from this user's ``watched``
        list. Raises ``ValueError`` if the node is not already being watched.

        :param watch_config: The WatchConfig to remove.
        :param save: Whether to save the user.

        """
        for each in self.watched:
            if watch_config.node._id == each.node._id:
                each.__class__.remove_one(each)
                return None
        raise ValueError('Node not being watched.')

    def is_watching(self, node):
        '''Return whether a not a user is watching a Node.'''
        watched_node_ids = set([config.node._id for config in self.watched])
        return node._id in watched_node_ids

    def get_recent_log_ids(self, since=None):
        '''Return a generator of recent logs' ids.

        :param since: A datetime specifying the oldest time to retrieve logs
        from. If ``None``, defaults to 60 days before today. Must be a tz-aware
        datetime because PyMongo's generation times are tz-aware.

        :rtype: generator of log ids (strings)
        '''
        log_ids = []
        # Default since to 60 days before today if since is None
        # timezone aware utcnow
        utcnow = dt.datetime.utcnow().replace(tzinfo=pytz.utc)
        since_date = since or (utcnow - dt.timedelta(days=60))
        for config in self.watched:
            # Extract the timestamps for each log from the log_id (fast!)
            # The first 4 bytes of Mongo's ObjectId encodes time
            # This prevents having to load each Log Object and access their
            # date fields
            node_log_ids = [log_id for log_id in config.node.logs._to_primary_keys()
                                   if bson.ObjectId(log_id).generation_time > since_date and
                                   log_id not in log_ids]
            # Log ids in reverse chronological order
            log_ids = _merge_into_reversed(log_ids, node_log_ids)
        return (l_id for l_id in log_ids)

    def get_daily_digest_log_ids(self):
        '''Return a generator of log ids generated in the past day
        (starting at UTC 00:00).
        '''
        utcnow = dt.datetime.utcnow()
        midnight = dt.datetime(
            utcnow.year, utcnow.month, utcnow.day,
            0, 0, 0, tzinfo=pytz.utc
        )
        return self.get_recent_log_ids(since=midnight)

    def merge_user(self, user, save=False):
        """Merge a registered user into this account. This user will be
        a contributor on any project

        :param user: A User object to be merged.
        """
        # Inherit emails
        self.emails.extend(user.emails)
        # Inherit projects the user was a contributor for
        for node in user.node__contributed:
            node.add_contributor(
                contributor=self,
                permissions=node.get_permissions(user),
                visible=node.get_visible(user),
                log=False,
            )
            try:
                node.remove_contributor(
                    contributor=user,
                    auth=Auth(user=self),
                    log=False,
                )
            except ValueError:
                logger.error('Contributor {0} not in list on node {1}'.format(
                    user._id, node._id
                ))
            node.save()
        # Inherits projects the user created
        for node in user.node__created:
            node.creator = self
            node.save()
        user.merged_by = self
        user.save()
        if save:
            self.save()
        return None

    def get_projects_in_common(self, other_user, primary_keys=True):
        """Returns either a collection of "shared projects" (projects that both users are contributors for)
        or just their primary keys
        """
        if primary_keys:
            projects_contributed_to = set(self.node__contributed._to_primary_keys())
            return projects_contributed_to.intersection(other_user.node__contributed._to_primary_keys())
        else:
            projects_contributed_to = set(self.node__contributed)
            return projects_contributed_to.intersection(other_user.node__contributed)

    def n_projects_in_common(self, other_user):
        """Returns number of "shared projects" (projects that both users are contributors for)"""
        return len(self.get_projects_in_common(other_user, primary_keys=True))


def _merge_into_reversed(*iterables):
    '''Merge multiple sorted inputs into a single output in reverse order.
    '''
    return sorted(itertools.chain(*iterables), reverse=True)<|MERGE_RESOLUTION|>--- conflicted
+++ resolved
@@ -476,12 +476,8 @@
             return False
         return check_password_hash(self.password, raw_password)
 
-<<<<<<< HEAD
-    def authors_to_csl(self):
-=======
     @property
     def csl_name(self):
->>>>>>> d3382b0a
         return {
             'family': self.family_name,
             'given': self.given_name,
