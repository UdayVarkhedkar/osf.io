--- conflicted
+++ resolved
@@ -178,11 +178,8 @@
     'Identifier',
     'Subject',
     'PreprintProvider',
-<<<<<<< HEAD
     'NotificationDigest',
-=======
     'Pointer',
->>>>>>> 821d0c35
     'StoredFileNode',
 )
 
