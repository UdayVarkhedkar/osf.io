{
  "name": "OSF",
  "dependencies": {
    "jQuery": ">=2.1.0",
    "jquery-ui": "~1.10.4",
    "bootstrap": "~3.1.1",
    "requirejs": "~2.1.11",
    "zeroclipboard": "~1.3.5",
    "dropzone": "~3.10.2",
    "hgrid": ">=0.2.6",
    "moment": "~2.7.0",
    "qunit": "~1.14.0",
    "sinon": "~1.10.2",
    "select2": "~3.5.1",
    "jquery-mockjax": "1.5.3",
    "raven-js": "~1.1.16",
    "sinon-qunit": "~1.0.0",
<<<<<<< HEAD
    "treebeard": "~0.3.0",
    "typeahead.js": "~0.10.5",
    "knockout": "~3.2.0",
    "handlebars": "~2.0.0"
=======
    "treebeard": "~0.3.2"
  },
  "resolutions": {
    "jquery-ui": "~1.11.0",
    "bootstrap": "~3.2.0"
>>>>>>> 7c7c2ddd
  }
}<|MERGE_RESOLUTION|>--- conflicted
+++ resolved
@@ -15,17 +15,13 @@
     "jquery-mockjax": "1.5.3",
     "raven-js": "~1.1.16",
     "sinon-qunit": "~1.0.0",
-<<<<<<< HEAD
-    "treebeard": "~0.3.0",
+    "treebeard": "~0.3.2",
     "typeahead.js": "~0.10.5",
     "knockout": "~3.2.0",
     "handlebars": "~2.0.0"
-=======
-    "treebeard": "~0.3.2"
   },
   "resolutions": {
     "jquery-ui": "~1.11.0",
     "bootstrap": "~3.2.0"
->>>>>>> 7c7c2ddd
   }
 }