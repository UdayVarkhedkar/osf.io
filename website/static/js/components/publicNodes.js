'use strict';

var m = require('mithril'); // exposes mithril methods, useful for redraw etc.
var $osf = require('js/osfHelpers');
var iconmap = require('js/iconmap');
var lodashFind = require('lodash.find');
var mHelpers = require('js/mithrilHelpers');
var Raven = require('raven-js');
var withPagination = require('js/components/pagination.js').withPagination;


var PROJECTS_PAGE_SIZE = 5;

var _buildUrl = function(page, user, nodeType) {
    var userFieldSet = ['family_name', 'full_name', 'given_name'];
    var nodeFieldSet = ['title', 'category', 'parent', 'public', 'contributors'];

    var query = {
        'page[size]': PROJECTS_PAGE_SIZE,
        'page': page || 1,
        'embed': ['contributors'],
        'filter[public]': 'true',
        'version': '2.2',
        'fields[nodes]': nodeFieldSet.join(','),
        'fields[users]': userFieldSet.join(',')
    };

    if (nodeType === 'projects') {
        query['filter[parent]'] = 'null';
    }
    else {
        query['filter[parent][ne]'] = 'null';
        query.embed.push('parent');
    }

    var urlToReturn = $osf.apiV2Url('users/' + user +  '/nodes/', { query: query});
    return $osf.apiV2Url('users/' + user +  '/nodes/', { query: query});
};

var _getNextItems = function(ctrl, url, updatePagination) {
    if(ctrl.requestPending()) {
        return;
    }

    ctrl.publicProjects([]);
    ctrl.requestPending(true);

    var promise = m.request({
        method : 'GET',
        url : url,
        background : true,
        config: mHelpers.apiV2Config({withCredentials: window.contextVars.isOnRootDomain})
    });

    promise.then(
        function(result) {
            ctrl.requestPending(false);
            ctrl.publicProjects(result.data);
            updatePagination(result, url);
            m.redraw();
            return promise;
        }, function(xhr, textStatus, error) {
            ctrl.failed = true;
            ctrl.requestPending(false);
            m.redraw();
            Raven.captureMessage('Error retrieving projects', {extra: {url: url, textStatus: textStatus, error: error}});
        }
    );
};



function _formatContributors(item) {

    var contributorList = item.embeds.contributors.data;
    var totalContributors = item.embeds.contributors.meta.total;
    var isContributor = lodashFind(contributorList, ['id', window.contextVars.currentUser.id]);

    if (!isContributor) {
        // only show bibliographic contributors
        contributorList = contributorList.filter(function (contrib) {
            return contrib.attributes.bibliographic;
        });
        totalContributors = item.embeds.contributors.meta.total_bibliographic;
    }

    return contributorList.map(function (person, index, arr) {
        var names = $osf.extractContributorNamesFromAPIData(person);
        var name;
        var familyName = names.familyName;
        var givenName = names.givenName;
        var fullName = names.fullName;

        if (familyName) {
            name = familyName;
        } else if(givenName){
            name = givenName;
        } else if(fullName){
            name = fullName;
        } else {
            name = 'A contributor';
        }
        var comma;
        if (index === 0) {
            comma = '';
        } else if (index === totalContributors - 1) {
            comma = ' & ';
        } else {
            comma = ', ';
        }
        if (index > 3) {
            return;
        }
        if (index === 3) {
            // We already show names of the two
            return m('span', {}, [
                ' & ',
                m('a', {'href': item.links.html}, (totalContributors - 3) + ' more')
            ]);
        }
        return m('span', {}, [
            comma,
            m('a', {'href': person.embeds.users.data.links.html}, name)
        ]);
    });
}

var PublicNode = {

    controller: function(options) {
        var self = this;
        self.node = options.node;
        self.nodeType = options.nodeType;

        self.icon =  iconmap.projectComponentIcons[self.node.attributes.category];
        self.parent = self.nodeType === 'components' && self.node.embeds.parent.data ? self.node.embeds.parent.data.attributes : null;
    },

    view: function(ctrl)  {
        return m('div', [
            m('li.project list-group-item list-group-item-node cite-container', [
                m('h4.list-group-item-heading', [
                    m('span.component-overflow.f-w-lg', {style: 'line-height: 1.5;'}, [
                        m('span.project-statuses-lg'),
                        m('span', {class: ctrl.icon, style: 'padding-right: 5px;'}, ''),
                        m('a', {'href': ctrl.node.links.html}, ctrl.node.attributes.title)
                    ])
                ]),
                ctrl.nodeType === 'components' ? m('div', {style: 'padding-bottom: 10px;'}, [
                    ctrl.parent ? ctrl.parent.title + ' / ': m('em', '-- private project -- / '),
                    m('b', ctrl.node.attributes.title)
                ]) : '',
                m('div.project-authors', {}, _formatContributors(ctrl.node)),
            ])
        ]);
    }
};

var PublicNodes = {

    controller: function(options) {
        var self = this;
        self.failed = false;
        self.user = options.user._id;
        self.isProfile = options.user.is_profile;
        self.nodeType = options.nodeType;

        self.publicProjects = m.prop([]);
        self.requestPending = m.prop(false);

        self.getCurrentProjects = function _getCurrentProjects (page){
            if(!self.requestPending()) {
                var url = _buildUrl(page, self.user, self.nodeType);
                return _getNextItems(self, url, options.updatePagination);
            }
        };

        self.getCurrentProjects();
    },

    view : function (ctrl) {

<<<<<<< HEAD
        var i;
        var OSF_SUPPORT_EMAIL = $osf.osfSupportEmail();
        ctrl.paginators([]);
        if (ctrl.totalPages() > 1) {
            // previous page
            ctrl.paginators().push({
                url: function() { return ctrl.prevPage(); },
                text: '<'
            });
            // first page
            ctrl.paginators().push({
                text: 1,
                url: function() {
                    ctrl.pageToGet(1);
                    if(ctrl.pageToGet() !== ctrl.currentPage()) {
                        return _buildUrl(ctrl.pageToGet(), ctrl.user, ctrl.nodeType);
                    }
                }
            });
            // no ellipses
            if (ctrl.totalPages() <= MAX_PAGES_ON_PAGINATOR) {
                for (i = 2; i < ctrl.totalPages(); i++) {
                    ctrl.paginators().push({
                        text: i,
                        url: function() {
                            ctrl.pageToGet(parseInt(this.text));
                            if (ctrl.pageToGet() !== ctrl.currentPage()) {
                                return _buildUrl(ctrl.pageToGet(), ctrl.user, ctrl.nodeType);
                            }
                        }
                    });/* jshint ignore:line */
                    // function defined inside loop
                }
            }
            // one ellipse at the end
            else if (ctrl.currentPage() < MAX_PAGES_ON_PAGINATOR_SIDE - 1) {
                for (i = 2; i < MAX_PAGES_ON_PAGINATOR_SIDE; i++) {
                    ctrl.paginators().push({
                        text: i,
                        url: function() {
                            ctrl.pageToGet(parseInt(this.text));
                            if (ctrl.pageToGet() !== ctrl.currentPage()) {
                                return _buildUrl(ctrl.pageToGet(), ctrl.user, ctrl.nodeType);
                            }
                        }
                    });/* jshint ignore:line */
                    // function defined inside loop
                }
                ctrl.paginators().push({
                    text: '...',
                    url: function() { }
                });
            }
            // one ellipse at the beginning
            else if (ctrl.currentPage() > ctrl.totalPages() - MAX_PAGES_ON_PAGINATOR_SIDE + 2) {
                ctrl.paginators().push({
                    text: '...',
                    url: function() { }
                });
                for (i = ctrl.totalPages() - MAX_PAGES_ON_PAGINATOR_SIDE + 2; i <= ctrl.totalPages() - 1; i++) {
                    ctrl.paginators().push({
                        text: i,
                        url: function() {
                            ctrl.pageToGet(parseInt(this.text));
                            if (ctrl.pageToGet() !== ctrl.currentPage()) {
                                return _buildUrl(ctrl.pageToGet(), ctrl.user, ctrl.nodeType);
                            }
                        }
                    });/* jshint ignore:line */
                    // function defined inside loop
                }
            }
            // two ellipses
            else {
                ctrl.paginators().push({
                    text: '...',
                    url: function() { }
                });
                for (i = parseInt(ctrl.currentPage()) - 1; i <= parseInt(ctrl.currentPage()) + 1; i++) {
                    ctrl.paginators().push({
                        text: i,
                        url: function() {
                            ctrl.pageToGet(parseInt(this.text));
                            if (ctrl.pageToGet() !== ctrl.currentPage()) {
                                return _buildUrl(ctrl.pageToGet(), ctrl.user, ctrl.nodeType);
                            }
                        }
                    });/* jshint ignore:line */
                    // function defined inside loop
                }
                ctrl.paginators().push({
                    text: '...',
                    url: function() { }
                });
            }
            // last page
            ctrl.paginators().push({
                text: ctrl.totalPages(),
                url: function() {
                    ctrl.pageToGet(ctrl.totalPages());
                    if (ctrl.pageToGet() !== ctrl.currentPage()) {
                        return _buildUrl(ctrl.pageToGet(), ctrl.user, ctrl.nodeType);
                    }
                }
            });
            // next page
            ctrl.paginators().push({
                url: function() { return ctrl.nextPage(); },
                text: '>'
            });
        }

=======
>>>>>>> 92d550ef
        return m('ul.list-group m-md', [
            // Error message if the request fails
            ctrl.failed ? m('p', [
                'Unable to retrieve public ' + ctrl.nodeType + ' at this time. Please refresh the page or contact ',
                m('a', {'href': 'mailto:' + OSF_SUPPORT_EMAIL}, OSF_SUPPORT_EMAIL),
                ' if the problem persists.'
            ]) :

            // Show laoding icon while there is a pending request
            ctrl.requestPending() ?  m('.ball-pulse.ball-scale-blue.text-center', [m(''), m(''), m('')]) :

            // Display each project
            [
                ctrl.publicProjects().length !== 0 ? ctrl.publicProjects().map(function(node) {
                    return m.component(PublicNode, {nodeType: ctrl.nodeType, node: node});
                }) : ctrl.isProfile ?
                    m('div.help-block', {}, [
                        'You have no public ' + ctrl.nodeType + '.',
                        m('p', {}, [
                            'Find out how to make your ' + ctrl.nodeType + ' ',
                            m('a', {'href': 'http://help.osf.io/m/gettingstarted/l/524048-control-your-privacy-settings', 'target': '_blank'}, 'public'),
                            '.'
                        ])
                    ])
                : m('div.help-block', {}, 'This user has no public ' + ctrl.nodeType + '.')

            ]
        ]);

    }
};

var PaginationWrapper = withPagination({
    buildUrl: _buildUrl,
    getNextItems: _getNextItems
});

PublicNodes = new PaginationWrapper(PublicNodes);


module.exports = {
    PublicNodes: PublicNodes
};<|MERGE_RESOLUTION|>--- conflicted
+++ resolved
@@ -179,122 +179,7 @@
     },
 
     view : function (ctrl) {
-
-<<<<<<< HEAD
-        var i;
-        var OSF_SUPPORT_EMAIL = $osf.osfSupportEmail();
-        ctrl.paginators([]);
-        if (ctrl.totalPages() > 1) {
-            // previous page
-            ctrl.paginators().push({
-                url: function() { return ctrl.prevPage(); },
-                text: '<'
-            });
-            // first page
-            ctrl.paginators().push({
-                text: 1,
-                url: function() {
-                    ctrl.pageToGet(1);
-                    if(ctrl.pageToGet() !== ctrl.currentPage()) {
-                        return _buildUrl(ctrl.pageToGet(), ctrl.user, ctrl.nodeType);
-                    }
-                }
-            });
-            // no ellipses
-            if (ctrl.totalPages() <= MAX_PAGES_ON_PAGINATOR) {
-                for (i = 2; i < ctrl.totalPages(); i++) {
-                    ctrl.paginators().push({
-                        text: i,
-                        url: function() {
-                            ctrl.pageToGet(parseInt(this.text));
-                            if (ctrl.pageToGet() !== ctrl.currentPage()) {
-                                return _buildUrl(ctrl.pageToGet(), ctrl.user, ctrl.nodeType);
-                            }
-                        }
-                    });/* jshint ignore:line */
-                    // function defined inside loop
-                }
-            }
-            // one ellipse at the end
-            else if (ctrl.currentPage() < MAX_PAGES_ON_PAGINATOR_SIDE - 1) {
-                for (i = 2; i < MAX_PAGES_ON_PAGINATOR_SIDE; i++) {
-                    ctrl.paginators().push({
-                        text: i,
-                        url: function() {
-                            ctrl.pageToGet(parseInt(this.text));
-                            if (ctrl.pageToGet() !== ctrl.currentPage()) {
-                                return _buildUrl(ctrl.pageToGet(), ctrl.user, ctrl.nodeType);
-                            }
-                        }
-                    });/* jshint ignore:line */
-                    // function defined inside loop
-                }
-                ctrl.paginators().push({
-                    text: '...',
-                    url: function() { }
-                });
-            }
-            // one ellipse at the beginning
-            else if (ctrl.currentPage() > ctrl.totalPages() - MAX_PAGES_ON_PAGINATOR_SIDE + 2) {
-                ctrl.paginators().push({
-                    text: '...',
-                    url: function() { }
-                });
-                for (i = ctrl.totalPages() - MAX_PAGES_ON_PAGINATOR_SIDE + 2; i <= ctrl.totalPages() - 1; i++) {
-                    ctrl.paginators().push({
-                        text: i,
-                        url: function() {
-                            ctrl.pageToGet(parseInt(this.text));
-                            if (ctrl.pageToGet() !== ctrl.currentPage()) {
-                                return _buildUrl(ctrl.pageToGet(), ctrl.user, ctrl.nodeType);
-                            }
-                        }
-                    });/* jshint ignore:line */
-                    // function defined inside loop
-                }
-            }
-            // two ellipses
-            else {
-                ctrl.paginators().push({
-                    text: '...',
-                    url: function() { }
-                });
-                for (i = parseInt(ctrl.currentPage()) - 1; i <= parseInt(ctrl.currentPage()) + 1; i++) {
-                    ctrl.paginators().push({
-                        text: i,
-                        url: function() {
-                            ctrl.pageToGet(parseInt(this.text));
-                            if (ctrl.pageToGet() !== ctrl.currentPage()) {
-                                return _buildUrl(ctrl.pageToGet(), ctrl.user, ctrl.nodeType);
-                            }
-                        }
-                    });/* jshint ignore:line */
-                    // function defined inside loop
-                }
-                ctrl.paginators().push({
-                    text: '...',
-                    url: function() { }
-                });
-            }
-            // last page
-            ctrl.paginators().push({
-                text: ctrl.totalPages(),
-                url: function() {
-                    ctrl.pageToGet(ctrl.totalPages());
-                    if (ctrl.pageToGet() !== ctrl.currentPage()) {
-                        return _buildUrl(ctrl.pageToGet(), ctrl.user, ctrl.nodeType);
-                    }
-                }
-            });
-            // next page
-            ctrl.paginators().push({
-                url: function() { return ctrl.nextPage(); },
-                text: '>'
-            });
-        }
-
-=======
->>>>>>> 92d550ef
+        
         return m('ul.list-group m-md', [
             // Error message if the request fails
             ctrl.failed ? m('p', [
