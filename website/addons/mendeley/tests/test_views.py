# -*- coding: utf-8 -*-

from nose.tools import *  # noqa

import responses
import mock
import unittest

from tests.base import OsfTestCase
from tests.factories import AuthUserFactory, ProjectFactory

import json
import urlparse

from website.addons.mendeley.tests.factories import (
    MendeleyAccountFactory, MendeleyUserSettingsFactory,
    MendeleyNodeSettingsFactory
)

from website.util import api_url_for
from website.addons.mendeley import utils
from website.addons.mendeley import views

from utils import mock_responses

API_URL = 'https://api.mendeley.com'

<<<<<<< HEAD
FOLDER_LIST_JSON = [
    {
        "id": "68624820-2f4c-438d-ae54-ae2bc431cee3",
        "name": "API Related Papers",
        "created": "2014-04-08T10:11:40.000Z",
    },
    {
        "id": "1cb47377-e3a1-40dd-bd82-11aff83a46eb",
        "name": "MapReduce",
        "created": "2014-07-02T13:19:36.000Z",
    },
]

class MockNode(object):
    
    addon = None

    @property
    def is_deleted(self):
        return False

    @property
    def is_public(self):
        return True

    def get_addon(self, name):
        if name == 'mendeley':
            return self.addon
        return None
    
    


=======
>>>>>>> 6797dc57
class MendeleyViewsTestCase(OsfTestCase):

    def setUp(self):
        super(MendeleyViewsTestCase, self).setUp()
        self.account = MendeleyAccountFactory()
        self.user = AuthUserFactory(external_accounts=[self.account])
        self.account.display_name = self.user.fullname
        self.account.save()
        self.user_addon = MendeleyUserSettingsFactory(owner=self.user)
        self.project = ProjectFactory(creator=self.user)
        self.node_addon = MendeleyNodeSettingsFactory(owner=self.project, external_account=self.account)
        self.node_addon.grant_oauth_access(self.user, self.account, metadata={'lists': 'list'})
        self.node = MockNode()
        self.node.addon = self.node_addon
        self.id_patcher = mock.patch('website.addons.mendeley.model.Mendeley.client_id')
        self.secret_patcher = mock.patch('website.addons.mendeley.model.Mendeley.client_secret')
        self.id_patcher.__get__ = mock.Mock(return_value='1234567890asdf')
        self.secret_patcher.__get__ = mock.Mock(return_value='1234567890asdf')
        self.id_patcher.start()
        self.secret_patcher.start()

    def tearDown(self):
        self.id_patcher.stop()
        self.secret_patcher.stop()


    def test_serialize_settings_authorizer(self):
        #"""dict: a serialized version of user-specific addon settings"""
        res = views.serialize_settings(self.node_addon, self.user)
        expected = {
            'nodeHasAuth': True,
            'userIsOwner': True,
            'userHasAuth': True,
            'urls': views.serialize_urls(self.node_addon),
            'userAccountId': filter(lambda a: a.provider == 'mendeley', self.user.external_accounts)[0]._id,
            'folder': '',
            'ownerName': self.user.fullname            
        }
        assert_dict_equal(res, expected)
        

    def test_serialize_settings_non_authorizer(self):
        #"""dict: a serialized version of user-specific addon settings"""
        non_authorizing_user = AuthUserFactory()
        self.project.add_contributor(non_authorizing_user, save=True)    
        res = views.serialize_settings(self.node_addon, non_authorizing_user)
        expected = {
            'nodeHasAuth': True,
            'userIsOwner': False,
            'userHasAuth': False,
            'urls': views.serialize_urls(self.node_addon),
            'userAccountId': None,
            'folder': '',
            'ownerName': self.user.fullname            
        }
        assert_dict_equal(res, expected)
        

    def test_user_folders(self):
        """JSON: a list of user's Mendeley folders"""
        res = self.app.get(
            api_url_for('list_mendeley_accounts_user'),
            auth=self.user.auth,
        )
        expected = {
            'accounts': [
                utils.serialize_account(each)
                for each in self.user.external_accounts
                if each.provider == 'mendeley'
            ]
        }
        assert_equal(res.json, expected)

<<<<<<< HEAD
=======
    '''
    TODO delete?
    def test_node_mendeley_accounts(self):
        """JSON: a list of Mendeley accounts associated with the node"""
        res = self.app.get(
            self.project.api_url_for('list_mendeley_accounts_node'),
            auth=self.user.auth
        )
        import ipdb; ipdb.set_trace()
        expected = {
            'accounts': [
                utils.serialize_account(each)
                for each in self.node_addon.get_accounts(self.user)
            ]
        }
        assert_equal(res.json, expected)
    '''

>>>>>>> 6797dc57
    @responses.activate
    def test_node_citation_lists(self):
        """JSON: a list of citation lists for all associated accounts"""
        responses.add(
            responses.GET,
            urlparse.urljoin(API_URL, 'folders'),
            body=mock_responses['folders'],
            content_type='application/json',
        )
        
        res = self.app.get(
            self.project.api_url_for('list_citationlists_node', account_id=self.account._id),
            auth=self.user.auth,
        )
<<<<<<< HEAD
        assert_equal(
            res.json['citation_lists'],
            [each for each in self.node_addon.api.citation_lists],
=======
        lists = [each for each in self.node_addon.api.citation_lists]
        assert_dict_equal(
            res.json,
            {
                'citation_lists': lists
            }
>>>>>>> 6797dc57
        )

    def test_node_citation_lists_not_found(self):
        """JSON: a list of citation lists for all associated accounts"""
        res = self.app.get(
            self.project.api_url_for('list_citationlists_node', account_id=self.account._id[::-1]),
            auth=self.user.auth,
            expect_errors=True,
        )
        assert_equal(res.status_code, 404)


    def test_set_config_unauthorized(self):
        """Cannot associate a MendeleyAccount the user doesn't own"""
        account = MendeleyAccountFactory()
        res = self.app.put_json(
            self.project.api_url_for('mendeley_set_config'),
            {
                'external_account_id': account._id,
                'external_list_id': 'private',
            },
            auth=self.user.auth,
            expect_errors=True,
        )
        assert_equal(res.status_code, 403)

    def test_set_config_owner(self):
        """Settings config updates node settings"""
        self.node_addon.associated_user_settings = []
        self.node_addon.save()
        res = self.app.put_json(
            self.project.api_url_for('mendeley_set_config'),
            {
                'external_account_id': self.account._id,
                'external_list_id': 'list',
            },
            auth=self.user.auth,
        )
        self.node_addon.reload()
        assert_in(self.user_addon, self.node_addon.associated_user_settings)
        assert_equal(res.json, {})

    def test_set_config_not_owner(self):
        user = AuthUserFactory()
        user.add_addon('mendeley')
        self.project.add_contributor(user)
        self.project.save()
        res = self.app.put_json(
            self.project.api_url_for('mendeley_set_config'),
            {
                'external_account_id': self.account._id,
                'external_list_id': 'list',
            },
            auth=user.auth,
        )
        self.node_addon.reload()
        assert_in(self.user_addon, self.node_addon.associated_user_settings)
        assert_equal(res.json, {})

    @unittest.skip('finish this -- breaks at second request: auth')
    def test_set_config_node_authorized(self):
        """Can set config to an account/folder that was previously associated"""
        self.node_addon.associated_user_settings = []
        self.node_addon.save()
        res = self.app.put_json(
            self.project.api_url_for('mendeley_set_config'),
            {
                'external_account_id': self.account._id,
                'external_list_id': 'list',
            },
            auth=self.user.auth,
        )
        self.node_addon.reload()
        assert_in(self.user_addon, self.node_addon.associated_user_settings)
        assert_equal(res.json, {})

        self.account2 = MendeleyAccountFactory()
        self.user2 = AuthUserFactory(external_accounts=[self.account2])
        self.account2.display_name = self.user2.fullname
        self.account2.save()
        self.user_addon2 = MendeleyUserSettingsFactory(owner=self.user2)
        self.node_addon.external_account = self.account2
        self.node_addon.grant_oauth_access(self.user2, self.account2, metadata={'lists': 'list'})
        
        self.node_addon.associated_user_settings = []
        self.node_addon.save()
        res = self.app.put_json(
            self.project.api_url_for('mendeley_set_config'),
            {
                'external_account_id': self.account2._id,
                'external_list_id': 'list',
            },
            auth=self.user2.auth,
        )
        self.node_addon.reload() 
        assert_in(self.user_addon2, self.node_addon.associated_user_settings)
        assert_equal(res.json, {})

        self.node_addon.external_account = self.account
        self.node_addon.grant_oauth_access(self.user, self.account, metadata={'lists': 'list'})

        res = self.app.put_json(
            self.project.api_url_for('mendeley_set_config'),
            {
                'external_account_id': self.account._id,
                'external_list_id': 'list',
            },
            auth=self.user.auth,
        )
        self.node_addon.reload()
        assert_in(self.user_addon, self.node_addon.associated_user_settings)
        assert_equal(res.json, {})

        

    def test_mendeley_widget_view_complete(self):
        """JSON: everything a widget needs"""
<<<<<<< HEAD
        #assert_true(False)
        assert_equal(self.node_addon.complete, False)
        assert_equal(self.node_addon.mendeley_list_id, None)
        self.node_addon.mendeley_list_id = 1234567890
        res = views.mendeley_widget(node_addon=self.node_addon, 
                                    project=self.project, 
                                    node=self.node, 
                                    pid=self.project._id, 
                                    auth=self.user.auth)
        assert_equal(res['complete'], True)
        assert_equal(res['list_id'], 1234567890)

    def test_widget_view_incomplete(self):
        """JSON: tell the widget when it hasn't been configured"""
        assert_equal(self.node_addon.complete, False)
        assert_equal(self.node_addon.mendeley_list_id, None)
        res = views.mendeley_widget(node_addon=self.node_addon, 
                                    project=self.project, 
                                    node=self.node, 
                                    pid=self.project._id, 
                                    auth=self.user.auth)
        assert_equal(res['complete'], False)
        assert_equal(res['list_id'], None)
=======

        self.node_addon.mendeley_list_id = 'ROOT'
        self.node_addon.save()
        
        res = self.app.get(
            self.project.api_url_for('mendeley_widget'),
            auth=self.user.auth
        )
        assert_equal(res.json['complete'], 'ROOT')
        

    def test_mendeley_widget_view_incomplete(self):
        #"""JSON: tell the widget when it hasn't been configured"""
>>>>>>> 6797dc57

        res = self.app.get(
            self.project.api_url_for('mendeley_widget'),
            auth=self.user.auth
        )        
        assert_is_none(res.json['complete'])
            
    
    @responses.activate
    def test_mendeley_citation_list_root(self):

        responses.add(
            responses.GET,
            urlparse.urljoin(API_URL, 'folders'),
            body=mock_responses['folders'],
            content_type='application/json'
        )
        
        res = self.app.get(
            self.project.api_url_for('mendeley_citation_list'),
            auth=self.user.auth
        )

        root = res.json['contents'][0]
        assert_equal(root['kind'], 'folder')
        assert_equal(root['id'], 'ROOT')
        assert_equal(root['parent_list_id'], '__')


    @responses.activate
    def test_mendeley_citation_list_non_root(self):

        responses.add(
            responses.GET,
            urlparse.urljoin(API_URL, 'folders'),
            body=mock_responses['folders'],
            content_type='application/json'
        )

        responses.add(
            responses.GET,
            urlparse.urljoin(API_URL, 'documents'),
            body=mock_responses['documents'],
            content_type='application/json'
        )            
    
        res = self.app.get(
            self.project.api_url_for('mendeley_citation_list', mendeley_list_id='ROOT'),
            auth=self.user.auth
        )

        children = res.json['contents']
        assert_equal(len(children), 7)
        assert_equal(children[0]['kind'], 'folder')
        assert_equal(children[1]['kind'], 'file')
        assert_true(children[1].get('csl') is not None)

    @responses.activate
    def test_mendeley_citation_list_non_linked_or_child_non_authorizer(self):

        non_authorizing_user = AuthUserFactory()
        self.project.add_contributor(non_authorizing_user, save=True)
        
        self.node_addon.mendeley_list_id = 'e843da05-8818-47c2-8c37-41eebfc4fe3f'
        self.node_addon.save()

        responses.add(
            responses.GET,
            urlparse.urljoin(API_URL, 'folders'),
            body=mock_responses['folders'],
            content_type='application/json'
        )

        responses.add(
            responses.GET,
            urlparse.urljoin(API_URL, 'documents'),
            body=mock_responses['documents'],
            content_type='application/json'
        )            
    
        res = self.app.get(
            self.project.api_url_for('mendeley_citation_list', mendeley_list_id='ROOT'),
            auth=non_authorizing_user.auth,
            expect_errors=True            
        )
        assert_equal(res.status_code, 403)<|MERGE_RESOLUTION|>--- conflicted
+++ resolved
@@ -25,7 +25,6 @@
 
 API_URL = 'https://api.mendeley.com'
 
-<<<<<<< HEAD
 FOLDER_LIST_JSON = [
     {
         "id": "68624820-2f4c-438d-ae54-ae2bc431cee3",
@@ -55,12 +54,8 @@
         if name == 'mendeley':
             return self.addon
         return None
-    
-    
-
-
-=======
->>>>>>> 6797dc57
+
+
 class MendeleyViewsTestCase(OsfTestCase):
 
     def setUp(self):
@@ -72,7 +67,7 @@
         self.user_addon = MendeleyUserSettingsFactory(owner=self.user)
         self.project = ProjectFactory(creator=self.user)
         self.node_addon = MendeleyNodeSettingsFactory(owner=self.project, external_account=self.account)
-        self.node_addon.grant_oauth_access(self.user, self.account, metadata={'lists': 'list'})
+        self.user_addon.grant_oauth_access(self.node_addon, self.account, metadata={'lists': 'list'})
         self.node = MockNode()
         self.node.addon = self.node_addon
         self.id_patcher = mock.patch('website.addons.mendeley.model.Mendeley.client_id')
@@ -134,27 +129,6 @@
         }
         assert_equal(res.json, expected)
 
-<<<<<<< HEAD
-=======
-    '''
-    TODO delete?
-    def test_node_mendeley_accounts(self):
-        """JSON: a list of Mendeley accounts associated with the node"""
-        res = self.app.get(
-            self.project.api_url_for('list_mendeley_accounts_node'),
-            auth=self.user.auth
-        )
-        import ipdb; ipdb.set_trace()
-        expected = {
-            'accounts': [
-                utils.serialize_account(each)
-                for each in self.node_addon.get_accounts(self.user)
-            ]
-        }
-        assert_equal(res.json, expected)
-    '''
-
->>>>>>> 6797dc57
     @responses.activate
     def test_node_citation_lists(self):
         """JSON: a list of citation lists for all associated accounts"""
@@ -169,18 +143,9 @@
             self.project.api_url_for('list_citationlists_node', account_id=self.account._id),
             auth=self.user.auth,
         )
-<<<<<<< HEAD
         assert_equal(
             res.json['citation_lists'],
             [each for each in self.node_addon.api.citation_lists],
-=======
-        lists = [each for each in self.node_addon.api.citation_lists]
-        assert_dict_equal(
-            res.json,
-            {
-                'citation_lists': lists
-            }
->>>>>>> 6797dc57
         )
 
     def test_node_citation_lists_not_found(self):
@@ -191,7 +156,6 @@
             expect_errors=True,
         )
         assert_equal(res.status_code, 404)
-
 
     def test_set_config_unauthorized(self):
         """Cannot associate a MendeleyAccount the user doesn't own"""
@@ -292,58 +256,32 @@
         )
         self.node_addon.reload()
         assert_in(self.user_addon, self.node_addon.associated_user_settings)
-        assert_equal(res.json, {})
-
-        
+        assert_equal(res.json, {})      
 
     def test_mendeley_widget_view_complete(self):
         """JSON: everything a widget needs"""
-<<<<<<< HEAD
-        #assert_true(False)
-        assert_equal(self.node_addon.complete, False)
+        assert_false(self.node_addon.complete)
         assert_equal(self.node_addon.mendeley_list_id, None)
-        self.node_addon.mendeley_list_id = 1234567890
+        self.node_addon.mendeley_list_id = 'ROOT'
         res = views.mendeley_widget(node_addon=self.node_addon, 
                                     project=self.project, 
                                     node=self.node, 
                                     pid=self.project._id, 
                                     auth=self.user.auth)
-        assert_equal(res['complete'], True)
-        assert_equal(res['list_id'], 1234567890)
+        assert_true(res['complete'])
+        assert_equal(res['list_id'], 'ROOT')
 
     def test_widget_view_incomplete(self):
         """JSON: tell the widget when it hasn't been configured"""
-        assert_equal(self.node_addon.complete, False)
+        assert_false(self.node_addon.complete)
         assert_equal(self.node_addon.mendeley_list_id, None)
         res = views.mendeley_widget(node_addon=self.node_addon, 
                                     project=self.project, 
                                     node=self.node, 
                                     pid=self.project._id, 
                                     auth=self.user.auth)
-        assert_equal(res['complete'], False)
-        assert_equal(res['list_id'], None)
-=======
-
-        self.node_addon.mendeley_list_id = 'ROOT'
-        self.node_addon.save()
-        
-        res = self.app.get(
-            self.project.api_url_for('mendeley_widget'),
-            auth=self.user.auth
-        )
-        assert_equal(res.json['complete'], 'ROOT')
-        
-
-    def test_mendeley_widget_view_incomplete(self):
-        #"""JSON: tell the widget when it hasn't been configured"""
->>>>>>> 6797dc57
-
-        res = self.app.get(
-            self.project.api_url_for('mendeley_widget'),
-            auth=self.user.auth
-        )        
-        assert_is_none(res.json['complete'])
-            
+        assert_false(res['complete'])
+        assert_is_none(res['list_id'])
     
     @responses.activate
     def test_mendeley_citation_list_root(self):
@@ -364,7 +302,6 @@
         assert_equal(root['kind'], 'folder')
         assert_equal(root['id'], 'ROOT')
         assert_equal(root['parent_list_id'], '__')
-
 
     @responses.activate
     def test_mendeley_citation_list_non_root(self):
