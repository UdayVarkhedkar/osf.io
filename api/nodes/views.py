from modularodm import Q
from rest_framework import generics, permissions as drf_permissions
from rest_framework.exceptions import PermissionDenied, ValidationError, NotFound
from rest_framework.status import HTTP_204_NO_CONTENT
from rest_framework.response import Response

from framework.auth.oauth_scopes import CoreScopes

from api.base import generic_bulk_views as bulk_views
from api.base import permissions as base_permissions
from api.base.filters import ODMFilterMixin, ListFilterMixin
from api.base.views import JSONAPIBaseView
<<<<<<< HEAD
from api.base.parsers import (
    JSONAPIRelationshipParser,
    JSONAPIRelationshipParserForRegularJSON,
)
from api.base.exceptions import RelationshipPostMakesNoChanges
from api.base.pagination import CommentPagination
=======
from api.base.parsers import JSONAPIOnetoOneRelationshipParser, JSONAPIOnetoOneRelationshipParserForRegularJSON
from api.base.pagination import CommentPagination, NodeContributorPagination
>>>>>>> bb2e7ce5
from api.base.utils import get_object_or_error, is_bulk_request, get_user_auth, is_truthy
from api.files.serializers import FileSerializer
from api.comments.serializers import CommentSerializer, CommentCreateSerializer
from api.comments.permissions import CanCommentOrPublic
from api.users.views import UserMixin

from api.nodes.serializers import (
    NodeSerializer,
    NodeLinksSerializer,
    NodeForksSerializer,
    NodeDetailSerializer,
    NodeProviderSerializer,
    NodeContributorsSerializer,
    NodeContributorDetailSerializer,
    NodeInstitutionsRelationshipSerializer,
    NodeAlternativeCitationSerializer,
    NodeContributorsCreateSerializer
)
from api.nodes.utils import get_file_object

from api.registrations.serializers import RegistrationSerializer
from api.institutions.serializers import InstitutionSerializer
from api.nodes.permissions import (
    IsPublic,
    AdminOrPublic,
    ContributorOrPublic,
    ContributorOrPublicForPointers,
    ContributorDetailPermissions,
    ReadOnlyIfRegistration,
<<<<<<< HEAD
    ExcludeRetractions,
    AdminOrPublicForRelationshipInstitutions,
=======
    ExcludeWithdrawals,
>>>>>>> bb2e7ce5
)
from api.logs.serializers import NodeLogSerializer

from website.exceptions import NodeStateError
from website.util.permissions import ADMIN
from website.models import Node, Pointer, Comment, NodeLog, Institution
from website.files.models import FileNode
from framework.auth.core import User
from api.base.utils import default_node_list_query, default_node_permission_query


class NodeMixin(object):
    """Mixin with convenience methods for retrieving the current node based on the
    current URL. By default, fetches the current node based on the node_id kwarg.
    """

    serializer_class = NodeSerializer
    node_lookup_url_kwarg = 'node_id'

    def get_node(self, check_object_permissions=True):
        node = get_object_or_error(
            Node,
            self.kwargs[self.node_lookup_url_kwarg],
            display_name='node'
        )
        # Nodes that are folders/collections are treated as a separate resource, so if the client
        # requests a collection through a node endpoint, we return a 404
        if node.is_collection or node.is_registration:
            raise NotFound
        # May raise a permission denied
        if check_object_permissions:
            self.check_object_permissions(self.request, node)
        return node


class WaterButlerMixin(object):

    path_lookup_url_kwarg = 'path'
    provider_lookup_url_kwarg = 'provider'

    def get_file_item(self, item):
        attrs = item['attributes']
        file_node = FileNode.resolve_class(
            attrs['provider'],
            FileNode.FOLDER if attrs['kind'] == 'folder'
            else FileNode.FILE
        ).get_or_create(self.get_node(check_object_permissions=False), attrs['path'])

        file_node.update(None, attrs, user=self.request.user)

        self.check_object_permissions(self.request, file_node)

        return file_node

    def fetch_from_waterbutler(self):
        node = self.get_node(check_object_permissions=False)
        path = self.kwargs[self.path_lookup_url_kwarg]
        provider = self.kwargs[self.provider_lookup_url_kwarg]
        return self.get_file_object(node, path, provider)

    def get_file_object(self, node, path, provider, check_object_permissions=True):
        obj = get_file_object(node=node, path=path, provider=provider, request=self.request)
        if provider == 'osfstorage':
            if check_object_permissions:
                self.check_object_permissions(self.request, obj)
        return obj


class NodeList(JSONAPIBaseView, bulk_views.BulkUpdateJSONAPIView, bulk_views.BulkDestroyJSONAPIView, bulk_views.ListBulkCreateJSONAPIView, ODMFilterMixin, WaterButlerMixin):
    """Nodes that represent projects and components. *Writeable*.

    Paginated list of nodes ordered by their `date_modified`.  Each resource contains the full representation of the
    node, meaning additional requests to an individual node's detail view are not necessary.  Registrations and withdrawn
    registrations cannot be accessed through this endpoint (see registration endpoints instead).

    <!--- Copied Spiel from NodeDetail -->

    On the front end, nodes are considered 'projects' or 'components'. The difference between a project and a component
    is that a project is the top-level node, and components are children of the project. There is also a [category
    field](/v2/#osf-node-categories) that includes 'project' as an option. The categorization essentially determines
    which icon is displayed by the node in the front-end UI and helps with search organization. Top-level nodes may have
    a category other than project, and children nodes may have a category of project.

    ##Node Attributes

    <!--- Copied Attributes from NodeDetail -->

    OSF Node entities have the "nodes" `type`.

        name                            type               description
        =================================================================================
        title                           string             title of project or component
        description                     string             description of the node
        category                        string             node category, must be one of the allowed values
        date_created                    iso8601 timestamp  timestamp that the node was created
        date_modified                   iso8601 timestamp  timestamp when the node was last updated
        tags                            array of strings   list of tags that describe the node
        current_user_permissions        array of strings   list of strings representing the permissions for the current user on this node
        registration                    boolean            is this a registration? (always false - may be deprecated in future versions)
        fork                            boolean            is this node a fork of another node?
        public                          boolean            has this node been made publicly-visible?
        collection                      boolean            is this a collection? (always false - may be deprecated in future versions)

    ##Links

    See the [JSON-API spec regarding pagination](http://jsonapi.org/format/1.0/#fetching-pagination).

    ##Actions

    ###Creating New Nodes

        Method:        POST
        URL:           /links/self
        Query Params:  <none>
        Body (JSON):   {
                         "data": {
                           "type": "nodes", # required
                           "attributes": {
                             "title":         {title},          # required
                             "category":      {category},       # required
                             "description":   {description},    # optional
                             "tags":          [{tag1}, {tag2}], # optional
                             "public":        true|false        # optional
                             "template_from": {node_id}         # optional
                           }
                         }
                       }
        Success:       201 CREATED + node representation

    New nodes are created by issuing a POST request to this endpoint.  The `title` and `category` fields are
    mandatory. `category` must be one of the [permitted node categories](/v2/#osf-node-categories).  `public` defaults
    to false.  All other fields not listed above will be ignored.  If the node creation is successful the API will
    return a 201 response with the representation of the new node in the body.  For the new node's canonical URL, see
    the `/links/self` field of the response.

    ##Query Params

    + `page=<Int>` -- page number of results to view, default 1

    + `filter[<fieldname>]=<Str>` -- fields and values to filter the search results on.

    + `view_only=<Str>` -- Allow users with limited access keys to access this node. Note that some keys are anonymous,
    so using the view_only key will cause user-related information to no longer serialize. This includes blank ids for
    users and contributors and missing serializer fields and relationships.

    Nodes may be filtered by their `id`, `title`, `category`, `description`, `public`, `tags`, `date_created`, `date_modified`,
    `root`, `parent`, and `contributors`.  Most are string fields and will be filtered using simple substring matching.  `public`
    is a boolean, and can be filtered using truthy values, such as `true`, `false`, `0`, or `1`.  Note that quoting `true`
    or `false` in the query will cause the match to fail regardless.  `tags` is an array of simple strings.

    #This Request/Response

    """
    permission_classes = (
        drf_permissions.IsAuthenticatedOrReadOnly,
        base_permissions.TokenHasScope,
    )

    required_read_scopes = [CoreScopes.NODE_BASE_READ]
    required_write_scopes = [CoreScopes.NODE_BASE_WRITE]
    model_class = Node

    serializer_class = NodeSerializer
    view_category = 'nodes'
    view_name = 'node-list'

    ordering = ('-date_modified', )  # default ordering

    # overrides ODMFilterMixin
    def get_default_odm_query(self):
        user = self.request.user
        base_query = default_node_list_query()
        permissions_query = default_node_permission_query(user)
        return base_query & permissions_query

    # overrides ListBulkCreateJSONAPIView, BulkUpdateJSONAPIView
    def get_queryset(self):
        # For bulk requests, queryset is formed from request body.
        if is_bulk_request(self.request):
            query = Q('_id', 'in', [node['id'] for node in self.request.data])
            auth = get_user_auth(self.request)

            nodes = Node.find(query)

            # If skip_uneditable=True in query_params, skip nodes for which the user
            # does not have EDIT permissions.
            if is_truthy(self.request.query_params.get('skip_uneditable', False)):
                has_permission = []
                for node in nodes:
                    if node.can_edit(auth):
                        has_permission.append(node)

                query = Q('_id', 'in', [node._id for node in has_permission])
                return Node.find(query)

            for node in nodes:
                if not node.can_edit(auth):
                    raise PermissionDenied
            return nodes
        else:
            query = self.get_query_from_request()
            return Node.find(query)

    # overrides ListBulkCreateJSONAPIView, BulkUpdateJSONAPIView, BulkDestroyJSONAPIView
    def get_serializer_class(self):
        """
        Use NodeDetailSerializer which requires 'id'
        """
        if self.request.method in ('PUT', 'PATCH', 'DELETE'):
            return NodeDetailSerializer
        else:
            return NodeSerializer

    # overrides ListBulkCreateJSONAPIView
    def perform_create(self, serializer):
        """Create a node.

        :param serializer:
        """
        # On creation, make sure that current user is the creator
        user = self.request.user
        serializer.save(creator=user)

    # overrides BulkDestroyJSONAPIView
    def allow_bulk_destroy_resources(self, user, resource_list):
        """User must have admin permissions to delete nodes."""
        if is_truthy(self.request.query_params.get('skip_uneditable', False)):
            return any([node.has_permission(user, ADMIN) for node in resource_list])
        return all([node.has_permission(user, ADMIN) for node in resource_list])

    def bulk_destroy_skip_uneditable(self, resource_object_list, user, object_type):
        """
        If skip_uneditable=True in query_params, skip the resources for which the user does not have
        admin permissions and delete the remaining resources
        """
        allowed = []
        skipped = []

        if not is_truthy(self.request.query_params.get('skip_uneditable', False)):
            return None

        for resource in resource_object_list:
            if resource.has_permission(user, ADMIN):
                allowed.append(resource)
            else:
                skipped.append({'id': resource._id, 'type': object_type})

        return {'skipped': skipped, 'allowed': allowed}

    # Overrides BulkDestroyJSONAPIView
    def perform_destroy(self, instance):
        auth = get_user_auth(self.request)
        try:
            instance.remove_node(auth=auth)
        except NodeStateError as err:
            raise ValidationError(err.message)
        instance.save()


class NodeDetail(JSONAPIBaseView, generics.RetrieveUpdateDestroyAPIView, NodeMixin, WaterButlerMixin):
    """Details about a given node (project or component). *Writeable*.

    A registration or withdrawn registration cannot be accessed through this endpoint. See Registration Detail endpoint.

    On the front end, nodes are considered 'projects' or 'components'. The difference between a project and a component
    is that a project is the top-level node, and components are children of the project. There is also a [category
    field](/v2/#osf-node-categories) that includes 'project' as an option. The categorization essentially determines
    which icon is displayed by the node in the front-end UI and helps with search organization. Top-level nodes may have
    a category other than project, and children nodes may have a category of project.

    ###Permissions

    Nodes that are made public will give read-only access to everyone. Private nodes require explicit read
    permission. Write and admin access are the same for public and private nodes. Administrators on a parent node have
    implicit read permissions for all child nodes.

    ##Attributes

    OSF Node entities have the "nodes" `type`.

        name                            type                description
        =================================================================================
        title                           string              title of project or component
        description                     string              description of the node
        category                        string              node category, must be one of the allowed values
        date_created                    iso8601 timestamp   timestamp that the node was created
        date_modified                   iso8601 timestamp   timestamp when the node was last updated
        tags                            array of strings    list of tags that describe the node
        current_user_permissions        array of strings    list of strings representing the permissions for the current user on this node
        registration                    boolean             is this a registration? (always false - may be deprecated in future versions)
        fork                            boolean             is this node a fork of another node?
        public                          boolean             has this node been made publicly-visible?
        collection                      boolean             is this a collection? (always false - may be deprecated in future versions)

    ##Relationships

    ###Children

    List of nodes that are children of this node.  New child nodes may be added through this endpoint.

    ###Comments

    List of comments on this node.  New comments can be left on the node through this endpoint.

    ###Contributors

    List of users who are contributors to this node. Contributors may have "read", "write", or "admin" permissions.
    A node must always have at least one "admin" contributor.  Contributors may be added via this endpoint.

    ###Files

    List of top-level folders (actually cloud-storage providers) associated with this node. This is the starting point
    for accessing the actual files stored within this node.

    ###Forked From

    If this node was forked from another node, the canonical endpoint of the node that was forked from will be
    available in the `/forked_from/links/related/href` key.  Otherwise, it will be null.

    ###Logs

    List of read-only log actions pertaining to the node.

    ###Node Links

    List of links (pointers) to other nodes on the OSF.  Node links can be added through this endpoint.

    ###Parent

    If this node is a child node of another node, the parent's canonical endpoint will be available in the
    `/parent/links/related/href` key.  Otherwise, it will be null.

    ###Primary Institution

    Primary institution associated with node. If no primary institution, `/primary_institution/links/related/href`
    returns Not Found.

    ###Registrations

    List of registrations of the current node.

    ###Root

    Returns the top-level node associated with the current node.  If the current node is the top-level node, the root is
    the current node.

    ##Links

        self:  the canonical api endpoint of this node
        html:  this node's page on the OSF website

    ##Actions

    ###Update

        Method:        PUT / PATCH
        URL:           /links/self
        Query Params:  <none>
        Body (JSON):   {
                         "data": {
                           "type": "nodes",   # required
                           "id":   {node_id}, # required
                           "attributes": {
                             "title":       {title},          # mandatory
                             "category":    {category},       # mandatory
                             "description": {description},    # optional
                             "tags":        [{tag1}, {tag2}], # optional
                             "public":      true|false        # optional
                           }
                         }
                       }
        Success:       200 OK + node representation

    To update a node, issue either a PUT or a PATCH request against the `/links/self` URL.  The `title` and `category`
    fields are mandatory if you PUT and optional if you PATCH.  The `tags` parameter must be an array of strings.
    Non-string values will be accepted and stringified, but we make no promises about the stringification output.  So
    don't do that.

    ###Delete

        Method:   DELETE
        URL:      /links/self
        Params:   <none>
        Success:  204 No Content

    To delete a node, issue a DELETE request against `/links/self`.  A successful delete will return a 204 No Content
    response. Attempting to delete a node you do not own will result in a 403 Forbidden.

    ##Query Params

    + `view_only=<Str>` -- Allow users with limited access keys to access this node. Note that some keys are anonymous, so using the view_only key will cause user-related information to no longer serialize. This includes blank ids for users and contributors and missing serializer fields and relationships.

    #This Request/Response

    """
    permission_classes = (
        drf_permissions.IsAuthenticatedOrReadOnly,
        ContributorOrPublic,
        ReadOnlyIfRegistration,
        base_permissions.TokenHasScope,
        ExcludeWithdrawals,
    )

    required_read_scopes = [CoreScopes.NODE_BASE_READ]
    required_write_scopes = [CoreScopes.NODE_BASE_WRITE]

    serializer_class = NodeDetailSerializer
    view_category = 'nodes'
    view_name = 'node-detail'

    # overrides RetrieveUpdateDestroyAPIView
    def get_object(self):
        return self.get_node()

    # overrides RetrieveUpdateDestroyAPIView
    def perform_destroy(self, instance):
        auth = get_user_auth(self.request)
        node = self.get_object()
        try:
            node.remove_node(auth=auth)
        except NodeStateError as err:
            raise ValidationError(err.message)
        node.save()


class NodeContributorsList(JSONAPIBaseView, bulk_views.BulkUpdateJSONAPIView, bulk_views.BulkDestroyJSONAPIView, bulk_views.ListBulkCreateJSONAPIView, ListFilterMixin, NodeMixin):
    """Contributors (users) for a node.

    Contributors are users who can make changes to the node or, in the case of private nodes,
    have read access to the node. Contributors are divided between 'bibliographic' and 'non-bibliographic'
    contributors. From a permissions standpoint, both are the same, but bibliographic contributors
    are included in citations, while non-bibliographic contributors are not included in citations.

    Note that if an anonymous view_only key is being used, the user relationship will not be exposed and the id for
    the contributor will be an empty string.

    ##Node Contributor Attributes

    <!--- Copied Attributes from NodeContributorDetail -->

    `type` is "contributors"

        name           type     description
        ======================================================================================================
        bibliographic  boolean  Whether the user will be included in citations for this node. Default is true.
        permission     string   User permission level. Must be "read", "write", or "admin". Default is "write".

    ##Links

    See the [JSON-API spec regarding pagination](http://jsonapi.org/format/1.0/#fetching-pagination).

    ##Relationships

    ###Users

    This endpoint shows the contributor user detail and is automatically embedded.

    ##Actions

    ###Adding Contributors

        Method:        POST
        URL:           /links/self
        Query Params:  <none>
        Body (JSON): {
                      "data": {
                        "type": "contributors",                   # required
                        "attributes": {
                          "bibliographic": true|false,            # optional
                          "permission": "read"|"write"|"admin"    # optional
                        },
                        "relationships": {
                          "users": {
                            "data": {
                              "type": "users",                    # required
                              "id":   "{user_id}"                 # required
                            }
                        }
                    }
                }
            }
        Success:       201 CREATED + node contributor representation

    Add a contributor to a node by issuing a POST request to this endpoint.  This effectively creates a relationship
    between the node and the user.  Besides the top-level type, there are optional "attributes" which describe the
    relationship between the node and the user. `bibliographic` is a boolean and defaults to `true`.  `permission` must
    be a [valid OSF permission key](/v2/#osf-node-permission-keys) and defaults to `"write"`.  A relationship object
    with a "data" member, containing the user `type` and user `id` must be included.  The id must be a valid user id.
    All other fields not listed above will be ignored.  If the request is successful the API will return
    a 201 response with the representation of the new node contributor in the body.  For the new node contributor's
    canonical URL, see the `/links/self` field of the response.

    ##Query Params

    + `page=<Int>` -- page number of results to view, default 1

    + `filter[<fieldname>]=<Str>` -- fields and values to filter the search results on.

    NodeContributors may be filtered by `bibliographic`, or `permission` attributes.  `bibliographic` is a boolean, and
    can be filtered using truthy values, such as `true`, `false`, `0`, or `1`.  Note that quoting `true` or `false` in
    the query will cause the match to fail regardless.

    + `profile_image_size=<Int>` -- Modifies `/links/profile_image_url` of the user entities so that it points to
    the user's profile image scaled to the given size in pixels.  If left blank, the size depends on the image provider.

    #This Request/Response
    """
    permission_classes = (
        AdminOrPublic,
        drf_permissions.IsAuthenticatedOrReadOnly,
        ReadOnlyIfRegistration,
        base_permissions.TokenHasScope,
    )

    required_read_scopes = [CoreScopes.NODE_CONTRIBUTORS_READ]
    required_write_scopes = [CoreScopes.NODE_CONTRIBUTORS_WRITE]
    model_class = User

    pagination_class = NodeContributorPagination
    serializer_class = NodeContributorsSerializer
    view_category = 'nodes'
    view_name = 'node-contributors'

    def get_default_queryset(self):
        node = self.get_node()
        visible_contributors = set(node.visible_contributor_ids)
        contributors = []
        for contributor in node.contributors:
            contributor.bibliographic = contributor._id in visible_contributors
            contributor.permission = node.get_permissions(contributor)[-1]
            contributor.node_id = node._id
            contributors.append(contributor)
        return contributors

    # overrides ListBulkCreateJSONAPIView, BulkUpdateJSONAPIView, BulkDeleteJSONAPIView
    def get_serializer_class(self):
        """
        Use NodeContributorDetailSerializer which requires 'id'
        """
        if self.request.method == 'PUT' or self.request.method == 'PATCH' or self.request.method == 'DELETE':
            return NodeContributorDetailSerializer
        elif self.request.method == 'POST':
            return NodeContributorsCreateSerializer
        else:
            return NodeContributorsSerializer

    # overrides ListBulkCreateJSONAPIView, BulkUpdateJSONAPIView
    def get_queryset(self):
        queryset = self.get_queryset_from_request()

        # If bulk request, queryset only contains contributors in request
        if is_bulk_request(self.request):
            contrib_ids = [item['id'] for item in self.request.data]
            queryset[:] = [contrib for contrib in queryset if contrib._id in contrib_ids]
        return queryset

    # overrides ListCreateAPIView
    def get_parser_context(self, http_request):
        """
        Tells parser that we are creating a relationship
        """
        res = super(NodeContributorsList, self).get_parser_context(http_request)
        res['is_relationship'] = True
        return res

    # Overrides BulkDestroyJSONAPIView
    def perform_destroy(self, instance):
        auth = get_user_auth(self.request)
        node = self.get_node()
        if len(node.visible_contributors) == 1 and node.get_visible(instance):
            raise ValidationError("Must have at least one visible contributor")
        if instance not in node.contributors:
                raise NotFound('User cannot be found in the list of contributors.')
        removed = node.remove_contributor(instance, auth)
        if not removed:
            raise ValidationError("Must have at least one registered admin contributor")


class NodeContributorDetail(JSONAPIBaseView, generics.RetrieveUpdateDestroyAPIView, NodeMixin, UserMixin):
    """Detail of a contributor for a node. *Writeable*.

    Contributors are users who can make changes to the node or, in the case of private nodes,
    have read access to the node. Contributors are divided between 'bibliographic' and 'non-bibliographic'
    contributors. From a permissions standpoint, both are the same, but bibliographic contributors
    are included in citations, while non-bibliographic contributors are not included in citations.

    Note that if an anonymous view_only key is being used, the user relationship will not be exposed and the id for
    the contributor will be an empty string.

    Contributors can be viewed, removed, and have their permissions and bibliographic status changed via this
    endpoint.

    ##Attributes

    `type` is "contributors"

        name           type     description
        ======================================================================================================
        bibliographic  boolean  Whether the user will be included in citations for this node. Default is true.
        permission     string   User permission level. Must be "read", "write", or "admin". Default is "write".

    ##Relationships

    ###Users

    This endpoint shows the contributor user detail.

    ##Links

        self:           the canonical api endpoint of this contributor
        html:           the contributing user's page on the OSF website
        profile_image:  a url to the contributing user's profile image

    ##Actions

    ###Update Contributor

        Method:        PUT / PATCH
        URL:           /links/self
        Query Params:  <none>
        Body (JSON):   {
                         "data": {
                           "type": "contributors",                    # required
                           "id": {contributor_id},                    # required
                           "attributes": {
                             "bibliographic": true|false,             # optional
                             "permission": "read"|"write"|"admin"     # optional
                           }
                         }
                       }
        Success:       200 OK + node representation

    To update a contributor's bibliographic preferences or access permissions for the node, issue a PUT request to the
    `self` link. Since this endpoint has no mandatory attributes, PUT and PATCH are functionally the same.  If the given
    user is not already in the contributor list, a 404 Not Found error will be returned.  A node must always have at
    least one admin, and any attempt to downgrade the permissions of a sole admin will result in a 400 Bad Request
    error.

    ###Remove Contributor

        Method:        DELETE
        URL:           /links/self
        Query Params:  <none>
        Success:       204 No Content

    To remove a contributor from a node, issue a DELETE request to the `self` link.  Attempting to remove the only admin
    from a node will result in a 400 Bad Request response.  This request will only remove the relationship between the
    node and the user, not the user itself.

    ##Query Params

    + `profile_image_size=<Int>` -- Modifies `/links/profile_image_url` so that it points the image scaled to the given
    size in pixels.  If left blank, the size depends on the image provider.

    #This Request/Response

    """
    permission_classes = (
        ContributorDetailPermissions,
        drf_permissions.IsAuthenticatedOrReadOnly,
        ReadOnlyIfRegistration,
        base_permissions.TokenHasScope,
    )

    required_read_scopes = [CoreScopes.NODE_CONTRIBUTORS_READ]
    required_write_scopes = [CoreScopes.NODE_CONTRIBUTORS_WRITE]

    serializer_class = NodeContributorDetailSerializer
    view_category = 'nodes'
    view_name = 'node-contributor-detail'

    # overrides RetrieveAPIView
    def get_object(self):
        node = self.get_node()
        user = self.get_user()
        # May raise a permission denied
        self.check_object_permissions(self.request, user)
        if user not in node.contributors:
            raise NotFound('{} cannot be found in the list of contributors.'.format(user))
        user.permission = node.get_permissions(user)[-1]
        user.bibliographic = node.get_visible(user)
        user.node_id = node._id
        return user

    # overrides DestroyAPIView
    def perform_destroy(self, instance):
        node = self.get_node()
        auth = get_user_auth(self.request)
        if len(node.visible_contributors) == 1 and node.get_visible(instance):
            raise ValidationError("Must have at least one visible contributor")
        removed = node.remove_contributor(instance, auth)
        if not removed:
            raise ValidationError("Must have at least one registered admin contributor")


# TODO: Support creating registrations
class NodeRegistrationsList(JSONAPIBaseView, generics.ListAPIView, NodeMixin):
    """Registrations of the current node.

    Registrations are read-only snapshots of a project. This view is a list of all the registrations and withdrawn
    registrations of the current node.

    <!--- Copied from RegistrationList -->

    A withdrawn registration will display a limited subset of information, namely, title, description,
    date_created, registration, withdrawn, date_registered, withdrawal_justification, and registration supplement. All
    other fields will be displayed as null. Additionally, the only relationships permitted to be accessed for a withdrawn
    registration are the contributors - other relationships will return a 403. Each resource contains the full representation
    of the registration, meaning additional requests to an individual registrations's detail view are not necessary.


    <!--- Copied Attributes from RegistrationList -->

    ##Registration Attributes

    Registrations have the "registrations" `type`.

        name                            type               description
        =======================================================================================================
        title                           string             title of the registered project or component
        description                     string             description of the registered node
        category                        string             bode category, must be one of the allowed values
        date_created                    iso8601 timestamp  timestamp that the node was created
        date_modified                   iso8601 timestamp  timestamp when the node was last updated
        tags                            array of strings   list of tags that describe the registered node
        current_user_permissions        array of strings   list of strings representing the permissions for the current user on this node
        fork                            boolean            is this project a fork?
        registration                    boolean            is this node a registration? (always true - may be deprecated in future versions)
        collection                      boolean            is this registered node a collection? (always false - may be deprecated in future versions)
        public                          boolean            has this registration been made publicly-visible?
        withdrawn                       boolean            has this registration been withdrawn?
        date_registered                 iso8601 timestamp  timestamp that the registration was created
        embargo_end_date                iso8601 timestamp  when the embargo on this registration will be lifted (if applicable)
        withdrawal_justification        string             reasons for withdrawing the registration
        pending_withdrawal              boolean            is this registration pending withdrawal?
        pending_withdrawal_approval     boolean            is this registration pending approval?
        pending_embargo_approval        boolean            is the associated Embargo awaiting approval by project admins?
        registered_meta                 dictionary         registration supplementary information
        registration_supplement         string             registration template


    ##Relationships

    ###Registered from

    The registration is branched from this node.

    ###Registered by

    The registration was initiated by this user.

    ##Links

    See the [JSON-API spec regarding pagination](http://jsonapi.org/format/1.0/#fetching-pagination).

    #This request/response

    """
    permission_classes = (
        ContributorOrPublic,
        drf_permissions.IsAuthenticatedOrReadOnly,
        base_permissions.TokenHasScope,
        ExcludeWithdrawals
    )

    required_read_scopes = [CoreScopes.NODE_REGISTRATIONS_READ]
    required_write_scopes = [CoreScopes.NODE_REGISTRATIONS_WRITE]

    serializer_class = RegistrationSerializer
    view_category = 'nodes'
    view_name = 'node-registrations'

    # overrides ListAPIView
    # TODO: Filter out withdrawals by default
    def get_queryset(self):
        nodes = self.get_node().registrations_all
        auth = get_user_auth(self.request)
        registrations = [node for node in nodes if node.can_view(auth)]
        return registrations


class NodeChildrenList(JSONAPIBaseView, bulk_views.ListBulkCreateJSONAPIView, NodeMixin, ODMFilterMixin):
    """Children of the current node. *Writeable*.

    This will get the next level of child nodes for the selected node if the current user has read access for those
    nodes. Creating a node via this endpoint will behave the same as the [node list endpoint](/v2/nodes/), but the new
    node will have the selected node set as its parent.

    ##Node Attributes

    <!--- Copied Attributes from NodeDetail -->

    OSF Node entities have the "nodes" `type`.

        name                            type                description
        =================================================================================
        title                           string              title of project or component
        description                     string              description of the node
        category                        string              node category, must be one of the allowed values
        date_created                    iso8601 timestamp   timestamp that the node was created
        date_modified                   iso8601 timestamp   timestamp when the node was last updated
        tags                            array of strings    list of tags that describe the node
        current_user_permissions        array of strings    list of strings representing the permissions for the current user on this node
        registration                    boolean             is this a registration? (always false - may be deprecated in future versions)
        fork                            boolean             is this node a fork of another node?
        public                          boolean             has this node been made publicly-visible?
        collection                      boolean             is this a collection? (always false - may be deprecated in future versions)

    ##Links

    See the [JSON-API spec regarding pagination](http://jsonapi.org/format/1.0/#fetching-pagination).

    ##Actions

    ###Create Child Node

    <!--- Copied Creating New Node from NodeList -->

        Method:        POST
        URL:           /links/self
        Query Params:  <none>
        Body (JSON):   {
                         "data": {
                           "type": "nodes", # required
                           "attributes": {
                             "title":       {title},         # required
                             "category":    {category},      # required
                             "description": {description},   # optional
                             "tags":        [{tag1}, {tag2}] # optional
                           }
                         }
                       }
        Success:       201 CREATED + node representation

    To create a child node of the current node, issue a POST request to this endpoint.  The `title` and `category`
    fields are mandatory. `category` must be one of the [permitted node categories](/v2/#osf-node-categories).  If the
    node creation is successful the API will return a 201 response with the representation of the new node in the body.
    For the new node's canonical URL, see the `/links/self` field of the response.

    ##Query Params

    + `page=<Int>` -- page number of results to view, default 1

    + `filter[<fieldname>]=<Str>` -- fields and values to filter the search results on.

    <!--- Copied Query Params from NodeList -->

    Nodes may be filtered by their `id`, `title`, `category`, `description`, `public`, `tags`, `date_created`, `date_modified`,
    `root`, `parent`, and `contributors`.  Most are string fields and will be filtered using simple substring matching.  `public`
    is a boolean, and can be filtered using truthy values, such as `true`, `false`, `0`, or `1`.  Note that quoting `true`
    or `false` in the query will cause the match to fail regardless.  `tags` is an array of simple strings.

    #This Request/Response

    """
    permission_classes = (
        ContributorOrPublic,
        drf_permissions.IsAuthenticatedOrReadOnly,
        ReadOnlyIfRegistration,
        base_permissions.TokenHasScope,
        ExcludeWithdrawals
    )

    required_read_scopes = [CoreScopes.NODE_CHILDREN_READ]
    required_write_scopes = [CoreScopes.NODE_CHILDREN_WRITE]

    serializer_class = NodeSerializer
    view_category = 'nodes'
    view_name = 'node-children'

    # overrides ODMFilterMixin
    def get_default_odm_query(self):
        return default_node_list_query()

    # overrides ListBulkCreateJSONAPIView
    def get_queryset(self):
        node = self.get_node()
        req_query = self.get_query_from_request()

        query = (
            Q('_id', 'in', [e._id for e in node.nodes if e.primary]) &
            req_query
        )
        nodes = Node.find(query)
        auth = get_user_auth(self.request)
        return sorted([each for each in nodes if each.can_view(auth)], key=lambda n: n.date_modified, reverse=True)

    # overrides ListBulkCreateJSONAPIView
    def perform_create(self, serializer):
        user = self.request.user
        serializer.save(creator=user, parent=self.get_node())


# TODO: Make NodeLinks filterable. They currently aren't filterable because we have can't
# currently query on a Pointer's node's attributes.
# e.g. Pointer.find(Q('node.title', 'eq', ...)) doesn't work
class NodeLinksList(JSONAPIBaseView, bulk_views.BulkDestroyJSONAPIView, bulk_views.ListBulkCreateJSONAPIView, NodeMixin):
    """Node Links to other nodes. *Writeable*.

    Node Links act as pointers to other nodes. Unlike Forks, they are not copies of nodes;
    Node Links are a direct reference to the node that they point to.

    ##Node Link Attributes
    `type` is "node_links"

        None

    ##Links

    See the [JSON-API spec regarding pagination](http://jsonapi.org/format/1.0/#fetching-pagination).

    ##Relationships

    ### Target Node

    This endpoint shows the target node detail and is automatically embedded.

    ##Actions

    ###Adding Node Links
        Method:        POST
        URL:           /links/self
        Query Params:  <none>
        Body (JSON): {
                       "data": {
                          "type": "node_links",                  # required
                          "relationships": {
                            "nodes": {
                              "data": {
                                "type": "nodes",                 # required
                                "id": "{target_node_id}",        # required
                              }
                            }
                          }
                       }
                    }
        Success:       201 CREATED + node link representation

    To add a node link (a pointer to another node), issue a POST request to this endpoint.  This effectively creates a
    relationship between the node and the target node.  The target node must be described as a relationship object with
    a "data" member, containing the nodes `type` and the target node `id`.

    ##Query Params

    + `page=<Int>` -- page number of results to view, default 1

    + `filter[<fieldname>]=<Str>` -- fields and values to filter the search results on.

    #This Request/Response
    """
    permission_classes = (
        drf_permissions.IsAuthenticatedOrReadOnly,
        ContributorOrPublic,
        ReadOnlyIfRegistration,
        base_permissions.TokenHasScope,
        ExcludeWithdrawals,
    )

    required_read_scopes = [CoreScopes.NODE_LINKS_READ]
    required_write_scopes = [CoreScopes.NODE_LINKS_WRITE]
    model_class = Pointer

    serializer_class = NodeLinksSerializer
    view_category = 'nodes'
    view_name = 'node-pointers'

    def get_queryset(self):
        return [
            pointer for pointer in
            self.get_node().nodes_pointer
            if not pointer.node.is_deleted
        ]

    # Overrides BulkDestroyJSONAPIView
    def perform_destroy(self, instance):
        auth = get_user_auth(self.request)
        node = self.get_node()
        try:
            node.rm_pointer(instance, auth=auth)
        except ValueError as err:  # pointer doesn't belong to node
            raise ValidationError(err.message)
        node.save()

    # overrides ListCreateAPIView
    def get_parser_context(self, http_request):
        """
        Tells parser that we are creating a relationship
        """
        res = super(NodeLinksList, self).get_parser_context(http_request)
        res['is_relationship'] = True
        return res


class NodeLinksDetail(JSONAPIBaseView, generics.RetrieveDestroyAPIView, NodeMixin):
    """Node Link details. *Writeable*.

    Node Links act as pointers to other nodes. Unlike Forks, they are not copies of nodes;
    Node Links are a direct reference to the node that they point to.

    ##Attributes
    `type` is "node_links"

        None

    ##Links

    *None*

    ##Relationships

    ###Target node

    This endpoint shows the target node detail and is automatically embedded.

    ##Actions

    ###Remove Node Link

        Method:        DELETE
        URL:           /links/self
        Query Params:  <none>
        Success:       204 No Content

    To remove a node link from a node, issue a DELETE request to the `self` link.  This request will remove the
    relationship between the node and the target node, not the nodes themselves.

    ##Query Params

    *None*.

    #This Request/Response
    """
    permission_classes = (
        ContributorOrPublicForPointers,
        drf_permissions.IsAuthenticatedOrReadOnly,
        base_permissions.TokenHasScope,
        ReadOnlyIfRegistration,
        ExcludeWithdrawals
    )

    required_read_scopes = [CoreScopes.NODE_LINKS_READ]
    required_write_scopes = [CoreScopes.NODE_LINKS_WRITE]

    serializer_class = NodeLinksSerializer
    view_category = 'nodes'
    view_name = 'node-pointer-detail'

    # overrides RetrieveAPIView
    def get_object(self):
        node_link_lookup_url_kwarg = 'node_link_id'
        node_link = get_object_or_error(
            Pointer,
            self.kwargs[node_link_lookup_url_kwarg],
            'node link'
        )
        # May raise a permission denied
        self.check_object_permissions(self.request, node_link)
        return node_link

    # overrides DestroyAPIView
    def perform_destroy(self, instance):
        auth = get_user_auth(self.request)
        node = self.get_node()
        pointer = self.get_object()
        try:
            node.rm_pointer(pointer, auth=auth)
        except ValueError as err:  # pointer doesn't belong to node
            raise NotFound(err.message)
        node.save()


class NodeForksList(JSONAPIBaseView, generics.ListCreateAPIView, NodeMixin, ODMFilterMixin):
    """Forks of the current node. *Writeable*.

    Paginated list of the current node's forks ordered by their `forked_date`. Forks are copies of projects that you can
    change without affecting the original project.  When creating a fork, your fork will will only contain public components or those
    for which you are a contributor.  Private components that you do not have access to will not be forked.

    ##Node Fork Attributes

    <!--- Copied Attributes from NodeDetail with exception of forked_date-->

    OSF Node Fork entities have the "nodes" `type`.

        name                        type               description
        =================================================================================
        title                       string             title of project or component
        description                 string             description of the node
        category                    string             node category, must be one of the allowed values
        date_created                iso8601 timestamp  timestamp that the node was created
        date_modified               iso8601 timestamp  timestamp when the node was last updated
        tags                        array of strings   list of tags that describe the node
        registration                boolean            has this project been registered? (always False)
        collection                  boolean            is this node a collection (always False)
        fork                        boolean            is this node a fork of another node? (always True)
        public                      boolean            has this node been made publicly-visible?
        forked_date                 iso8601 timestamp  timestamp when the node was forked
        current_user_permissions    array of strings   List of strings representing the permissions for the current user on this node

    ##Links

    See the [JSON-API spec regarding pagination](http://jsonapi.org/format/1.0/#fetching-pagination).

    ##Actions

    ###Create Node Fork

        Method:        POST
        URL:           /links/self
        Query Params:  <none>
        Body (JSON): {
                         "data": {
                           "type": "nodes", # required
                           "attributes": {
                             "title": {title} # optional
                           }
                         }
                    }
        Success: 201 CREATED + node representation

    To create a fork of the current node, issue a POST request to this endpoint.  The `title` field is optional, with the
    default title being 'Fork of ' + the current node's title. If the fork's creation is successful the API will return a
    201 response with the representation of the forked node in the body. For the new fork's canonical URL, see the `/links/self`
    field of the response.

    ##Query Params

    + `page=<Int>` -- page number of results to view, default 1

    + `filter[<fieldname>]=<Str>` -- fields and values to filter the search results on.

    <!--- Copied Query Params from NodeList -->

    Nodes may be filtered by their `title`, `category`, `description`, `public`, `registration`, `tags`, `date_created`,
    `date_modified`, `root`, `parent`, and `contributors`. Most are string fields and will be filtered using simple
    substring matching.  Others are booleans, and can be filtered using truthy values, such as `true`, `false`, `0`, or `1`.
    Note that quoting `true` or `false` in the query will cause the match to fail regardless. `tags` is an array of simple strings.

    #This Request/Response
    """
    permission_classes = (
        IsPublic,
        drf_permissions.IsAuthenticatedOrReadOnly,
        base_permissions.TokenHasScope,
        ExcludeWithdrawals
    )

    required_read_scopes = [CoreScopes.NODE_FORKS_READ, CoreScopes.NODE_BASE_READ]
    required_write_scopes = [CoreScopes.NODE_FORKS_WRITE]

    serializer_class = NodeForksSerializer
    view_category = 'nodes'
    view_name = 'node-forks'

    # overrides ListCreateAPIView
    def get_queryset(self):
        all_forks = self.get_node().forks
        auth = get_user_auth(self.request)
        return sorted([node for node in all_forks if node.can_view(auth)], key=lambda n: n.forked_date, reverse=True)

    # overrides ListCreateAPIView
    def perform_create(self, serializer):
        serializer.save(node=self.get_node())

    # overrides ListCreateAPIView
    def get_parser_context(self, http_request):
        """
        Tells parser that attributes are not required in request
        """
        res = super(NodeForksList, self).get_parser_context(http_request)
        res['attributes_required'] = False
        return res


class NodeFilesList(JSONAPIBaseView, generics.ListAPIView, WaterButlerMixin, ListFilterMixin, NodeMixin):
    """Files attached to a node for a given provider. *Read-only*.

    This gives a list of all of the files and folders that are attached to your project for the given storage provider.
    If the provider is not "osfstorage", the metadata for the files in the storage will be retrieved and cached whenever
    this endpoint is accessed.  To see the cached metadata, GET the endpoint for the file directly (available through
    its `/links/info` attribute).

    When a create/update/delete action is performed against the file or folder, the action is handled by an external
    service called WaterButler.  The WaterButler response format differs slightly from the OSF's.

    <!--- Copied from FileDetail.Spiel -->

    ###Waterbutler Entities

    When an action is performed against a WaterButler endpoint, it will generally respond with a file entity, a folder
    entity, or no content.

    ####File Entity

        name          type       description
        =========================================================================
        name          string     name of the file
        path          string     unique identifier for this file entity for this
                                 project and storage provider. may not end with '/'
        materialized  string     the full path of the file relative to the storage
                                 root.  may not end with '/'
        kind          string     "file"
        etag          string     etag - http caching identifier w/o wrapping quotes
        modified      timestamp  last modified timestamp - format depends on provider
        contentType   string     MIME-type when available
        provider      string     id of provider e.g. "osfstorage", "s3", "googledrive".
                                 equivalent to addon_short_name on the OSF
        size          integer    size of file in bytes
        extra         object     may contain additional data beyond what's described here,
                                 depending on the provider
          version     integer    version number of file. will be 1 on initial upload
          downloads   integer    count of the number times the file has been downloaded
          hashes      object
            md5       string     md5 hash of file
            sha256    string     SHA-256 hash of file

    ####Folder Entity

        name          type    description
        ======================================================================
        name          string  name of the folder
        path          string  unique identifier for this folder entity for this
                              project and storage provider. must end with '/'
        materialized  string  the full path of the folder relative to the storage
                              root.  must end with '/'
        kind          string  "folder"
        etag          string  etag - http caching identifier w/o wrapping quotes
        extra         object  varies depending on provider

    ##File Attributes

    <!--- Copied Attributes from FileDetail -->

    For an OSF File entity, the `type` is "files" regardless of whether the entity is actually a file or folder.  They
    can be distinguished by the `kind` attribute.  Files and folders use the same representation, but some attributes may
    be null for one kind but not the other. `size` will be null for folders.  A list of storage provider keys can be
    found [here](/v2/#storage-providers).

        name          type               description
        ===================================================================================================
        name              string             name of the file or folder; used for display
        kind              string             "file" or "folder"
        path              string             same as for corresponding WaterButler entity
        materialized_path string             the unix-style path to the file relative to the provider root
        size              integer            size of file in bytes, null for folders
        provider          string             storage provider for this file. "osfstorage" if stored on the
                                             OSF.  other examples include "s3" for Amazon S3, "googledrive"
                                             for Google Drive, "box" for Box.com.
        last_touched      iso8601 timestamp  last time the metadata for the file was retrieved. only
                                             applies to non-OSF storage providers.
        date_modified     iso8601 timestamp  timestamp of when this file was last updated*
        date_created      iso8601 timestamp  timestamp of when this file was created*
        extra             object             may contain additional data beyond what's described here,
                                             depending on the provider
          hashes          object
            md5           string             md5 hash of file, null for folders
            sha256        string             SHA-256 hash of file, null for folders

    * A note on timestamps: for files stored in osfstorage, `date_created` refers to the time the file was
    first uploaded to osfstorage, and `date_modified` is the time the file was last updated while in osfstorage.
    Other providers may or may not provide this information, but if they do it will correspond to the provider's
    semantics for created/modified times.  These timestamps may also be stale; metadata retrieved via the File Detail
    endpoint is cached.  The `last_touched` field describes the last time the metadata was retrieved from the external
    provider.  To force a metadata update, access the parent folder via its Node Files List endpoint.

    ##Links

    See the [JSON-API spec regarding pagination](http://jsonapi.org/format/1.0/#fetching-pagination).

    ##Actions

    <!--- Copied from FileDetail.Actions -->

    The `links` property of the response provides endpoints for common file operations. The currently-supported actions
    are:

    ###Get Info (*files, folders*)

        Method:   GET
        URL:      /links/info
        Params:   <none>
        Success:  200 OK + file representation

    The contents of a folder or details of a particular file can be retrieved by performing a GET request against the
    `info` link. The response will be a standard OSF response format with the [OSF File attributes](#attributes).

    ###Download (*files*)

        Method:   GET
        URL:      /links/download
        Params:   <none>
        Success:  200 OK + file body

    To download a file, issue a GET request against the `download` link.  The response will have the Content-Disposition
    header set, which will will trigger a download in a browser.

    ###Create Subfolder (*folders*)

        Method:       PUT
        URL:          /links/new_folder
        Query Params: ?kind=folder&name={new_folder_name}
        Body:         <empty>
        Success:      201 Created + new folder representation

    You can create a subfolder of an existing folder by issuing a PUT request against the `new_folder` link.  The
    `?kind=folder` portion of the query parameter is already included in the `new_folder` link.  The name of the new
    subfolder should be provided in the `name` query parameter.  The response will contain a [WaterButler folder
    entity](#folder-entity).  If a folder with that name already exists in the parent directory, the server will return
    a 409 Conflict error response.

    ###Upload New File (*folders*)

        Method:       PUT
        URL:          /links/upload
        Query Params: ?kind=file&name={new_file_name}
        Body (Raw):   <file data (not form-encoded)>
        Success:      201 Created + new file representation

    To upload a file to a folder, issue a PUT request to the folder's `upload` link with the raw file data in the
    request body, and the `kind` and `name` query parameters set to `'file'` and the desired name of the file.  The
    response will contain a [WaterButler file entity](#file-entity) that describes the new file.  If a file with the
    same name already exists in the folder, the server will return a 409 Conflict error response.

    ###Update Existing File (*file*)

        Method:       PUT
        URL:          /links/upload
        Query Params: ?kind=file
        Body (Raw):   <file data (not form-encoded)>
        Success:      200 OK + updated file representation

    To update an existing file, issue a PUT request to the file's `upload` link with the raw file data in the request
    body and the `kind` query parameter set to `"file"`.  The update action will create a new version of the file.
    The response will contain a [WaterButler file entity](#file-entity) that describes the updated file.

    ###Rename (*files, folders*)

        Method:        POST
        URL:           /links/move
        Query Params:  <none>
        Body (JSON):   {
                        "action": "rename",
                        "rename": {new_file_name}
                       }
        Success:       200 OK + new entity representation

    To rename a file or folder, issue a POST request to the `move` link with the `action` body parameter set to
    `"rename"` and the `rename` body parameter set to the desired name.  The response will contain either a folder
    entity or file entity with the new name.

    ###Move & Copy (*files, folders*)

        Method:        POST
        URL:           /links/move
        Query Params:  <none>
        Body (JSON):   {
                        // mandatory
                        "action":   "move"|"copy",
                        "path":     {path_attribute_of_target_folder},
                        // optional
                        "rename":   {new_name},
                        "conflict": "replace"|"keep", // defaults to 'replace'
                        "resource": {node_id},        // defaults to current {node_id}
                        "provider": {provider}        // defaults to current {provider}
                       }
        Success:       200 OK or 201 Created + new entity representation

    Move and copy actions both use the same request structure, a POST to the `move` url, but with different values for
    the `action` body parameters.  The `path` parameter is also required and should be the OSF `path` attribute of the
    folder being written to.  The `rename` and `conflict` parameters are optional.  If you wish to change the name of
    the file or folder at its destination, set the `rename` parameter to the new name.  The `conflict` param governs how
    name clashes are resolved.  Possible values are `replace` and `keep`.  `replace` is the default and will overwrite
    the file that already exists in the target folder.  `keep` will attempt to keep both by adding a suffix to the new
    file's name until it no longer conflicts.  The suffix will be ' (**x**)' where **x** is a increasing integer
    starting from 1.  This behavior is intended to mimic that of the OS X Finder.  The response will contain either a
    folder entity or file entity with the new name.

    Files and folders can also be moved between nodes and providers.  The `resource` parameter is the id of the node
    under which the file/folder should be moved.  It *must* agree with the `path` parameter, that is the `path` must
    identify a valid folder under the node identified by `resource`.  Likewise, the `provider` parameter may be used to
    move the file/folder to another storage provider, but both the `resource` and `path` parameters must belong to a
    node and folder already extant on that provider.  Both `resource` and `provider` default to the current node and
    providers.

    If a moved/copied file is overwriting an existing file, a 200 OK response will be returned.  Otherwise, a 201
    Created will be returned.

    ###Delete (*file, folders*)

        Method:        DELETE
        URL:           /links/delete
        Query Params:  <none>
        Success:       204 No Content

    To delete a file or folder send a DELETE request to the `delete` link.  Nothing will be returned in the response
    body.

    ##Query Params

    + `page=<Int>` -- page number of results to view, default 1

    + `filter[<fieldname>]=<Str>` -- fields and values to filter the search results on.

    Node files may be filtered by `id`, `name`, `node`, `kind`, `path`, `provider`, `size`, and `last_touched`.

    #This Request/Response

    """
    permission_classes = (
        drf_permissions.IsAuthenticatedOrReadOnly,
        base_permissions.PermissionWithGetter(ContributorOrPublic, 'node'),
        base_permissions.PermissionWithGetter(ReadOnlyIfRegistration, 'node'),
        base_permissions.TokenHasScope,
        ExcludeWithdrawals
    )

    ordering = ('materialized_path',)  # default ordering

    serializer_class = FileSerializer

    required_read_scopes = [CoreScopes.NODE_FILE_READ]
    required_write_scopes = [CoreScopes.NODE_FILE_WRITE]

    view_category = 'nodes'
    view_name = 'node-files'

    def get_default_queryset(self):
        # Don't bother going to waterbutler for osfstorage
        files_list = self.fetch_from_waterbutler()

        if isinstance(files_list, list):
            return [self.get_file_item(file) for file in files_list]

        if isinstance(files_list, dict) or getattr(files_list, 'is_file', False):
            # We should not have gotten a file here
            raise NotFound

        return list(files_list.children)

    # overrides ListAPIView
    def get_queryset(self):
        return self.get_queryset_from_request()


class NodeFileDetail(JSONAPIBaseView, generics.RetrieveAPIView, WaterButlerMixin, NodeMixin):
    permission_classes = (
        drf_permissions.IsAuthenticatedOrReadOnly,
        base_permissions.PermissionWithGetter(ContributorOrPublic, 'node'),
        base_permissions.PermissionWithGetter(ReadOnlyIfRegistration, 'node'),
        base_permissions.TokenHasScope,
        ExcludeWithdrawals
    )

    serializer_class = FileSerializer

    required_read_scopes = [CoreScopes.NODE_FILE_READ]
    required_write_scopes = [CoreScopes.NODE_FILE_WRITE]
    view_category = 'nodes'
    view_name = 'node-file-detail'

    def get_object(self):
        fobj = self.fetch_from_waterbutler()
        if isinstance(fobj, dict):
            return self.get_file_item(fobj)

        if isinstance(fobj, list) or not getattr(fobj, 'is_file', True):
            # We should not have gotten a folder here
            raise NotFound

        return fobj


class NodeProvider(object):

    def __init__(self, provider, node):
        self.path = '/'
        self.node = node
        self.kind = 'folder'
        self.name = provider
        self.provider = provider
        self.node_id = node._id
        self.pk = node._id


class NodeProvidersList(JSONAPIBaseView, generics.ListAPIView, NodeMixin):
    """List of storage providers enabled for this node. *Read-only*.

    Users of the OSF may access their data on a [number of cloud-storage](/v2/#storage-providers) services that have
    integrations with the OSF.  We call these "providers".  By default every node has access to the OSF-provided
    storage but may use as many of the supported providers as desired.  This endpoint lists all of the providers that are
    configured for this node.  If you want to add more, you will need to do that in the Open Science Framework front end
    for now.

    In the OSF filesystem model, providers are treated as folders, but with special properties that distinguish them
    from regular folders.  Every provider folder is considered a root folder, and may not be deleted through the regular
    file API.  To see the contents of the provider, issue a GET request to the `/relationships/files/links/related/href`
    attribute of the provider resource.  The `new_folder` and `upload` actions are handled by another service called
    WaterButler, whose response format differs slightly from the OSF's.

    <!--- Copied from FileDetail.Spiel -->

    ###Waterbutler Entities

    When an action is performed against a WaterButler endpoint, it will generally respond with a file entity, a folder
    entity, or no content.

    ####File Entity

        name          type       description
        =========================================================================
        name          string     name of the file
        path          string     unique identifier for this file entity for this
                                 project and storage provider. may not end with '/'
        materialized  string     the full path of the file relative to the storage
                                 root.  may not end with '/'
        kind          string     "file"
        etag          string     etag - http caching identifier w/o wrapping quotes
        modified      timestamp  last modified timestamp - format depends on provider
        contentType   string     MIME-type when available
        provider      string     id of provider e.g. "osfstorage", "s3", "googledrive".
                                 equivalent to addon_short_name on the OSF
        size          integer    size of file in bytes
        extra         object     may contain additional data beyond what's described here,
                                 depending on the provider
          version     integer    version number of file. will be 1 on initial upload
          downloads   integer    count of the number times the file has been downloaded
          hashes      object
            md5       string     md5 hash of file
            sha256    string     SHA-256 hash of file

    ####Folder Entity

        name          type    description
        ======================================================================
        name          string  name of the folder
        path          string  unique identifier for this folder entity for this
                              project and storage provider. must end with '/'
        materialized  string  the full path of the folder relative to the storage
                              root.  must end with '/'
        kind          string  "folder"
        etag          string  etag - http caching identifier w/o wrapping quotes
        extra         object  varies depending on provider

    ##Provider Attributes

    `type` is "files"

        name      type    description
        =================================================================================
        name      string  name of the provider
        kind      string  type of this file/folder.  always "folder"
        path      path    relative path of this folder within the provider filesys. always "/"
        node      string  node this provider belongs to
        provider  string  provider id, same as "name"

    ##Links

    See the [JSON-API spec regarding pagination](http://jsonapi.org/format/1.0/#fetching-pagination).

    ##Actions

    <!--- Copied from FileDetail.Actions -->

    ###Create Subfolder (*folders*)

        Method:       PUT
        URL:          /links/new_folder
        Query Params: ?kind=folder&name={new_folder_name}
        Body:         <empty>
        Success:      201 Created + new folder representation

    You can create a subfolder of an existing folder by issuing a PUT request against the `new_folder` link.  The
    `?kind=folder` portion of the query parameter is already included in the `new_folder` link.  The name of the new
    subfolder should be provided in the `name` query parameter.  The response will contain a [WaterButler folder
    entity](#folder-entity).  If a folder with that name already exists in the parent directory, the server will return
    a 409 Conflict error response.

    ###Upload New File (*folders*)

        Method:       PUT
        URL:          /links/upload
        Query Params: ?kind=file&name={new_file_name}
        Body (Raw):   <file data (not form-encoded)>
        Success:      201 Created + new file representation

    To upload a file to a folder, issue a PUT request to the folder's `upload` link with the raw file data in the
    request body, and the `kind` and `name` query parameters set to `'file'` and the desired name of the file.  The
    response will contain a [WaterButler file entity](#file-entity) that describes the new file.  If a file with the
    same name already exists in the folder, the server will return a 409 Conflict error response.

    ##Query Params

    + `page=<Int>` -- page number of results to view, default 1

    #This Request/Response

    """
    permission_classes = (
        drf_permissions.IsAuthenticatedOrReadOnly,
        ContributorOrPublic,
        ExcludeWithdrawals,
        base_permissions.TokenHasScope,
    )

    required_read_scopes = [CoreScopes.NODE_FILE_READ]
    required_write_scopes = [CoreScopes.NODE_FILE_WRITE]

    serializer_class = NodeProviderSerializer
    view_category = 'nodes'
    view_name = 'node-providers'

    def get_provider_item(self, provider):
        return NodeProvider(provider, self.get_node())

    def get_queryset(self):
        return [
            self.get_provider_item(addon.config.short_name)
            for addon
            in self.get_node().get_addons()
            if addon.config.has_hgrid_files
            and addon.configured
        ]

class NodeProviderDetail(JSONAPIBaseView, generics.RetrieveAPIView, NodeMixin):
    permission_classes = (
        drf_permissions.IsAuthenticatedOrReadOnly,
        ContributorOrPublic,
        ExcludeWithdrawals,
        base_permissions.TokenHasScope,
    )

    required_read_scopes = [CoreScopes.NODE_FILE_READ]
    required_write_scopes = [CoreScopes.NODE_FILE_WRITE]

    serializer_class = NodeProviderSerializer
    view_category = 'nodes'
    view_name = 'node-provider-detail'

    def get_object(self):
        return NodeProvider(self.kwargs['provider'], Node.load(self.kwargs['node_id']))


class NodeAlternativeCitationsList(JSONAPIBaseView, generics.ListCreateAPIView, NodeMixin):
    """List of alternative citations for a project.

    ##Actions

    ###Create Alternative Citation

        Method:         POST
        Body (JSON):    {
                            "data": {
                                "type": "citations",    # required
                                "attributes": {
                                    "name": {name},     # mandatory
                                    "text": {text}      # mandatory
                                }
                            }
                        }
        Success:        201 Created + new citation representation
    """

    permission_classes = (
        drf_permissions.IsAuthenticatedOrReadOnly,
        AdminOrPublic,
        ReadOnlyIfRegistration,
        base_permissions.TokenHasScope
    )

    required_read_scopes = [CoreScopes.NODE_CITATIONS_READ]
    required_write_scopes = [CoreScopes.NODE_CITATIONS_WRITE]

    serializer_class = NodeAlternativeCitationSerializer
    view_category = 'nodes'
    view_name = 'alternative-citations'

    def get_queryset(self):
        return self.get_node().alternative_citations


class NodeAlternativeCitationDetail(JSONAPIBaseView, generics.RetrieveUpdateDestroyAPIView, NodeMixin):
    """Details about an alternative citations for a project.

    ##Actions

    ###Update Alternative Citation

        Method:         PUT
        Body (JSON):    {
                            "data": {
                                "type": "citations",    # required
                                "id": {{id}}            # required
                                "attributes": {
                                    "name": {name},     # mandatory
                                    "text": {text}      # mandatory
                                }
                            }
                        }
        Success:        200 Ok + updated citation representation

    ###Delete Alternative Citation

        Method:         DELETE
        Success:        204 No content
    """

    permission_classes = (
        drf_permissions.IsAuthenticatedOrReadOnly,
        AdminOrPublic,
        ReadOnlyIfRegistration,
        base_permissions.TokenHasScope
    )

    required_read_scopes = [CoreScopes.NODE_CITATIONS_READ]
    required_write_scopes = [CoreScopes.NODE_CITATIONS_WRITE]

    serializer_class = NodeAlternativeCitationSerializer
    view_category = 'nodes'
    view_name = 'alternative-citation-detail'

    def get_object(self):
        try:
            return self.get_node().alternative_citations.find(Q('_id', 'eq', str(self.kwargs['citation_id'])))[0]
        except IndexError:
            raise NotFound

    def perform_destroy(self, instance):
        self.get_node().remove_citation(get_user_auth(self.request), instance, save=True)


class NodeLogList(JSONAPIBaseView, generics.ListAPIView, NodeMixin, ODMFilterMixin):
    """List of Logs associated with a given Node. *Read-only*.

    <!--- Copied Description from NodeLogDetail -->

    Paginated list of Logs ordered by their `date`. This includes the Logs of the specified Node as well as the logs of that Node's children that the current user has access to.

    Note that if an anonymous view_only key is being used, the user relationship will not be exposed.

    On the front end, logs show record and show actions done on the OSF. The complete list of loggable actions (in the format {identifier}: {description}) is as follows:

    * 'project_created': A Node is created
    * 'project_registered': A Node is registered
    * 'project_deleted': A Node is deleted
    * 'created_from': A Node is created using an existing Node as a template
    * 'pointer_created': A Pointer is created
    * 'pointer_forked': A Pointer is forked
    * 'pointer_removed': A Pointer is removed
    ===
    * 'made_public': A Node is made public
    * 'made_private': A Node is made private
    * 'tag_added': A tag is added to a Node
    * 'tag_removed': A tag is removed from a Node
    * 'edit_title': A Node's title is changed
    * 'edit_description': A Node's description is changed
    * 'updated_fields': One or more of a Node's fields are changed
    * 'external_ids_added': An external identifier is added to a Node (e.g. DOI, ARK)
    ===
    * 'contributor_added': A Contributor is added to a Node
    * 'contributor_removed': A Contributor is removed from a Node
    * 'contributors_reordered': A Contributor's position in a Node's bibliography is changed
    * 'permissions_updated': A Contributor's permissions on a Node are changed
    * 'made_contributor_visible': A Contributor is made bibliographically visible on a Node
    * 'made_contributor_invisible': A Contributor is made bibliographically invisible on a Node
    ===
    * 'wiki_updated': A Node's wiki is updated
    * 'wiki_deleted': A Node's wiki is deleted
    * 'wiki_renamed': A Node's wiki is renamed
    * 'made_wiki_public': A Node's wiki is made public
    * 'made_wiki_private': A Node's wiki is made private
    ===
    * 'addon_added': An add-on is linked to a Node
    * 'addon_removed': An add-on is unlinked from a Node
    * 'addon_file_moved': A File in a Node's linked add-on is moved
    * 'addon_file_copied': A File in a Node's linked add-on is copied
    * 'addon_file_renamed': A File in a Node's linked add-on is renamed
    * 'node_authorized': An addon is authorized for a project
    * 'node_deauthorized': An addon is deauthorized for a project
    * 'folder_created': A Folder is created in a Node's linked add-on
    * 'file_added': A File is added to a Node's linked add-on
    * 'file_updated': A File is updated on a Node's linked add-on
    * 'file_removed': A File is removed from a Node's linked add-on
    * 'file_restored': A File is restored in a Node's linked add-on
    ===
    * 'comment_added': A Comment is added to some item
    * 'comment_removed': A Comment is removed from some item
    * 'comment_updated': A Comment is updated on some item
    ===
    * 'embargo_initiated': An embargoed Registration is proposed on a Node
    * 'embargo_approved': A proposed Embargo of a Node is approved
    * 'embargo_cancelled': A proposed Embargo of a Node is cancelled
    * 'embargo_completed': A proposed Embargo of a Node is completed
    * 'retraction_initiated': A Withdrawal of a Registration is proposed
    * 'retraction_approved': A Withdrawal of a Registration is approved
    * 'retraction_cancelled': A Withdrawal of a Registration is cancelled
    * 'registration_initiated': A Registration of a Node is proposed
    * 'registration_approved': A proposed Registration is approved
    * 'registration_cancelled': A proposed Registration is cancelled
    ===
    * 'node_created': A Node is created (_deprecated_)
    * 'node_forked': A Node is forked (_deprecated_)
    * 'node_removed': A Node is deleted (_deprecated_)

   ##Log Attributes

    <!--- Copied Attributes from LogList -->

    OSF Log entities have the "logs" `type`.

        name           type                   description
        ============================================================================
        date           iso8601 timestamp      timestamp of Log creation
        action         string                 Log action (see list above)

    ##Relationships

    ###Node

    The node this log belongs to.

    ###User

    The user who performed the logged action.

    ##Links

    See the [JSON-API spec regarding pagination](http://jsonapi.org/format/1.0/#fetching-pagination).

    ##Actions

    ##Query Params

    <!--- Copied Query Params from LogList -->

    Logs may be filtered by their `action` and `date`.

    #This Request/Response

    """

    serializer_class = NodeLogSerializer
    view_category = 'nodes'
    view_name = 'node-logs'

    required_read_scopes = [CoreScopes.NODE_LOG_READ]
    required_write_scopes = [CoreScopes.NULL]

    log_lookup_url_kwarg = 'node_id'

    ordering = ('-date', )

    permission_classes = (
        drf_permissions.IsAuthenticatedOrReadOnly,
        ContributorOrPublic,
        base_permissions.TokenHasScope,
        ExcludeWithdrawals
    )

    def get_default_odm_query(self):
        auth = get_user_auth(self.request)
        query = self.get_node().get_aggregate_logs_query(auth)
        return query

    def get_queryset(self):
        queryset = NodeLog.find(self.get_query_from_request())
        return queryset


class NodeCommentsList(JSONAPIBaseView, generics.ListCreateAPIView, ODMFilterMixin, NodeMixin):
    """List of comments on a node. *Writeable*.

    Paginated list of comments ordered by their `date_created.` Each resource contains the full representation of the
    comment, meaning additional requests to an individual comment's detail view are not necessary.

    Note that if an anonymous view_only key is being used, the user relationship will not be exposed.

    ###Permissions

    Comments on public nodes are given read-only access to everyone. If the node comment-level is "private",
    only contributors have permission to comment. If the comment-level is "public" any logged-in OSF user can comment.
    Comments on private nodes are only visible to contributors and administrators on the parent node.

    ##Attributes

    OSF comment entities have the "comments" `type`.

        name           type               description
        =================================================================================
        content        string             content of the comment
        date_created   iso8601 timestamp  timestamp that the comment was created
        date_modified  iso8601 timestamp  timestamp when the comment was last updated
        modified       boolean            has this comment been edited?
        deleted        boolean            is this comment deleted?
        is_abuse       boolean            has this comment been reported by the current user?
        has_children   boolean            does this comment have replies?
        can_edit       boolean            can the current user edit this comment?

    ##Links

    See the [JSON-API spec regarding pagination](http://jsonapi.org/format/1.0/#fetching-pagination).

    ##Actions

    ###Create

        Method:        POST
        URL:           /links/self
        Query Params:  <none>
        Body (JSON):   {
                         "data": {
                           "type": "comments",   # required
                           "attributes": {
                             "content":       {content},        # mandatory
                           },
                           "relationships": {
                             "target": {
                               "data": {
                                  "type": {target type}         # mandatory
                                  "id": {target._id}            # mandatory
                               }
                             }
                           }
                         }
                       }
        Success:       201 CREATED + comment representation

    To create a comment on this node, issue a POST request against this endpoint. The comment target id and target type
    must be specified. To create a comment on the node overview page, the target `type` would be "nodes" and the `id`
    would be the node id. To reply to a comment on this node, the target `type` would be "comments" and the `id` would
    be the id of the comment to reply to. The `content` field is mandatory.

    If the comment creation is successful the API will return
    a 201 response with the representation of the new comment in the body. For the new comment's canonical URL, see the
    `/links/self` field of the response.

    ##Query Params

    + `filter[deleted]=True|False` -- filter comments based on whether or not they are deleted.

    The list of node comments includes deleted comments by default. The `deleted` field is a boolean and can be
    filtered using truthy values, such as `true`, `false`, `0`, or `1`. Note that quoting `true` or `false` in
    the query will cause the match to fail regardless.

    + `filter[date_created][comparison_operator]=YYYY-MM-DDTH:M:S` -- filter comments based on date created.

    Comments can also be filtered based on their `date_created` and `date_modified` fields. Possible comparison
    operators include 'gt' (greater than), 'gte'(greater than or equal to), 'lt' (less than) and 'lte'
    (less than or equal to). The date must be in the format YYYY-MM-DD and the time is optional.

    + `filter[target]=target_id` -- filter comments based on their target id.

    The list of comments can be filtered by target id. For example, to get all comments with target = project,
    the target_id would be the project_id.

    #This Request/Response
    """
    permission_classes = (
        drf_permissions.IsAuthenticatedOrReadOnly,
        CanCommentOrPublic,
        base_permissions.TokenHasScope,
        ExcludeWithdrawals
    )

    required_read_scopes = [CoreScopes.NODE_COMMENTS_READ]
    required_write_scopes = [CoreScopes.NODE_COMMENTS_WRITE]

    pagination_class = CommentPagination
    serializer_class = CommentSerializer
    view_category = 'nodes'
    view_name = 'node-comments'

    ordering = ('-date_created', )  # default ordering

    # overrides ODMFilterMixin
    def get_default_odm_query(self):
        return Q('node', 'eq', self.get_node()) & Q('root_target', 'ne', None)

    def get_queryset(self):
        comments = Comment.find(self.get_query_from_request())
        for comment in comments:
            # Deleted root targets still appear as tuples in the database,
            # but need to be None in order for the query to be correct.
            if comment.root_target.referent.is_deleted:
                comment.root_target = None
                comment.save()

        return Comment.find(self.get_query_from_request())

    def get_serializer_class(self):
        if self.request.method == 'POST':
            return CommentCreateSerializer
        else:
            return CommentSerializer

    # overrides ListCreateAPIView
    def get_parser_context(self, http_request):
        """
        Tells parser that we are creating a relationship
        """
        res = super(NodeCommentsList, self).get_parser_context(http_request)
        res['is_relationship'] = True
        return res

    def perform_create(self, serializer):
        node = self.get_node()
        serializer.validated_data['user'] = self.request.user
        serializer.validated_data['node'] = node
        serializer.save()

<<<<<<< HEAD
class NodeInstitutionsList(JSONAPIBaseView, generics.ListAPIView, ODMFilterMixin, NodeMixin):
    """ Detail of the affiliated institutions a node has, if any. Returns [] if the node has no
    affiliated institution.
=======

class NodeInstitutionDetail(JSONAPIBaseView, generics.RetrieveAPIView, NodeMixin):
    """ Detail of the one primary_institution a node has, if any. Returns NotFound
    if the node does not have a primary_institution.
>>>>>>> bb2e7ce5

    ##Attributes

    OSF Institutions have the "institutions" `type`.

        name           type               description
        =========================================================================
        name           string             title of the institution
        id             string             unique identifier in the OSF
        logo_path      string             a path to the institution's static logo



    #This Request/Response

    """
    permission_classes = (
        drf_permissions.IsAuthenticatedOrReadOnly,
        base_permissions.TokenHasScope,
        AdminOrPublic
    )

    required_read_scopes = [CoreScopes.NODE_BASE_READ, CoreScopes.INSTITUTION_READ]
    required_write_scopes = [CoreScopes.NULL]
    serializer_class = InstitutionSerializer

    model = Institution
    view_category = 'nodes'
    view_name = 'node-institutions'

    def get_queryset(self):
        node = self.get_node()
        return node.affiliated_institutions or []


class NodeInstitutionsRelationship(JSONAPIBaseView, generics.RetrieveUpdateDestroyAPIView, generics.CreateAPIView, NodeMixin):
    """ Relationship Endpoint for Node -> Institutions Relationship

    Used to set, remove, update and retrieve the affiliated_institutions of a node to an institution

    ##Actions

    ###Create

        Method:        POST
        URL:           /links/self
        Query Params:  <none>
        Body (JSON):   {
                         "data": [{
                           "type": "institutions",   # required
                           "id": <institution_id>   # required
                         }]
                       }
        Success:       201

    This requires admin permissions on the node and for the user making the request to
    have the institutions in the payload as affiliated in their account.

    ###Update

        Method:        PUT || PATCH
        URL:           /links/self
        Query Params:  <none>
        Body (JSON):   {
                         "data": [{
                           "type": "institutions",   # required
                           "id": <institution_id>   # required
                         }]
                       }
        Success:       200

        This requires admin permissions on the node and for the user making the request to
        have the institutions in the payload as affiliated in their account. This will delete
        all institutions not listed, meaning a data: [] payload does the same as a DELETE with all
        the institutions.

    ###Destroy

        Method:        DELETE
        URL:           /links/self
        Query Params:  <none>
        Body (JSON):   {
                         "data": [{
                           "type": "institutions",   # required
                           "id": <institution_id>   # required
                         }]
                       }
        Success:       204

    This requires admin permissions in the node.
    """
    permission_classes = (
        drf_permissions.IsAuthenticatedOrReadOnly,
        base_permissions.TokenHasScope,
        AdminOrPublicForRelationshipInstitutions
    )
    required_read_scopes = [CoreScopes.NODE_BASE_READ]
    required_write_scopes = [CoreScopes.NODE_BASE_WRITE]
    serializer_class = NodeInstitutionsRelationshipSerializer
    parser_classes = (JSONAPIRelationshipParser, JSONAPIRelationshipParserForRegularJSON, )

    view_category = 'nodes'
    view_name = 'node-relationships-institutions'

    def get_object(self):
        node = self.get_node(check_object_permissions=False)
        obj = {
            'data': node.affiliated_institutions,
            'self': node
        }
        self.check_object_permissions(self.request, obj)
        return obj

    def perform_destroy(self, instance):
        data = self.request.data['data']
        user = self.request.user
        current_insts = {inst._id: inst for inst in instance['data']}
        node = instance['self']
        for val in data:
            if val['id'] in current_insts:
                node.remove_affiliated_institution(inst=current_insts[val['id']], user=user)
        node.save()

    def create(self, *args, **kwargs):
        try:
            ret = super(NodeInstitutionsRelationship, self).create(*args, **kwargs)
        except RelationshipPostMakesNoChanges:
            return Response(status=HTTP_204_NO_CONTENT)
        return ret<|MERGE_RESOLUTION|>--- conflicted
+++ resolved
@@ -10,17 +10,12 @@
 from api.base import permissions as base_permissions
 from api.base.filters import ODMFilterMixin, ListFilterMixin
 from api.base.views import JSONAPIBaseView
-<<<<<<< HEAD
-from api.base.parsers import (
+from api.basse.parsers import (
     JSONAPIRelationshipParser,
     JSONAPIRelationshipParserForRegularJSON,
 )
 from api.base.exceptions import RelationshipPostMakesNoChanges
-from api.base.pagination import CommentPagination
-=======
-from api.base.parsers import JSONAPIOnetoOneRelationshipParser, JSONAPIOnetoOneRelationshipParserForRegularJSON
 from api.base.pagination import CommentPagination, NodeContributorPagination
->>>>>>> bb2e7ce5
 from api.base.utils import get_object_or_error, is_bulk_request, get_user_auth, is_truthy
 from api.files.serializers import FileSerializer
 from api.comments.serializers import CommentSerializer, CommentCreateSerializer
@@ -50,12 +45,8 @@
     ContributorOrPublicForPointers,
     ContributorDetailPermissions,
     ReadOnlyIfRegistration,
-<<<<<<< HEAD
-    ExcludeRetractions,
     AdminOrPublicForRelationshipInstitutions,
-=======
     ExcludeWithdrawals,
->>>>>>> bb2e7ce5
 )
 from api.logs.serializers import NodeLogSerializer
 
@@ -2065,16 +2056,9 @@
         serializer.validated_data['node'] = node
         serializer.save()
 
-<<<<<<< HEAD
 class NodeInstitutionsList(JSONAPIBaseView, generics.ListAPIView, ODMFilterMixin, NodeMixin):
     """ Detail of the affiliated institutions a node has, if any. Returns [] if the node has no
     affiliated institution.
-=======
-
-class NodeInstitutionDetail(JSONAPIBaseView, generics.RetrieveAPIView, NodeMixin):
-    """ Detail of the one primary_institution a node has, if any. Returns NotFound
-    if the node does not have a primary_institution.
->>>>>>> bb2e7ce5
 
     ##Attributes
 
