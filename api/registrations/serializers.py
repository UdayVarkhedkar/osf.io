import json
from rest_framework import serializers as ser
from rest_framework import exceptions

from api.base.utils import absolute_reverse
from api.files.serializers import FileSerializer
from api.nodes.serializers import NodeSerializer
from api.nodes.serializers import NodeLinksSerializer
from api.nodes.serializers import NodeContributorsSerializer
<<<<<<< HEAD
from api.base.serializers import IDField, RelationshipField, LinksField, HideIfRetraction, DevOnly, HideIfRegistration
=======
from api.base.serializers import (IDField, RelationshipField, LinksField, HideIfRetraction, DevOnly,
                                  FileCommentRelationshipField, NodeFileHyperLinkField)
>>>>>>> 3ee579b4


class RegistrationSerializer(NodeSerializer):

    pending_embargo_approval = HideIfRetraction(ser.BooleanField(read_only=True, source='is_pending_embargo',
        help_text='The associated Embargo is awaiting approval by project admins.'))
    pending_registration_approval = HideIfRetraction(ser.BooleanField(source='is_pending_registration', read_only=True,
        help_text='The associated RegistrationApproval is awaiting approval by project admins.'))
    pending_withdrawal = HideIfRetraction(ser.BooleanField(source='is_pending_retraction', read_only=True,
        help_text='The registration is awaiting withdrawal approval by project admins.'))
    withdrawn = ser.BooleanField(source='is_retracted', read_only=True,
                                 help_text='The registration has been withdrawn.')

    date_registered = ser.DateTimeField(source='registered_date', read_only=True, help_text='Date time of registration.')
    embargo_end_date = HideIfRetraction(ser.SerializerMethodField(help_text='When the embargo on this registration will be lifted.'))

    withdrawal_justification = ser.CharField(source='retraction.justification', read_only=True)
    registration_supplement = ser.SerializerMethodField()
    registered_meta = HideIfRetraction(ser.SerializerMethodField(
        help_text='A dictionary with supplemental registration questions and responses.'))

    registered_by = HideIfRetraction(RelationshipField(
        related_view='users:user-detail',
        related_view_kwargs={'user_id': '<registered_user_id>'}
    ))

    registered_from = HideIfRetraction(RelationshipField(
        related_view='nodes:node-detail',
        related_view_kwargs={'node_id': '<registered_from_id>'}
    ))

    children = HideIfRetraction(RelationshipField(
        related_view='registrations:registration-children',
        related_view_kwargs={'node_id': '<pk>'},
        related_meta={'count': 'get_node_count'},
    ))

    comments = HideIfRetraction(RelationshipField(
        related_view='registrations:registration-comments',
        related_view_kwargs={'node_id': '<pk>'},
        related_meta={'unread': 'get_unread_comments_count'}))

    contributors = RelationshipField(
        related_view='registrations:registration-contributors',
        related_view_kwargs={'node_id': '<pk>'},
        related_meta={'count': 'get_contrib_count'}
    )

    files = HideIfRetraction(RelationshipField(
        related_view='registrations:registration-providers',
        related_view_kwargs={'node_id': '<pk>'}
    ))

    forked_from = HideIfRetraction(RelationshipField(
        related_view='nodes:node-detail',
        related_view_kwargs={'node_id': '<forked_from_id>'}
    ))

    node_links = DevOnly(HideIfRetraction(RelationshipField(
        related_view='registrations:registration-pointers',
        related_view_kwargs={'node_id': '<pk>'},
        related_meta={'count': 'get_pointers_count'}
    )))

    parent = HideIfRetraction(RelationshipField(
        related_view='registrations:registration-detail',
        related_view_kwargs={'node_id': '<parent_node._id>'},
        filter_key='parent_node'
    ))

    logs = HideIfRetraction(RelationshipField(
        related_view='registrations:registration-logs',
        related_view_kwargs={'node_id': '<pk>'},
    ))

    root = HideIfRetraction(RelationshipField(
        related_view='registrations:registration-detail',
        related_view_kwargs={'node_id': '<root._id>'}
    ))

    primary_institution = RelationshipField(
        related_view='registrations:registration-institution-detail',
        related_view_kwargs={'node_id': '<pk>'}
    )
    registrations = HideIfRegistration(RelationshipField(
        related_view='nodes:node-registrations',
        related_view_kwargs={'node_id': '<pk>'}
    ))

    # TODO: Finish me

    # TODO: Override create?

    links = LinksField({'self': 'get_registration_url', 'html': 'get_absolute_html_url'})

    def get_registration_url(self, obj):
        return absolute_reverse('registrations:registration-detail', kwargs={'node_id': obj._id})

    def get_absolute_url(self, obj):
        return self.get_registration_url(obj)

    def get_registered_meta(self, obj):
        if obj.registered_meta:
            meta_values = obj.registered_meta.values()[0]
            try:
                return json.loads(meta_values)
            except TypeError:
                return meta_values
            except ValueError:
                return meta_values
        return None

    def get_embargo_end_date(self, obj):
        if obj.embargo_end_date:
            return obj.embargo_end_date
        return None

    def get_registration_supplement(self, obj):
        if obj.registered_schema:
            schema = obj.registered_schema[0]
            if schema is None:
                return None
            return schema.name
        return None

    def update(self, *args, **kwargs):
        raise exceptions.APIException('Registrations cannot be modified.')

    class Meta:
        type_ = 'registrations'


class RegistrationDetailSerializer(RegistrationSerializer):
    """
    Overrides NodeSerializer to make id required.
    """
    id = IDField(source='_id', required=True)


class RegistrationNodeLinksSerializer(NodeLinksSerializer):
    def get_absolute_url(self, obj):
        node_id = self.context['request'].parser_context['kwargs']['node_id']
        return absolute_reverse(
            'registrations:registration-pointer-detail',
            kwargs={
                'node_id': node_id,
                'node_link_id': obj._id
            }
        )


class RegistrationContributorsSerializer(NodeContributorsSerializer):
    def get_absolute_url(self, obj):
        node_id = self.context['request'].parser_context['kwargs']['node_id']
        return absolute_reverse(
            'registrations:registration-contributor-detail',
            kwargs={
                'node_id': node_id,
                'user_id': obj._id
            }
        )


class RegistrationFileSerializer(FileSerializer):

    files = NodeFileHyperLinkField(
        related_view='registrations:registration-files',
        related_view_kwargs={'node_id': '<node_id>', 'path': '<path>', 'provider': '<provider>'},
        kind='folder'
    )

    comments = FileCommentRelationshipField(related_view='registrations:registration-comments',
                                            related_view_kwargs={'node_id': '<node._id>'},
                                            related_meta={'unread': 'get_unread_comments_count'},
                                            filter={'target': 'get_file_guid'})<|MERGE_RESOLUTION|>--- conflicted
+++ resolved
@@ -7,12 +7,8 @@
 from api.nodes.serializers import NodeSerializer
 from api.nodes.serializers import NodeLinksSerializer
 from api.nodes.serializers import NodeContributorsSerializer
-<<<<<<< HEAD
-from api.base.serializers import IDField, RelationshipField, LinksField, HideIfRetraction, DevOnly, HideIfRegistration
-=======
 from api.base.serializers import (IDField, RelationshipField, LinksField, HideIfRetraction, DevOnly,
                                   FileCommentRelationshipField, NodeFileHyperLinkField)
->>>>>>> 3ee579b4
 
 
 class RegistrationSerializer(NodeSerializer):
