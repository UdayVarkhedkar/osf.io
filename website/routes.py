# -*- coding: utf-8 -*-
import os
import httplib as http

from flask import request
from flask import send_from_directory

from framework import status
from framework import sentry
from framework.auth import cas
from framework.routing import Rule
from framework.flask import redirect
from framework.routing import WebRenderer
from framework.exceptions import HTTPError
from framework.auth import get_display_name
from framework.routing import xml_renderer
from framework.routing import json_renderer
from framework.routing import process_rules
from framework.auth import views as auth_views
from framework.routing import render_mako_string
from framework.auth.core import _get_current_user

from website import util
from website import prereg
from website import settings
from website import language
from website.util import paths
from website.util import sanitize
from website import landing_pages as landing_page_views
from website import views as website_views
from website.citations import views as citation_views
from website.search import views as search_views
from website.oauth import views as oauth_views
from website.profile import views as profile_views
from website.project import views as project_views
from website.addons.base import views as addon_views
from website.discovery import views as discovery_views
from website.conferences import views as conference_views
from website.notifications import views as notification_views

def get_globals():
    """Context variables that are available for every template rendered by
    OSFWebRenderer.
    """
    user = _get_current_user()
    return {
        'user_name': user.username if user else '',
        'user_full_name': user.fullname if user else '',
        'user_id': user._primary_key if user else '',
        'user_url': user.url if user else '',
        'user_gravatar': profile_views.current_user_gravatar(size=25)['gravatar_url'] if user else '',
        'user_api_url': user.api_url if user else '',
        'display_name': get_display_name(user.fullname) if user else '',
        'use_cdn': settings.USE_CDN_FOR_CLIENT_LIBS,
        'piwik_host': settings.PIWIK_HOST,
        'piwik_site_id': settings.PIWIK_SITE_ID,
        'sentry_dsn_js': settings.SENTRY_DSN_JS if sentry.enabled else None,
        'dev_mode': settings.DEV_MODE,
        'allow_login': settings.ALLOW_LOGIN,
        'cookie_name': settings.COOKIE_NAME,
        'status': status.pop_status_messages(),
        'domain': settings.DOMAIN,
        'api_domain': settings.API_DOMAIN,
        'disk_saving_mode': settings.DISK_SAVING_MODE,
        'language': language,
        'web_url_for': util.web_url_for,
        'api_url_for': util.api_url_for,
        'api_v2_url': util.api_v2_url,  # URL function for templates
        'api_v2_base': util.api_v2_url(''),  # Base url used by JS api helper
        'sanitize': sanitize,
        'js_str': lambda x: x.replace("'", r"\'").replace('"', r'\"'),
        'sjson': lambda s: sanitize.safe_json(s),
        'webpack_asset': paths.webpack_asset,
        'waterbutler_url': settings.WATERBUTLER_URL,
        'login_url': cas.get_login_url(request.url, auto=True),
        'reauth_url': util.web_url_for('auth_logout', redirect_url=request.url, reauth=True),
        'profile_url': cas.get_profile_url(),
    }


class OsfWebRenderer(WebRenderer):
    """Render a Mako template with OSF context vars.

    :param trust: Optional. If ``False``, markup-safe escaping will be enabled
    """
    def __init__(self, *args, **kwargs):
        kwargs['data'] = get_globals
        super(OsfWebRenderer, self).__init__(*args, **kwargs)

#: Use if a view only redirects or raises error
notemplate = OsfWebRenderer('', renderer=render_mako_string)


# Static files (robots.txt, etc.)

def favicon():
    return send_from_directory(
        settings.STATIC_FOLDER,
        'favicon.ico',
        mimetype='image/vnd.microsoft.icon'
    )


def robots():
    """Serves the robots.txt file."""
    # Allow local robots.txt
    if os.path.exists(os.path.join(settings.STATIC_FOLDER,
                                   'robots.local.txt')):
        robots_file = 'robots.local.txt'
    else:
        robots_file = 'robots.txt'
    return send_from_directory(
        settings.STATIC_FOLDER,
        robots_file,
        mimetype='text/plain'
    )


def goodbye():
    # Redirect to dashboard if logged in
    if _get_current_user():
        return redirect(util.web_url_for('dashboard'))
    status.push_status_message(language.LOGOUT, 'success')
    return {}


def make_url_map(app):
    """Set up all the routes for the OSF app.

    :param app: A Flask/Werkzeug app to bind the rules to.
    """

    # Set default views to 404, using URL-appropriate renderers
    process_rules(app, [
        Rule('/<path:_>', ['get', 'post'], HTTPError(http.NOT_FOUND),
             OsfWebRenderer('', render_mako_string)),
        Rule('/api/v1/<path:_>', ['get', 'post'],
             HTTPError(http.NOT_FOUND), json_renderer),
    ])

    ### GUID ###
    process_rules(app, [

        Rule(
            [
                '/<guid>/',
                '/<guid>/<path:suffix>',
            ],
            ['get', 'post', 'put', 'patch', 'delete'],
            website_views.resolve_guid,
            notemplate,
        ),

        Rule(
            [
                '/api/v1/<guid>/',
                '/api/v1/<guid>/<path:suffix>',
            ],
            ['get', 'post', 'put', 'patch', 'delete'],
            website_views.resolve_guid,
            json_renderer,
        ),

    ])

    # Static files
    process_rules(app, [
        Rule('/favicon.ico', 'get', favicon, json_renderer),
        Rule('/robots.txt', 'get', robots, json_renderer),
    ])

    ### Base ###

    process_rules(app, [

        Rule('/dashboard/', 'get', website_views.dashboard, OsfWebRenderer('dashboard.mako')),
        Rule('/reproducibility/', 'get',
             website_views.reproducibility, OsfWebRenderer('', render_mako_string)),

        Rule('/about/', 'get', website_views.redirect_about, json_renderer,),
        Rule('/howosfworks/', 'get', website_views.redirect_howosfworks, json_renderer,),
        Rule('/faq/', 'get', {}, OsfWebRenderer('public/pages/faq.mako')),
        Rule('/getting-started/', 'get', {}, OsfWebRenderer('public/pages/getting_started.mako')),
        Rule('/explore/', 'get', {}, OsfWebRenderer('public/explore.mako')),
        Rule(['/messages/', '/help/'], 'get', {}, OsfWebRenderer('public/comingsoon.mako')),

        Rule(
            '/view/<meeting>/',
            'get',
            conference_views.conference_results,
            OsfWebRenderer('public/pages/meeting.mako'),
        ),

        Rule(
            '/view/<meeting>/plain/',
            'get',
            conference_views.conference_results,
            OsfWebRenderer('public/pages/meeting_plain.mako'),
            endpoint_suffix='__plain',
        ),

        Rule(
            '/api/v1/view/<meeting>/',
            'get',
            conference_views.conference_data,
            json_renderer,
        ),

        Rule(
            '/meetings/',
            'get',
            conference_views.conference_view,
            OsfWebRenderer('public/pages/meeting_landing.mako'),
        ),

        Rule(
            '/api/v1/meetings/submissions/',
            'get',
            conference_views.conference_submissions,
            json_renderer,
        ),

        Rule(
            '/presentations/',
            'get',
            conference_views.redirect_to_meetings,
            json_renderer,
        ),

        Rule('/news/', 'get', {}, OsfWebRenderer('public/pages/news.mako')),

        Rule(
            '/prereg/',
            'get',
            prereg.prereg_landing_page,
            OsfWebRenderer('prereg_landing_page.mako', trust=False)
        ),

        Rule(
            '/api/v1/prereg/draft_registrations/',
            'get',
            prereg.prereg_draft_registrations,
            json_renderer,
        ),
    ])

    # Site-wide API routes

    process_rules(app, [
        Rule(
            '/citations/styles/',
            'get',
            citation_views.list_citation_styles,
            json_renderer,
        ),
    ], prefix='/api/v1')

    process_rules(app, [
        Rule(
            [
                '/project/<pid>/<addon>/settings/disable/',
                '/project/<pid>/node/<nid>/<addon>/settings/disable/',
            ],
            'post',
            addon_views.disable_addon,
            json_renderer,
        ),

        Rule(
            '/profile/<uid>/<addon>/settings/',
            'get',
            addon_views.get_addon_user_config,
            json_renderer,
        ),
    ], prefix='/api/v1')

    # OAuth

    process_rules(app, [
        Rule(
            '/oauth/connect/<service_name>/',
            'get',
            oauth_views.oauth_connect,
            json_renderer,
        ),

        Rule(
            '/oauth/callback/<service_name>/',
            'get',
            oauth_views.oauth_callback,
            OsfWebRenderer('util/oauth_complete.mako'),
        ),
    ])
    process_rules(app, [
        Rule(
            [
                '/oauth/accounts/<external_account_id>/',
            ],
            'delete',
            oauth_views.oauth_disconnect,
            json_renderer,
        )
    ], prefix='/api/v1')

    process_rules(app, [
        Rule('/dashboard/get_nodes/', 'get', website_views.get_dashboard_nodes, json_renderer),
        Rule(
            [
                '/dashboard/<nid>',
                '/dashboard/',
            ],
            'get', website_views.get_dashboard, json_renderer),
    ], prefix='/api/v1')

    ### Metadata ###

    process_rules(app, [

        Rule(
            [
                '/project/<pid>/comments/',
                '/project/<pid>/node/<nid>/comments/',
            ],
            'get',
            project_views.comment.list_comments,
            json_renderer,
        ),

        Rule(
            [
                '/project/<pid>/comments/discussion/',
                '/project/<pid>/node/<nid>/comments/discussion/',
            ],
            'get',
            project_views.comment.comment_discussion,
            json_renderer,
        ),

        Rule(
            [
                '/project/<pid>/comment/',
                '/project/<pid>/node/<nid>/comment/',
            ],
            'post',
            project_views.comment.add_comment,
            json_renderer,
        ),

        Rule(
            [
                '/project/<pid>/comment/<cid>/',
                '/project/<pid>/node/<nid>/comment/<cid>/',
            ],
            'put',
            project_views.comment.edit_comment,
            json_renderer,
        ),

        Rule(
            [
                '/project/<pid>/comment/<cid>/',
                '/project/<pid>/node/<nid>/comment/<cid>/',
            ],
            'delete',
            project_views.comment.delete_comment,
            json_renderer,
        ),

        Rule(
            [
                '/project/<pid>/comment/<cid>/undelete/',
                '/project/<pid>/node/<nid>/comment/<cid>/undelete/',
            ],
            'put',
            project_views.comment.undelete_comment,
            json_renderer,
        ),

        Rule(
            [
                '/project/<pid>/comments/timestamps/',
                '/project/<pid>/node/<nid>/comments/timestamps/',
            ],
            'put',
            project_views.comment.update_comments_timestamp,
            json_renderer,
        ),

        Rule(
            [
                '/project/<pid>/comment/<cid>/report/',
                '/project/<pid>/node/<nid>/comment/<cid>/report/',
            ],
            'post',
            project_views.comment.report_abuse,
            json_renderer,
        ),

        Rule(
            [
                '/project/<pid>/comment/<cid>/unreport/',
                '/project/<pid>/node/<nid>/comment/<cid>/unreport/',
            ],
            'post',
            project_views.comment.unreport_abuse,
            json_renderer,
        ),

        Rule(
            [
                '/project/<pid>/citation/',
                '/project/<pid>/node/<nid>/citation/',
            ],
            'get',
            citation_views.node_citation,
            json_renderer,
        ),

    ], prefix='/api/v1')

    ### Forms ###

    process_rules(app, [
        Rule('/forms/registration/', 'get', website_views.registration_form, json_renderer),
        Rule('/forms/signin/', 'get', website_views.signin_form, json_renderer),
        Rule('/forms/forgot_password/', 'get', website_views.forgot_password_form, json_renderer),
        Rule('/forms/reset_password/', 'get', website_views.reset_password_form, json_renderer),
    ], prefix='/api/v1')

    ### Discovery ###

    process_rules(app, [

        Rule(
            '/explore/activity/',
            'get',
            discovery_views.activity,
            OsfWebRenderer('public/pages/active_nodes.mako', trust=False)
        ),
    ])

    ### Auth ###

    # Web

    process_rules(app, [

        Rule(
            '/confirm/<uid>/<token>/',
            'get',
            auth_views.confirm_email_get,
            # View will either redirect or display error message
            OsfWebRenderer('error.mako', render_mako_string)
        ),

        Rule(
            '/resetpassword/<verification_key>/',
            ['get', 'post'],
            auth_views.reset_password,
            OsfWebRenderer('public/resetpassword.mako', render_mako_string)
        ),

        # Resend confirmation URL linked to in CAS login page
        Rule(
            '/resend/',
            ['get', 'post'],
            auth_views.resend_confirmation,
            OsfWebRenderer('resend.mako', render_mako_string)
        ),

        # TODO: Remove `auth_register_post`
        Rule('/register/', 'post', auth_views.auth_register_post,
             OsfWebRenderer('public/login.mako')),
        Rule('/api/v1/register/', 'post', auth_views.register_user, json_renderer),

        Rule(['/login/', '/account/'], 'get',
             auth_views.auth_login, OsfWebRenderer('public/login.mako')),
        Rule('/login/first/', 'get', auth_views.auth_login,
             OsfWebRenderer('public/login.mako'),
             endpoint_suffix='__first', view_kwargs={'first': True}),
        Rule('/logout/', 'get', auth_views.auth_logout, notemplate),
        Rule('/forgotpassword/', 'get', auth_views.forgot_password_get,
             OsfWebRenderer('public/forgot_password.mako')),
        Rule('/forgotpassword/', 'post', auth_views.forgot_password_post,
             OsfWebRenderer('public/login.mako')),

        Rule([
            '/midas/', '/summit/', '/accountbeta/', '/decline/'
        ], 'get', auth_views.auth_registerbeta, OsfWebRenderer('', render_mako_string)),

        Rule('/login/connected_tools/',
             'get',
             landing_page_views.connected_tools,
             OsfWebRenderer('public/login_landing.mako')),

        Rule('/login/enriched_profile/',
             'get',
             landing_page_views.enriched_profile,
             OsfWebRenderer('public/login_landing.mako')),

    ])

    ### Profile ###

    # Web

    process_rules(app, [
        Rule(
            '/profile/',
            'get',
            profile_views.profile_view,
            OsfWebRenderer('profile.mako', trust=False)
        ),
        Rule(
            '/profile/<uid>/',
            'get',
            profile_views.profile_view_id,
            OsfWebRenderer('profile.mako', trust=False)
        ),
        Rule(
            ["/user/merge/"],
            'get',
            auth_views.merge_user_get,
            OsfWebRenderer("merge_accounts.mako", trust=False)
        ),
        Rule(
            ["/user/merge/"],
            'post',
            auth_views.merge_user_post,
            OsfWebRenderer("merge_accounts.mako", trust=False)
        ),
        # Route for claiming and setting email and password.
        # Verification token must be querystring argument
        Rule(
            ['/user/<uid>/<pid>/claim/'],
            ['get', 'post'],
            project_views.contributor.claim_user_form,
            OsfWebRenderer('claim_account.mako', trust=False)
        ),
        Rule(
            ['/user/<uid>/<pid>/claim/verify/<token>/'],
            ['get', 'post'],
            project_views.contributor.claim_user_registered,
            OsfWebRenderer('claim_account_registered.mako', trust=False)
        ),

        Rule(
            '/settings/',
            'get',
            profile_views.user_profile,
            OsfWebRenderer('profile/settings.mako', trust=False),
        ),

        Rule(
            '/settings/account/',
            'get',
            profile_views.user_account,
            OsfWebRenderer('profile/account.mako', trust=False),
        ),

        Rule(
            '/settings/account/password',
            'post',
            profile_views.user_account_password,
            OsfWebRenderer('profile/account.mako', trust=False),
        ),

        Rule(
            '/settings/addons/',
            'get',
            profile_views.user_addons,
            OsfWebRenderer('profile/addons.mako', trust=False),
        ),

        Rule(
            '/settings/notifications/',
            'get',
            profile_views.user_notifications,
            OsfWebRenderer('profile/notifications.mako', trust=False),
        ),

        Rule(
            '/settings/applications/',
            'get',
            profile_views.oauth_application_list,
            OsfWebRenderer('profile/oauth_app_list.mako', trust=False)
        ),

        Rule(
            '/settings/applications/create/',
            'get',
            profile_views.oauth_application_register,
            OsfWebRenderer('profile/oauth_app_detail.mako', trust=False)
        ),

        Rule(
            '/settings/applications/<client_id>/',
            'get',
            profile_views.oauth_application_detail,
            OsfWebRenderer('profile/oauth_app_detail.mako', trust=False)
        ),

        Rule(
            '/settings/tokens/',
            'get',
            profile_views.personal_access_token_list,
            OsfWebRenderer('profile/personal_tokens_list.mako', trust=False)
        ),

        Rule(
            '/settings/tokens/create/',
            'get',
            profile_views.personal_access_token_register,
            OsfWebRenderer('profile/personal_tokens_detail.mako', trust=False)
        ),

        Rule(
            '/settings/tokens/<_id>/',
            'get',
            profile_views.personal_access_token_detail,
            OsfWebRenderer('profile/personal_tokens_detail.mako', trust=False)
        ),


        # TODO: Uncomment once outstanding issues with this feature are addressed
        # Rule(
        #     '/@<twitter_handle>/',
        #     'get',
        #     profile_views.redirect_to_twitter,
        #     OsfWebRenderer('error.mako', render_mako_string, trust=False)
        # ),
    ])

    # API

    process_rules(app, [

        Rule('/profile/', 'get', profile_views.profile_view, json_renderer),
        Rule('/profile/', 'put', profile_views.update_user, json_renderer),
        Rule('/resend/', 'put', profile_views.resend_confirmation, json_renderer),
        Rule('/profile/<uid>/', 'get', profile_views.profile_view_id, json_renderer),

        # Used by profile.html
        Rule('/profile/<uid>/edit/', 'post', profile_views.edit_profile, json_renderer),
        Rule('/profile/<uid>/public_projects/', 'get',
             profile_views.get_public_projects, json_renderer),
        Rule('/profile/<uid>/public_components/', 'get',
             profile_views.get_public_components, json_renderer),

        Rule('/profile/<user_id>/summary/', 'get',
             profile_views.get_profile_summary, json_renderer),
        Rule('/user/<uid>/<pid>/claim/email/', 'post',
             project_views.contributor.claim_user_post, json_renderer),

        Rule(
            '/profile/export/',
            'post',
            profile_views.request_export,
            json_renderer,
        ),

        Rule(
            '/profile/deactivate/',
            'post',
            profile_views.request_deactivation,
            json_renderer,
        ),

        Rule(
            [
                '/profile/gravatar/',
                '/users/gravatar/',
                '/profile/gravatar/<size>',
                '/users/gravatar/<size>',
            ],
            'get',
            profile_views.current_user_gravatar,
            json_renderer,
        ),

        Rule(
            [
                '/profile/<uid>/gravatar/',
                '/users/<uid>/gravatar/',
                '/profile/<uid>/gravatar/<size>',
                '/users/<uid>/gravatar/<size>',
            ],
            'get',
            profile_views.get_gravatar,
            json_renderer,
        ),


        # Rules for user profile configuration
        Rule('/settings/names/', 'get', profile_views.serialize_names, json_renderer),
        Rule('/settings/names/', 'put', profile_views.unserialize_names, json_renderer),
        Rule('/settings/names/impute/', 'get', profile_views.impute_names, json_renderer),

        Rule(
            [
                '/settings/social/',
                '/settings/social/<uid>/',
            ],
            'get',
            profile_views.serialize_social,
            json_renderer,
        ),

        Rule(
            [
                '/settings/jobs/',
                '/settings/jobs/<uid>/',
            ],
            'get',
            profile_views.serialize_jobs,
            json_renderer,
        ),

        Rule(
            [
                '/settings/schools/',
                '/settings/schools/<uid>/',
            ],
            'get',
            profile_views.serialize_schools,
            json_renderer,
        ),

        Rule(
            [
                '/settings/social/',
                '/settings/social/<uid>/',
            ],
            'put',
            profile_views.unserialize_social,
            json_renderer
        ),

        Rule(
            [
                '/settings/jobs/',
                '/settings/jobs/<uid>/',
            ],
            'put',
            profile_views.unserialize_jobs,
            json_renderer
        ),

        Rule(
            [
                '/settings/schools/',
                '/settings/schools/<uid>/',
            ],
            'put',
            profile_views.unserialize_schools,
            json_renderer
        ),

    ], prefix='/api/v1',)

    ### Search ###

    # Web

    process_rules(app, [

        Rule('/search/', 'get', {}, OsfWebRenderer('search.mako')),
        Rule('/share/', 'get', {}, OsfWebRenderer('share_search.mako')),
        Rule('/share/registration/', 'get', {'register': settings.SHARE_REGISTRATION_URL}, OsfWebRenderer('share_registration.mako')),
        Rule('/share/help/', 'get', {'help': settings.SHARE_API_DOCS_URL}, OsfWebRenderer('share_api_docs.mako')),
        Rule('/share_dashboard/', 'get', {}, OsfWebRenderer('share_dashboard.mako')),
        Rule('/share/atom/', 'get', search_views.search_share_atom, xml_renderer),
        Rule('/api/v1/user/search/', 'get', search_views.search_contributor, json_renderer),

        Rule(
            '/api/v1/search/node/',
            'post',
            project_views.node.search_node,
            json_renderer,
        ),

    ])

    # API

    process_rules(app, [

        Rule(['/search/', '/search/<type>/'], ['get', 'post'], search_views.search_search, json_renderer),
        Rule('/search/projects/', 'get', search_views.search_projects_by_title, json_renderer),
        Rule('/share/search/', ['get', 'post'], search_views.search_share, json_renderer),
        Rule('/share/stats/', 'get', search_views.search_share_stats, json_renderer),
        Rule('/share/providers/', 'get', search_views.search_share_providers, json_renderer),

    ], prefix='/api/v1')

    # Project

    # Web

    process_rules(app, [

        Rule('/', 'get', website_views.index, OsfWebRenderer('index.mako')),
        Rule('/goodbye/', 'get', goodbye, OsfWebRenderer('index.mako')),

        Rule(
            [
                '/project/<pid>/',
                '/project/<pid>/node/<nid>/',
            ],
            'get',
            project_views.node.view_project,
            OsfWebRenderer('project/project.mako', trust=False)
        ),

        # Create a new subproject/component
        Rule(
            '/project/<pid>/newnode/',
            'post',
            project_views.node.project_new_node,
            notemplate
        ),

        # # TODO: Add API endpoint for tags
        # Rule('/tags/<tag>/', 'get', project_views.tag.project_tag, OsfWebRenderer('tags.mako')),
        Rule('/api/v1/folder/<nid>', 'post', project_views.node.folder_new_post, json_renderer),
        Rule('/project/new/<pid>/beforeTemplate/', 'get',
             project_views.node.project_before_template, json_renderer),

        Rule(
            [
                '/project/<pid>/contributors/',
                '/project/<pid>/node/<nid>/contributors/',
            ],
            'get',
            project_views.node.node_contributors,
            OsfWebRenderer('project/contributors.mako', trust=False),
        ),

        Rule(
            [
                '/project/<pid>/settings/',
                '/project/<pid>/node/<nid>/settings/',
            ],
            'get',
            project_views.node.node_setting,
            OsfWebRenderer('project/settings.mako', trust=False)
        ),

        # Permissions
        Rule(
            [
                '/project/<pid>/permissions/<permissions>/',
                '/project/<pid>/node/<nid>/permissions/<permissions>/',
            ],
            'post',
            project_views.node.project_set_privacy,
            OsfWebRenderer('project/project.mako')  # TODO: Should this be notemplate? (post request)
        ),

        ### Logs ###

        # View forks
        Rule(
            [
                '/project/<pid>/forks/',
                '/project/<pid>/node/<nid>/forks/',
            ],
            'get',
            project_views.node.node_forks,
            OsfWebRenderer('project/forks.mako', trust=False)
        ),

        # Registrations
        Rule(
            [
                '/project/<pid>/register/',
                '/project/<pid>/node/<nid>/register/',
            ],
            'get',
            project_views.register.node_register_page,
            OsfWebRenderer('project/register.mako', trust=False)
        ),

        Rule(
            [
                '/project/<pid>/register/<metaschema_id>/',
                '/project/<pid>/node/<nid>/register/<metaschema_id>/',
            ],
            'get',
            project_views.register.node_register_template_page,
            OsfWebRenderer('project/register.mako', trust=False)
        ),
        Rule(
            [
                '/project/<pid>/registrations/',
                '/project/<pid>/node/<nid>/registrations/',
            ],
            'get',
            project_views.node.node_registrations,
            OsfWebRenderer('project/registrations.mako', trust=False)
        ),
        Rule(
            [
                '/project/<pid>/registrations/',
                '/project/<pid>/node/<nid>/registrations/',
            ],
            'post',
            project_views.drafts.new_draft_registration,
            OsfWebRenderer('project/edit_draft_registration.mako', trust=False)),
        Rule(
            [
                '/project/<pid>/drafts/<draft_id>/',
                '/project/<pid>/node/<nid>/drafts/<draft_id>/',
            ],
            'get',
            project_views.drafts.edit_draft_registration_page,
            OsfWebRenderer('project/edit_draft_registration.mako', trust=False)),
        Rule(
            [
                '/project/<pid>/drafts/<draft_id>/register/',
                '/project/<pid>/node/<nid>/drafts/<draft_id>/register/',
            ],
            'get',
            project_views.drafts.draft_before_register_page,
            OsfWebRenderer('project/register_draft.mako', trust=False)),

        # TODO: Can't create a registration locally, so can't test this one..?
        Rule(
            [
                '/project/<pid>/retraction/',
                '/project/<pid>/node/<nid>/retraction/',
            ],
            'get',
            project_views.register.node_registration_retraction_get,
            OsfWebRenderer('project/retract_registration.mako', trust=False)
        ),

        Rule(
            '/ids/<category>/<path:value>/',
            'get',
            project_views.register.get_referent_by_identifier,
            notemplate,
        ),

        # Statistics
        Rule(
            [
                '/project/<pid>/statistics/',
                '/project/<pid>/node/<nid>/statistics/',
            ],
            'get',
            project_views.node.project_statistics_redirect,
            notemplate,
        ),

        Rule(
            [
                '/project/<pid>/analytics/',
                '/project/<pid>/node/<nid>/analytics/',
            ],
            'get',
            project_views.node.project_statistics,
            OsfWebRenderer('project/statistics.mako', trust=False)
        ),

        ### Files ###

        # Note: Web endpoint for files view must pass `mode` = `page` to
        # include project view data and JS includes
        # TODO: Start waterbutler to test
        Rule(
            [
                '/project/<pid>/files/',
                '/project/<pid>/node/<nid>/files/',
            ],
            'get',
            project_views.file.collect_file_trees,
            OsfWebRenderer('project/files.mako', trust=False),
            view_kwargs={'mode': 'page'},
        ),
        Rule(
            [
                '/project/<pid>/files/<provider>/<path:path>/',
                '/project/<pid>/node/<nid>/files/<provider>/<path:path>/',
            ],
            'get',
            addon_views.addon_view_or_download_file,
            OsfWebRenderer('project/view_file.mako', trust=False)
        ),
        Rule(
            [
                '/project/<pid>/files/deleted/<trashed_id>/',
                '/project/<pid>/node/<nid>/files/deleted/<trashed_id>/',
            ],
            'get',
            addon_views.addon_deleted_file,
            OsfWebRenderer('project/view_file.mako', trust=False)
        ),
        Rule(
            [
                # Legacy Addon view file paths
                '/project/<pid>/<provider>/files/<path:path>/',
                '/project/<pid>/node/<nid>/<provider>/files/<path:path>/',

                '/project/<pid>/<provider>/files/<path:path>/download/',
                '/project/<pid>/node/<nid>/<provider>/files/<path:path>/download/',

                # Legacy routes for `download_file`
                '/project/<pid>/osffiles/<fid>/download/',
                '/project/<pid>/node/<nid>/osffiles/<fid>/download/',

                # Legacy routes for `view_file`
                '/project/<pid>/osffiles/<fid>/',
                '/project/<pid>/node/<nid>/osffiles/<fid>/',

                # Note: Added these old URLs for backwards compatibility with
                # hard-coded links.
                '/project/<pid>/osffiles/download/<fid>/',
                '/project/<pid>/node/<nid>/osffiles/download/<fid>/',
                '/project/<pid>/files/<fid>/',
                '/project/<pid>/node/<nid>/files/<fid>/',
                '/project/<pid>/files/download/<fid>/',
                '/project/<pid>/node/<nid>/files/download/<fid>/',

                # Legacy routes for `download_file_by_version`
                '/project/<pid>/osffiles/<fid>/version/<vid>/download/',
                '/project/<pid>/node/<nid>/osffiles/<fid>/version/<vid>/download/',
                # Note: Added these old URLs for backwards compatibility with
                # hard-coded links.
                '/project/<pid>/osffiles/<fid>/version/<vid>/',
                '/project/<pid>/node/<nid>/osffiles/<fid>/version/<vid>/',
                '/project/<pid>/osffiles/download/<fid>/version/<vid>/',
                '/project/<pid>/node/<nid>/osffiles/download/<fid>/version/<vid>/',
                '/project/<pid>/files/<fid>/version/<vid>/',
                '/project/<pid>/node/<nid>/files/<fid>/version/<vid>/',
                '/project/<pid>/files/download/<fid>/version/<vid>/',
                '/project/<pid>/node/<nid>/files/download/<fid>/version/<vid>/',
            ],
            'get',
            addon_views.addon_view_or_download_file_legacy,
            OsfWebRenderer('project/view_file.mako', trust=False),
        ),
        Rule(
            [
                # api/v1 Legacy routes for `download_file`
                '/api/v1/project/<pid>/osffiles/<fid>/',
                '/api/v1/project/<pid>/node/<nid>/osffiles/<fid>/',
                '/api/v1/project/<pid>/files/download/<fid>/',
                '/api/v1/project/<pid>/node/<nid>/files/download/<fid>/',

                #api/v1 Legacy routes for `download_file_by_version`
                '/api/v1/project/<pid>/osffiles/<fid>/version/<vid>/',
                '/api/v1/project/<pid>/node/<nid>/osffiles/<fid>/version/<vid>/',
                '/api/v1/project/<pid>/files/download/<fid>/version/<vid>/',
                '/api/v1/project/<pid>/node/<nid>/files/download/<fid>/version/<vid>/',
            ],
            'get',
            addon_views.addon_view_or_download_file_legacy,
            json_renderer
        ),
    ])

    # API

    process_rules(app, [

        Rule(
            '/email/meeting/',
            'post',
            conference_views.meeting_hook,
            json_renderer,
        ),
        Rule('/mailchimp/hooks/', 'get', profile_views.mailchimp_get_endpoint, json_renderer),

        Rule('/mailchimp/hooks/', 'post', profile_views.sync_data_from_mailchimp, json_renderer),

        # Create project, used by projectCreator.js
        Rule('/project/new/', 'post', project_views.node.project_new_post, json_renderer),

        Rule([
            '/project/<pid>/contributors_abbrev/',
            '/project/<pid>/node/<nid>/contributors_abbrev/',
        ], 'get', project_views.contributor.get_node_contributors_abbrev, json_renderer),

        Rule('/tags/<tag>/', 'get', project_views.tag.project_tag, json_renderer),

        Rule([
            '/project/<pid>/',
            '/project/<pid>/node/<nid>/',
        ], 'get', project_views.node.view_project, json_renderer),
        Rule([
            '/project/<pid>/expand/',
            '/project/<pid>/node/<nid>/expand/',
        ], 'post', project_views.node.expand, json_renderer),
        Rule([
            '/project/<pid>/collapse/',
            '/project/<pid>/node/<nid>/collapse/',
        ], 'post', project_views.node.collapse, json_renderer),

        Rule(
            [
                '/project/<pid>/pointer/',
                '/project/<pid>/node/<nid>/pointer/',
            ],
            'get',
            project_views.node.get_pointed,
            json_renderer,
        ),
        Rule(
            [
                '/project/<pid>/pointer/',
                '/project/<pid>/node/<nid>/pointer/',
            ],
            'post',
            project_views.node.add_pointers,
            json_renderer,
        ),
        Rule(
            [
                '/pointer/',
            ],
            'post',
            project_views.node.add_pointer,
            json_renderer,
        ),
        Rule(
            [
                '/pointers/move/',
            ],
            'post',
            project_views.node.move_pointers,
            json_renderer,
        ),
        Rule(
            [
                '/project/<pid>/pointer/',
                '/project/<pid>/node/<nid>pointer/',
            ],
            'delete',
            project_views.node.remove_pointer,
            json_renderer,
        ),
        Rule(
            [
                '/folder/<pid>/pointer/<pointer_id>',
            ],
            'delete',
            project_views.node.remove_pointer_from_folder,
            json_renderer,
        ),
        Rule(
            [
                '/folder/<pid>/pointers/',
            ],
            'delete',
            project_views.node.remove_pointers_from_folder,
            json_renderer,
        ),
        Rule(
            [
                '/folder/<pid>',
            ],
            'delete',
            project_views.node.delete_folder,
            json_renderer,
        ),
        Rule('/folder/', 'put', project_views.node.add_folder, json_renderer),
        Rule([
            '/project/<pid>/get_summary/',
            '/project/<pid>/node/<nid>/get_summary/',
        ], 'get', project_views.node.get_summary, json_renderer),

        Rule([
            '/project/<pid>/get_children/',
            '/project/<pid>/node/<nid>/get_children/',
        ], 'get', project_views.node.get_children, json_renderer),
        Rule([
            '/project/<pid>/get_folder_pointers/'
        ], 'get', project_views.node.get_folder_pointers, json_renderer),
        Rule([
            '/project/<pid>/get_forks/',
            '/project/<pid>/node/<nid>/get_forks/',
        ], 'get', project_views.node.get_forks, json_renderer),
        Rule([
            '/project/<pid>/get_registrations/',
            '/project/<pid>/node/<nid>/get_registrations/',
        ], 'get', project_views.node.get_registrations, json_renderer),

        # Draft Registrations
        Rule([
            '/project/<pid>/drafts/',
        ], 'get', project_views.drafts.get_draft_registrations, json_renderer),
        Rule([
            '/project/<pid>/drafts/<draft_id>/',
        ], 'get', project_views.drafts.get_draft_registration, json_renderer),
        Rule([
            '/project/<pid>/drafts/<draft_id>/',
        ], 'put', project_views.drafts.update_draft_registration, json_renderer),
        Rule([
            '/project/<pid>/drafts/<draft_id>/',
        ], 'delete', project_views.drafts.delete_draft_registration, json_renderer),
        Rule([
            '/project/<pid>/drafts/<draft_id>/submit/',
        ], 'post', project_views.drafts.submit_draft_for_review, json_renderer),

        # Meta Schemas
        Rule([
            '/project/drafts/schemas/',
        ], 'get', project_views.drafts.get_metaschemas, json_renderer),

        Rule('/log/<log_id>/', 'get', project_views.log.get_log, json_renderer),

        Rule([
            '/project/<pid>/log/',
            '/project/<pid>/node/<nid>/log/',
        ], 'get', project_views.log.get_logs, json_renderer),

        Rule([
            '/project/<pid>/get_contributors/',
            '/project/<pid>/node/<nid>/get_contributors/',
        ], 'get', project_views.contributor.get_contributors, json_renderer),

        Rule([
            '/project/<pid>/get_contributors_from_parent/',
            '/project/<pid>/node/<nid>/get_contributors_from_parent/',
        ], 'get', project_views.contributor.get_contributors_from_parent, json_renderer),

        # Reorder contributors
        Rule(
            [
                '/project/<pid>/contributors/manage/',
                '/project/<pid>/node/<nid>/contributors/manage/',
            ],
            'POST',
            project_views.contributor.project_manage_contributors,
            json_renderer,
        ),

        Rule(
            [
                '/project/<pid>/contributor/remove/',
                '/project/<pid>/node/<nid>/contributor/remove/',
            ],
            'POST',
            project_views.contributor.project_remove_contributor,
            json_renderer,
        ),

        Rule([
            '/project/<pid>/get_editable_children/',
            '/project/<pid>/node/<nid>/get_editable_children/',
        ], 'get', project_views.node.get_editable_children, json_renderer),


        # Private Link
        Rule([
            '/project/<pid>/private_link/',
            '/project/<pid>/node/<nid>/private_link/',
        ], 'post', project_views.node.project_generate_private_link_post, json_renderer),

        Rule([
            '/project/<pid>/private_link/edit/',
            '/project/<pid>/node/<nid>/private_link/edit/',
        ], 'put', project_views.node.project_private_link_edit, json_renderer),

        Rule([
            '/project/<pid>/private_link/',
            '/project/<pid>/node/<nid>/private_link/',
        ], 'delete', project_views.node.remove_private_link, json_renderer),

        Rule([
            '/project/<pid>/private_link/',
            '/project/<pid>/node/<nid>/private_link/',
        ], 'get', project_views.node.private_link_table, json_renderer),

        # Create, using existing project as a template
        Rule([
            '/project/new/<nid>/',
        ], 'post', project_views.node.project_new_from_template, json_renderer),

        # Update
        Rule(
            [
                '/project/<pid>/',
                '/project/<pid>/node/<nid>/',
            ],
            'put',
            project_views.node.update_node,
            json_renderer,
        ),

        # Remove
        Rule(
            [
                '/project/<pid>/',
                '/project/<pid>/node/<nid>/',
            ],
            'delete',
            project_views.node.component_remove,
            json_renderer,
        ),

        # Reorder components
        Rule('/project/<pid>/reorder_components/', 'post',
             project_views.node.project_reorder_components, json_renderer),

        # Edit node
        Rule([
            '/project/<pid>/edit/',
            '/project/<pid>/node/<nid>/edit/',
        ], 'post', project_views.node.edit_node, json_renderer),

        # Add / remove tags
        Rule([
            '/project/<pid>/tags/',
            '/project/<pid>/node/<nid>/tags/',
            '/project/<pid>/tags/<tag>/',
            '/project/<pid>/node/<nid>/tags/<tag>/',
        ], 'post', project_views.tag.project_add_tag, json_renderer),
        Rule([
            '/project/<pid>/tags/',
            '/project/<pid>/node/<nid>/tags/',
            '/project/<pid>/tags/<tag>/',
            '/project/<pid>/node/<nid>/tags/<tag>/',
        ], 'delete', project_views.tag.project_remove_tag, json_renderer),

        # Add / remove contributors
        Rule([
            '/project/<pid>/contributors/',
            '/project/<pid>/node/<nid>/contributors/',
        ], 'post', project_views.contributor.project_contributors_post, json_renderer),
        Rule([
            '/project/<pid>/beforeremovecontributors/',
            '/project/<pid>/node/<nid>/beforeremovecontributors/',
        ], 'post', project_views.contributor.project_before_remove_contributor, json_renderer),
        # TODO(sloria): should be a delete request to /contributors/
        Rule([
            '/project/<pid>/removecontributors/',
            '/project/<pid>/node/<nid>/removecontributors/',
        ], 'post', project_views.contributor.project_removecontributor, json_renderer),

        # Forks
        Rule(
            [
                '/project/<pid>/fork/before/',
                '/project/<pid>/node/<nid>/fork/before/',
            ], 'get', project_views.node.project_before_fork, json_renderer,
        ),
        Rule(
            [
                '/project/<pid>/fork/',
                '/project/<pid>/node/<nid>/fork/',
            ], 'post', project_views.node.node_fork_page, json_renderer,
        ),
        Rule(
            [
                '/project/<pid>/pointer/fork/',
                '/project/<pid>/node/<nid>/pointer/fork/',
            ], 'post', project_views.node.fork_pointer, json_renderer,
        ),
        # View forks
        Rule([
            '/project/<pid>/forks/',
            '/project/<pid>/node/<nid>/forks/',
        ], 'get', project_views.node.node_forks, json_renderer),

        # Registrations
        Rule([
            '/project/<pid>/beforeregister/',
            '/project/<pid>/node/<nid>/beforeregister',
        ], 'get', project_views.register.project_before_register, json_renderer),
        Rule([
            '/project/<pid>/drafts/<draft_id>/register/',
            '/project/<pid>/node/<nid>/drafts/<draft_id>/register/',
        ], 'post', project_views.drafts.register_draft_registration, json_renderer),
        Rule([
            '/project/<pid>/register/<template>/',
            '/project/<pid>/node/<nid>/register/<template>/',
        ], 'get', project_views.register.node_register_template_page, json_renderer),
        Rule([
            '/project/<pid>/retraction/',
            '/project/<pid>/node/<nid>/retraction/'
        ], 'post', project_views.register.node_registration_retraction_post, json_renderer),

        Rule(
            [
                '/project/<pid>/identifiers/',
                '/project/<pid>/node/<nid>/identifiers/',
            ],
            'get',
            project_views.register.node_identifiers_get,
            json_renderer,
        ),

        Rule(
            [
                '/project/<pid>/identifiers/',
                '/project/<pid>/node/<nid>/identifiers/',
            ],
            'post',
            project_views.register.node_identifiers_post,
            json_renderer,
        ),

        # Statistics
        Rule([
            '/project/<pid>/statistics/',
            '/project/<pid>/node/<nid>/statistics/',
        ], 'get', project_views.node.project_statistics, json_renderer),

        # Permissions
        Rule([
            '/project/<pid>/permissions/<permissions>/',
            '/project/<pid>/node/<nid>/permissions/<permissions>/',
        ], 'post', project_views.node.project_set_privacy, json_renderer),

        Rule([
            '/project/<pid>/permissions/beforepublic/',
            '/project/<pid>/node/<nid>/permissions/beforepublic/',
        ], 'get', project_views.node.project_before_set_public, json_renderer),

        ### Watching ###
        Rule([
            '/project/<pid>/watch/',
            '/project/<pid>/node/<nid>/watch/'
        ], 'post', project_views.node.watch_post, json_renderer),

        Rule([
            '/project/<pid>/unwatch/',
            '/project/<pid>/node/<nid>/unwatch/'
        ], 'post', project_views.node.unwatch_post, json_renderer),

        Rule([
            '/project/<pid>/togglewatch/',
            '/project/<pid>/node/<nid>/togglewatch/'
        ], 'post', project_views.node.togglewatch_post, json_renderer),

        Rule([
            '/watched/logs/'
        ], 'get', website_views.watched_logs_get, json_renderer),

        ### Accounts ###
        Rule([
            '/user/merge/'
        ], 'post', auth_views.merge_user_post, json_renderer),

        # Combined files
        Rule(
            [
                '/project/<pid>/files/',
                '/project/<pid>/node/<nid>/files/'
            ],
            'get',
            project_views.file.collect_file_trees,
            json_renderer,
        ),

        # Endpoint to fetch Rubeus.JS/Hgrid-formatted data
        Rule(
            [
                '/project/<pid>/files/grid/',
                '/project/<pid>/node/<nid>/files/grid/'
            ],
            'get',
            project_views.file.grid_data,
            json_renderer
        ),

        # Settings

        Rule(
            '/files/auth/',
            'get',
            addon_views.get_auth,
            json_renderer,
        ),

        Rule(
            [
                '/project/<pid>/waterbutler/logs/',
                '/project/<pid>/node/<nid>/waterbutler/logs/',
            ],
            'put',
            addon_views.create_waterbutler_log,
            json_renderer,
        ),
        Rule(
            [
                '/registration/<pid>/callbacks/',
            ],
            'put',
            project_views.register.registration_callbacks,
            json_renderer,
        ),
        Rule(
            '/settings/addons/',
            'post',
            profile_views.user_choose_addons,
            json_renderer,
        ),

        Rule(
            '/settings/notifications/',
            'get',
            profile_views.user_notifications,
            json_renderer,
        ),

        Rule(
            '/settings/notifications/',
            'post',
            profile_views.user_choose_mailing_lists,
            json_renderer,
        ),

        Rule(
            '/subscriptions/',
            'get',
            notification_views.get_subscriptions,
            json_renderer,
        ),

        Rule(
            [
                '/project/<pid>/subscriptions/',
                '/project/<pid>/node/<nid>/subscriptions/'
            ],
            'get',
            notification_views.get_node_subscriptions,
            json_renderer,
        ),

        Rule(
            [
<<<<<<< HEAD
                '/project/<pid>/get_node_tree/',
                '/project/<pid>/node/<nid>/get_node_tree/'
=======
                '/project/<pid>/tree/',
                '/project/<pid>/node/<nid>/tree/'
>>>>>>> a03e3a90
            ],
            'get',
            project_views.node.get_node_tree,
            json_renderer,
        ),

        Rule(
            '/subscriptions/',
            'post',
            notification_views.configure_subscription,
            json_renderer,
        ),

        Rule(
            [
                '/project/<pid>/settings/addons/',
                '/project/<pid>/node/<nid>/settings/addons/',
            ],
            'post',
            project_views.node.node_choose_addons,
            json_renderer,
        ),

        Rule(
            [
                '/project/<pid>/settings/comments/',
                '/project/<pid>/node/<nid>/settings/comments/',
            ],
            'post',
            project_views.node.configure_comments,
            json_renderer,
        ),

        # Invite Users
        Rule(
            [
                '/project/<pid>/invite_contributor/',
                '/project/<pid>/node/<nid>/invite_contributor/'
            ],
            'post',
            project_views.contributor.invite_contributor_post,
            json_renderer
        ),
    ], prefix='/api/v1')

    # Set up static routing for addons
    # NOTE: We use nginx to serve static addon assets in production
    addon_base_path = os.path.abspath('website/addons')
    if settings.DEV_MODE:
        @app.route('/static/addons/<addon>/<path:filename>')
        def addon_static(addon, filename):
            addon_path = os.path.join(addon_base_path, addon, 'static')
            return send_from_directory(addon_path, filename)<|MERGE_RESOLUTION|>--- conflicted
+++ resolved
@@ -1532,13 +1532,8 @@
 
         Rule(
             [
-<<<<<<< HEAD
-                '/project/<pid>/get_node_tree/',
-                '/project/<pid>/node/<nid>/get_node_tree/'
-=======
                 '/project/<pid>/tree/',
                 '/project/<pid>/node/<nid>/tree/'
->>>>>>> a03e3a90
             ],
             'get',
             project_views.node.get_node_tree,
