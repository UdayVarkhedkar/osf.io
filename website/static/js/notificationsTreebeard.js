--- conflicted
+++ resolved
@@ -262,13 +262,8 @@
             return columns;
         },
         sortButtonSelector : {
-<<<<<<< HEAD
-            up : 'i.fa. fa-chevron-up',
-            down : 'i.fa fa-chevron-down'
-=======
             up : 'i.fa.fa-chevron-up',
             down : 'i.fa.fa-chevron-down'
->>>>>>> 8a046a3a
         },
         showFilter : false,     // Gives the option to filter by showing the filter box.
         allowMove : false,       // Turn moving on or off.
