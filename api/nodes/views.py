import requests

from modularodm import Q
from rest_framework import generics, permissions as drf_permissions
from rest_framework.exceptions import PermissionDenied, ValidationError, NotFound
from rest_framework.status import is_server_error

from framework.auth.oauth_scopes import CoreScopes

from api.base import generic_bulk_views as bulk_views
from api.base import permissions as base_permissions
from api.base.filters import ODMFilterMixin, ListFilterMixin
from api.base.views import JSONAPIBaseView
from api.base.utils import get_object_or_error, is_bulk_request, get_user_auth
from api.files.serializers import FileSerializer
from api.comments.serializers import CommentSerializer
from api.comments.permissions import CanCommentOrPublic
from api.users.views import UserMixin

from api.nodes.serializers import (
    NodeSerializer,
    NodeLinksSerializer,
    NodeDetailSerializer,
    NodeProviderSerializer,
    NodeContributorsSerializer,
    NodeContributorDetailSerializer,
    NodeAlternativeCitationSerializer,
    NodeContributorsCreateSerializer
)
from api.registrations.serializers import RegistrationSerializer
from api.nodes.permissions import (
    AdminOrPublic,
    ContributorOrPublic,
    ContributorOrPublicForPointers,
    ContributorDetailPermissions,
    ReadOnlyIfRegistration,
    ExcludeRetractions
)
from api.base.exceptions import ServiceUnavailableError
from api.logs.serializers import NodeLogSerializer

from website.exceptions import NodeStateError
from website.util.permissions import ADMIN
from website.files.models import FileNode
from website.files.models import OsfStorageFileNode
from website.models import Node, Pointer, Comment, NodeLog
from framework.auth.core import User
from website.util import waterbutler_api_url_for


class NodeMixin(object):
    """Mixin with convenience methods for retrieving the current node based on the
    current URL. By default, fetches the current node based on the node_id kwarg.
    """

    serializer_class = NodeSerializer
    node_lookup_url_kwarg = 'node_id'

    def get_node(self, check_object_permissions=True):
        node = get_object_or_error(
            Node,
            self.kwargs[self.node_lookup_url_kwarg],
            display_name='node'
        )
        # Nodes that are folders/collections are treated as a separate resource, so if the client
        # requests a collection through a node endpoint, we return a 404
        if node.is_folder:
            raise NotFound
        # May raise a permission denied
        if check_object_permissions:
            self.check_object_permissions(self.request, node)
        return node


class WaterButlerMixin(object):

    path_lookup_url_kwarg = 'path'
    provider_lookup_url_kwarg = 'provider'

    def get_file_item(self, item):
        attrs = item['attributes']
        file_node = FileNode.resolve_class(
            attrs['provider'],
            FileNode.FOLDER if attrs['kind'] == 'folder'
            else FileNode.FILE
        ).get_or_create(self.get_node(check_object_permissions=False), attrs['path'])

        file_node.update(None, attrs, user=self.request.user)

        self.check_object_permissions(self.request, file_node)

        return file_node

    def fetch_from_waterbutler(self):
        node = self.get_node(check_object_permissions=False)
        path = self.kwargs[self.path_lookup_url_kwarg]
        provider = self.kwargs[self.provider_lookup_url_kwarg]

        if provider == 'osfstorage':
            # Kinda like /me for a user
            # The one odd case where path is not really path
            if path == '/':
                obj = node.get_addon('osfstorage').get_root()
            else:
                obj = get_object_or_error(
                    OsfStorageFileNode,
                    Q('node', 'eq', node._id) &
                    Q('_id', 'eq', path.strip('/')) &
                    Q('is_file', 'eq', not path.endswith('/'))
                )

            self.check_object_permissions(self.request, obj)

            return obj

        url = waterbutler_api_url_for(node._id, provider, path, meta=True)
        waterbutler_request = requests.get(
            url,
            cookies=self.request.COOKIES,
            headers={'Authorization': self.request.META.get('HTTP_AUTHORIZATION')},
        )

        if waterbutler_request.status_code == 401:
            raise PermissionDenied

        if waterbutler_request.status_code == 404:
            raise NotFound

        if is_server_error(waterbutler_request.status_code):
            raise ServiceUnavailableError(detail='Could not retrieve files information at this time.')

        try:
            return waterbutler_request.json()['data']
        except KeyError:
            raise ServiceUnavailableError(detail='Could not retrieve files information at this time.')


class NodeList(JSONAPIBaseView, bulk_views.BulkUpdateJSONAPIView, bulk_views.BulkDestroyJSONAPIView, bulk_views.ListBulkCreateJSONAPIView, ODMFilterMixin):
    """Nodes that represent projects and components. *Writeable*.

    Paginated list of nodes ordered by their `date_modified`.  Each resource contains the full representation of the
    node, meaning additional requests to an individual node's detail view are not necessary.  For a registration,
    however, navigate to the individual registration's detail view for registration-specific information.

    <!--- Copied Spiel from NodeDetail -->

    On the front end, nodes are considered 'projects' or 'components'. The difference between a project and a component
    is that a project is the top-level node, and components are children of the project. There is also a [category
    field](/v2/#osf-node-categories) that includes 'project' as an option. The categorization essentially determines
    which icon is displayed by the node in the front-end UI and helps with search organization. Top-level nodes may have
    a category other than project, and children nodes may have a category of project.  Registrations can be accessed
    from this endpoint, but retracted registrations are excluded.

    ##Node Attributes

    <!--- Copied Attributes from NodeDetail -->

    OSF Node entities have the "nodes" `type`.

        name           type               description
        ---------------------------------------------------------------------------------
        title          string             title of project or component
        description    string             description of the node
        category       string             node category, must be one of the allowed values
        date_created   iso8601 timestamp  timestamp that the node was created
        date_modified  iso8601 timestamp  timestamp when the node was last updated
        tags           array of strings   list of tags that describe the node
        registration   boolean            is this a registration?
        fork           boolean            is this node a fork of another node?
        dashboard      boolean            is this node visible on the user dashboard?
        public         boolean            has this node been made publicly-visible?

    ##Links

    See the [JSON-API spec regarding pagination](http://jsonapi.org/format/1.0/#fetching-pagination).

    ##Actions

    ###Creating New Nodes

        Method:        POST
        URL:           /links/self
        Query Params:  <none>
        Body (JSON):   {
                         "data": {
                           "type": "nodes", # required
                           "attributes": {
                             "title":       {title},          # required
                             "category":    {category},       # required
                             "description": {description},    # optional
                             "tags":        [{tag1}, {tag2}], # optional
                             "public":      true|false        # optional
                           }
                         }
                       }
        Success:       201 CREATED + node representation

    New nodes are created by issuing a POST request to this endpoint.  The `title` and `category` fields are
    mandatory. `category` must be one of the [permitted node categories](/v2/#osf-node-categories).  `public` defaults
    to false.  All other fields not listed above will be ignored.  If the node creation is successful the API will
    return a 201 response with the representation of the new node in the body.  For the new node's canonical URL, see
    the `/links/self` field of the response.

    ##Query Params

    + `page=<Int>` -- page number of results to view, default 1

    + `filter[<fieldname>]=<Str>` -- fields and values to filter the search results on.

    Nodes may be filtered by their `title`, `category`, `description`, `public`, `registration`, or `tags`.  `title`,
    `description`, and `category` are string fields and will be filtered using simple substring matching.  `public` and
    `registration` are booleans, and can be filtered using truthy values, such as `true`, `false`, `0`, or `1`.  Note
    that quoting `true` or `false` in the query will cause the match to fail regardless.  `tags` is an array of simple strings.

    #This Request/Response

    """
    permission_classes = (
        drf_permissions.IsAuthenticatedOrReadOnly,
        base_permissions.TokenHasScope,
    )

    required_read_scopes = [CoreScopes.NODE_BASE_READ]
    required_write_scopes = [CoreScopes.NODE_BASE_WRITE]
    model_class = Node

    serializer_class = NodeSerializer
    view_category = 'nodes'
    view_name = 'node-list'

    ordering = ('-date_modified', )  # default ordering

    # overrides ODMFilterMixin
    def get_default_odm_query(self):
        base_query = (
            Q('is_deleted', 'ne', True) &
            Q('is_folder', 'ne', True)
        )
        user = self.request.user
        permission_query = Q('is_public', 'eq', True)
        if not user.is_anonymous():
            permission_query = (permission_query | Q('contributors', 'icontains', user._id))

        query = base_query & permission_query
        return query

    def filter_non_retracted_nodes(self, query):
        nodes = Node.find(query)
        # Refetching because this method needs to return a queryset instead of a
        # list comprehension for subsequent filtering on ordering.
        non_retracted_list = [node._id for node in nodes if not node.is_retracted]
        non_retracted_nodes = Node.find(Q('_id', 'in', non_retracted_list))
        return non_retracted_nodes

    # overrides ListBulkCreateJSONAPIView, BulkUpdateJSONAPIView
    def get_queryset(self):
        # For bulk requests, queryset is formed from request body.
        if is_bulk_request(self.request):
            query = Q('_id', 'in', [node['id'] for node in self.request.data])
            auth = get_user_auth(self.request)

            nodes = self.filter_non_retracted_nodes(query)
            for node in nodes:
                if not node.can_edit(auth):
                    raise PermissionDenied
            return nodes
        else:
            query = self.get_query_from_request()
            return self.filter_non_retracted_nodes(query)

    # overrides ListBulkCreateJSONAPIView, BulkUpdateJSONAPIView, BulkDestroyJSONAPIView
    def get_serializer_class(self):
        """
        Use NodeDetailSerializer which requires 'id'
        """
        if self.request.method in ('PUT', 'PATCH', 'DELETE'):
            return NodeDetailSerializer
        else:
            return NodeSerializer

    # overrides ListBulkCreateJSONAPIView
    def perform_create(self, serializer):
        """Create a node.

        :param serializer:
        """
        # On creation, make sure that current user is the creator
        user = self.request.user
        serializer.save(creator=user)

    # overrides BulkDestroyJSONAPIView
    def allow_bulk_destroy_resources(self, user, resource_list):
        """User must have admin permissions to delete nodes."""
        for node in resource_list:
            if not node.has_permission(user, ADMIN):
                return False
        return True

    # Overrides BulkDestroyJSONAPIView
    def perform_destroy(self, instance):
        auth = get_user_auth(self.request)
        try:
            instance.remove_node(auth=auth)
        except NodeStateError as err:
            raise ValidationError(err.message)
        instance.save()


class NodeDetail(JSONAPIBaseView, generics.RetrieveUpdateDestroyAPIView, NodeMixin):
    """Details about a given node (project or component). *Writeable*.

    On the front end, nodes are considered 'projects' or 'components'. The difference between a project and a component
    is that a project is the top-level node, and components are children of the project. There is also a [category
    field](/v2/#osf-node-categories) that includes 'project' as an option. The categorization essentially determines
    which icon is displayed by the node in the front-end UI and helps with search organization. Top-level nodes may have
    a category other than project, and children nodes may have a category of project. Registrations can be accessed through
    this endpoint, though registration-specific fields must be retrieved through a registration's detail view.

    ###Permissions

    Nodes that are made public will give read-only access to everyone. Private nodes require explicit read
    permission. Write and admin access are the same for public and private nodes. Administrators on a parent node have
    implicit read permissions for all child nodes.

    ##Attributes

    OSF Node entities have the "nodes" `type`.

        name           type               description
        ---------------------------------------------------------------------------------
        title          string             title of project or component
        description    string             description of the node
        category       string             node category, must be one of the allowed values
        date_created   iso8601 timestamp  timestamp that the node was created
        date_modified  iso8601 timestamp  timestamp when the node was last updated
        tags           array of strings   list of tags that describe the node
        registration   boolean            has this project been registered?
        fork           boolean            is this node a fork of another node?
        dashboard      boolean            is this node visible on the user dashboard?
        public         boolean            has this node been made publicly-visible?

    ##Relationships

    ###Children

    List of nodes that are children of this node.  New child nodes may be added through this endpoint.

    ###Contributors

    List of users who are contributors to this node. Contributors may have "read", "write", or "admin" permissions.
    A node must always have at least one "admin" contributor.  Contributors may be added via this endpoint.

    ###Files

    List of top-level folders (actually cloud-storage providers) associated with this node. This is the starting point
    for accessing the actual files stored within this node.

    ###Parent

    If this node is a child node of another node, the parent's canonical endpoint will be available in the
    `/parent/links/related/href` key.  Otherwise, it will be null.

    ###Forked From

    If this node was forked from another node, the canonical endpoint of the node that was forked from will be
    available in the `/forked_from/links/related/href` key.  Otherwise, it will be null.

    ###Registrations

    List of registrations of the current node.

    ##Links

        self:  the canonical api endpoint of this node
        html:  this node's page on the OSF website

    ##Actions

    ###Update

        Method:        PUT / PATCH
        URL:           /links/self
        Query Params:  <none>
        Body (JSON):   {
                         "data": {
                           "type": "nodes",   # required
                           "id":   {node_id}, # required
                           "attributes": {
                             "title":       {title},          # mandatory
                             "category":    {category},       # mandatory
                             "description": {description},    # optional
                             "tags":        [{tag1}, {tag2}], # optional
                             "public":      true|false        # optional
                           }
                         }
                       }
        Success:       200 OK + node representation

    To update a node, issue either a PUT or a PATCH request against the `/links/self` URL.  The `title` and `category`
    fields are mandatory if you PUT and optional if you PATCH.  The `tags` parameter must be an array of strings.
    Non-string values will be accepted and stringified, but we make no promises about the stringification output.  So
    don't do that.

    ###Delete

        Method:   DELETE
        URL:      /links/self
        Params:   <none>
        Success:  204 No Content

    To delete a node, issue a DELETE request against `/links/self`.  A successful delete will return a 204 No Content
    response. Attempting to delete a node you do not own will result in a 403 Forbidden.

    ##Query Params

    *None*.

    #This Request/Response

    """
    permission_classes = (
        drf_permissions.IsAuthenticatedOrReadOnly,
        ContributorOrPublic,
        ReadOnlyIfRegistration,
        base_permissions.TokenHasScope,
        ExcludeRetractions,
    )

    required_read_scopes = [CoreScopes.NODE_BASE_READ]
    required_write_scopes = [CoreScopes.NODE_BASE_WRITE]

    serializer_class = NodeDetailSerializer
    view_category = 'nodes'
    view_name = 'node-detail'

    # overrides RetrieveUpdateDestroyAPIView
    def get_object(self):
        return self.get_node()

    # overrides RetrieveUpdateDestroyAPIView
    def perform_destroy(self, instance):
        auth = get_user_auth(self.request)
        node = self.get_object()
        try:
            node.remove_node(auth=auth)
        except NodeStateError as err:
            raise ValidationError(err.message)
        node.save()


class NodeContributorsList(JSONAPIBaseView, bulk_views.BulkUpdateJSONAPIView, bulk_views.BulkDestroyJSONAPIView, bulk_views.ListBulkCreateJSONAPIView, ListFilterMixin, NodeMixin):
    """Contributors (users) for a node.

    Contributors are users who can make changes to the node or, in the case of private nodes,
    have read access to the node. Contributors are divided between 'bibliographic' and 'non-bibliographic'
    contributors. From a permissions standpoint, both are the same, but bibliographic contributors
    are included in citations, while non-bibliographic contributors are not included in citations.

    ##Node Contributor Attributes

    <!--- Copied Attributes from NodeContributorDetail -->

    `type` is "contributors"

        name           type     description
        ------------------------------------------------------------------------------------------------------
        bibliographic  boolean  Whether the user will be included in citations for this node. Default is true.
        permission     string   User permission level. Must be "read", "write", or "admin". Default is "write".

    ##Links

    See the [JSON-API spec regarding pagination](http://jsonapi.org/format/1.0/#fetching-pagination).

    ##Relationships

    ###Users

    This endpoint shows the contributor user detail and is automatically embedded.

    ##Actions

    ###Adding Contributors

        Method:        POST
        URL:           /links/self
        Query Params:  <none>
        Body (JSON): {
                      "data": {
                        "type": "contributors",                   # required
                        "attributes": {
                          "bibliographic": true|false,            # optional
                          "permission": "read"|"write"|"admin"    # optional
                        },
                        "relationships": {
                          "users": {
                            "data": {
                              "type": "users",                    # required
                              "id":   "{user_id}"                 # required
                            }
                        }
                    }
                }
            }
        Success:       201 CREATED + node contributor representation

    Add a contributor to a node by issuing a POST request to this endpoint.  This effectively creates a relationship
    between the node and the user.  Besides the top-level type, there are optional "attributes" which describe the
    relationship between the node and the user. `bibliographic` is a boolean and defaults to `true`.  `permission` must
    be a [valid OSF permission key](/v2/#osf-node-permission-keys) and defaults to `"write"`.  A relationship object
    with a "data" member, containing the user `type` and user `id` must be included.  The id must be a valid user id.
    All other fields not listed above will be ignored.  If the request is successful the API will return
    a 201 response with the representation of the new node contributor in the body.  For the new node contributor's
    canonical URL, see the `/links/self` field of the response.

    ##Query Params

    + `page=<Int>` -- page number of results to view, default 1

    + `filter[<fieldname>]=<Str>` -- fields and values to filter the search results on.

    NodeContributors may be filtered by `bibliographic`, or `permission` attributes.  `bibliographic` is a boolean, and
    can be filtered using truthy values, such as `true`, `false`, `0`, or `1`.  Note that quoting `true` or `false` in
    the query will cause the match to fail regardless.

    + `profile_image_size=<Int>` -- Modifies `/links/profile_image_url` of the user entities so that it points to
    the user's profile image scaled to the given size in pixels.  If left blank, the size depends on the image provider.

    #This Request/Response
    """
    permission_classes = (
        AdminOrPublic,
        drf_permissions.IsAuthenticatedOrReadOnly,
        ReadOnlyIfRegistration,
        base_permissions.TokenHasScope,
    )

    required_read_scopes = [CoreScopes.NODE_CONTRIBUTORS_READ]
    required_write_scopes = [CoreScopes.NODE_CONTRIBUTORS_WRITE]
    model_class = User

    serializer_class = NodeContributorsSerializer
    view_category = 'nodes'
    view_name = 'node-contributors'

    def get_default_queryset(self):
        node = self.get_node()
        visible_contributors = node.visible_contributor_ids
        contributors = []
        for contributor in node.contributors:
            contributor.bibliographic = contributor._id in visible_contributors
            contributor.permission = node.get_permissions(contributor)[-1]
            contributor.node_id = node._id
            contributors.append(contributor)
        return contributors

    # overrides ListBulkCreateJSONAPIView, BulkUpdateJSONAPIView, BulkDeleteJSONAPIView
    def get_serializer_class(self):
        """
        Use NodeContributorDetailSerializer which requires 'id'
        """
        if self.request.method == 'PUT' or self.request.method == 'PATCH' or self.request.method == 'DELETE':
            return NodeContributorDetailSerializer
        elif self.request.method == 'POST':
            return NodeContributorsCreateSerializer
        else:
            return NodeContributorsSerializer

    # overrides ListBulkCreateJSONAPIView, BulkUpdateJSONAPIView
    def get_queryset(self):
        queryset = self.get_queryset_from_request()

        # If bulk request, queryset only contains contributors in request
        if is_bulk_request(self.request):
            contrib_ids = [item['id'] for item in self.request.data]
            queryset[:] = [contrib for contrib in queryset if contrib._id in contrib_ids]
        return queryset

    # overrides ListCreateAPIView
    def get_parser_context(self, http_request):
        """
        Tells parser that we are creating a relationship
        """
        res = super(NodeContributorsList, self).get_parser_context(http_request)
        res['is_relationship'] = True
        return res

    # Overrides BulkDestroyJSONAPIView
    def perform_destroy(self, instance):
        auth = get_user_auth(self.request)
        node = self.get_node()
        if len(node.visible_contributors) == 1 and node.get_visible(instance):
            raise ValidationError("Must have at least one visible contributor")
        if instance not in node.contributors:
                raise NotFound('User cannot be found in the list of contributors.')
        removed = node.remove_contributor(instance, auth)
        if not removed:
            raise ValidationError("Must have at least one registered admin contributor")


class NodeContributorDetail(JSONAPIBaseView, generics.RetrieveUpdateDestroyAPIView, NodeMixin, UserMixin):
    """Detail of a contributor for a node. *Writeable*.

    Contributors are users who can make changes to the node or, in the case of private nodes,
    have read access to the node. Contributors are divided between 'bibliographic' and 'non-bibliographic'
    contributors. From a permissions standpoint, both are the same, but bibliographic contributors
    are included in citations, while non-bibliographic contributors are not included in citations.

    Contributors can be viewed, removed, and have their permissions and bibliographic status changed via this
    endpoint.

    ##Attributes

    `type` is "contributors"

        name           type     description
        ------------------------------------------------------------------------------------------------------
        bibliographic  boolean  Whether the user will be included in citations for this node. Default is true.
        permission     string   User permission level. Must be "read", "write", or "admin". Default is "write".

    ##Relationships

    ###Users

    This endpoint shows the contributor user detail.

    ##Links

        self:           the canonical api endpoint of this contributor
        html:           the contributing user's page on the OSF website
        profile_image:  a url to the contributing user's profile image

    ##Actions

    ###Update Contributor

        Method:        PUT / PATCH
        URL:           /links/self
        Query Params:  <none>
        Body (JSON):   {
                         "data": {
                           "type": "contributors",                    # required
                           "id": {contributor_id},                    # required
                           "attributes": {
                             "bibliographic": true|false,             # optional
                             "permission": "read"|"write"|"admin"     # optional
                           }
                         }
                       }
        Success:       200 OK + node representation

    To update a contributor's bibliographic preferences or access permissions for the node, issue a PUT request to the
    `self` link. Since this endpoint has no mandatory attributes, PUT and PATCH are functionally the same.  If the given
    user is not already in the contributor list, a 404 Not Found error will be returned.  A node must always have at
    least one admin, and any attempt to downgrade the permissions of a sole admin will result in a 400 Bad Request
    error.

    ###Remove Contributor

        Method:        DELETE
        URL:           /links/self
        Query Params:  <none>
        Success:       204 No Content

    To remove a contributor from a node, issue a DELETE request to the `self` link.  Attempting to remove the only admin
    from a node will result in a 400 Bad Request response.  This request will only remove the relationship between the
    node and the user, not the user itself.

    ##Query Params

    + `profile_image_size=<Int>` -- Modifies `/links/profile_image_url` so that it points the image scaled to the given
    size in pixels.  If left blank, the size depends on the image provider.

    #This Request/Response

    """
    permission_classes = (
        ContributorDetailPermissions,
        drf_permissions.IsAuthenticatedOrReadOnly,
        ReadOnlyIfRegistration,
        base_permissions.TokenHasScope,
    )

    required_read_scopes = [CoreScopes.NODE_CONTRIBUTORS_READ]
    required_write_scopes = [CoreScopes.NODE_CONTRIBUTORS_WRITE]

    serializer_class = NodeContributorDetailSerializer
    view_category = 'nodes'
    view_name = 'node-contributor-detail'

    # overrides RetrieveAPIView
    def get_object(self):
        node = self.get_node()
        user = self.get_user()
        # May raise a permission denied
        self.check_object_permissions(self.request, user)
        if user not in node.contributors:
            raise NotFound('{} cannot be found in the list of contributors.'.format(user))
        user.permission = node.get_permissions(user)[-1]
        user.bibliographic = node.get_visible(user)
        user.node_id = node._id
        return user

    # overrides DestroyAPIView
    def perform_destroy(self, instance):
        node = self.get_node()
        auth = get_user_auth(self.request)
        if len(node.visible_contributors) == 1 and node.get_visible(instance):
            raise ValidationError("Must have at least one visible contributor")
        removed = node.remove_contributor(instance, auth)
        if not removed:
            raise ValidationError("Must have at least one registered admin contributor")


# TODO: Support creating registrations
class NodeRegistrationsList(JSONAPIBaseView, generics.ListAPIView, NodeMixin):
    """Registrations of the current node.

    Registrations are read-only snapshots of a project. This view is a list of all the registrations of the current node.

    Each resource contains the full representation of the registration, meaning additional requests to an individual
    registrations's detail view are not necessary.

    ##Registration Attributes

    Registrations have the "registrations" `type`.

        name               type               description
        ---------------------------------------------------------------------------------
        title              string             title of the registered project or component
        description        string             description of the registered node
        category           string             node category, must be one of the allowed values
        date_created       iso8601 timestamp  timestamp that the node was created
        date_modified      iso8601 timestamp  timestamp when the node was last updated
        tags               array of strings   list of tags that describe the registered node
        fork               boolean            is this project a fork?
        registration       boolean            has this project been registered?
        dashboard          boolean            is this registered node visible on the user dashboard?
        public             boolean            has this registration been made publicly-visible?
        retracted          boolean            has this registration been retracted?
        date_registered    iso8601 timestamp  timestamp that the registration was created


    ##Relationships

    ###Registered from

    The registration is branched from this node.

    ###Registered by

    The registration was initiated by this user.

    ##Links

    See the [JSON-API spec regarding pagination](http://jsonapi.org/format/1.0/#fetching-pagination).

    #This request/response

    """
    permission_classes = (
        ContributorOrPublic,
        drf_permissions.IsAuthenticatedOrReadOnly,
        base_permissions.TokenHasScope,
        ExcludeRetractions
    )

    required_read_scopes = [CoreScopes.NODE_REGISTRATIONS_READ]
    required_write_scopes = [CoreScopes.NODE_REGISTRATIONS_WRITE]

    serializer_class = RegistrationSerializer
    view_category = 'nodes'
    view_name = 'node-registrations'

    # overrides ListAPIView
    # TODO: Filter out retractions by default
    def get_queryset(self):
        nodes = self.get_node().node__registrations
        auth = get_user_auth(self.request)
        registrations = [node for node in nodes if node.can_view(auth)]
        return registrations


class NodeChildrenList(JSONAPIBaseView, bulk_views.ListBulkCreateJSONAPIView, NodeMixin, ODMFilterMixin):
    """Children of the current node. *Writeable*.

    This will get the next level of child nodes for the selected node if the current user has read access for those
    nodes. Creating a node via this endpoint will behave the same as the [node list endpoint](/v2/nodes/), but the new
    node will have the selected node set as its parent.

    ##Node Attributes

    <!--- Copied Attributes from NodeDetail -->

    OSF Node entities have the "nodes" `type`.

        name           type               description
        ---------------------------------------------------------------------------------
        title          string             title of project or component
        description    string             description of the node
        category       string             node category, must be one of the allowed values
        date_created   iso8601 timestamp  timestamp that the node was created
        date_modified  iso8601 timestamp  timestamp when the node was last updated
        tags           array of strings   list of tags that describe the node
        registration   boolean            has this project been registered?
        fork           boolean            is this node a fork of another node?
        dashboard      boolean            is this node visible on the user dashboard?
        public         boolean            has this node been made publicly-visible?

    ##Links

    See the [JSON-API spec regarding pagination](http://jsonapi.org/format/1.0/#fetching-pagination).

    ##Actions

    ###Create Child Node

    <!--- Copied Creating New Node from NodeList -->

        Method:        POST
        URL:           /links/self
        Query Params:  <none>
        Body (JSON):   {
                         "data": {
                           "type": "nodes", # required
                           "attributes": {
                             "title":       {title},         # required
                             "category":    {category},      # required
                             "description": {description},   # optional
                             "tags":        [{tag1}, {tag2}] # optional
                           }
                         }
                       }
        Success:       201 CREATED + node representation

    To create a child node of the current node, issue a POST request to this endpoint.  The `title` and `category`
    fields are mandatory. `category` must be one of the [permitted node categories](/v2/#osf-node-categories).  If the
    node creation is successful the API will return a 201 response with the representation of the new node in the body.
    For the new node's canonical URL, see the `/links/self` field of the response.

    ##Query Params

    + `page=<Int>` -- page number of results to view, default 1

    + `filter[<fieldname>]=<Str>` -- fields and values to filter the search results on.

    <!--- Copied Query Params from NodeList -->

    Nodes may be filtered by their `title`, `category`, `description`, `public`, `registration`, or `tags`.  `title`,
    `description`, and `category` are string fields and will be filtered using simple substring matching.  `public` and
    `registration` are booleans, and can be filtered using truthy values, such as `true`, `false`, `0`, or `1`.  Note
    that quoting `true` or `false` in the query will cause the match to fail regardless.  `tags` is an array of simple strings.

    #This Request/Response

    """
    permission_classes = (
        ContributorOrPublic,
        drf_permissions.IsAuthenticatedOrReadOnly,
        ReadOnlyIfRegistration,
        base_permissions.TokenHasScope,
        ExcludeRetractions
    )

    required_read_scopes = [CoreScopes.NODE_CHILDREN_READ]
    required_write_scopes = [CoreScopes.NODE_CHILDREN_WRITE]

    serializer_class = NodeSerializer
    view_category = 'nodes'
    view_name = 'node-children'

    # overrides ODMFilterMixin
    def get_default_odm_query(self):
        return (
            Q('is_deleted', 'ne', True) &
            Q('is_folder', 'ne', True)
        )

    # overrides ListBulkCreateJSONAPIView
    def get_queryset(self):
        node = self.get_node()
        req_query = self.get_query_from_request()

        query = (
            Q('_id', 'in', [e._id for e in node.nodes if e.primary]) &
            req_query
        )
        nodes = Node.find(query)
        auth = get_user_auth(self.request)
        children = [each for each in nodes if each.can_view(auth)]
        return children

    # overrides ListBulkCreateJSONAPIView
    def perform_create(self, serializer):
        user = self.request.user
        serializer.save(creator=user, parent=self.get_node())


# TODO: Make NodeLinks filterable. They currently aren't filterable because we have can't
# currently query on a Pointer's node's attributes.
# e.g. Pointer.find(Q('node.title', 'eq', ...)) doesn't work
class NodeLinksList(JSONAPIBaseView, bulk_views.BulkDestroyJSONAPIView, bulk_views.ListBulkCreateJSONAPIView, NodeMixin):
    """Node Links to other nodes. *Writeable*.

    Node Links act as pointers to other nodes. Unlike Forks, they are not copies of nodes;
    Node Links are a direct reference to the node that they point to.

    ##Node Link Attributes
    `type` is "node_links"

        None

    ##Links

    See the [JSON-API spec regarding pagination](http://jsonapi.org/format/1.0/#fetching-pagination).

    ##Relationships

    ### Target Node

    This endpoint shows the target node detail and is automatically embedded.

    ##Actions

    ###Adding Node Links
        Method:        POST
        URL:           /links/self
        Query Params:  <none>
        Body (JSON): {
                       "data": {
                          "type": "node_links",                  # required
                          "relationships": {
                            "nodes": {
                              "data": {
                                "type": "nodes",                 # required
                                "id": "{target_node_id}",        # required
                              }
                            }
                          }
                       }
                    }
        Success:       201 CREATED + node link representation

    To add a node link (a pointer to another node), issue a POST request to this endpoint.  This effectively creates a
    relationship between the node and the target node.  The target node must be described as a relationship object with
    a "data" member, containing the nodes `type` and the target node `id`.

    ##Query Params

    + `page=<Int>` -- page number of results to view, default 1

    + `filter[<fieldname>]=<Str>` -- fields and values to filter the search results on.

    #This Request/Response
    """
    permission_classes = (
        drf_permissions.IsAuthenticatedOrReadOnly,
        ContributorOrPublic,
        ReadOnlyIfRegistration,
        base_permissions.TokenHasScope,
        ExcludeRetractions,
    )

    required_read_scopes = [CoreScopes.NODE_LINKS_READ]
    required_write_scopes = [CoreScopes.NODE_LINKS_WRITE]
    model_class = Pointer

    serializer_class = NodeLinksSerializer
    view_category = 'nodes'
    view_name = 'node-pointers'

    def get_queryset(self):
        return [
            pointer for pointer in
            self.get_node().nodes_pointer
            if not pointer.node.is_deleted
        ]

    # Overrides BulkDestroyJSONAPIView
    def perform_destroy(self, instance):
        auth = get_user_auth(self.request)
        node = self.get_node()
        try:
            node.rm_pointer(instance, auth=auth)
        except ValueError as err:  # pointer doesn't belong to node
            raise ValidationError(err.message)
        node.save()

    # overrides ListCreateAPIView
    def get_parser_context(self, http_request):
        """
        Tells parser that we are creating a relationship
        """
        res = super(NodeLinksList, self).get_parser_context(http_request)
        res['is_relationship'] = True
        return res


class NodeLinksDetail(JSONAPIBaseView, generics.RetrieveDestroyAPIView, NodeMixin):
    """Node Link details. *Writeable*.

    Node Links act as pointers to other nodes. Unlike Forks, they are not copies of nodes;
    Node Links are a direct reference to the node that they point to.

    ##Attributes
    `type` is "node_links"

        None

    ##Links

    *None*

    ##Relationships

    ###Target node

    This endpoint shows the target node detail and is automatically embedded.

    ##Actions

    ###Remove Node Link

        Method:        DELETE
        URL:           /links/self
        Query Params:  <none>
        Success:       204 No Content

    To remove a node link from a node, issue a DELETE request to the `self` link.  This request will remove the
    relationship between the node and the target node, not the nodes themselves.

    ##Query Params

    *None*.

    #This Request/Response
    """
    permission_classes = (
        ContributorOrPublicForPointers,
        drf_permissions.IsAuthenticatedOrReadOnly,
        base_permissions.TokenHasScope,
        ReadOnlyIfRegistration,
        ExcludeRetractions
    )

    required_read_scopes = [CoreScopes.NODE_LINKS_READ]
    required_write_scopes = [CoreScopes.NODE_LINKS_WRITE]

    serializer_class = NodeLinksSerializer
    view_category = 'nodes'
    view_name = 'node-pointer-detail'

    # overrides RetrieveAPIView
    def get_object(self):
        node_link_lookup_url_kwarg = 'node_link_id'
        node_link = get_object_or_error(
            Pointer,
            self.kwargs[node_link_lookup_url_kwarg],
            'node link'
        )
        # May raise a permission denied
        self.check_object_permissions(self.request, node_link)
        return node_link

    # overrides DestroyAPIView
    def perform_destroy(self, instance):
        auth = get_user_auth(self.request)
        node = self.get_node()
        pointer = self.get_object()
        try:
            node.rm_pointer(pointer, auth=auth)
        except ValueError as err:  # pointer doesn't belong to node
            raise NotFound(err.message)
        node.save()


class NodeFilesList(JSONAPIBaseView, generics.ListAPIView, WaterButlerMixin, ListFilterMixin, NodeMixin):
    """Files attached to a node for a given provider. *Read-only*.

    This gives a list of all of the files and folders that are attached to your project for the given storage provider.
    If the provider is not "osfstorage", the metadata for the files in the storage will be retrieved and cached whenever
    this endpoint is accessed.  To see the cached metadata, GET the endpoint for the file directly (available through
    its `/links/info` attribute).

    When a create/update/delete action is performed against the file or folder, the action is handled by an external
    service called WaterButler.  The WaterButler response format differs slightly from the OSF's.

    <!--- Copied from FileDetail.Spiel -->

    ###Waterbutler Entities

    When an action is performed against a WaterButler endpoint, it will generally respond with a file entity, a folder
    entity, or no content.

    ####File Entity

        name          type       description
        -------------------------------------------------------------------------
        name          string     name of the file
        path          string     unique identifier for this file entity for this
                                 project and storage provider. may not end with '/'
        materialized  string     the full path of the file relative to the storage
                                 root.  may not end with '/'
        kind          string     "file"
        etag          string     etag - http caching identifier w/o wrapping quotes
        modified      timestamp  last modified timestamp - format depends on provider
        contentType   string     MIME-type when available
        provider      string     id of provider e.g. "osfstorage", "s3", "googledrive".
                                 equivalent to addon_short_name on the OSF
        size          integer    size of file in bytes
        extra         object     may contain additional data beyond what's described here,
                                 depending on the provider
          version     integer    version number of file. will be 1 on initial upload
          downloads   integer    count of the number times the file has been downloaded
          hashes      object
            md5       string     md5 hash of file
            sha256    string     SHA-256 hash of file

    ####Folder Entity

        name          type    description
        ----------------------------------------------------------------------
        name          string  name of the folder
        path          string  unique identifier for this folder entity for this
                              project and storage provider. must end with '/'
        materialized  string  the full path of the folder relative to the storage
                              root.  must end with '/'
        kind          string  "folder"
        etag          string  etag - http caching identifier w/o wrapping quotes
        extra         object  varies depending on provider

    ##File Attributes

    <!--- Copied Attributes from FileDetail -->

    For an OSF File entity, the `type` is "files" regardless of whether the entity is actually a file or folder.  They
    can be distinguished by the `kind` attribute.  Files and folders use the same representation, but some attributes may
    be null for one kind but not the other. `size` will be null for folders.  A list of storage provider keys can be
    found [here](/v2/#storage-providers).

        name          type               description
        ---------------------------------------------------------------------------------
        name          string             name of the file or folder; use for display
        kind          string             "file" or "folder"
        path          url path           unique path for this entity, used in "move" actions
        size          integer            size of file in bytes, null for folders
        provider      string             storage provider for this file. "osfstorage" if stored on the OSF.  Other
                                         examples include "s3" for Amazon S3, "googledrive" for Google Drive, "box"
                                         for Box.com.
        last_touched  iso8601 timestamp  last time the metadata for the file was retrieved. only applies to non-OSF
                                         storage providers.
        date_modified iso8601 timestamp  timestamp of when this file was last updated
        extra         object             may contain additional data beyond what's described here, depending on
                                         the provider
          hashes      object
            md5       string             md5 hash of file, null for folders
            sha256    string             SHA-256 hash of file, null for folders

    ##Links

    See the [JSON-API spec regarding pagination](http://jsonapi.org/format/1.0/#fetching-pagination).

    ##Actions

    <!--- Copied from FileDetail.Actions -->

    The `links` property of the response provides endpoints for common file operations. The currently-supported actions
    are:

    ###Get Info (*files, folders*)

        Method:   GET
        URL:      /links/info
        Params:   <none>
        Success:  200 OK + file representation

    The contents of a folder or details of a particular file can be retrieved by performing a GET request against the
    `info` link. The response will be a standard OSF response format with the [OSF File attributes](#attributes).

    ###Download (*files*)

        Method:   GET
        URL:      /links/download
        Params:   <none>
        Success:  200 OK + file body

    To download a file, issue a GET request against the `download` link.  The response will have the Content-Disposition
    header set, which will will trigger a download in a browser.

    ###Create Subfolder (*folders*)

        Method:       PUT
        URL:          /links/new_folder
        Query Params: ?kind=folder&name={new_folder_name}
        Body:         <empty>
        Success:      201 Created + new folder representation

    You can create a subfolder of an existing folder by issuing a PUT request against the `new_folder` link.  The
    `?kind=folder` portion of the query parameter is already included in the `new_folder` link.  The name of the new
    subfolder should be provided in the `name` query parameter.  The response will contain a [WaterButler folder
    entity](#folder-entity).  If a folder with that name already exists in the parent directory, the server will return
    a 409 Conflict error response.

    ###Upload New File (*folders*)

        Method:       PUT
        URL:          /links/upload
        Query Params: ?kind=file&name={new_file_name}
        Body (Raw):   <file data (not form-encoded)>
        Success:      201 Created or 200 OK + new file representation

    To upload a file to a folder, issue a PUT request to the folder's `upload` link with the raw file data in the
    request body, and the `kind` and `name` query parameters set to `'file'` and the desired name of the file.  The
    response will contain a [WaterButler file entity](#file-entity) that describes the new file.  If a file with the
    same name already exists in the folder, it will be considered a new version.  In this case, the response will be a
    200 OK.

    ###Update Existing File (*file*)

        Method:       PUT
        URL:          /links/upload
        Query Params: ?kind=file
        Body (Raw):   <file data (not form-encoded)>
        Success:      200 OK + updated file representation

    To update an existing file, issue a PUT request to the file's `upload` link with the raw file data in the request
    body and the `kind` query parameter set to `"file"`.  The update action will create a new version of the file.
    The response will contain a [WaterButler file entity](#file-entity) that describes the updated file.

    ###Rename (*files, folders*)

        Method:        POST
        URL:           /links/move
        Query Params:  <none>
        Body (JSON):   {
                        "action": "rename",
                        "rename": {new_file_name}
                       }
        Success:       200 OK + new entity representation

    To rename a file or folder, issue a POST request to the `move` link with the `action` body parameter set to
    `"rename"` and the `rename` body parameter set to the desired name.  The response will contain either a folder
    entity or file entity with the new name.

    ###Move & Copy (*files, folders*)

        Method:        POST
        URL:           /links/move
        Query Params:  <none>
        Body (JSON):   {
                        // mandatory
                        "action":   "move"|"copy",
                        "path":     {path_attribute_of_target_folder},
                        // optional
                        "rename":   {new_name},
                        "conflict": "replace"|"keep", // defaults to 'replace'
                        "resource": {node_id},        // defaults to current {node_id}
                        "provider": {provider}        // defaults to current {provider}
                       }
        Success:       200 OK or 201 Created + new entity representation

    Move and copy actions both use the same request structure, a POST to the `move` url, but with different values for
    the `action` body parameters.  The `path` parameter is also required and should be the OSF `path` attribute of the
    folder being written to.  The `rename` and `conflict` parameters are optional.  If you wish to change the name of
    the file or folder at its destination, set the `rename` parameter to the new name.  The `conflict` param governs how
    name clashes are resolved.  Possible values are `replace` and `keep`.  `replace` is the default and will overwrite
    the file that already exists in the target folder.  `keep` will attempt to keep both by adding a suffix to the new
    file's name until it no longer conflicts.  The suffix will be ' (**x**)' where **x** is a increasing integer
    starting from 1.  This behavior is intended to mimic that of the OS X Finder.  The response will contain either a
    folder entity or file entity with the new name.

    Files and folders can also be moved between nodes and providers.  The `resource` parameter is the id of the node
    under which the file/folder should be moved.  It *must* agree with the `path` parameter, that is the `path` must
    identify a valid folder under the node identified by `resource`.  Likewise, the `provider` parameter may be used to
    move the file/folder to another storage provider, but both the `resource` and `path` parameters must belong to a
    node and folder already extant on that provider.  Both `resource` and `provider` default to the current node and
    providers.

    If a moved/copied file is overwriting an existing file, a 200 OK response will be returned.  Otherwise, a 201
    Created will be returned.

    ###Delete (*file, folders*)

        Method:        DELETE
        URL:           /links/delete
        Query Params:  <none>
        Success:       204 No Content

    To delete a file or folder send a DELETE request to the `delete` link.  Nothing will be returned in the response
    body.

    ##Query Params

    + `page=<Int>` -- page number of results to view, default 1

    + `filter[<fieldname>]=<Str>` -- fields and values to filter the search results on.

    Node files may be filtered by `id`, `name`, `node`, `kind`, `path`, `provider`, `size`, and `last_touched`.

    #This Request/Response

    """
    permission_classes = (
        drf_permissions.IsAuthenticatedOrReadOnly,
        base_permissions.PermissionWithGetter(ContributorOrPublic, 'node'),
        base_permissions.PermissionWithGetter(ReadOnlyIfRegistration, 'node'),
        base_permissions.TokenHasScope,
        ExcludeRetractions
    )

    ordering = ('materialized_path',)  # default ordering

    serializer_class = FileSerializer

    required_read_scopes = [CoreScopes.NODE_FILE_READ]
    required_write_scopes = [CoreScopes.NODE_FILE_WRITE]

    view_category = 'nodes'
    view_name = 'node-files'

    def get_default_queryset(self):
        # Don't bother going to waterbutler for osfstorage
        files_list = self.fetch_from_waterbutler()

        if isinstance(files_list, list):
            return [self.get_file_item(file) for file in files_list]

        if isinstance(files_list, dict) or getattr(files_list, 'is_file', False):
            # We should not have gotten a file here
            raise NotFound

        return list(files_list.children)

    # overrides ListAPIView
    def get_queryset(self):
        return self.get_queryset_from_request()


class NodeFileDetail(JSONAPIBaseView, generics.RetrieveAPIView, WaterButlerMixin, NodeMixin):
    permission_classes = (
        drf_permissions.IsAuthenticatedOrReadOnly,
        base_permissions.PermissionWithGetter(ContributorOrPublic, 'node'),
        base_permissions.PermissionWithGetter(ReadOnlyIfRegistration, 'node'),
        base_permissions.TokenHasScope,
        ExcludeRetractions
    )

    serializer_class = FileSerializer

    required_read_scopes = [CoreScopes.NODE_FILE_READ]
    required_write_scopes = [CoreScopes.NODE_FILE_WRITE]
    view_category = 'nodes'
    view_name = 'node-file-detail'

    def get_object(self):
        fobj = self.fetch_from_waterbutler()
        if isinstance(fobj, dict):
            return self.get_file_item(fobj)

        if isinstance(fobj, list) or not getattr(fobj, 'is_file', True):
            # We should not have gotten a folder here
            raise NotFound

        return fobj


class NodeProvider(object):

    def __init__(self, provider, node):
        self.path = '/'
        self.node = node
        self.kind = 'folder'
        self.name = provider
        self.provider = provider
        self.node_id = node._id
        self.pk = node._id


class NodeProvidersList(JSONAPIBaseView, generics.ListAPIView, NodeMixin):
    """List of storage providers enabled for this node. *Read-only*.

    Users of the OSF may access their data on a [number of cloud-storage](/v2/#storage-providers) services that have
    integrations with the OSF.  We call these "providers".  By default every node has access to the OSF-provided
    storage but may use as many of the supported providers as desired.  This endpoint lists all of the providers that are
    configured for this node.  If you want to add more, you will need to do that in the Open Science Framework front end
    for now.

    In the OSF filesystem model, providers are treated as folders, but with special properties that distinguish them
    from regular folders.  Every provider folder is considered a root folder, and may not be deleted through the regular
    file API.  To see the contents of the provider, issue a GET request to the `/relationships/files/links/related/href`
    attribute of the provider resource.  The `new_folder` and `upload` actions are handled by another service called
    WaterButler, whose response format differs slightly from the OSF's.

    <!--- Copied from FileDetail.Spiel -->

    ###Waterbutler Entities

    When an action is performed against a WaterButler endpoint, it will generally respond with a file entity, a folder
    entity, or no content.

    ####File Entity

        name          type       description
        -------------------------------------------------------------------------
        name          string     name of the file
        path          string     unique identifier for this file entity for this
                                 project and storage provider. may not end with '/'
        materialized  string     the full path of the file relative to the storage
                                 root.  may not end with '/'
        kind          string     "file"
        etag          string     etag - http caching identifier w/o wrapping quotes
        modified      timestamp  last modified timestamp - format depends on provider
        contentType   string     MIME-type when available
        provider      string     id of provider e.g. "osfstorage", "s3", "googledrive".
                                 equivalent to addon_short_name on the OSF
        size          integer    size of file in bytes
        extra         object     may contain additional data beyond what's described here,
                                 depending on the provider
          version     integer    version number of file. will be 1 on initial upload
          downloads   integer    count of the number times the file has been downloaded
          hashes      object
            md5       string     md5 hash of file
            sha256    string     SHA-256 hash of file

    ####Folder Entity

        name          type    description
        ----------------------------------------------------------------------
        name          string  name of the folder
        path          string  unique identifier for this folder entity for this
                              project and storage provider. must end with '/'
        materialized  string  the full path of the folder relative to the storage
                              root.  must end with '/'
        kind          string  "folder"
        etag          string  etag - http caching identifier w/o wrapping quotes
        extra         object  varies depending on provider

    ##Provider Attributes

    `type` is "files"

        name      type    description
        ---------------------------------------------------------------------------------
        name      string  name of the provider
        kind      string  type of this file/folder.  always "folder"
        path      path    relative path of this folder within the provider filesys. always "/"
        node      string  node this provider belongs to
        provider  string  provider id, same as "name"

    ##Links

    See the [JSON-API spec regarding pagination](http://jsonapi.org/format/1.0/#fetching-pagination).

    ##Actions

    <!--- Copied from FileDetail.Actions -->

    ###Create Subfolder (*folders*)

        Method:       PUT
        URL:          /links/new_folder
        Query Params: ?kind=folder&name={new_folder_name}
        Body:         <empty>
        Success:      201 Created + new folder representation

    You can create a subfolder of an existing folder by issuing a PUT request against the `new_folder` link.  The
    `?kind=folder` portion of the query parameter is already included in the `new_folder` link.  The name of the new
    subfolder should be provided in the `name` query parameter.  The response will contain a [WaterButler folder
    entity](#folder-entity).  If a folder with that name already exists in the parent directory, the server will return
    a 409 Conflict error response.

    ###Upload New File (*folders*)

        Method:       PUT
        URL:          /links/upload
        Query Params: ?kind=file&name={new_file_name}
        Body (Raw):   <file data (not form-encoded)>
        Success:      201 Created or 200 OK + new file representation

    To upload a file to a folder, issue a PUT request to the folder's `upload` link with the raw file data in the
    request body, and the `kind` and `name` query parameters set to `'file'` and the desired name of the file.  The
    response will contain a [WaterButler file entity](#file-entity) that describes the new file.  If a file with the
    same name already exists in the folder, it will be considered a new version.  In this case, the response will be a
    200 OK.

    ##Query Params

    + `page=<Int>` -- page number of results to view, default 1

    #This Request/Response

    """
    permission_classes = (
        drf_permissions.IsAuthenticatedOrReadOnly,
        ContributorOrPublic,
        ExcludeRetractions,
        base_permissions.TokenHasScope,
    )

    required_read_scopes = [CoreScopes.NODE_FILE_READ]
    required_write_scopes = [CoreScopes.NODE_FILE_WRITE]

    serializer_class = NodeProviderSerializer
    view_category = 'nodes'
    view_name = 'node-providers'

    def get_provider_item(self, provider):
        return NodeProvider(provider, self.get_node())

    def get_queryset(self):
        return [
            self.get_provider_item(addon.config.short_name)
            for addon
            in self.get_node().get_addons()
            if addon.config.has_hgrid_files
            and addon.complete
        ]

class NodeAlternativeCitationsList(JSONAPIBaseView, generics.ListCreateAPIView, NodeMixin):
    """List of alternative citations for a project.

    ##Actions

    ###Create Alternative Citation

        Method:         POST
        Body (JSON):    {
                            "data": {
                                "type": "citations",    # required
                                "attributes": {
                                    "name": {name},     # mandatory
                                    "text": {text}      # mandatory
                                }
                            }
                        }
        Success:        201 Created + new citation representation
    """

    permission_classes = (
        drf_permissions.IsAuthenticatedOrReadOnly,
        AdminOrPublic,
        ReadOnlyIfRegistration,
        base_permissions.TokenHasScope
    )

    required_read_scopes = [CoreScopes.NODE_CITATIONS_READ]
    required_write_scopes = [CoreScopes.NODE_CITATIONS_WRITE]

    serializer_class = NodeAlternativeCitationSerializer
    view_category = 'nodes'
    view_name = 'alternative-citations'

    def get_queryset(self):
        return self.get_node().alternative_citations

class NodeAlternativeCitationDetail(JSONAPIBaseView, generics.RetrieveUpdateDestroyAPIView, NodeMixin):
    """Details about an alternative citations for a project.

    ##Actions

    ###Update Alternative Citation

        Method:         PUT
        Body (JSON):    {
                            "data": {
                                "type": "citations",    # required
                                "id": {{id}}            # required
                                "attributes": {
                                    "name": {name},     # mandatory
                                    "text": {text}      # mandatory
                                }
                            }
                        }
        Success:        200 Ok + updated citation representation

    ###Delete Alternative Citation

        Method:         DELETE
        Success:        204 No content
    """

    permission_classes = (
        drf_permissions.IsAuthenticatedOrReadOnly,
        AdminOrPublic,
        ReadOnlyIfRegistration,
        base_permissions.TokenHasScope
    )

    required_read_scopes = [CoreScopes.NODE_CITATIONS_READ]
    required_write_scopes = [CoreScopes.NODE_CITATIONS_WRITE]

    serializer_class = NodeAlternativeCitationSerializer
    view_category = 'nodes'
    view_name = 'alternative-citation-detail'

    def get_object(self):
        try:
            return self.get_node().alternative_citations.find(Q('_id', 'eq', str(self.kwargs['citation_id'])))[0]
        except IndexError:
            raise NotFound

    def perform_destroy(self, instance):
<<<<<<< HEAD
        self.get_node().remove_citation(get_user_auth(self.request), instance)
=======
        self.get_node().remove_citation(get_user_auth(self.request), instance, save=True)
>>>>>>> fcbd8212

class NodeLogList(JSONAPIBaseView, generics.ListAPIView, NodeMixin, ODMFilterMixin):
    """List of Logs associated with a given Node. *Read-only*.

    <!--- Copied Description from LogList -->

    Paginated list of Logs ordered by their `date`. This includes the Logs of the specified Node as well as the logs of that Node's children that the current user has access to.

    On the front end, logs show record and show actions done on the OSF. The complete list of loggable actions (in the format {identifier}: {description}) is as follows:

    * 'project_created': A Node is created
    * 'project_registered': A Node is registered
    * 'project_deleted': A Node is deleted
    * 'created_from': A Node is created using an existing Node as a template
    * 'pointer_created': A Pointer is created
    * 'pointer_forked': A Pointer is forked
    * 'pointer_removed': A Pointer is removed
    ---
    * 'made_public': A Node is made public
    * 'made_private': A Node is made private
    * 'tag_added': A tag is added to a Node
    * 'tag_removed': A tag is removed from a Node
    * 'edit_title': A Node's title is changed
    * 'edit_description': A Node's description is changed
    * 'updated_fields': One or more of a Node's fields are changed
    * 'external_ids_added': An external identifier is added to a Node (e.g. DOI, ARK)
    ---
    * 'contributor_added': A Contributor is added to a Node
    * 'contributor_removed': A Contributor is removed from a Node
    * 'contributors_reordered': A Contributor's position is a Node's biliography is changed
    * 'permissions_update': A Contributor's permissions on a Node are changed
    * 'made_contributor_visible': A Contributor is made bibliographically visible on a Node
    * 'made_contributor_invisible': A Contributor is made bibliographically invisible on a Node
    ---
    * 'wiki_updated': A Node's wiki is updated
    * 'wiki_deleted': A Node's wiki is deleted
    * 'wiki_renamed': A Node's wiki is renamed
    * 'made_wiki_public': A Node's wiki is made public
    * 'made_wiki_private': A Node's wiki is made private
    ---
    * 'addon_added': An add-on is linked to a Node
    * 'addon_removed': An add-on is unlinked from a Node
    * 'addon_file_moved': A File in a Node's linked add-on is moved
    * 'addon_file_copied': A File in a Node's linked add-on is copied
    * 'addon_file_renamed': A File in a Node's linked add-on is renamed
    * 'folder_created': A Folder is created in a Node's linked add-on
    * 'file_added': A File is added to a Node's linked add-on
    * 'file_updated': A File is updated on a Node's linked add-on
    * 'file_removed': A File is removed from a Node's linked add-on
    * 'file_restored': A File is restored in a Node's linked add-on
    ---
    * 'comment_added': A Comment is added to some item
    * 'comment_removed': A Comment is removed from some item
    * 'comment_updated': A Comment is updated on some item
    ---
    * 'embargo_initiated': An embargoed Registration is proposed on a Node
    * 'embargo_approved': A proposed Embargo of a Node is approved
    * 'embargo_cancelled': A proposed Embargo of a Node is cancelled
    * 'embargo_completed': A proposed Embargo of a Node is completed
    * 'retraction_initiated': A Retraction of a Registration is proposed
    * 'retraction_approved': A Retraction of a Registration is approved
    * 'retraction_cancelled': A Retraction of a Registration is cancelled
    * 'registration_initiated': A Registration of a Node is proposed
    * 'registration_approved': A proposed Registration is approved
    * 'registration_cancelled': A proposed Registration is cancelled
    ---
    * 'node_created': A Node is created (_deprecated_)
    * 'node_forked': A Node is forked (_deprecated_)
    * 'node_removed': A Node is dele (_deprecated_)

   ##Log Attributes

    <!--- Copied Attributes from LogList -->

    OSF Log entities have the "logs" `type`.

        name           type                   description
        ----------------------------------------------------------------------------
        date           iso8601 timestamp      timestamp of Log creation
        action         string                 Log action (see list above)

    ##Relationships

    ###Nodes

    A list of all Nodes this Log is added to.

    ###User

    The user who performed the logged action.

    ##Links

    See the [JSON-API spec regarding pagination](http://jsonapi.org/format/1.0/#fetching-pagination).

    ##Actions

    ##Query Params

    <!--- Copied Query Params from LogList -->

    Logs may be filtered by their `action` and `date`.

    #This Request/Response

    """

    serializer_class = NodeLogSerializer
    view_category = 'nodes'
    view_name = 'node-logs'

    required_read_scopes = [CoreScopes.NODE_LOG_READ]
    required_write_scopes = [CoreScopes.NULL]

    log_lookup_url_kwarg = 'node_id'

    ordering = ('-date', )

    permission_classes = (
        drf_permissions.IsAuthenticatedOrReadOnly,
        ContributorOrPublic,
        base_permissions.TokenHasScope,
        ExcludeRetractions
    )

    def get_default_odm_query(self):
        auth = get_user_auth(self.request)
        query = self.get_node().get_aggregate_logs_query(auth)
        return query

    def get_queryset(self):
        queryset = NodeLog.find(self.get_query_from_request())
        return queryset


class NodeCommentsList(JSONAPIBaseView, generics.ListCreateAPIView, ODMFilterMixin, NodeMixin):
    """List of comments on a node. *Writeable*.

    Paginated list of comments ordered by their `date_created.` Each resource contains the full representation of the
    comment, meaning additional requests to an individual comment's detail view are not necessary.

    ###Permissions

    Comments on public nodes are given read-only access to everyone. If the node comment-level is "private",
    only contributors have permission to comment. If the comment-level is "public" any logged-in OSF user can comment.
    Comments on private nodes are only visible to contributors and administrators on the parent node.

    ##Attributes

    OSF comment entities have the "comments" `type`.

        name           type               description
        ---------------------------------------------------------------------------------
        content        string             content of the comment
        date_created   iso8601 timestamp  timestamp that the comment was created
        date_modified  iso8601 timestamp  timestamp when the comment was last updated
        modified       boolean            has this comment been edited?
        deleted        boolean            is this comment deleted?

    ##Links

    See the [JSON-API spec regarding pagination](http://jsonapi.org/format/1.0/#fetching-pagination).

    ##Actions

    ###Create

        Method:        POST
        URL:           /links/self
        Query Params:  <none>
        Body (JSON):   {
                         "data": {
                           "type": "comments",   # required
                           "attributes": {
                             "content":       {content},        # mandatory
                             "deleted":       {is_deleted},     # optional
                           }
                         }
                       }
        Success:       201 CREATED + comment representation

    To create a comment on this node, issue a POST request against this endpoint. The `content` field is mandatory.
    The `deleted` field is optional and defaults to `False`. If the comment creation is successful the API will return
    a 201 response with the representation of the new comment in the body. For the new comment's canonical URL, see the
    `/links/self` field of the response.

    ##Query Params

    + `filter[deleted]=True|False` -- filter comments based on whether or not they are deleted.

    The list of node comments includes deleted comments by default. The `deleted` field is a boolean and can be
    filtered using truthy values, such as `true`, `false`, `0`, or `1`. Note that quoting `true` or `false` in
    the query will cause the match to fail regardless.

    + `filter[date_created][comparison_operator]=YYYY-MM-DDTH:M:S` -- filter comments based on date created.

    Comments can also be filtered based on their `date_created` and `date_modified` fields. Possible comparison
    operators include 'gt' (greater than), 'gte'(greater than or equal to), 'lt' (less than) and 'lte'
    (less than or equal to). The date must be in the format YYYY-MM-DD and the time is optional.

    + `filter[target]=target_id` -- filter comments based on their target id.

    The list of comments can be filtered by target id. For example, to get all comments with target = project,
    the target_id would be the project_id.

    #This Request/Response
    """
    permission_classes = (
        drf_permissions.IsAuthenticatedOrReadOnly,
        CanCommentOrPublic,
        base_permissions.TokenHasScope,
        ExcludeRetractions
    )

    required_read_scopes = [CoreScopes.NODE_COMMENTS_READ]
    required_write_scopes = [CoreScopes.NODE_COMMENTS_WRITE]

    serializer_class = CommentSerializer
    view_category = 'nodes'
    view_name = 'node-comments'

    ordering = ('-date_created', )  # default ordering

    # overrides ODMFilterMixin
    def get_default_odm_query(self):
        return Q('target', 'eq', self.get_node())

    def get_queryset(self):
        return Comment.find(self.get_query_from_request())

    def perform_create(self, serializer):
        node = self.get_node()
        serializer.validated_data['user'] = self.request.user
        serializer.validated_data['target'] = node
        serializer.validated_data['node'] = node
        serializer.save()<|MERGE_RESOLUTION|>--- conflicted
+++ resolved
@@ -1599,11 +1599,7 @@
             raise NotFound
 
     def perform_destroy(self, instance):
-<<<<<<< HEAD
-        self.get_node().remove_citation(get_user_auth(self.request), instance)
-=======
         self.get_node().remove_citation(get_user_auth(self.request), instance, save=True)
->>>>>>> fcbd8212
 
 class NodeLogList(JSONAPIBaseView, generics.ListAPIView, NodeMixin, ODMFilterMixin):
     """List of Logs associated with a given Node. *Read-only*.
