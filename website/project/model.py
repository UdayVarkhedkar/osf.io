# -*- coding: utf-8 -*-
from HTMLParser import HTMLParser
from collections import OrderedDict
import calendar
import datetime
import hashlib
import logging
import os
import re
import subprocess
import unicodedata
import urllib
import urlparse
import uuid

import pytz
from flask import request
from dulwich.repo import Repo
from dulwich.object_store import tree_lookup_path
import blinker

from modularodm import fields, Q
from modularodm.validators import MaxLengthValidator
from modularodm.exceptions import ValidationValueError, ValidationTypeError

from framework import status
from framework.mongo import ObjectId
from framework.mongo.utils import to_mongo
from framework.auth import get_user, User, Auth
from framework.auth.utils import privacy_info_handle
from framework.analytics import (
    get_basic_counters, increment_user_activity_counters, piwik
)
from framework.exceptions import PermissionsError
from framework.mongo import StoredObject
from framework.guid.model import GuidStoredObject
from framework.addons import AddonModelMixin

from website.exceptions import NodeStateError
from website.util.permissions import (
    expand_permissions,
    DEFAULT_CONTRIBUTOR_PERMISSIONS,
    CREATOR_PERMISSIONS
)
from website.project.metadata.schemas import OSF_META_SCHEMAS
from website import language, settings
from website.util import web_url_for, api_url_for

html_parser = HTMLParser()

logger = logging.getLogger(__name__)


def utc_datetime_to_timestamp(dt):
    return float(
        str(calendar.timegm(dt.utcnow().utctimetuple())) + '.' + str(dt.microsecond)
    )


def normalize_unicode(ustr):
    return unicodedata.normalize('NFKD', ustr)\
        .encode('ascii', 'ignore')


def has_anonymous_link(node, auth):
    """check if the node is anonymous to the user

    :param Node node: Node which the user wants to visit
    :param str link: any view-only link in the current url
    :return bool anonymous: Whether the node is anonymous to the user or not

    """
    view_only_link = auth.private_key or request.args.get('view_only', '').strip('/')
    if not view_only_link:
        return False
    if node.is_public:
        return False
    return any(
        link.anonymous
        for link in node.private_links_active
        if link.key == view_only_link
    )


signals = blinker.Namespace()
contributor_added = signals.signal('contributor-added')
unreg_contributor_added = signals.signal('unreg-contributor-added')


class MetaSchema(StoredObject):

    _id = fields.StringField(default=lambda: str(ObjectId()))
    name = fields.StringField()
    schema = fields.DictionaryField()
    category = fields.StringField()

    # Version of the Knockout metadata renderer to use (e.g. if data binds
    # change)
    metadata_version = fields.IntegerField()
    # Version of the schema to use (e.g. if questions, responses change)
    schema_version = fields.IntegerField()


def ensure_schemas(clear=True):
    """Import meta-data schemas from JSON to database, optionally clearing
    database first.

    :param clear: Clear schema database before import

    """
    if clear:
        MetaSchema.remove()
    for schema in OSF_META_SCHEMAS:
        try:
            MetaSchema.find_one(
                Q('name', 'eq', schema['name']) &
                Q('schema_version', 'eq', schema['schema_version'])
            )
        except:
            schema['name'] = schema['name'].replace(' ', '_')
            schema_obj = MetaSchema(**schema)
            schema_obj.save()


class MetaData(GuidStoredObject):

    _id = fields.StringField(primary=True)

    target = fields.AbstractForeignField(backref='metadata')
    data = fields.DictionaryField()

    date_created = fields.DateTimeField(auto_now_add=datetime.datetime.utcnow)
    date_modified = fields.DateTimeField(auto_now=datetime.datetime.utcnow)


def validate_comment_reports(value, *args, **kwargs):
    for key, val in value.iteritems():
        if not User.load(key):
            raise ValidationValueError('Keys must be user IDs')
        if not isinstance(val, dict):
            raise ValidationTypeError('Values must be dictionaries')
        if 'category' not in val or 'text' not in val:
            raise ValidationValueError(
                'Values must include `category` and `text` keys'
            )


class Comment(GuidStoredObject):

    _id = fields.StringField(primary=True)

    user = fields.ForeignField('user', required=True, backref='commented')
    node = fields.ForeignField('node', required=True, backref='comment_owner')
    target = fields.AbstractForeignField(required=True, backref='commented')

    date_created = fields.DateTimeField(auto_now_add=datetime.datetime.utcnow)
    date_modified = fields.DateTimeField(auto_now=datetime.datetime.utcnow)
    modified = fields.BooleanField()

    is_deleted = fields.BooleanField(default=False)
    content = fields.StringField()

    # Dictionary field mapping user IDs to dictionaries of report details:
    # {
    #   'icpnw': {'category': 'hate', 'message': 'offensive'},
    #   'cdi38': {'category': 'spam', 'message': 'godwins law'},
    # }
    reports = fields.DictionaryField(validate=validate_comment_reports)

    @classmethod
    def create(cls, auth, **kwargs):

        comment = cls(**kwargs)
        comment.save()

        comment.node.add_log(
            NodeLog.COMMENT_ADDED,
            {
                'project': comment.node.parent_id,
                'node': comment.node._id,
                'user': comment.user._id,
                'comment': comment._id,
            },
            auth=auth,
            save=False,
        )

        comment.node.save()

        return comment

    def edit(self, content, auth, save=False):
        self.content = content
        self.modified = True
        self.node.add_log(
            NodeLog.COMMENT_UPDATED,
            {
                'project': self.node.parent_id,
                'node': self.node._id,
                'user': self.user._id,
                'comment': self._id,
            },
            auth=auth,
            save=False,
        )
        if save:
            self.save()

    def delete(self, auth, save=False):
        self.is_deleted = True
        self.node.add_log(
            NodeLog.COMMENT_REMOVED,
            {
                'project': self.node.parent_id,
                'node': self.node._id,
                'user': self.user._id,
                'comment': self._id,
            },
            auth=auth,
            save=False,
        )
        if save:
            self.save()

    def undelete(self, auth, save=False):
        self.is_deleted = False
        self.node.add_log(
            NodeLog.COMMENT_ADDED,
            {
                'project': self.node.parent_id,
                'node': self.node._id,
                'user': self.user._id,
                'comment': self._id,
            },
            auth=auth,
            save=False,
        )
        if save:
            self.save()

    def report_abuse(self, user, save=False, **kwargs):
        """Report that a comment is abuse.

        :param User user: User submitting the report
        :param bool save: Save changes
        :param dict kwargs: Report details
        :raises: ValueError if the user submitting abuse is the same as the
            user who posted the comment

        """
        if user == self.user:
            raise ValueError
        self.reports[user._id] = kwargs
        if save:
            self.save()

    def unreport_abuse(self, user, save=False):
        """Revoke report of abuse.

        :param User user: User who submitted the report
        :param bool save: Save changes
        :raises: ValueError if user has not reported comment as abuse

        """
        try:
            self.reports.pop(user._id)
        except KeyError:
            raise ValueError('User has not reported comment as abuse')

        if save:
            self.save()


class ApiKey(StoredObject):

    # The key is also its primary key
    _id = fields.StringField(
        primary=True,
        default=lambda: str(ObjectId()) + str(uuid.uuid4())
    )
    # A display name
    label = fields.StringField()

    @property
    def user(self):
        return self.user__keyed[0] if self.user__keyed else None

    @property
    def node(self):
        return self.node__keyed[0] if self.node__keyed else None


class NodeLog(StoredObject):

    _id = fields.StringField(primary=True, default=lambda: str(ObjectId()))

    date = fields.DateTimeField(default=datetime.datetime.utcnow)
    action = fields.StringField()
    params = fields.DictionaryField()

    user = fields.ForeignField('user', backref='created')
    api_key = fields.ForeignField('apikey', backref='created')
    foreign_user = fields.StringField()

    DATE_FORMAT = '%m/%d/%Y %H:%M UTC'

    # Log action constants
    CREATED_FROM = 'created_from'

    PROJECT_CREATED = 'project_created'
    PROJECT_REGISTERED = 'project_registered'
    PROJECT_DELETED = 'project_deleted'

    NODE_CREATED = 'node_created'
    NODE_FORKED = 'node_forked'
    NODE_REMOVED = 'node_removed'

    POINTER_CREATED = 'pointer_created'
    POINTER_FORKED = 'pointer_forked'
    POINTER_REMOVED = 'pointer_removed'

    WIKI_UPDATED = 'wiki_updated'
    WIKI_DELETED = 'wiki_deleted'

    CONTRIB_ADDED = 'contributor_added'
    CONTRIB_REMOVED = 'contributor_removed'
    CONTRIB_REORDERED = 'contributors_reordered'

    PERMISSIONS_UPDATED = 'permissions_updated'

    MADE_PRIVATE = 'made_private'
    MADE_PUBLIC = 'made_public'

    TAG_ADDED = 'tag_added'
    TAG_REMOVED = 'tag_removed'

    EDITED_TITLE = 'edit_title'
    EDITED_DESCRIPTION = 'edit_description'

    FILE_ADDED = 'file_added'
    FILE_REMOVED = 'file_removed'
    FILE_UPDATED = 'file_updated'

    ADDON_ADDED = 'addon_added'
    ADDON_REMOVED = 'addon_removed'
    COMMENT_ADDED = 'comment_added'
    COMMENT_REMOVED = 'comment_removed'
    COMMENT_UPDATED = 'comment_updated'

    MADE_CONTRIBUTOR_VISIBLE = 'made_contributor_visible'
    MADE_CONTRIBUTOR_INVISIBLE = 'made_contributor_invisible'

    def __repr__(self):
        return ('<NodeLog({self.action!r}, params={self.params!r}) '
                'with id {self._id!r}>').format(self=self)

    @property
    def node(self):
        """Return the :class:`Node` associated with this log."""
        return (
            Node.load(self.params.get('node')) or
            Node.load(self.params.get('project'))
        )

    @property
    def tz_date(self):
        '''Return the timezone-aware date.
        '''
        # Date should always be defined, but a few logs in production are
        # missing dates; return None and log error if date missing
        if self.date:
            return self.date.replace(tzinfo=pytz.UTC)
        logger.error('Date missing on NodeLog {}'.format(self._primary_key))

    @property
    def formatted_date(self):
        '''Return the timezone-aware, ISO-formatted string representation of
        this log's date.
        '''
        if self.tz_date:
            return self.tz_date.isoformat()

    def resolve_node(self, node):
        """A single `NodeLog` record may be attached to multiple `Node` records
        (parents, forks, registrations, etc.), so the node that the log refers
        to may not be the same as the node the user is viewing. Use
        `resolve_node` to determine the relevant node to use for permission
        checks.

        :param Node node: Node being viewed
        """
        if self.node == node or self.node in node.nodes:
            return self.node
        if node.is_fork_of(self.node) or node.is_registration_of(self.node):
            return node
        for child in node.nodes:
            if child.is_fork_of(self.node) or node.is_registration_of(self.node):
                return child
        return False

    def can_view(self, node, auth):
        node_to_check = self.resolve_node(node)
        if node_to_check:
            return node_to_check.can_view(auth)
        return False

    def _render_log_contributor(self, contributor, anonymous=False):
        user = User.load(contributor)
        if not user:
            return None
        if self.node:
            fullname = user.display_full_name(node=self.node)
        else:
            fullname = user.fullname
        return {
            'id': privacy_info_handle(user._primary_key, anonymous),
            'fullname': privacy_info_handle(fullname, anonymous, name=True),
            'registered': user.is_registered,
        }


class Tag(StoredObject):

    _id = fields.StringField(primary=True, validate=MaxLengthValidator(128))

    def __repr__(self):
        return '<Tag() with id {self._id!r}>'.format(self=self)

    @property
    def url(self):
        return '/search/?q=tags:{}'.format(self._id)


class Pointer(StoredObject):
    """A link to a Node. The Pointer delegates all but a few methods to its
    contained Node. Forking and registration are overridden such that the
    link is cloned, but its contained Node is not.

    """
    #: Whether this is a pointer or not
    primary = False

    _id = fields.StringField()
    node = fields.ForeignField('node', backref='_pointed')

    _meta = {'optimistic': True}

    def _clone(self):
        if self.node:
            clone = self.clone()
            clone.node = self.node
            clone.save()
            return clone

    def fork_node(self, *args, **kwargs):
        return self._clone()

    def register_node(self, *args, **kwargs):
        return self._clone()

    def use_as_template(self, *args, **kwargs):
        return self._clone()

    def resolve(self):
        return self.node

    def __getattr__(self, item):
        """Delegate attribute access to the node being pointed to.
        """
        # Prevent backref lookups from being overriden by proxied node
        try:
            return super(Pointer, self).__getattr__(item)
        except AttributeError:
            pass
        if self.node:
            return getattr(self.node, item)
        raise AttributeError(
            'Pointer object has no attribute {0}'.format(
                item
            )
        )


def validate_category(value):
    """Validator for Node#category. Makes sure that the value is one of the
    categories defined in CATEGORY_MAP.
    """
    if value not in Node.CATEGORY_MAP.keys():
        raise ValidationValueError('Invalid value for category.')
    return True


def validate_user(value):
    if value != {}:
        user_id = value.iterkeys().next()
        if User.find(Q('_id', 'eq', user_id)).count() != 1:
            raise ValidationValueError('User does not exist.')
    return True


class Node(GuidStoredObject, AddonModelMixin):

    redirect_mode = 'proxy'
    #: Whether this is a pointer or not
    primary = True

    # Node fields that trigger an update to Solr on save
    SOLR_UPDATE_FIELDS = {
        'title',
        'category',
        'description',
        'visible_contributor_ids',
        'tags',
        'is_fork',
        'is_registration',
        'is_public',
        'is_deleted',
        'wiki_pages_current',
    }

    # Maps category identifier => Human-readable representation for use in
    # titles, menus, etc.
    # Use an OrderedDict so that menu items show in the correct order
    CATEGORY_MAP = OrderedDict([
        ('', 'Uncategorized'),
        ('project', 'Project'),
        ('hypothesis', 'Hypothesis'),
        ('methods and measures', 'Methods and Measures'),
        ('procedure', 'Procedure'),
        ('instrumentation', 'Instrumentation'),
        ('data', 'Data'),
        ('analysis', 'Analysis'),
        ('communication', 'Communication'),
        ('other', 'Other')
    ])

    _id = fields.StringField(primary=True)

    date_created = fields.DateTimeField(auto_now_add=datetime.datetime.utcnow)

    # Privacy
    is_public = fields.BooleanField(default=False)

    # User mappings
    permissions = fields.DictionaryField()
    visible_contributor_ids = fields.StringField(list=True)

    # Project Organization
    is_dashboard = fields.BooleanField(default=False)
    is_folder = fields.BooleanField(default=False)

    # Expanded: Dictionary field mapping user IDs to expand state of this node:
    # {
    #   'icpnw': True,
    #   'cdi38': False,
    # }
    expanded = fields.DictionaryField(default={}, validate=validate_user)

    is_deleted = fields.BooleanField(default=False)
    deleted_date = fields.DateTimeField()

    is_registration = fields.BooleanField(default=False)
    registered_date = fields.DateTimeField()
    registered_user = fields.ForeignField('user', backref='registered')
    registered_schema = fields.ForeignField('metaschema', backref='registered')
    registered_meta = fields.DictionaryField()

    is_fork = fields.BooleanField(default=False)
    forked_date = fields.DateTimeField()

    title = fields.StringField()
    description = fields.StringField()
    # TODO: Add validator for this field (must be one of the keys in
    # CATEGORY_MAP
    category = fields.StringField(validate=validate_category)

    # One of 'public', 'private'
    # TODO: Add validator
    comment_level = fields.StringField(default='private')

    files_current = fields.DictionaryField()
    files_versions = fields.DictionaryField()
    wiki_pages_current = fields.DictionaryField()
    wiki_pages_versions = fields.DictionaryField()
    wiki_sharejs_uuid = fields.DictionaryField()

    creator = fields.ForeignField('user', backref='created')
    contributors = fields.ForeignField('user', list=True, backref='contributed')
    users_watching_node = fields.ForeignField('user', list=True, backref='watched')

    logs = fields.ForeignField('nodelog', list=True, backref='logged')
    tags = fields.ForeignField('tag', list=True, backref='tagged')

    # Tags for internal use
    system_tags = fields.StringField(list=True, index=True)

    nodes = fields.AbstractForeignField(list=True, backref='parent')
    forked_from = fields.ForeignField('node', backref='forked')
    registered_from = fields.ForeignField('node', backref='registrations')

    # The node (if any) used as a template for this node's creation
    template_node = fields.ForeignField('node', backref='template_node')

    api_keys = fields.ForeignField('apikey', list=True, backref='keyed')

    piwik_site_id = fields.StringField()

    _meta = {
        'optimistic': True,
    }

    def __init__(self, *args, **kwargs):
        super(Node, self).__init__(*args, **kwargs)

        # Crash if parent provided and not project
        project = kwargs.get('project')
        if project and project.category != 'project':
            raise ValueError('Parent must be a project.')

        if kwargs.get('_is_loaded', False):
            return

        if self.creator:
            self.contributors.append(self.creator)
            self.set_visible(self.creator, visible=True, log=False)

            # Add default creator permissions
            for permission in CREATOR_PERMISSIONS:
                self.add_permission(self.creator, permission, save=False)

    def __repr__(self):
        return ('<Node(title={self.title!r}, category={self.category!r}) '
                'with _id {self._id!r}>').format(self=self)

    @property
    def category_display(self):
        """The human-readable representation of this node's category."""
        return self.CATEGORY_MAP[self.category]

    @property
    def private_links(self):
        return self.privatelink__shared

    @property
    def private_links_active(self):
        return [x for x in self.private_links if not x.is_deleted]

    @property
    def private_link_keys_active(self):
        return [x.key for x in self.private_links if not x.is_deleted]

    @property
    def private_link_keys_deleted(self):
        return [x.key for x in self.private_links if x.is_deleted]

    def can_edit(self, auth=None, user=None):
        """Return if a user is authorized to edit this node.
        Must specify one of (`auth`, `user`).

        :param Auth auth: Auth object to check
        :param User user: User object to check
        :returns: Whether user has permission to edit this node.

        """
        if not auth and not user:
            raise ValueError('Must pass either `auth` or `user`')
        if auth and user:
            raise ValueError('Cannot pass both `auth` and `user`')
        user = user or auth.user
        if auth:
            is_api_node = auth.api_node == self
        else:
            is_api_node = False
        return (
            (user and self.has_permission(user, 'write'))
            or is_api_node
        )

    def can_view(self, auth):
        return self.is_public or auth.user \
            and self.has_permission(auth.user, 'read') \
            or auth.private_key in self.private_link_keys_active

    def is_expanded(self, user=None):
        """Return if a user is has expanded the folder in the dashboard view.
        Must specify one of (`auth`, `user`).

        :param User user: User object to check
        :returns: Boolean if the folder is expanded.

        """
        if user._id in self.expanded:
            return self.expanded[user._id]
        else:
            return False

    def expand(self, user=None):
        self.expanded[user._id] = True
        self.save()

    def collapse(self, user=None):
        self.expanded[user._id] = False
        self.save()

    def is_derived_from(self, other, attr):
        derived_from = getattr(self, attr)
        while True:
            if derived_from is None:
                return False
            if derived_from == other:
                return True
            derived_from = getattr(derived_from, attr)

    def is_fork_of(self, other):
        return self.is_derived_from(other, 'forked_from')

    def is_registration_of(self, other):
        return self.is_derived_from(other, 'registered_from')

    def add_permission(self, user, permission, save=False):
        """Grant permission to a user.

        :param User user: User to grant permission to
        :param str permission: Permission to grant
        :param bool save: Save changes
        :raises: ValueError if user already has permission

        """
        if user._id not in self.permissions:
            self.permissions[user._id] = [permission]
        else:
            if permission in self.permissions[user._id]:
                raise ValueError('User already has permission {0}'.format(permission))
            self.permissions[user._id].append(permission)
        if save:
            self.save()

    def remove_permission(self, user, permission, save=False):
        """Revoke permission from a user.

        :param User user: User to revoke permission from
        :param str permission: Permission to revoke
        :param bool save: Save changes
        :raises: ValueError if user does not have permission

        """
        try:
            self.permissions[user._id].remove(permission)
        except (KeyError, ValueError):
            raise ValueError('User does not have permission {0}'.format(permission))
        if save:
            self.save()

    def clear_permission(self, user, save=False):
        """Clear all permissions for a user.

        :param User user: User to revoke permission from
        :param bool save: Save changes
        :raises: ValueError if user not in permissions

        """
        try:
            self.permissions.pop(user._id)
        except KeyError:
            raise ValueError(
                'User {0} not in permissions list for node {1}'.format(
                    user._id, self._id,
                )
            )
        if save:
            self.save()

    def set_permissions(self, user, permissions, save=False):
        self.permissions[user._id] = permissions
        if save:
            self.save()

    def has_permission(self, user, permission):
        """Check whether user has permission.

        :param User user: User to test
        :param str permission: Required permission
        :returns: User has required permission

        """
        if user is None:
            logger.error('User is ``None``.')
            return False
        try:
            return permission in self.permissions[user._id]
        except KeyError:
            return False

    def get_permissions(self, user):
        """Get list of permissions for user.

        :param User user: User to check
        :returns: List of permissions
        :raises: ValueError if user not found in permissions

        """
        return self.permissions.get(user._id, [])

    def adjust_permissions(self):
        for key in self.permissions.keys():
            if key not in self.contributors:
                self.permissions.pop(key)

    @property
    def visible_contributors(self):
        return [
            User.load(_id)
            for _id in self.visible_contributor_ids
        ]

    def get_visible(self, user):
        if not self.is_contributor(user):
            raise ValueError(u'User {0} not in contributors'.format(user))
        return user._id in self.visible_contributor_ids

    def update_visible_ids(self, save=False):
        """Update the order of `visible_contributor_ids`. Updating on making
        a contributor visible is more efficient than recomputing order on
        accessing `visible_contributors`.

        """
        self.visible_contributor_ids = [
            contributor._id
            for contributor in self.contributors
            if contributor._id in self.visible_contributor_ids
        ]
        if save:
            self.save()

    def set_visible(self, user, visible, log=True, auth=None, save=False):
        if not self.is_contributor(user):
            raise ValueError(u'User {0} not in contributors'.format(user))
        if visible and user._id not in self.visible_contributor_ids:
            self.visible_contributor_ids.append(user._id)
            self.update_visible_ids(save=False)
        elif not visible and user._id in self.visible_contributor_ids:
            self.visible_contributor_ids.remove(user._id)
        else:
            return
        message = (
            NodeLog.MADE_CONTRIBUTOR_VISIBLE
            if visible
            else NodeLog.MADE_CONTRIBUTOR_INVISIBLE
        )
        if log:
            self.add_log(
                message,
                params={
                    'project': self.parent_id,
                    'node': self._id,
                    'contributors': [user._id],
                },
                auth=auth,
                save=False,
            )
        if save:
            self.save()

    def can_comment(self, auth):
        if self.comment_level == 'public':
            return auth.logged_in and (
                self.is_public or
                (auth.user and self.has_permission(auth.user, 'read'))
            )
        return self.can_edit(auth)

    def save(self, *args, **kwargs):

        self.adjust_permissions()

        first_save = not self._is_loaded
        if first_save and self.is_dashboard:
            existing_dashboards = self.creator.node__contributed.find(
                Q('is_dashboard', 'eq', True)
            )
            if existing_dashboards.count() > 0:
                raise NodeStateError("Only one dashboard allowed per user.")

        is_original = not self.is_registration and not self.is_fork
        if 'suppress_log' in kwargs.keys():
            suppress_log = kwargs['suppress_log']
            del kwargs['suppress_log']
        else:
            suppress_log = False

        saved_fields = super(Node, self).save(*args, **kwargs)

        if first_save and is_original and not suppress_log:

            #
            # TODO: This logic also exists in self.use_as_template()
            for addon in settings.ADDONS_AVAILABLE:
                if 'node' in addon.added_default:
                    self.add_addon(addon.short_name, auth=None, log=False)

            #
            if getattr(self, 'project', None):

                # Append log to parent
                self.project.nodes.append(self)
                self.project.save()

                # Define log fields for component
                log_action = NodeLog.NODE_CREATED
                log_params = {
                    'node': self._primary_key,
                    'project': self.project._primary_key,
                }

            else:

                # Define log fields for non-component project
                log_action = NodeLog.PROJECT_CREATED
                log_params = {
                    'project': self._primary_key,
                }

            # Add log with appropriate fields
            self.add_log(
                log_action,
                params=log_params,
                auth=Auth(user=self.creator),
                log_date=self.date_created,
                save=True,
            )

        # Only update Solr if at least one stored field has changed, and if
        # public or privacy setting has changed
        need_update = bool(self.SOLR_UPDATE_FIELDS.intersection(saved_fields))
        if not self.is_public:
            if first_save or 'is_public' not in saved_fields:
                need_update = False
        if self.is_folder:
            need_update = False
        if need_update:
            self.update_search()

        # This method checks what has changed.
        if settings.PIWIK_HOST:
            piwik.update_node(self, saved_fields)

        # Return expected value for StoredObject::save
        return saved_fields

    ######################################
    # Methods that return a new instance #
    ######################################

    def use_as_template(self, auth, changes=None, top_level=True):
        """Create a new project, using an existing project as a template.

        :param auth: The user to be assigned as creator
        :param changes: A dictionary of changes, keyed by node id, which
                        override the attributes of the template project or its
                        children.
        :return: The `Node` instance created.
        """

        changes = changes or dict()

        # build the dict of attributes to change for the new node
        try:
            attributes = changes[self._id]
            # TODO: explicitly define attributes which may be changed.
        except (AttributeError, KeyError):
            attributes = dict()

        new = self.clone()

        # clear permissions, which are not cleared by the clone method
        new.permissions = {}
        new.visible_contributor_ids = []

        # Clear quasi-foreign fields
        new.files_current = {}
        new.files_versions = {}
        new.wiki_pages_current = {}
        new.wiki_pages_versions = {}
<<<<<<< HEAD
        new.wiki_sharejs_uuid = {}
        new.fork_list = []
        new.registration_list = []
=======
>>>>>>> 7920c36d

        # set attributes which may be overridden by `changes`
        new.is_public = False
        new.description = None

        # apply `changes`
        for attr, val in attributes.iteritems():
            setattr(new, attr, val)

        # set attributes which may NOT be overridden by `changes`
        new.creator = auth.user
        new.add_contributor(contributor=auth.user, log=False, save=False)
        new.template_node = self
        new.is_fork = False
        new.is_registration = False
        new.piwik_site_id = None

        # If that title hasn't been changed, apply the default prefix (once)
        if (new.title == self.title
                and top_level
                and language.TEMPLATED_FROM_PREFIX not in new.title):
            new.title = ''.join((language.TEMPLATED_FROM_PREFIX, new.title, ))

        # Slight hack - date_created is a read-only field.
        new._fields['date_created'].__set__(
            new,
            datetime.datetime.utcnow(),
            safe=True
        )

        new.save(suppress_log=True)

        # Log the creation
        new.add_log(
            NodeLog.CREATED_FROM,
            params={
                'node': new._primary_key,
                'template_node': {
                    'id': self._primary_key,
                    'url': self.url,
                },
            },
            auth=auth,
            log_date=new.date_created,
            save=False,
        )

        # add mandatory addons
        # TODO: This logic also exists in self.save()
        for addon in settings.ADDONS_AVAILABLE:
            if 'node' in addon.added_default:
                new.add_addon(addon.short_name, auth=None, log=False)

        # deal with the children of the node, if any
        new.nodes = [
            x.use_as_template(auth, changes, top_level=False)
            for x in self.nodes
            if x.can_view(auth)
        ]

        new.save()
        return new

    ############
    # Pointers #
    ############

    def add_pointer(self, node, auth, save=True):
        """Add a pointer to a node.

        :param Node node: Node to add
        :param Auth auth: Consolidated authorization
        :param bool save: Save changes
        :return: Created pointer

        """
        # Fail if node already in nodes / pointers. Note: cast node and node
        # to primary keys to test for conflicts with both nodes and pointers
        # contained in `self.nodes`.
        if node._id in self.node_ids:
            raise ValueError(
                'Pointer to node {0} already in list'.format(node._id)
            )

        # If a folder, prevent more than one pointer to that folder. This will prevent infinite loops on the Dashboard.
        # Also, no pointers to the dashboard project, which could cause loops as well.
        already_pointed = node.pointed
        if node.is_folder and len(already_pointed) > 0:
            raise ValueError(
                'Pointer to folder {0} already exists. Only one pointer to any given folder allowed'.format(node._id)
            )
        if node.is_dashboard:
            raise ValueError(
                'Pointer to dashboard ({0}) not allowed.'.format(node._id)
            )

        # Append pointer
        pointer = Pointer(node=node)
        pointer.save()
        self.nodes.append(pointer)

        # Add log
        self.add_log(
            action=NodeLog.POINTER_CREATED,
            params={
                'project': self.parent_id,
                'node': self._primary_key,
                'pointer': {
                    'id': pointer.node._id,
                    'url': pointer.node.url,
                    'title': pointer.node.title,
                    'category': pointer.node.category,
                },
            },
            auth=auth,
            save=False,
        )

        # Optionally save changes
        if save:
            self.save()

        return pointer

    def rm_pointer(self, pointer, auth):
        """Remove a pointer.

        :param Pointer pointer: Pointer to remove
        :param Auth auth: Consolidated authorization
        """
        if pointer not in self.nodes:
            raise ValueError

        # Remove `Pointer` object; will also remove self from `nodes` list of
        # parent node
        Pointer.remove_one(pointer)

        # Add log
        self.add_log(
            action=NodeLog.POINTER_REMOVED,
            params={
                'project': self.parent_id,
                'node': self._primary_key,
                'pointer': {
                    'id': pointer.node._id,
                    'url': pointer.node.url,
                    'title': pointer.node.title,
                    'category': pointer.node.category,
                },
            },
            auth=auth,
            save=False,
        )

    @property
    def node_ids(self):
        return [
            node._id if node.primary else node.node._id
            for node in self.nodes
        ]

    @property
    def nodes_primary(self):
        return [
            node
            for node in self.nodes
            if node.primary
        ]

    @property
    def nodes_pointer(self):
        return [
            node
            for node in self.nodes
            if not node.primary
        ]

    @property
    def has_pointers_recursive(self):
        """Recursively checks whether the current node or any of its nodes
        contains a pointer.

        """
        if self.nodes_pointer:
            return True
        for node in self.nodes_primary:
            if node.has_pointers_recursive:
                return True
        return False

    @property
    def pointed(self):
        return getattr(self, '_pointed', [])

    def pointing_at(self, pointed_node_id):
        """This node is pointed at another node.

        :param Node pointed_node_id: The node id of the node being pointed at.
        :return: pointer_id

        """
        for pointer in self.nodes_pointer:
            node_id = pointer.node._id
            if node_id == pointed_node_id:
                return pointer._id
        return None

    @property
    def points(self):
        return len(self.pointed)

    def resolve(self):
        return self

    def fork_pointer(self, pointer, auth, save=True):
        """Replace a pointer with a fork. If the pointer points to a project,
        fork the project and replace the pointer with a new pointer pointing
        to the fork. If the pointer points to a component, fork the component
        and add it to the current node.

        :param Pointer pointer:
        :param Auth auth:
        :param bool save:
        :return: Forked node

        """
        # Fail if pointer not contained in `nodes`
        try:
            index = self.nodes.index(pointer)
        except ValueError:
            raise ValueError('Pointer {0} not in list'.format(pointer._id))

        # Get pointed node
        node = pointer.node

        # Fork into current node and replace pointer with forked component
        forked = node.fork_node(auth)
        if forked is None:
            raise ValueError('Could not fork node')

        self.nodes[index] = forked

        # Add log
        self.add_log(
            NodeLog.POINTER_FORKED,
            params={
                'project': self.parent_id,
                'node': self._primary_key,
                'pointer': {
                    'id': pointer.node._id,
                    'url': pointer.node.url,
                    'title': pointer.node.title,
                    'category': pointer.node.category,
                },
            },
            auth=auth,
            save=False,
        )

        # Optionally save changes
        if save:
            self.save()
            # Garbage-collect pointer. Note: Must save current node before
            # removing pointer, else remove will fail when trying to remove
            # backref from self to pointer.
            Pointer.remove_one(pointer)

        # Return forked content
        return forked

    def get_recent_logs(self, n=10):
        """Return a list of the n most recent logs, in reverse chronological
        order.

        :param int n: Number of logs to retrieve

        """
        return list(reversed(self.logs)[:n])

    @property
    def date_modified(self):
        '''The most recent datetime when this node was modified, based on
        the logs.
        '''
        try:
            return self.logs[-1].date
        except IndexError:
            return None

    def set_title(self, title, auth, save=False):
        """Set the title of this Node and log it.

        :param str title: The new title.
        :param auth: All the auth information including user, API key.

        """
        if not title:
            return
        original_title = self.title
        self.title = title
        self.add_log(
            action=NodeLog.EDITED_TITLE,
            params={
                'project': self.parent_id,
                'node': self._primary_key,
                'title_new': self.title,
                'title_original': original_title,
            },
            auth=auth,
            save=False,
        )
        if save:
            self.save()
        return None

    def set_description(self, description, auth, save=False):
        """Set the description and log the event.

        :param str description: The new description
        :param auth: All the auth informtion including user, API key.
        :param bool save: Save self after updating.

        """
        original = self.description
        self.description = description
        self.add_log(
            action=NodeLog.EDITED_DESCRIPTION,
            params={
                'project': self.parent_node,  # None if no parent
                'node': self._primary_key,
                'description_new': self.description,
                'description_original': original
            },
            auth=auth,
            save=False,
        )
        if save:
            self.save()
        return None

    def update_search(self):
        import website.search.search as search
        search.update_node(self)

    def remove_node(self, auth, date=None):
        """Marks a node as deleted.

        TODO: Call a hook on addons
        Adds a log to the parent node if applicable

        :param auth: an instance of :class:`Auth`.
        :param date: Date node was removed
        :type date: `datetime.datetime` or `None`

        """
        # TODO: rename "date" param - it's shadowing a global

        if self.is_dashboard:
            raise NodeStateError("Dashboards may not be deleted.")

        if not self.can_edit(auth):
            raise PermissionsError('{0!r} does not have permission to modify this {1}'.format(auth.user, self.category or 'node'))

        #if this is a folder, remove all the folders that this is pointing at.
        if self.is_folder:
            for pointed in self.nodes_pointer:
                if pointed.node.is_folder:
                    pointed.node.remove_node(auth=auth)

        if [x for x in self.nodes_primary if not x.is_deleted]:
            raise NodeStateError("Any child components must be deleted prior to deleting this project.")

        # After delete callback
        for addon in self.get_addons():
            message = addon.after_delete(self, auth.user)
            if message:
                status.push_status_message(message)

        log_date = date or datetime.datetime.utcnow()

        # Add log to parent
        if self.node__parent:
            self.node__parent[0].add_log(
                NodeLog.NODE_REMOVED,
                params={
                    'project': self._primary_key,
                },
                auth=auth,
                log_date=log_date,
                save=True,
            )
        else:
            self.add_log(
                NodeLog.PROJECT_DELETED,
                params={
                    'project': self._primary_key,
                },
                auth=auth,
                log_date=log_date,
                save=True,
            )

        self.is_deleted = True
        self.deleted_date = date
        self.save()

        return True

    def fork_node(self, auth, title='Fork of '):
        """Recursively fork a node.

        :param Auth auth: Consolidated authorization
        :param str title: Optional text to prepend to forked title
        :return: Forked node

        """
        user = auth.user

        # Non-contributors can't fork private nodes
        if not (self.is_public or self.has_permission(user, 'read')):
            raise PermissionsError('{0!r} does not have permission to fork node {1!r}'.format(user, self._id))

        folder_old = os.path.join(settings.UPLOADS_PATH, self._primary_key)

        when = datetime.datetime.utcnow()

        original = self.load(self._primary_key)

        # Note: Cloning a node copies its `files_current` and
        # `wiki_pages_current` fields, but does not clone the underlying
        # database objects to which these dictionaries refer. This means that
        # the cloned node must pass itself to its file and wiki objects to
        # build the correct URLs to that content.
        forked = original.clone()

        forked.logs = self.logs
        forked.tags = self.tags

        # Recursively fork child nodes
        for node_contained in original.nodes:
            forked_node = None
            try:  # Catch the potential PermissionsError above
                forked_node = node_contained.fork_node(auth=auth, title='')
            except PermissionsError:
                pass  # If this excpetion is thrown omit the node from the result set
            if forked_node is not None:
                forked.nodes.append(forked_node)

        forked.title = title + forked.title
        forked.is_fork = True
        forked.is_registration = False
        forked.forked_date = when
        forked.forked_from = original
        forked.creator = user
        forked.piwik_site_id = None

        # Forks default to private status
        forked.is_public = False

        # Clear permissions before adding users
        forked.permissions = {}
        forked.visible_contributor_ids = []

        forked.add_contributor(contributor=user, log=False, save=False)

        forked.add_log(
            action=NodeLog.NODE_FORKED,
            params={
                'project': original.parent_id,
                'node': original._primary_key,
                'registration': forked._primary_key,
            },
            auth=auth,
            log_date=when,
            save=False,
        )

        forked.save()

        # After fork callback
        for addon in original.get_addons():
            _, message = addon.after_fork(original, forked, user)
            if message:
                status.push_status_message(message)

        if os.path.exists(folder_old):
            folder_new = os.path.join(settings.UPLOADS_PATH, forked._primary_key)
            Repo(folder_old).clone(folder_new)

        return forked

    def register_node(self, schema, auth, template, data):
        """Make a frozen copy of a node.

        :param schema: Schema object
        :param auth: All the auth information including user, API key.
        :template: Template name
        :data: Form data

        """
        if not self.can_edit(auth):
            return

        if self.is_folder:
            raise NodeStateError("Folders may not be registered")

        folder_old = os.path.join(settings.UPLOADS_PATH, self._primary_key)
        template = urllib.unquote_plus(template)
        template = to_mongo(template)

        when = datetime.datetime.utcnow()

        original = self.load(self._primary_key)

        # Note: Cloning a node copies its `files_current` and
        # `wiki_pages_current` fields, but does not clone the underlying
        # database objects to which these dictionaries refer. This means that
        # the cloned node must pass itself to its file and wiki objects to
        # build the correct URLs to that content.
        registered = original.clone()

        registered.is_registration = True
        registered.registered_date = when
        registered.registered_user = auth.user
        registered.registered_schema = schema
        registered.registered_from = original
        if not registered.registered_meta:
            registered.registered_meta = {}
        registered.registered_meta[template] = data

        registered.contributors = self.contributors
        registered.forked_from = self.forked_from
        registered.creator = self.creator
        registered.logs = self.logs
        registered.tags = self.tags
        registered.piwik_site_id = None

        registered.save()

        # After register callback
        for addon in original.get_addons():
            _, message = addon.after_register(original, registered, auth.user)
            if message:
                status.push_status_message(message)

        if os.path.exists(folder_old):
            folder_new = os.path.join(settings.UPLOADS_PATH, registered._primary_key)
            Repo(folder_old).clone(folder_new)

        registered.nodes = []

        for node_contained in original.nodes:
            registered_node = node_contained.register_node(
                schema, auth, template, data
            )
            if registered_node is not None:
                registered.nodes.append(registered_node)

        original.add_log(
            action=NodeLog.PROJECT_REGISTERED,
            params={
                'project': original.parent_id,
                'node': original._primary_key,
                'registration': registered._primary_key,
            },
            auth=auth,
            log_date=when,
            save=False,
        )
        original.save()

        registered.save()

        return registered

    def remove_tag(self, tag, auth, save=True):
        if tag in self.tags:
            self.tags.remove(tag)
            self.add_log(
                action=NodeLog.TAG_REMOVED,
                params={
                    'project': self.parent_id,
                    'node': self._primary_key,
                    'tag': tag,
                },
                auth=auth,
                save=False,
            )
            if save:
                self.save()

    def add_tag(self, tag, auth, save=True):
        if tag not in self.tags:
            new_tag = Tag.load(tag)
            if not new_tag:
                new_tag = Tag(_id=tag)
            new_tag.save()
            self.tags.append(new_tag)
            self.add_log(
                action=NodeLog.TAG_ADDED,
                params={
                    'project': self.parent_id,
                    'node': self._primary_key,
                    'tag': tag,
                },
                auth=auth,
                save=False,
            )
            if save:
                self.save()

    # TODO: Move to NodeFile
    def read_file_object(self, file_object):
        folder_name = os.path.join(settings.UPLOADS_PATH, self._primary_key)
        repo = Repo(folder_name)
        tree = repo.commit(file_object.git_commit).tree
        mode, sha = tree_lookup_path(repo.get_object, tree, file_object.path)
        return repo[sha].data, file_object.content_type

    def get_file(self, path, version):
        #folder_name = os.path.join(settings.UPLOADS_PATH, self._primary_key)
        file_object = self.get_file_object(path, version)
        return self.read_file_object(file_object)

    def get_file_object(self, path, version=None):
        """Return the :class:`NodeFile` object at the given path.

        :param str path: Path to the file.
        :param int version: Version number, 0-indexed.
        """
        # TODO: Fix circular imports
        from website.addons.osffiles.model import NodeFile
        from website.addons.osffiles.exceptions import (
            InvalidVersionError,
            VersionNotFoundError,
        )
        folder_name = os.path.join(settings.UPLOADS_PATH, self._primary_key)
        err_msg = 'Upload directory is not a git repo'
        assert os.path.exists(os.path.join(folder_name, ".git")), err_msg
        try:
            file_versions = self.files_versions[path.replace('.', '_')]
            # Default to latest version
            version = version or len(file_versions) - 1
        except (AttributeError, KeyError):
            raise ValueError('Invalid path: {}'.format(path))
        if version < 0:
            raise InvalidVersionError('Version number must be >= 0.')
        try:
            file_id = file_versions[version]
        except IndexError:
            raise VersionNotFoundError('Invalid version number: {}'.format(version))
        except TypeError:
            raise InvalidVersionError('Invalid version type. Version number'
                    'must be an integer >= 0.')
        return NodeFile.load(file_id)

    def remove_file(self, auth, path):
        '''Removes a file from the filesystem, NodeFile collection, and does a git delete ('git rm <file>')

        :param auth: All the auth informtion including user, API key.
        :param path:

        :raises: website.osffiles.exceptions.FileNotFoundError if file is not found.
        '''
        from website.addons.osffiles.model import NodeFile
        from website.addons.osffiles.exceptions import FileNotFoundError
        from website.addons.osffiles.utils import urlsafe_filename

        file_name_key = urlsafe_filename(path)

        repo_path = os.path.join(settings.UPLOADS_PATH, self._primary_key)

        # TODO make sure it all works, otherwise rollback as needed
        # Do a git delete, which also removes from working filesystem.
        try:
            subprocess.check_output(
                ['git', 'rm', path],
                cwd=repo_path,
                shell=False
            )

            repo = Repo(repo_path)

            message = '{path} deleted'.format(path=path)
            committer = self._get_committer(auth)

            repo.do_commit(message, committer)
        except subprocess.CalledProcessError as error:
            if error.returncode == 128:
                raise FileNotFoundError('File {0!r} was not found'.format(path))
            raise

        if file_name_key in self.files_current:
            nf = NodeFile.load(self.files_current[file_name_key])
            nf.is_deleted = True
            nf.save()
            self.files_current.pop(file_name_key, None)

        if file_name_key in self.files_versions:
            for i in self.files_versions[file_name_key]:
                nf = NodeFile.load(i)
                nf.is_deleted = True
                nf.save()
            self.files_versions.pop(file_name_key)

        self.add_log(
            action=NodeLog.FILE_REMOVED,
            params={
                'project': self.parent_id,
                'node': self._primary_key,
                'path': path
            },
            auth=auth,
            log_date=nf.date_modified,
            save=False,
        )

        # Updates self.date_modified
        self.save()

    @staticmethod
    def _get_committer(auth):

        user = auth.user
        api_key = auth.api_key

        if api_key:
            commit_key_msg = ':{}'.format(api_key.label)
            if api_key.user:
                commit_name = api_key.user.fullname
                commit_id = api_key.user._primary_key
                commit_category = 'user'
            if api_key.node:
                commit_name = api_key.node.title
                commit_id = api_key.node._primary_key
                commit_category = 'node'

        elif user:
            commit_key_msg = ''
            commit_name = user.fullname
            commit_id = user._primary_key
            commit_category = 'user'

        else:
            raise Exception('Must provide either user or api_key.')

        committer = u'{name}{key_msg} <{category}-{id}@osf.io>'.format(
            name=commit_name,
            key_msg=commit_key_msg,
            category=commit_category,
            id=commit_id,
        )

        committer = normalize_unicode(committer)

        return committer

    def add_file(self, auth, file_name, content, size, content_type):
        """
        Instantiates a new NodeFile object, and adds it to the current Node as
        necessary.
        """
        from website.addons.osffiles.model import NodeFile
        from website.addons.osffiles.exceptions import FileNotModified
        # TODO: Reading the whole file into memory is not scalable. Fix this.

        # This node's folder
        folder_name = os.path.join(settings.UPLOADS_PATH, self._primary_key)

        # TODO: This should be part of the build phase, not here.
        # verify the upload root exists
        if not os.path.isdir(settings.UPLOADS_PATH):
            os.mkdir(settings.UPLOADS_PATH)

        # Make sure the upload directory contains a git repo.
        if os.path.exists(folder_name):
            if os.path.exists(os.path.join(folder_name, ".git")):
                repo = Repo(folder_name)
            else:
                # ... or create one
                repo = Repo.init(folder_name)
        else:
            # if the Node's folder isn't there, create it.
            os.mkdir(folder_name)
            repo = Repo.init(folder_name)

        # Is this a new file, or are we updating an existing one?
        file_is_new = not os.path.exists(os.path.join(folder_name, file_name))

        if not file_is_new:
            # Get the hash of the old file
            old_file_hash = hashlib.md5()
            with open(os.path.join(folder_name, file_name), 'rb') as f:
                for chunk in iter(
                        lambda: f.read(128 * old_file_hash.block_size),
                        b''
                ):
                    old_file_hash.update(chunk)

            # If the file hasn't changed
            if old_file_hash.digest() == hashlib.md5(content).digest():
                raise FileNotModified()

        # Write the content of the temp file into a new file
        with open(os.path.join(folder_name, file_name), 'wb') as f:
            f.write(content)

        # Deal with git
        repo.stage([file_name])

        committer = self._get_committer(auth)

        commit_id = repo.do_commit(
            message=unicode(file_name +
                            (' added' if file_is_new else ' updated')),
            committer=committer,
        )

        # Deal with creating a NodeFile in the database
        node_file = NodeFile(
            path=file_name,
            filename=file_name,
            size=size,
            node=self,
            uploader=auth.user,
            git_commit=commit_id,
            content_type=content_type,
        )
        node_file.save()

        # Add references to the NodeFile to the Node object
        file_name_key = node_file.clean_filename

        # Reference the current file version
        self.files_current[file_name_key] = node_file._primary_key

        # Create a version history if necessary
        if file_name_key not in self.files_versions:
            self.files_versions[file_name_key] = []

        # Add reference to the version history
        self.files_versions[file_name_key].append(node_file._primary_key)

        self.add_log(
            action=NodeLog.FILE_ADDED if file_is_new else NodeLog.FILE_UPDATED,
            params={
                'project': self.parent_id,
                'node': self._primary_key,
                'path': node_file.path,
                'version': len(self.files_versions),
                'urls': {
                    'view': node_file.url(self),
                    'download': node_file.download_url(self),
                },
            },
            auth=auth,
            log_date=node_file.date_uploaded,
            save=False,
        )
        self.save()

        return node_file

    def add_log(self, action, params, auth, foreign_user=None, log_date=None, save=True):
        user = auth.user if auth else None
        api_key = auth.api_key if auth else None
        log = NodeLog(
            action=action,
            user=user,
            foreign_user=foreign_user,
            api_key=api_key,
            params=params,
        )
        if log_date:
            log.date = log_date
        log.save()
        self.logs.append(log)
        if save:
            self.save()
        if user:
            increment_user_activity_counters(user._primary_key, action, log.date)
        if self.node__parent:
            parent = self.node__parent[0]
            parent.logs.append(log)
            parent.save()
        return log

    @property
    def url(self):
        return '/{}/'.format(self._primary_key)

    def web_url_for(self, view_name, _absolute=False, *args, **kwargs):
        # Note: Check `parent_node` rather than `category` to avoid database
        # inconsistencies [jmcarp]
        if self.parent_node is None:
            return web_url_for(view_name, pid=self._primary_key, _absolute=_absolute,
                *args, **kwargs)
        else:
            return web_url_for(view_name, pid=self.parent_node._primary_key,
                nid=self._primary_key, _absolute=_absolute, *args, **kwargs)

    def api_url_for(self, view_name, _absolute=False, *args, **kwargs):
        # Note: Check `parent_node` rather than `category` to avoid database
        # inconsistencies [jmcarp]
        if self.parent_node is None:
            return api_url_for(view_name, pid=self._primary_key, _absolute=_absolute,
                *args, **kwargs)
        else:
            return api_url_for(view_name, pid=self.parent_node._primary_key,
                nid=self._primary_key, _absolute=_absolute, *args, **kwargs)

    @property
    def absolute_url(self):
        if not self.url:
            logger.error("Node {0} has a parent that is not a project".format(self._id))
            return None
        return urlparse.urljoin(settings.DOMAIN, self.url)

    @property
    def display_absolute_url(self):
        url = self.absolute_url
        if url is not None:
            return re.sub(r'https?:', '', url).strip('/')

    @property
    def api_url(self):
        if not self.url:
            logger.error('Node {0} has a parent that is not a project'.format(self._id))
            return None
        return '/api/v1{0}'.format(self.deep_url)

    @property
    def deep_url(self):
        if self.category == 'project':
            return '/project/{}/'.format(self._primary_key)
        else:
            if self.node__parent and self.node__parent[0].category == 'project':
                return '/project/{}/node/{}/'.format(
                    self.parent_id,
                    self._primary_key
                )
        logger.error("Node {0} has a parent that is not a project".format(self._id))

    def author_list(self, and_delim='&'):
        author_names = [
            author.biblio_name
            for author in self.visible_contributors
            if author
        ]
        if len(author_names) < 2:
            return ' {0} '.format(and_delim).join(author_names)
        if len(author_names) > 7:
            author_names = author_names[:7]
            author_names.append('et al.')
            return ', '.join(author_names)
        return u'{0}, {1} {2}'.format(
            ', '.join(author_names[:-1]),
            and_delim,
            author_names[-1]
        )

    @property
    def templated_list(self):
        return [
            x
            for x in self.node__template_node
            if not x.is_deleted
        ]

    @property
    def citation_apa(self):
        return u'{authors} ({year}). {title}. Retrieved from Open Science Framework, <a href="{url}">{display_url}</a>'.format(
            authors=self.author_list(and_delim='&'),
            year=self.logs[-1].date.year if self.logs else '?',
            title=self.title,
            url=self.url,
            display_url=self.display_absolute_url,
        )

    @property
    def citation_mla(self):
        return u'{authors} "{title}." Open Science Framework, {year}. <a href="{url}">{display_url}</a>'.format(
            authors=self.author_list(and_delim='and'),
            year=self.logs[-1].date.year if self.logs else '?',
            title=self.title,
            url=self.url,
            display_url=self.display_absolute_url,
        )

    @property
    def citation_chicago(self):
        return u'{authors} "{title}." Open Science Framework ({year}). <a href="{url}">{display_url}</a>'.format(
            authors=self.author_list(and_delim='and'),
            year=self.logs[-1].date.year if self.logs else '?',
            title=self.title,
            url=self.url,
            display_url=self.display_absolute_url,
        )

    @property
    def parent_node(self):
        """The parent node, if it exists, otherwise ``None``. Note: this
        property is named `parent_node` rather than `parent` to avoid a
        conflict with the `parent` back-reference created by the `nodes`
        field on this schema.

        """
        try:
            if not self.node__parent[0].is_deleted:
                return self.node__parent[0]
        except IndexError:
            pass
        return None

    @property
    def watch_url(self):
        return os.path.join(self.api_url, "watch/")

    @property
    def parent_id(self):
        if self.node__parent:
            return self.node__parent[0]._primary_key
        return None

    @property
    def project_or_component(self):
        return 'project' if self.category == 'project' else 'component'

    def is_contributor(self, user):
        return (
            user is not None
            and (
                user._id in self.contributors
            )
        )

    def add_addon(self, addon_name, auth, log=True, *args, **kwargs):
        """Add an add-on to the node. Do nothing if the addon is already
        enabled.

        :param str addon_name: Name of add-on
        :param Auth auth: Consolidated authorization object
        :param bool log: Add a log after adding the add-on
        :return: A boolean, whether the addon was added

        """
        ret = AddonModelMixin.add_addon(self, addon_name, auth=auth,
                                        *args, **kwargs)
        if ret and log:
            config = settings.ADDONS_AVAILABLE_DICT[addon_name]
            self.add_log(
                action=NodeLog.ADDON_ADDED,
                params={
                    'project': self.parent_id,
                    'node': self._primary_key,
                    'addon': config.full_name,
                },
                auth=auth,
                save=False,
            )
            self.save()  # TODO: here, or outside the conditional? @mambocab
        return ret

    def delete_addon(self, addon_name, auth):
        """Delete an add-on from the node.

        :param str addon_name: Name of add-on
        :param Auth auth: Consolidated authorization object
        :return bool: Add-on was deleted

        """
        rv = super(Node, self).delete_addon(addon_name, auth)
        if rv:
            config = settings.ADDONS_AVAILABLE_DICT[addon_name]
            self.add_log(
                action=NodeLog.ADDON_REMOVED,
                params={
                    'project': self.parent_id,
                    'node': self._primary_key,
                    'addon': config.full_name,
                },
                auth=auth,
                save=False,
            )
            self.save()
            # TODO: save here or outside the conditional? @mambocab
        return rv

    def callback(self, callback, recursive=False, *args, **kwargs):
        """Invoke callbacks of attached add-ons and collect messages.

        :param str callback: Name of callback method to invoke
        :param bool recursive: Apply callback recursively over nodes
        :return list: List of callback messages

        """
        messages = []

        for addon in self.get_addons():
            method = getattr(addon, callback)
            message = method(self, *args, **kwargs)
            if message:
                messages.append(message)

        if recursive:
            for child in self.nodes:
                if not child.is_deleted:
                    messages.extend(
                        child.callback(
                            callback, recursive, *args, **kwargs
                        )
                    )

        return messages

    def replace_contributor(self, old, new):
        for i, contrib in enumerate(self.contributors):
            if contrib._primary_key == old._primary_key:
                self.contributors[i] = new
                # Remove unclaimed record for the project
                if self._primary_key in old.unclaimed_records:
                    del old.unclaimed_records[self._primary_key]
                    old.save()
                for permission in self.get_permissions(old):
                    self.add_permission(new, permission)
                self.permissions.pop(old._id)
                if old._id in self.visible_contributor_ids:
                    self.visible_contributor_ids.remove(old._id)
                return True
        return False

    def remove_contributor(self, contributor, auth, log=True):
        """Remove a contributor from this node.

        :param contributor: User object, the contributor to be removed
        :param auth: All the auth information including user, API key.

        """
        # remove unclaimed record if necessary
        if self._primary_key in contributor.unclaimed_records:
            del contributor.unclaimed_records[self._primary_key]

        self.contributors.remove(contributor._id)

        self.clear_permission(contributor)
        if contributor._id in self.visible_contributor_ids:
            self.visible_contributor_ids.remove(contributor._id)

        # Node must have at least one registered admin user
        # TODO: Move to validator or helper
        admins = [
            user for user in self.contributors
            if self.has_permission(user, 'admin')
            and user.is_registered
        ]
        if not admins:
            return False

        # Clear permissions for removed user
        self.permissions.pop(contributor._id, None)

        # After remove callback
        for addon in self.get_addons():
            message = addon.after_remove_contributor(self, contributor)
            if message:
                status.push_status_message(message)

        if log:
            self.add_log(
                action=NodeLog.CONTRIB_REMOVED,
                params={
                    'project': self.parent_id,
                    'node': self._primary_key,
                    'contributor': contributor._id,
                },
                auth=auth,
                save=False,
            )

        self.save()

        return True

    def remove_contributors(self, contributors, auth=None, log=True, save=False):

        results = []
        removed = []

        for contrib in contributors:
            outcome = self.remove_contributor(
                contributor=contrib, auth=auth, log=False,
            )
            results.append(outcome)
            removed.append(contrib._id)
        if log:
            self.add_log(
                action=NodeLog.CONTRIB_REMOVED,
                params={
                    'project': self.parent_id,
                    'node': self._primary_key,
                    'contributors': removed,
                },
                auth=auth,
                save=False,
            )

        if save:
            self.save()

        if False in results:
            return False

        return True

    def manage_contributors(self, user_dicts, auth, save=False):
        """Reorder and remove contributors.

        :param list user_dicts: Ordered list of contributors represented as
            dictionaries of the form:
            {'id': <id>, 'permission': <One of 'read', 'write', 'admin'>, 'visible': bool}
        :param Auth auth: Consolidated authentication information
        :param bool save: Save changes
        :raises: ValueError if any users in `users` not in contributors or if
            no admin contributors remaining

        """
        users = []
        user_ids = []
        permissions_changed = {}
        to_retain = []
        to_remove = []
        for user_dict in user_dicts:
            user = User.load(user_dict['id'])
            if user is None:
                raise ValueError('User not found')
            if user not in self.contributors:
                raise ValueError(
                    'User {0} not in contributors'.format(user.fullname)
                )
            permissions = expand_permissions(user_dict['permission'])
            if set(permissions) != set(self.get_permissions(user)):
                self.set_permissions(user, permissions, save=False)
                permissions_changed[user._id] = permissions
            self.set_visible(user, user_dict['visible'], auth=auth)
            users.append(user)
            user_ids.append(user_dict['id'])

        for user in self.contributors:
            if user._id in user_ids:
                to_retain.append(user)
            else:
                to_remove.append(user)

        # TODO: Move to validator or helper @jmcarp
        admins = [
            user for user in users
            if self.has_permission(user, 'admin')
            and user.is_registered
        ]
        if users is None or not admins:
            raise ValueError(
                'Must have at least one registered admin contributor'
            )

        if to_retain != users:
            self.add_log(
                action=NodeLog.CONTRIB_REORDERED,
                params={
                    'project': self.parent_id,
                    'node': self._id,
                    'contributors': [
                        user._id
                        for user in users
                    ],
                },
                auth=auth,
                save=False,
            )

        if to_remove:
            self.remove_contributors(to_remove, auth=auth, save=False)

        self.contributors = users

        if permissions_changed:
            self.add_log(
                action=NodeLog.PERMISSIONS_UPDATED,
                params={
                    'project': self.parent_id,
                    'node': self._id,
                    'contributors': permissions_changed,
                },
                auth=auth,
                save=False,
            )
        # Update list of visible IDs
        self.update_visible_ids()
        if save:
            self.save()

    def add_contributor(self, contributor, permissions=None, visible=True,
                        auth=None, log=True, save=False):
        """Add a contributor to the project.

        :param User contributor: The contributor to be added
        :param list permissions: Permissions to grant to the contributor
        :param bool visible: Contributor is visible in project dashboard
        :param Auth auth: All the auth information including user, API key
        :param bool log: Add log to self
        :param bool save: Save after adding contributor
        :returns: Whether contributor was added

        """
        MAX_RECENT_LENGTH = 15

        # If user is merged into another account, use master account
        contrib_to_add = contributor.merged_by if contributor.is_merged else contributor
        if contrib_to_add not in self.contributors:

            self.contributors.append(contrib_to_add)
            if visible:
                self.set_visible(contrib_to_add, visible=True, log=False)

            # Add default contributor permissions
            permissions = permissions or DEFAULT_CONTRIBUTOR_PERMISSIONS
            for permission in permissions:
                self.add_permission(contrib_to_add, permission, save=False)

            # Add contributor to recently added list for user
            if auth is not None:
                user = auth.user
                if contrib_to_add in user.recently_added:
                    user.recently_added.remove(contrib_to_add)
                user.recently_added.insert(0, contrib_to_add)
                while len(user.recently_added) > MAX_RECENT_LENGTH:
                    user.recently_added.pop()

            if log:
                self.add_log(
                    action=NodeLog.CONTRIB_ADDED,
                    params={
                        'project': self.parent_id,
                        'node': self._primary_key,
                        'contributors': [contrib_to_add._primary_key],
                    },
                    auth=auth,
                    save=False,
                )
            if save:
                self.save()

            contributor_added.send(self, contributor=contributor, auth=auth)
            return True
        else:
            return False

    def add_contributors(self, contributors, auth=None, log=True, save=False):
        """Add multiple contributors

        :param contributors: A list of User objects to add as contributors.
        :param auth: All the auth information including user, API key.
        :param log: Add log to self
        :param save: Save after adding contributor

        """
        for contrib in contributors:
            self.add_contributor(
                contributor=contrib['user'], permissions=contrib['permissions'],
                visible=contrib['visible'], auth=auth, log=False, save=False,
            )
        if log and contributors:
            self.add_log(
                action=NodeLog.CONTRIB_ADDED,
                params={
                    'project': self.parent_id,
                    'node': self._primary_key,
                    'contributors': [
                        contrib['user']._id
                        for contrib in contributors
                    ],
                },
                auth=auth,
                save=False,
            )
        if save:
            self.save()

    def add_unregistered_contributor(self, fullname, email, auth,
                                     permissions=None, save=False):
        """Add a non-registered contributor to the project.

        :param str fullname: The full name of the person.
        :param str email: The email address of the person.
        :param Auth auth: Auth object for the user adding the contributor.
        :returns: The added contributor

        :raises: DuplicateEmailError if user with given email is already in the database.

        """
        # Create a new user record
        contributor = User.create_unregistered(fullname=fullname, email=email)

        contributor.add_unclaimed_record(node=self, referrer=auth.user,
            given_name=fullname, email=email)
        try:
            contributor.save()
        except ValidationValueError:  # User with same email already exists
            contributor = get_user(username=email)
            # Unregistered users may have multiple unclaimed records, so
            # only raise error if user is registered.
            if contributor.is_registered or self.is_contributor(contributor):
                raise
            contributor.add_unclaimed_record(node=self, referrer=auth.user,
                given_name=fullname, email=email)
            contributor.save()

        self.add_contributor(
            contributor, permissions=permissions, auth=auth,
            log=True, save=False,
        )
        self.save()
        return contributor

    def set_privacy(self, permissions, auth=None):
        """Set the permissions for this node.

        :param permissions: A string, either 'public' or 'private'
        :param auth: All the auth informtion including user, API key.

        """
        if permissions == 'public' and not self.is_public:
            self.is_public = True
        elif permissions == 'private' and self.is_public:
            self.is_public = False
        else:
            return False

        # After set permissions callback
        for addon in self.get_addons():
            message = addon.after_set_privacy(self, permissions)
            if message:
                status.push_status_message(message)

        action = NodeLog.MADE_PUBLIC if permissions == 'public' else NodeLog.MADE_PRIVATE
        self.add_log(
            action=action,
            params={
                'project': self.parent_id,
                'node': self._primary_key,
            },
            auth=auth,
            save=False,
        )
        self.save()
        return True

    # TODO: Move to wiki add-on
    def get_wiki_page(self, page, version=None):
        from website.addons.wiki.model import NodeWikiPage

        page = format_wid(page)

        if version:
            try:
                version = int(version)
            except:
                return None

            if page not in self.wiki_pages_versions:
                return None

            if version > len(self.wiki_pages_versions[page]):
                return None
            else:
                return NodeWikiPage.load(self.wiki_pages_versions[page][version - 1])

        if page in self.wiki_pages_current:
            pw = NodeWikiPage.load(self.wiki_pages_current[page])
        else:
            pw = None

        return pw

    # TODO: Move to wiki add-on
    def update_node_wiki(self, page, content, auth):
        """Update the node's wiki page with new content.

        :param page: A string, the page's name, e.g. ``"home"``.
        :param content: A string, the posted content.
        :param auth: All the auth informtion including user, API key.

        """
        from website.addons.wiki.model import NodeWikiPage

        temp_page = page

        page = format_wid(page)

        if page not in self.wiki_pages_current:
            if page in self.wiki_pages_versions:
                version = len(self.wiki_pages_versions[page]) + 1
            else:
                version = 1
        else:
            current = NodeWikiPage.load(self.wiki_pages_current[page])
            current.is_current = False
            version = current.version + 1
            current.save()

        new_wiki = NodeWikiPage(
            page_name=temp_page,
            version=version,
            user=auth.user,
            is_current=True,
            node=self,
            content=content
        )
        if page in self.wiki_sharejs_uuid:
            new_wiki.share_uuid = self.wiki_sharejs_uuid[page]

        new_wiki.save()

        if page not in self.wiki_pages_versions:
            self.wiki_pages_versions[page] = []
        self.wiki_pages_versions[page].append(new_wiki._primary_key)
        self.wiki_pages_current[page] = new_wiki._primary_key

        self.add_log(
            action=NodeLog.WIKI_UPDATED,
            params={
                'project': self.parent_id,
                'node': self._primary_key,
                'page': new_wiki.page_name,
                'version': new_wiki.version,
            },
            auth=auth,
            log_date=new_wiki.date
        )

    def delete_node_wiki(self, node, page, auth):

        page.delete_share_document(node)
        del node.wiki_pages_current[page.page_name.lower()]
        self.add_log(
            action=NodeLog.WIKI_DELETED,
            params={
                'project': self.parent_id,
                'node': self._primary_key,
                'page': page.page_name,
            },
            auth=auth,
            log_date=datetime.datetime.utcnow(),
        )

    def get_stats(self, detailed=False):
        if detailed:
            raise NotImplementedError(
                'Detailed stats exist, but are not yet implemented.'
            )
        else:
            return get_basic_counters('node:%s' % self._primary_key)

    # TODO: Deprecate this; it duplicates much of what serialize_project already
    # does
    def serialize(self):
        """Dictionary representation of node that is nested within a NodeLog's
        representation.
        """
        # TODO: incomplete implementation
        return {
            'id': str(self._primary_key),
            'category': self.category_display,
            'node_type': self.project_or_component,
            'url': self.url,
            # TODO: Titles shouldn't contain escaped HTML in the first place
            'title': html_parser.unescape(self.title),
            'api_url': self.api_url,
            'is_public': self.is_public,
            'is_registration': self.is_registration
        }


@Node.subscribe('before_save')
def validate_permissions(schema, instance):
    """Ensure that user IDs in `contributors` and `permissions` match.

    """
    node = instance
    contributor_ids = set([user._id for user in node.contributors])
    permission_ids = set(node.permissions.keys())
    mismatched_contributors = contributor_ids.difference(permission_ids)
    if mismatched_contributors:
        raise ValidationValueError(
            'Contributors {0} missing from `permissions` on node {1}'.format(
                ', '.join(mismatched_contributors),
                node._id,
            )
        )
    mismatched_permissions = permission_ids.difference(contributor_ids)
    if mismatched_permissions:
        raise ValidationValueError(
            'Permission keys {0} missing from `contributors` on node {1}'.format(
                ', '.join(mismatched_contributors),
                node._id,
            )
        )


@Node.subscribe('before_save')
def validate_visible_contributors(schema, instance):
    """Ensure that user IDs in `contributors` and `visible_contributor_ids`
    match.

    """
    node = instance
    for user_id in node.visible_contributor_ids:
        if user_id not in node.contributors:
            raise ValidationValueError(
                ('User {0} is in `visible_contributor_ids` but not in '
                 '`contributors` on node {1}').format(
                    user_id,
                    node._id,
                )
            )


class WatchConfig(StoredObject):

    _id = fields.StringField(primary=True, default=lambda: str(ObjectId()))
    node = fields.ForeignField('Node', backref='watched')
    digest = fields.BooleanField(default=False)
    immediate = fields.BooleanField(default=False)

    def __repr__(self):
        return '<WatchConfig(node="{self.node}")>'.format(self=self)


class MailRecord(StoredObject):

    _id = fields.StringField(primary=True, default=lambda: str(ObjectId()))
    data = fields.DictionaryField()
    records = fields.AbstractForeignField(list=True, backref='created')


class PrivateLink(StoredObject):

    _id = fields.StringField(primary=True, default=lambda: str(ObjectId()))
    date_created = fields.DateTimeField(auto_now_add=datetime.datetime.utcnow)
    key = fields.StringField(required=True)
    name = fields.StringField()
    is_deleted = fields.BooleanField(default=False)
    anonymous = fields.BooleanField(default=False)

    nodes = fields.ForeignField('node', list=True, backref='shared')
    creator = fields.ForeignField('user', backref='created')

    @property
    def node_ids(self):
        node_ids = [node._id for node in self.nodes]
        return node_ids

    def node_scale(self, node):
        if node.parent_id not in self.node_ids:
            return -40
        else:
            return 20 + self.node_scale(node.parent_node)

    def node_icon(self, node):
        if node.category == 'project':
            node_type = "reg-project" if node.is_registration else "project"
        else:
            node_type = "reg-component" if node.is_registration else "component"
        return "/static/img/hgrid/{0}.png".format(node_type)

    def to_json(self):
        return {
            "id": self._id,
            "date_created": self.date_created.strftime('%m/%d/%Y %I:%M %p UTC'),
            "key": self.key,
            "name": self.name,
            "creator": {'fullname': self.creator.fullname, 'url': self.creator.profile_url},
            "nodes": [{'title': x.title, 'url': x.url, 'scale': str(self.node_scale(x)) + 'px', 'imgUrl': self.node_icon(x)} for x in self.nodes],
            "anonymous": self.anonymous
        }


def format_wid(wid):
    """Format wiki id for reference in node dictionaries"""
    wid = urllib.unquote_plus(wid)
    wid = to_mongo(wid)
    wid = wid.lower()
    return wid<|MERGE_RESOLUTION|>--- conflicted
+++ resolved
@@ -981,12 +981,7 @@
         new.files_versions = {}
         new.wiki_pages_current = {}
         new.wiki_pages_versions = {}
-<<<<<<< HEAD
         new.wiki_sharejs_uuid = {}
-        new.fork_list = []
-        new.registration_list = []
-=======
->>>>>>> 7920c36d
 
         # set attributes which may be overridden by `changes`
         new.is_public = False
