--- conflicted
+++ resolved
@@ -27,13 +27,8 @@
 from osf.models.validators import validate_subject_hierarchy
 from osf.utils.fields import NonNaiveDateTimeField
 from osf.utils.machines import ReviewsMachine, RequestMachine
-<<<<<<< HEAD
 from osf.utils.permissions import ADMIN, READ, WRITE, reduce_permissions, expand_permissions
-from osf.utils.workflows import DefaultStates, DefaultTriggers
-=======
-from osf.utils.permissions import ADMIN
 from osf.utils.workflows import DefaultStates, DefaultTriggers, ReviewStates, ReviewTriggers
->>>>>>> 801010c1
 from website.exceptions import NodeStateError
 from website.project import signals as project_signals
 from website import settings
@@ -987,19 +982,18 @@
             contributor = self.add_contributor(contributor=contributor, auth=auth, visible=bibliographic,
                                  permissions=permissions, send_email=send_email, save=True)
         else:
-
-            try:
+            contributor = get_user(email=email)
+            if contributor:
+                if self.contributor_set.filter(user=contributor).exists():
+                    raise ValidationValueError('{} is already a contributor.'.format(contributor.fullname))
+                self.add_contributor(contributor=contributor, auth=auth, visible=bibliographic,
+                                    send_email=send_email, permissions=permissions, save=True)
+            else:
                 contributor = self.add_unregistered_contributor(
                     fullname=full_name, email=email, auth=auth,
                     send_email=send_email, permissions=permissions,
                     visible=bibliographic, save=True
                 )
-            except ValidationError:
-                contributor = get_user(email=email)
-                if self.contributor_set.filter(user=contributor).exists():
-                    raise ValidationValueError('{} is already a contributor.'.format(contributor.fullname))
-                self.add_contributor(contributor=contributor, auth=auth, visible=bibliographic,
-                                     send_email=send_email, permissions=permissions, save=True)
 
         auth.user.email_last_sent = timezone.now()
         auth.user.save()
@@ -1476,8 +1470,12 @@
             self.save()
 
     def _get_spam_content(self, saved_fields):
-        spam_fields = self.SPAM_CHECK_FIELDS if self.is_public and 'is_public' in saved_fields else self.SPAM_CHECK_FIELDS.intersection(
-            saved_fields)
+        if hasattr(self, 'is_published'):
+            spam_fields = self.SPAM_CHECK_FIELDS if self.is_published and 'is_published' in saved_fields else self.SPAM_CHECK_FIELDS.intersection(
+                saved_fields)
+        else:
+            spam_fields = self.SPAM_CHECK_FIELDS if self.is_public and 'is_public' in saved_fields else self.SPAM_CHECK_FIELDS.intersection(
+                saved_fields)
         content = []
         for field in spam_fields:
             if field == 'wiki_pages_latest':
@@ -1491,6 +1489,8 @@
                     content.append(newest_wiki_page.raw_text(self).encode('utf-8'))
             else:
                 content.append((getattr(self, field, None) or '').encode('utf-8'))
+        if self.all_tags.exists():
+            content.extend(map(lambda name: name.encode('utf-8'), self.node.all_tags.values_list('name', flat=True)))
         if not content:
             return None
         return ' '.join(content)
