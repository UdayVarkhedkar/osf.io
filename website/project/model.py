# -*- coding: utf-8 -*-
import itertools
import functools
import os
import re
import logging
import pymongo
import datetime
from dateutil import parser as parse_date
import urlparse
from collections import OrderedDict
import warnings

import pytz
from flask import request
from django.core.urlresolvers import reverse

from modularodm import Q
from modularodm import fields
from modularodm.validators import MaxLengthValidator
from modularodm.exceptions import NoResultsFound
from modularodm.exceptions import ValidationTypeError
from modularodm.exceptions import ValidationValueError

from api.base.utils import absolute_reverse
from framework import status


from framework.mongo import ObjectId
from framework.mongo import StoredObject
from framework.mongo import validators
from framework.addons import AddonModelMixin
from framework.auth import get_user, User, Auth
from framework.auth import signals as auth_signals
from framework.exceptions import PermissionsError
from framework.guid.model import GuidStoredObject
from framework.auth.utils import privacy_info_handle
from framework.analytics import tasks as piwik_tasks
from framework.mongo.utils import to_mongo_key, unique_on
from framework.analytics import (
    get_basic_counters, increment_user_activity_counters
)
from framework.sentry import log_exception
from framework.transactions.context import TokuTransaction
from framework.utils import iso8601format

from website import language, mails, settings, tokens
from website.util import web_url_for
from website.util import api_url_for
from website.util import sanitize
from website.exceptions import (
    NodeStateError,
    InvalidSanctionApprovalToken, InvalidSanctionRejectionToken,
)
from website.citations.utils import datetime_to_csl
from website.identifiers.model import IdentifierMixin
from website.util.permissions import expand_permissions
from website.util.permissions import CREATOR_PERMISSIONS, DEFAULT_CONTRIBUTOR_PERMISSIONS, ADMIN
from website.project.metadata.schemas import OSF_META_SCHEMAS
from website.project.metadata import authorizers
from website.project.licenses import (
    NodeLicense,
    NodeLicenseRecord,
)
from website.project import signals as project_signals

logger = logging.getLogger(__name__)

VIEW_PROJECT_URL_TEMPLATE = settings.DOMAIN + '{node_id}/'

def has_anonymous_link(node, auth):
    """check if the node is anonymous to the user

    :param Node node: Node which the user wants to visit
    :param str link: any view-only link in the current url
    :return bool anonymous: Whether the node is anonymous to the user or not
    """
    view_only_link = auth.private_key or request.args.get('view_only', '').strip('/')
    if not view_only_link:
        return False
    if node.is_public:
        return False
    return any(
        link.anonymous
        for link in node.private_links_active
        if link.key == view_only_link
    )

@unique_on(['name', 'schema_version', '_id'])
class MetaSchema(StoredObject):

    _id = fields.StringField(default=lambda: str(ObjectId()))
    name = fields.StringField()
    schema = fields.DictionaryField()
    category = fields.StringField()

    # Version of the schema to use (e.g. if questions, responses change)
    schema_version = fields.IntegerField()

    @property
    def _config(self):
        return self.schema.get('config', {})

    @property
    def requires_approval(self):
        return self._config.get('requiresApproval', False)

    @property
    def fulfills(self):
        return self._config.get('fulfills', [])

    @property
    def messages(self):
        return self._config.get('messages', {})

    @property
    def consent(self):
        return self._config.get('consent', '')

    @property
    def requires_consent(self):
        return self.consent != ''

def ensure_schema(schema, name, version=1):
    schema_obj = None
    try:
        schema_obj = MetaSchema.find_one(
            Q('name', 'eq', name) &
            Q('schema_version', 'eq', version)
        )
    except NoResultsFound:
        meta_schema = {
            'name': name,
            'schema_version': version,
            'schema': schema,
        }
        schema_obj = MetaSchema(**meta_schema)
    else:
        schema_obj.schema = schema
    schema_obj.save()
    return schema_obj


def ensure_schemas():
    """Import meta-data schemas from JSON to database if not already loaded
    """
    for schema in OSF_META_SCHEMAS:
        ensure_schema(schema, schema['name'], version=schema.get('version', 1))


class MetaData(GuidStoredObject):

    _id = fields.StringField(primary=True)

    target = fields.AbstractForeignField(backref='metadata')
    data = fields.DictionaryField()

    date_created = fields.DateTimeField(auto_now_add=datetime.datetime.utcnow)
    date_modified = fields.DateTimeField(auto_now=datetime.datetime.utcnow)


def validate_comment_reports(value, *args, **kwargs):
    for key, val in value.iteritems():
        if not User.load(key):
            raise ValidationValueError('Keys must be user IDs')
        if not isinstance(val, dict):
            raise ValidationTypeError('Values must be dictionaries')
        if 'category' not in val or 'text' not in val:
            raise ValidationValueError(
                'Values must include `category` and `text` keys'
            )


class Comment(GuidStoredObject):

    _id = fields.StringField(primary=True)

    user = fields.ForeignField('user', required=True, backref='commented')
    node = fields.ForeignField('node', required=True, backref='comment_owner')
    target = fields.AbstractForeignField(required=True, backref='commented')

    date_created = fields.DateTimeField(auto_now_add=datetime.datetime.utcnow)
    date_modified = fields.DateTimeField(auto_now=datetime.datetime.utcnow)
    modified = fields.BooleanField(default=False)

    is_deleted = fields.BooleanField(default=False)
    content = fields.StringField()

    # Dictionary field mapping user IDs to dictionaries of report details:
    # {
    #   'icpnw': {'category': 'hate', 'message': 'offensive'},
    #   'cdi38': {'category': 'spam', 'message': 'godwins law'},
    # }
    reports = fields.DictionaryField(validate=validate_comment_reports)

    # For Django compatibility
    @property
    def pk(self):
        return self._id

    @property
    def absolute_api_v2_url(self):
        return absolute_reverse('comments:comment-detail', kwargs={'comment_id': self._id})

    # used by django and DRF
    def get_absolute_url(self):
        return self.absolute_api_v2_url

    def get_content(self, auth):
        """ Returns the comment content if the user is allowed to see it. Deleted comments
        can only be viewed by the user who created the comment."""
        if (not auth or auth.user.is_anonymous()) and not self.node.is_public:
            raise PermissionsError

        if self.is_deleted and (((not auth or auth.user.is_anonymous()) and self.node.is_public)
                                or (auth and not auth.user.is_anonymous() and self.user._id != auth.user._id)):
            return None

        return self.content

    @classmethod
    def find_unread(cls, user, node):
        default_timestamp = datetime.datetime(1970, 1, 1, 12, 0, 0)
        n_unread = 0
        if node.is_contributor(user):
            view_timestamp = user.comments_viewed_timestamp.get(node._id, default_timestamp)
            n_unread = Comment.find(Q('node', 'eq', node) &
                                    Q('user', 'ne', user) &
                                    Q('date_created', 'gt', view_timestamp) &
                                    Q('date_modified', 'gt', view_timestamp)).count()
        return n_unread

    @classmethod
    def create(cls, auth, **kwargs):
        comment = cls(**kwargs)
        comment.save()

        comment.node.add_log(
            NodeLog.COMMENT_ADDED,
            {
                'project': comment.node.parent_id,
                'node': comment.node._id,
                'user': comment.user._id,
                'comment': comment._id,
            },
            auth=auth,
            save=False,
        )

        comment.node.save()

        return comment

    def edit(self, content, auth, save=False):
        self.content = content
        self.modified = True
        self.node.add_log(
            NodeLog.COMMENT_UPDATED,
            {
                'project': self.node.parent_id,
                'node': self.node._id,
                'user': self.user._id,
                'comment': self._id,
            },
            auth=auth,
            save=False,
        )
        if save:
            self.save()

    def delete(self, auth, save=False):
        self.is_deleted = True
        self.node.add_log(
            NodeLog.COMMENT_REMOVED,
            {
                'project': self.node.parent_id,
                'node': self.node._id,
                'user': self.user._id,
                'comment': self._id,
            },
            auth=auth,
            save=False,
        )
        if save:
            self.save()

    def undelete(self, auth, save=False):
        self.is_deleted = False
        self.node.add_log(
            NodeLog.COMMENT_ADDED,
            {
                'project': self.node.parent_id,
                'node': self.node._id,
                'user': self.user._id,
                'comment': self._id,
            },
            auth=auth,
            save=False,
        )
        if save:
            self.save()

    def report_abuse(self, user, save=False, **kwargs):
        """Report that a comment is abuse.

        :param User user: User submitting the report
        :param bool save: Save changes
        :param dict kwargs: Report details
        :raises: ValueError if the user submitting abuse is the same as the
            user who posted the comment
        """
        if user == self.user:
            raise ValueError
        self.reports[user._id] = kwargs
        if save:
            self.save()

    def unreport_abuse(self, user, save=False):
        """Revoke report of abuse.

        :param User user: User who submitted the report
        :param bool save: Save changes
        :raises: ValueError if user has not reported comment as abuse
        """
        try:
            self.reports.pop(user._id)
        except KeyError:
            raise ValueError('User has not reported comment as abuse')

        if save:
            self.save()


@unique_on(['params.node', '_id'])
class NodeLog(StoredObject):

    _id = fields.StringField(primary=True, default=lambda: str(ObjectId()))

    date = fields.DateTimeField(default=datetime.datetime.utcnow, index=True)
    action = fields.StringField(index=True)
    params = fields.DictionaryField()
    should_hide = fields.BooleanField(default=False)

    was_connected_to = fields.ForeignField('node', list=True)

    user = fields.ForeignField('user', index=True)
    foreign_user = fields.StringField()

    DATE_FORMAT = '%m/%d/%Y %H:%M UTC'

    # Log action constants -- NOTE: templates stored in log_templates.mako
    CREATED_FROM = 'created_from'

    PROJECT_CREATED = 'project_created'
    PROJECT_REGISTERED = 'project_registered'
    PROJECT_DELETED = 'project_deleted'

    NODE_CREATED = 'node_created'
    NODE_FORKED = 'node_forked'
    NODE_REMOVED = 'node_removed'

    POINTER_CREATED = 'pointer_created'
    POINTER_FORKED = 'pointer_forked'
    POINTER_REMOVED = 'pointer_removed'

    WIKI_UPDATED = 'wiki_updated'
    WIKI_DELETED = 'wiki_deleted'
    WIKI_RENAMED = 'wiki_renamed'

    MADE_WIKI_PUBLIC = 'made_wiki_public'
    MADE_WIKI_PRIVATE = 'made_wiki_private'

    CONTRIB_ADDED = 'contributor_added'
    CONTRIB_REMOVED = 'contributor_removed'
    CONTRIB_REORDERED = 'contributors_reordered'

    PERMISSIONS_UPDATED = 'permissions_updated'

    MADE_PRIVATE = 'made_private'
    MADE_PUBLIC = 'made_public'

    TAG_ADDED = 'tag_added'
    TAG_REMOVED = 'tag_removed'

    EDITED_TITLE = 'edit_title'
    EDITED_DESCRIPTION = 'edit_description'
    CHANGED_LICENSE = 'license_changed'

    UPDATED_FIELDS = 'updated_fields'

    FILE_MOVED = 'addon_file_moved'
    FILE_COPIED = 'addon_file_copied'
    FILE_RENAMED = 'addon_file_renamed'

    FOLDER_CREATED = 'folder_created'

    FILE_ADDED = 'file_added'
    FILE_UPDATED = 'file_updated'
    FILE_REMOVED = 'file_removed'
    FILE_RESTORED = 'file_restored'

    ADDON_ADDED = 'addon_added'
    ADDON_REMOVED = 'addon_removed'
    COMMENT_ADDED = 'comment_added'
    COMMENT_REMOVED = 'comment_removed'
    COMMENT_UPDATED = 'comment_updated'

    MADE_CONTRIBUTOR_VISIBLE = 'made_contributor_visible'
    MADE_CONTRIBUTOR_INVISIBLE = 'made_contributor_invisible'

    EXTERNAL_IDS_ADDED = 'external_ids_added'

    EMBARGO_APPROVED = 'embargo_approved'
    EMBARGO_CANCELLED = 'embargo_cancelled'
    EMBARGO_COMPLETED = 'embargo_completed'
    EMBARGO_INITIATED = 'embargo_initiated'
    RETRACTION_APPROVED = 'retraction_approved'
    RETRACTION_CANCELLED = 'retraction_cancelled'
    RETRACTION_INITIATED = 'retraction_initiated'

    REGISTRATION_APPROVAL_CANCELLED = 'registration_cancelled'
    REGISTRATION_APPROVAL_INITIATED = 'registration_initiated'
    REGISTRATION_APPROVAL_APPROVED = 'registration_approved'

    def __repr__(self):
        return ('<NodeLog({self.action!r}, params={self.params!r}) '
                'with id {self._id!r}>').format(self=self)

    @property
    def node(self):
        """Return the :class:`Node` associated with this log."""
        return (
            Node.load(self.params.get('node')) or
            Node.load(self.params.get('project'))
        )

    @property
    def tz_date(self):
        '''Return the timezone-aware date.
        '''
        # Date should always be defined, but a few logs in production are
        # missing dates; return None and log error if date missing
        if self.date:
            return self.date.replace(tzinfo=pytz.UTC)
        logger.error('Date missing on NodeLog {}'.format(self._primary_key))

    @property
    def formatted_date(self):
        '''Return the timezone-aware, ISO-formatted string representation of
        this log's date.
        '''
        if self.tz_date:
            return self.tz_date.isoformat()

    def resolve_node(self, node):
        """A single `NodeLog` record may be attached to multiple `Node` records
        (parents, forks, registrations, etc.), so the node that the log refers
        to may not be the same as the node the user is viewing. Use
        `resolve_node` to determine the relevant node to use for permission
        checks.

        :param Node node: Node being viewed
        """
        if self.node == node or self.node in node.nodes:
            return self.node
        if node.is_fork_of(self.node) or node.is_registration_of(self.node):
            return node
        for child in node.nodes:
            if child.is_fork_of(self.node) or node.is_registration_of(self.node):
                return child
        return False

    def can_view(self, node, auth):
        node_to_check = self.resolve_node(node)
        if node_to_check:
            return node_to_check.can_view(auth)
        return False

    def _render_log_contributor(self, contributor, anonymous=False):
        user = User.load(contributor)
        if not user:
            # Handle legacy non-registered users, which were
            # represented as a dict
            if isinstance(contributor, dict):
                if 'nr_name' in contributor:
                    return {
                        'fullname': contributor['nr_name'],
                        'registered': False,
                    }
            return None
        if self.node:
            fullname = user.display_full_name(node=self.node)
        else:
            fullname = user.fullname
        return {
            'id': privacy_info_handle(user._primary_key, anonymous),
            'fullname': privacy_info_handle(fullname, anonymous, name=True),
            'registered': user.is_registered,
        }


class Tag(StoredObject):

    _id = fields.StringField(primary=True, validate=MaxLengthValidator(128))

    def __repr__(self):
        return '<Tag() with id {self._id!r}>'.format(self=self)

    @property
    def url(self):
        return '/search/?tags={}'.format(self._id)


class Pointer(StoredObject):
    """A link to a Node. The Pointer delegates all but a few methods to its
    contained Node. Forking and registration are overridden such that the
    link is cloned, but its contained Node is not.
    """
    #: Whether this is a pointer or not
    primary = False

    _id = fields.StringField()
    node = fields.ForeignField('node', backref='_pointed')

    _meta = {'optimistic': True}

    def _clone(self):
        if self.node:
            clone = self.clone()
            clone.node = self.node
            clone.save()
            return clone

    def fork_node(self, *args, **kwargs):
        return self._clone()

    def register_node(self, *args, **kwargs):
        return self._clone()

    def use_as_template(self, *args, **kwargs):
        return self._clone()

    def resolve(self):
        return self.node

    def __getattr__(self, item):
        """Delegate attribute access to the node being pointed to."""
        # Prevent backref lookups from being overriden by proxied node
        try:
            return super(Pointer, self).__getattr__(item)
        except AttributeError:
            pass
        if self.node:
            return getattr(self.node, item)
        raise AttributeError(
            'Pointer object has no attribute {0}'.format(
                item
            )
        )


def get_pointer_parent(pointer):
    """Given a `Pointer` object, return its parent node.
    """
    # The `parent_node` property of the `Pointer` schema refers to the parents
    # of the pointed-at `Node`, not the parents of the `Pointer`; use the
    # back-reference syntax to find the parents of the `Pointer`.
    parent_refs = pointer.node__parent
    assert len(parent_refs) == 1, 'Pointer must have exactly one parent.'
    return parent_refs[0]


def validate_category(value):
    """Validator for Node#category. Makes sure that the value is one of the
    categories defined in CATEGORY_MAP.
    """
    if value not in Node.CATEGORY_MAP.keys():
        raise ValidationValueError('Invalid value for category.')
    return True


def validate_title(value):
    """Validator for Node#title. Makes sure that the value exists and is not
    above 200 characters.
    """
    if value is None or not value.strip():
        raise ValidationValueError('Title cannot be blank.')

    value = sanitize.strip_html(value)

    if value is None or not value.strip():
        raise ValidationValueError('Invalid title.')

    if len(value) > 200:
        raise ValidationValueError('Title cannot exceed 200 characters.')

    return True


def validate_user(value):
    if value != {}:
        user_id = value.iterkeys().next()
        if User.find(Q('_id', 'eq', user_id)).count() != 1:
            raise ValidationValueError('User does not exist.')
    return True


class NodeUpdateError(Exception):
    def __init__(self, reason, key, *args, **kwargs):
        super(NodeUpdateError, self).__init__(*args, **kwargs)
        self.key = key
        self.reason = reason


class Node(GuidStoredObject, AddonModelMixin, IdentifierMixin):

    #: Whether this is a pointer or not
    primary = True

    __indices__ = [{
        'unique': False,
        'key_or_list': [
            ('tags.$', pymongo.ASCENDING),
            ('is_public', pymongo.ASCENDING),
            ('is_deleted', pymongo.ASCENDING),
        ]
    }]

    # Node fields that trigger an update to Solr on save
    SOLR_UPDATE_FIELDS = {
        'title',
        'category',
        'description',
        'visible_contributor_ids',
        'tags',
        'is_fork',
        'is_registration',
        'retraction',
        'embargo',
        'is_public',
        'is_deleted',
        'wiki_pages_current',
        'is_retracted',
        'node_license',
    }

    # Maps category identifier => Human-readable representation for use in
    # titles, menus, etc.
    # Use an OrderedDict so that menu items show in the correct order
    CATEGORY_MAP = OrderedDict([
        ('', 'Uncategorized'),
        ('project', 'Project'),
        ('hypothesis', 'Hypothesis'),
        ('methods and measures', 'Methods and Measures'),
        ('procedure', 'Procedure'),
        ('instrumentation', 'Instrumentation'),
        ('data', 'Data'),
        ('analysis', 'Analysis'),
        ('communication', 'Communication'),
        ('other', 'Other'),
    ])

    # Fields that are writable by Node.update
    WRITABLE_WHITELIST = [
        'title',
        'description',
        'category',
        'is_public',
        'node_license',
    ]

    # Named constants
    PRIVATE = 'private'
    PUBLIC = 'public'

    _id = fields.StringField(primary=True)

    date_created = fields.DateTimeField(auto_now_add=datetime.datetime.utcnow, index=True)

    # Privacy
    is_public = fields.BooleanField(default=False, index=True)

    # User mappings
    permissions = fields.DictionaryField()
    visible_contributor_ids = fields.StringField(list=True)

    # Project Organization
    is_dashboard = fields.BooleanField(default=False, index=True)
    is_folder = fields.BooleanField(default=False, index=True)

    # Expanded: Dictionary field mapping user IDs to expand state of this node:
    # {
    #   'icpnw': True,
    #   'cdi38': False,
    # }
    expanded = fields.DictionaryField(default={}, validate=validate_user)

    is_deleted = fields.BooleanField(default=False, index=True)
    deleted_date = fields.DateTimeField(index=True)

    is_registration = fields.BooleanField(default=False, index=True)
    registered_date = fields.DateTimeField(index=True)
    registered_user = fields.ForeignField('user', backref='registered')

    # A list of all MetaSchemas for which this Node has registered_meta
    registered_schema = fields.ForeignField('metaschema', backref='registered', list=True)
    # A set of <metaschema.name>: <schema> pairs, where <schema> is a
    # flat set of <question_id>: <response> pairs-- these quesiton ids_above
    # map the the ids in the registrations MetaSchema (see registered_schema).
    # {
    #   <question_id>: {
    #     'value': <value>,
    #     'comments': [
    #       <comment>
    #     ]
    # }
    registered_meta = fields.DictionaryField()
    registration_approval = fields.ForeignField('registrationapproval')
    retraction = fields.ForeignField('retraction')
    embargo = fields.ForeignField('embargo')

    draft_registrations = fields.ForeignField('draftregistration', backref='branched', list=True, default=list)

    is_fork = fields.BooleanField(default=False, index=True)
    forked_date = fields.DateTimeField(index=True)

    title = fields.StringField(validate=validate_title)
    description = fields.StringField()
    category = fields.StringField(validate=validate_category, index=True)

    node_license = fields.ForeignField('nodelicenserecord')

    # One of 'public', 'private'
    # TODO: Add validator
    comment_level = fields.StringField(default='private')

    wiki_pages_current = fields.DictionaryField()
    wiki_pages_versions = fields.DictionaryField()
    # Dictionary field mapping node wiki page to sharejs private uuid.
    # {<page_name>: <sharejs_id>}
    wiki_private_uuids = fields.DictionaryField()
    file_guid_to_share_uuids = fields.DictionaryField()

    creator = fields.ForeignField('user', backref='created')
    contributors = fields.ForeignField('user', list=True, backref='contributed')
    users_watching_node = fields.ForeignField('user', list=True, backref='watched')

    logs = fields.ForeignField('nodelog', list=True, backref='logged')
    tags = fields.ForeignField('tag', list=True, backref='tagged')

    # Tags for internal use
    system_tags = fields.StringField(list=True)

    nodes = fields.AbstractForeignField(list=True, backref='parent')
    forked_from = fields.ForeignField('node', backref='forked', index=True)
    registered_from = fields.ForeignField('node', backref='registrations', index=True)

    # The node (if any) used as a template for this node's creation
    template_node = fields.ForeignField('node', backref='template_node', index=True)

    piwik_site_id = fields.StringField()

    # Dictionary field mapping user id to a list of nodes in node.nodes which the user has subscriptions for
    # {<User.id>: [<Node._id>, <Node2._id>, ...] }
    child_node_subscriptions = fields.DictionaryField(default=dict)

    _meta = {
        'optimistic': True,
    }

    def __init__(self, *args, **kwargs):

        tags = kwargs.pop('tags', [])

        super(Node, self).__init__(*args, **kwargs)

        # Ensure when Node is created with tags through API, tags are added to Tag
        if tags:
            for tag in tags:
                self.add_tag(tag, Auth(self.creator), save=False, log=False)

        if kwargs.get('_is_loaded', False):
            return

        if self.creator:
            self.contributors.append(self.creator)
            self.set_visible(self.creator, visible=True, log=False)

            # Add default creator permissions
            for permission in CREATOR_PERMISSIONS:
                self.add_permission(self.creator, permission, save=False)

    def __repr__(self):
        return ('<Node(title={self.title!r}, category={self.category!r}) '
                'with _id {self._id!r}>').format(self=self)

    # For Django compatibility
    @property
    def pk(self):
        return self._id

    @property
    def license(self):
        node_license = self.node_license
        if not node_license and self.parent_node:
            return self.parent_node.license
        return node_license

    @property
    def category_display(self):
        """The human-readable representation of this node's category."""
        return self.CATEGORY_MAP[self.category]

    # We need the following 2 properties in order to serialize related links in NodeRegistrationSerializer
    @property
    def registered_user_id(self):
        """The ID of the user who registered this node if this is a registration, else None.
        """
        if self.registered_user:
            return self.registered_user._id
        return None

    @property
    def registered_from_id(self):
        """The ID of the user who registered this node if this is a registration, else None.
        """
        if self.registered_from:
            return self.registered_from._id
        return None

    @property
    def sanction(self):
        sanction = self.registration_approval or self.embargo or self.retraction
        if sanction:
            return sanction
        elif self.parent_node:
            return self.parent_node.sanction
        else:
            return None

    @property
    def is_pending_registration(self):
        if not self.is_registration:
            return False
        if self.registration_approval is None:
            if self.parent_node:
                return self.parent_node.is_pending_registration
            return False
        return self.registration_approval.is_pending_approval

    @property
    def is_registration_approved(self):
        if self.registration_approval is None:
            if self.parent_node:
                return self.parent_node.is_registration_approved
            return False
        return self.registration_approval.is_approved

    @property
    def is_retracted(self):
        if self.retraction is None:
            if self.parent_node:
                return self.parent_node.is_retracted
            return False
        return self.retraction.is_approved

    @property
    def is_pending_retraction(self):
        if self.retraction is None:
            if self.parent_node:
                return self.parent_node.is_pending_retraction
            return False
        return self.retraction.is_pending_approval

    @property
    def embargo_end_date(self):
        if self.embargo is None:
            if self.parent_node:
                return self.parent_node.embargo_end_date
            return False
        return self.embargo.embargo_end_date

    @property
    def is_pending_embargo(self):
        if self.embargo is None:
            if self.parent_node:
                return self.parent_node.is_pending_embargo
            return False
        return self.embargo.is_pending_approval

    @property
    def is_pending_embargo_for_existing_registration(self):
        """ Returns True if Node has an Embargo pending approval for an
        existing registrations. This is used specifically to ensure
        registrations pre-dating the Embargo feature do not get deleted if
        their respective Embargo request is rejected.
        """
        if self.embargo is None:
            if self.parent_node:
                return self.parent_node.is_pending_embargo_for_existing_registration
            return False
        return self.embargo.pending_registration

    @property
    def private_links(self):
        return self.privatelink__shared

    @property
    def private_links_active(self):
        return [x for x in self.private_links if not x.is_deleted]

    @property
    def private_link_keys_active(self):
        return [x.key for x in self.private_links if not x.is_deleted]

    @property
    def private_link_keys_deleted(self):
        return [x.key for x in self.private_links if x.is_deleted]

    def path_above(self, auth):
        parents = self.parents
        return '/' + '/'.join([p.title if p.can_view(auth) else '-- private project --' for p in reversed(parents)])

    @property
    def ids_above(self):
        parents = self.parents
        return {p._id for p in parents}

    @property
    def nodes_active(self):
        return [x for x in self.nodes if not x.is_deleted]

    @property
    def draft_registrations_active(self):
        return self.draft_registrations.find(
            Q('registered_node', 'eq', None)
        )

    def can_edit(self, auth=None, user=None):
        """Return if a user is authorized to edit this node.
        Must specify one of (`auth`, `user`).

        :param Auth auth: Auth object to check
        :param User user: User object to check
        :returns: Whether user has permission to edit this node.
        """
        if not auth and not user:
            raise ValueError('Must pass either `auth` or `user`')
        if auth and user:
            raise ValueError('Cannot pass both `auth` and `user`')
        user = user or auth.user
        if auth:
            is_api_node = auth.api_node == self
        else:
            is_api_node = False
        return (
            (user and self.has_permission(user, 'write'))
            or is_api_node
        )

    def active_contributors(self, include=lambda n: True):
        for contrib in self.contributors:
            if contrib.is_active and include(contrib):
                yield contrib

    def is_admin_parent(self, user):
        if self.has_permission(user, 'admin', check_parent=False):
            return True
        if self.parent_node:
            return self.parent_node.is_admin_parent(user)
        return False

    def can_view(self, auth):
        if not auth and not self.is_public:
            return False

        return (
            self.is_public or
            (auth.user and self.has_permission(auth.user, 'read')) or
            auth.private_key in self.private_link_keys_active or
            self.is_admin_parent(auth.user)
        )

    def is_expanded(self, user=None):
        """Return if a user is has expanded the folder in the dashboard view.
        Must specify one of (`auth`, `user`).

        :param User user: User object to check
        :returns: Boolean if the folder is expanded.
        """
        if user._id in self.expanded:
            return self.expanded[user._id]
        else:
            return False

    def expand(self, user=None):
        self.expanded[user._id] = True
        self.save()

    def collapse(self, user=None):
        self.expanded[user._id] = False
        self.save()

    def is_derived_from(self, other, attr):
        derived_from = getattr(self, attr)
        while True:
            if derived_from is None:
                return False
            if derived_from == other:
                return True
            derived_from = getattr(derived_from, attr)

    def is_fork_of(self, other):
        return self.is_derived_from(other, 'forked_from')

    def is_registration_of(self, other):
        return self.is_derived_from(other, 'registered_from')

    @property
    def forks(self):
        """List of forks of this node"""
        return list(self.node__forked.find(Q('is_deleted', 'eq', False) &
                                           Q('is_registration', 'ne', True)))

    def add_permission(self, user, permission, save=False):
        """Grant permission to a user.

        :param User user: User to grant permission to
        :param str permission: Permission to grant
        :param bool save: Save changes
        :raises: ValueError if user already has permission
        """
        if user._id not in self.permissions:
            self.permissions[user._id] = [permission]
        else:
            if permission in self.permissions[user._id]:
                raise ValueError('User already has permission {0}'.format(permission))
            self.permissions[user._id].append(permission)
        if save:
            self.save()

    def remove_permission(self, user, permission, save=False):
        """Revoke permission from a user.

        :param User user: User to revoke permission from
        :param str permission: Permission to revoke
        :param bool save: Save changes
        :raises: ValueError if user does not have permission
        """
        try:
            self.permissions[user._id].remove(permission)
        except (KeyError, ValueError):
            raise ValueError('User does not have permission {0}'.format(permission))
        if save:
            self.save()

    def clear_permission(self, user, save=False):
        """Clear all permissions for a user.

        :param User user: User to revoke permission from
        :param bool save: Save changes
        :raises: ValueError if user not in permissions
        """
        try:
            self.permissions.pop(user._id)
        except KeyError:
            raise ValueError(
                'User {0} not in permissions list for node {1}'.format(
                    user._id, self._id,
                )
            )
        if save:
            self.save()

    def set_permissions(self, user, permissions, save=False):
        self.permissions[user._id] = permissions
        if save:
            self.save()

    def has_permission(self, user, permission, check_parent=True):
        """Check whether user has permission.

        :param User user: User to test
        :param str permission: Required permission
        :returns: User has required permission
        """
        if user is None:
            logger.warn('User is ``None``.')
            return False
        if permission in self.permissions.get(user._id, []):
            return True
        if permission == 'read' and check_parent:
            return self.is_admin_parent(user)
        return False

    def has_permission_on_children(self, user, permission):
        """Checks if the given user has a given permission on any child nodes
            that are not registrations or deleted
        """
        if self.has_permission(user, permission):
            return True

        for node in self.nodes:
            if not node.primary or node.is_deleted:
                continue

            if node.has_permission_on_children(user, permission):
                return True

        return False

    def has_addon_on_children(self, addon):
        """Checks if a given node has a specific addon on child nodes
            that are not registrations or deleted
        """
        if self.has_addon(addon):
            return True

        for node in self.nodes:
            if not node.primary or node.is_deleted:
                continue

            if node.has_addon_on_children(addon):
                return True

        return False

    def get_permissions(self, user):
        """Get list of permissions for user.

        :param User user: User to check
        :returns: List of permissions
        :raises: ValueError if user not found in permissions
        """
        return self.permissions.get(user._id, [])

    def adjust_permissions(self):
        for key in self.permissions.keys():
            if key not in self.contributors:
                self.permissions.pop(key)

    @property
    def visible_contributors(self):
        return [
            User.load(_id)
            for _id in self.visible_contributor_ids
        ]

    @property
    def parents(self):
        if self.parent_node:
            return [self.parent_node] + self.parent_node.parents
        return []

    @property
    def admin_contributor_ids(self, contributors=None):
        contributor_ids = self.contributors._to_primary_keys()
        admin_ids = set()
        for parent in self.parents:
            admins = [
                user for user, perms in parent.permissions.iteritems()
                if 'admin' in perms
            ]
            admin_ids.update(set(admins).difference(contributor_ids))
        return admin_ids

    @property
    def admin_contributors(self):
        return sorted(
            [User.load(_id) for _id in self.admin_contributor_ids],
            key=lambda user: user.family_name,
        )

    def get_visible(self, user):
        if not self.is_contributor(user):
            raise ValueError(u'User {0} not in contributors'.format(user))
        return user._id in self.visible_contributor_ids

    def update_visible_ids(self, save=False):
        """Update the order of `visible_contributor_ids`. Updating on making
        a contributor visible is more efficient than recomputing order on
        accessing `visible_contributors`.
        """
        self.visible_contributor_ids = [
            contributor._id
            for contributor in self.contributors
            if contributor._id in self.visible_contributor_ids
        ]
        if save:
            self.save()

    def set_visible(self, user, visible, log=True, auth=None, save=False):
        if not self.is_contributor(user):
            raise ValueError(u'User {0} not in contributors'.format(user))
        if visible and user._id not in self.visible_contributor_ids:
            self.visible_contributor_ids.append(user._id)
            self.update_visible_ids(save=False)
        elif not visible and user._id in self.visible_contributor_ids:
            if len(self.visible_contributor_ids) == 1:
                raise ValueError('Must have at least one visible contributor')
            self.visible_contributor_ids.remove(user._id)
        else:
            return
        message = (
            NodeLog.MADE_CONTRIBUTOR_VISIBLE
            if visible
            else NodeLog.MADE_CONTRIBUTOR_INVISIBLE
        )
        if log:
            self.add_log(
                message,
                params={
                    'parent': self.parent_id,
                    'node': self._id,
                    'contributors': [user._id],
                },
                auth=auth,
                save=False,
            )
        if save:
            self.save()

    def can_comment(self, auth):
        if self.comment_level == 'public':
            return auth.logged_in and (
                self.is_public or
                (auth.user and self.has_permission(auth.user, 'read'))
            )
        return self.is_contributor(auth.user)

    def set_node_license(self, license_id, year, copyright_holders, auth, save=True):
        if not self.has_permission(auth.user, ADMIN):
            raise PermissionsError("Only admins can change a project's license.")
        try:
            node_license = NodeLicense.find_one(
                Q('id', 'eq', license_id)
            )
        except NoResultsFound:
            raise NodeStateError("Trying to update a Node with an invalid license.")
        record = self.node_license
        if record is None:
            record = NodeLicenseRecord(
                node_license=node_license
            )
        record.node_license = node_license
        record.year = year
        record.copyright_holders = copyright_holders or []
        record.save()
        self.node_license = record
        self.add_log(
            action=NodeLog.CHANGED_LICENSE,
            params={
                'parent_node': self.parent_id,
                'node': self._primary_key,
                'new_license': node_license.name
            },
            auth=auth,
            save=False,
        )
        if save:
            self.save()

    def update(self, fields, auth=None, save=True):
        """Update the node with the given fields.

        :param dict fields: Dictionary of field_name:value pairs.
        :param Auth auth: Auth object for the user making the update.
        :param bool save: Whether to save after updating the object.
        """
        if self.is_registration:
            raise NodeUpdateError(reason="Registered content cannot be updated")
        if not fields:  # Bail out early if there are no fields to update
            return False
        values = {}
        for key, value in fields.iteritems():
            if key not in self.WRITABLE_WHITELIST:
                continue
            # Title and description have special methods for logging purposes
            if key == 'title':
                self.set_title(title=value, auth=auth, save=False)
            elif key == 'description':
                self.set_description(description=value, auth=auth, save=False)
            elif key == 'is_public':
                self.set_privacy(
                    Node.PUBLIC if value else Node.PRIVATE,
                    auth=auth,
                    log=True,
                    save=False
                )
            elif key == 'node_license':
                self.set_node_license(
                    value.get('id'),
                    value.get('year'),
                    value.get('copyright_holders'),
                    auth,
                    save=False
                )
            else:
                with warnings.catch_warnings():
                    try:
                        # This is in place because historically projects and components
                        # live on different ElasticSearch indexes, and at the time of Node.save
                        # there is no reliable way to check what the old Node.category
                        # value was. When the cateogory changes it is possible to have duplicate/dead
                        # search entries, so always delete the ES doc on categoryt change
                        # TODO: consolidate Node indexes into a single index, refactor search
                        if key == 'category':
                            self.delete_search_entry()
                        ###############
                        old_value = getattr(self, key)
                        if old_value != value:
                            values[key] = {
                                'old': old_value,
                                'new': value,
                            }
                            setattr(self, key, value)
                    except AttributeError:
                        raise NodeUpdateError(reason="Invalid value for attribute '{0}'".format(key), key=key)
                    except warnings.Warning:
                        raise NodeUpdateError(reason="Attribute '{0}' doesn't exist on the Node class".format(key), key=key)
        if save:
            updated = self.save()
        else:
            updated = []
        for key in values:
            values[key]['new'] = getattr(self, key)
        if values:
            self.add_log(
                NodeLog.UPDATED_FIELDS,
                params={
                    'node': self._id,
                    'updated_fields': {
                        key: {
                            'old': values[key]['old'],
                            'new': values[key]['new']
                        }
                        for key in values
                    }
                },
                auth=auth)
        return updated

    def save(self, *args, **kwargs):
        update_piwik = kwargs.pop('update_piwik', True)
        self.adjust_permissions()

        first_save = not self._is_loaded

        if first_save and self.is_dashboard:
            existing_dashboards = self.creator.node__contributed.find(
                Q('is_dashboard', 'eq', True)
            )
            if existing_dashboards.count() > 0:
                raise NodeStateError("Only one dashboard allowed per user.")

        is_original = not self.is_registration and not self.is_fork
        if 'suppress_log' in kwargs.keys():
            suppress_log = kwargs['suppress_log']
            del kwargs['suppress_log']
        else:
            suppress_log = False

        saved_fields = super(Node, self).save(*args, **kwargs)

        if first_save and is_original and not suppress_log:
            # TODO: This logic also exists in self.use_as_template()
            for addon in settings.ADDONS_AVAILABLE:
                if 'node' in addon.added_default:
                    self.add_addon(addon.short_name, auth=None, log=False)

            # Define log fields for non-component project
            log_action = NodeLog.PROJECT_CREATED
            log_params = {
                'node': self._primary_key,
            }

            if getattr(self, 'parent', None):
                # Append log to parent
                self.parent.nodes.append(self)
                self.parent.save()
                log_params.update({'parent_node': self.parent._primary_key})

            # Add log with appropriate fields
            self.add_log(
                log_action,
                params=log_params,
                auth=Auth(user=self.creator),
                log_date=self.date_created,
                save=True,
            )

        # Only update Solr if at least one stored field has changed, and if
        # public or privacy setting has changed
        need_update = bool(self.SOLR_UPDATE_FIELDS.intersection(saved_fields))
        if not self.is_public:
            if first_save or 'is_public' not in saved_fields:
                need_update = False
        if self.is_folder or self.archiving:
            need_update = False
        if need_update:
            self.update_search()

        if 'node_license' in saved_fields:
            children = [c for c in self.get_descendants_recursive(
                include=lambda n: n.node_license is None
            )]
            # this returns generator, that would get unspooled anyways
            if children:
                Node.bulk_update_search(children)

        # This method checks what has changed.
        if settings.PIWIK_HOST and update_piwik:
            piwik_tasks.update_node(self._id, saved_fields)

        # Return expected value for StoredObject::save
        return saved_fields

    ######################################
    # Methods that return a new instance #
    ######################################

    def use_as_template(self, auth, changes=None, top_level=True):
        """Create a new project, using an existing project as a template.

        :param auth: The user to be assigned as creator
        :param changes: A dictionary of changes, keyed by node id, which
                        override the attributes of the template project or its
                        children.
        :return: The `Node` instance created.
        """
        changes = changes or dict()

        # build the dict of attributes to change for the new node
        try:
            attributes = changes[self._id]
            # TODO: explicitly define attributes which may be changed.
        except (AttributeError, KeyError):
            attributes = dict()

        new = self.clone()

        # clear permissions, which are not cleared by the clone method
        new.permissions = {}
        new.visible_contributor_ids = []

        # Clear quasi-foreign fields
        new.wiki_pages_current = {}
        new.wiki_pages_versions = {}
        new.wiki_private_uuids = {}
        new.file_guid_to_share_uuids = {}

        # set attributes which may be overridden by `changes`
        new.is_public = False
        new.description = None

        # apply `changes`
        for attr, val in attributes.iteritems():
            setattr(new, attr, val)

        # set attributes which may NOT be overridden by `changes`
        new.creator = auth.user
        new.template_node = self
        new.add_contributor(contributor=auth.user, permissions=CREATOR_PERMISSIONS, log=False, save=False)
        new.is_fork = False
        new.is_registration = False
        new.piwik_site_id = None
        new.node_license = self.license.copy() if self.license else None

        # If that title hasn't been changed, apply the default prefix (once)
        if (new.title == self.title
                and top_level
                and language.TEMPLATED_FROM_PREFIX not in new.title):
            new.title = ''.join((language.TEMPLATED_FROM_PREFIX, new.title, ))

        # Slight hack - date_created is a read-only field.
        new._fields['date_created'].__set__(
            new,
            datetime.datetime.utcnow(),
            safe=True
        )

        new.save(suppress_log=True)

        # Log the creation
        new.add_log(
            NodeLog.CREATED_FROM,
            params={
                'node': new._primary_key,
                'template_node': {
                    'id': self._primary_key,
                    'url': self.url,
                    'title': self.title,
                },
            },
            auth=auth,
            log_date=new.date_created,
            save=False,
        )

        # add mandatory addons
        # TODO: This logic also exists in self.save()
        for addon in settings.ADDONS_AVAILABLE:
            if 'node' in addon.added_default:
                new.add_addon(addon.short_name, auth=None, log=False)

        # deal with the children of the node, if any
        new.nodes = [
            x.use_as_template(auth, changes, top_level=False)
            for x in self.nodes
            if x.can_view(auth)
        ]

        new.save()
        return new

    ############
    # Pointers #
    ############

    def add_pointer(self, node, auth, save=True):
        """Add a pointer to a node.

        :param Node node: Node to add
        :param Auth auth: Consolidated authorization
        :param bool save: Save changes
        :return: Created pointer
        """
        # Fail if node already in nodes / pointers. Note: cast node and node
        # to primary keys to test for conflicts with both nodes and pointers
        # contained in `self.nodes`.
        if node._id in self.node_ids:
            raise ValueError(
                'Pointer to node {0} already in list'.format(node._id)
            )

        if self.is_registration:
            raise NodeStateError('Cannot add a pointer to a registration')

        # If a folder, prevent more than one pointer to that folder. This will prevent infinite loops on the Dashboard.
        # Also, no pointers to the dashboard project, which could cause loops as well.
        already_pointed = node.pointed
        if node.is_folder and len(already_pointed) > 0:
            raise ValueError(
                'Pointer to folder {0} already exists. Only one pointer to any given folder allowed'.format(node._id)
            )
        if node.is_dashboard:
            raise ValueError(
                'Pointer to dashboard ({0}) not allowed.'.format(node._id)
            )

        # Append pointer
        pointer = Pointer(node=node)
        pointer.save()
        self.nodes.append(pointer)

        # Add log
        self.add_log(
            action=NodeLog.POINTER_CREATED,
            params={
                'parent_node': self.parent_id,
                'node': self._primary_key,
                'pointer': {
                    'id': pointer.node._id,
                    'url': pointer.node.url,
                    'title': pointer.node.title,
                    'category': pointer.node.category,
                },
            },
            auth=auth,
            save=False,
        )

        # Optionally save changes
        if save:
            self.save()

        return pointer

    def rm_pointer(self, pointer, auth):
        """Remove a pointer.

        :param Pointer pointer: Pointer to remove
        :param Auth auth: Consolidated authorization
        """
        if pointer not in self.nodes:
            raise ValueError('Node link does not belong to the requested node.')

        # Remove `Pointer` object; will also remove self from `nodes` list of
        # parent node
        Pointer.remove_one(pointer)

        # Add log
        self.add_log(
            action=NodeLog.POINTER_REMOVED,
            params={
                'parent_node': self.parent_id,
                'node': self._primary_key,
                'pointer': {
                    'id': pointer.node._id,
                    'url': pointer.node.url,
                    'title': pointer.node.title,
                    'category': pointer.node.category,
                },
            },
            auth=auth,
            save=False,
        )

    @property
    def node_ids(self):
        return [
            node._id if node.primary else node.node._id
            for node in self.nodes
        ]

    @property
    def nodes_primary(self):
        return [
            node
            for node in self.nodes
            if node.primary
        ]

    def node_and_primary_descendants(self):
        """Return an iterator for a node and all of its primary (non-pointer) descendants.

        :param node Node: target Node
        """
        return itertools.chain([self], self.get_descendants_recursive(lambda n: n.primary))

    @property
    def depth(self):
        return len(self.parents)

    def next_descendants(self, auth, condition=lambda auth, node: True):
        """
        Recursively find the first set of descedants under a given node that meet a given condition

        returns a list of [(node, [children]), ...]
        """
        ret = []
        for node in self.nodes:
            if condition(auth, node):
                # base case
                ret.append((node, []))
            else:
                ret.append((node, node.next_descendants(auth, condition)))
        ret = [item for item in ret if item[1] or condition(auth, item[0])]  # prune empty branches
        return ret

    def get_descendants_recursive(self, include=lambda n: True):
        for node in self.nodes:
            if include(node):
                yield node
            if node.primary:
                for descendant in node.get_descendants_recursive(include):
                    if include(descendant):
                        yield descendant

    def get_aggregate_logs_queryset(self, auth):
        ids = [self._id] + [n._id
                            for n in self.get_descendants_recursive()
                            if n.can_view(auth)]
        query = Q('__backrefs.logged.node.logs', 'in', ids) & Q('should_hide', 'ne', True)
        return NodeLog.find(query).sort('-_id')

    @property
    def nodes_pointer(self):
        return [
            node
            for node in self.nodes
            if not node.primary
        ]

    @property
    def has_pointers_recursive(self):
        """Recursively checks whether the current node or any of its nodes
        contains a pointer.
        """
        if self.nodes_pointer:
            return True
        for node in self.nodes_primary:
            if node.has_pointers_recursive:
                return True
        return False

    @property
    def pointed(self):
        return getattr(self, '_pointed', [])

    def pointing_at(self, pointed_node_id):
        """This node is pointed at another node.

        :param Node pointed_node_id: The node id of the node being pointed at.
        :return: pointer_id
        """
        for pointer in self.nodes_pointer:
            node_id = pointer.node._id
            if node_id == pointed_node_id:
                return pointer._id
        return None

    def get_points(self, folders=False, deleted=False, resolve=True):
        ret = []
        for each in self.pointed:
            pointer_node = get_pointer_parent(each)
            if not folders and pointer_node.is_folder:
                continue
            if not deleted and pointer_node.is_deleted:
                continue
            if resolve:
                ret.append(pointer_node)
            else:
                ret.append(each)
        return ret

    def resolve(self):
        return self

    def fork_pointer(self, pointer, auth, save=True):
        """Replace a pointer with a fork. If the pointer points to a project,
        fork the project and replace the pointer with a new pointer pointing
        to the fork. If the pointer points to a component, fork the component
        and add it to the current node.

        :param Pointer pointer:
        :param Auth auth:
        :param bool save:
        :return: Forked node
        """
        # Fail if pointer not contained in `nodes`
        try:
            index = self.nodes.index(pointer)
        except ValueError:
            raise ValueError('Pointer {0} not in list'.format(pointer._id))

        # Get pointed node
        node = pointer.node

        # Fork into current node and replace pointer with forked component
        forked = node.fork_node(auth)
        if forked is None:
            raise ValueError('Could not fork node')

        self.nodes[index] = forked

        # Add log
        self.add_log(
            NodeLog.POINTER_FORKED,
            params={
                'parent_node': self.parent_id,
                'node': self._primary_key,
                'pointer': {
                    'id': pointer.node._id,
                    'url': pointer.node.url,
                    'title': pointer.node.title,
                    'category': pointer.node.category,
                },
            },
            auth=auth,
            save=False,
        )

        # Optionally save changes
        if save:
            self.save()
            # Garbage-collect pointer. Note: Must save current node before
            # removing pointer, else remove will fail when trying to remove
            # backref from self to pointer.
            Pointer.remove_one(pointer)

        # Return forked content
        return forked

    def get_recent_logs(self, n=10):
        """Return a list of the n most recent logs, in reverse chronological
        order.

        :param int n: Number of logs to retrieve
        """
        return list(reversed(self.logs)[:n])

    @property
    def date_modified(self):
        '''The most recent datetime when this node was modified, based on
        the logs.
        '''
        try:
            return self.logs[-1].date
        except IndexError:
            return self.date_created

    def set_title(self, title, auth, save=False):
        """Set the title of this Node and log it.

        :param str title: The new title.
        :param auth: All the auth information including user, API key.
        """
        #Called so validation does not have to wait until save.
        validate_title(title)

        original_title = self.title
        new_title = sanitize.strip_html(title)
        # Title hasn't changed after sanitzation, bail out
        if original_title == new_title:
            return False
        self.title = new_title
        self.add_log(
            action=NodeLog.EDITED_TITLE,
            params={
                'parent_node': self.parent_id,
                'node': self._primary_key,
                'title_new': self.title,
                'title_original': original_title,
            },
            auth=auth,
            save=False,
        )
        if save:
            self.save()
        return None

    def set_description(self, description, auth, save=False):
        """Set the description and log the event.

        :param str description: The new description
        :param auth: All the auth informtion including user, API key.
        :param bool save: Save self after updating.
        """
        original = self.description
        new_description = sanitize.strip_html(description)
        if original == new_description:
            return False
        self.description = new_description
        self.add_log(
            action=NodeLog.EDITED_DESCRIPTION,
            params={
                'parent_node': self.parent_id,
                'node': self._primary_key,
                'description_new': self.description,
                'description_original': original
            },
            auth=auth,
            save=False,
        )
        if save:
            self.save()
        return None

    def update_search(self):
        from website import search
        try:
            search.search.update_node(self, bulk=False, async=True)
        except search.exceptions.SearchUnavailableError as e:
            logger.exception(e)
            log_exception()

    @classmethod
    def bulk_update_search(cls, nodes):
        from website import search
        try:
            serialize = functools.partial(search.search.update_node, bulk=True, async=False)
            search.search.bulk_update_nodes(serialize, nodes)
        except search.exceptions.SearchUnavailableError as e:
            logger.exception(e)
            log_exception()

    def delete_search_entry(self):
        from website import search
        try:
            search.search.delete_node(self)
        except search.exceptions.SearchUnavailableError as e:
            logger.exception(e)
            log_exception()

    def delete_registration_tree(self, save=False):
        self.is_deleted = True
        if not getattr(self.embargo, 'for_existing_registration', False):
            self.registered_from = None
        if save:
            self.save()
        self.update_search()
        for child in self.nodes_primary:
            child.delete_registration_tree(save=save)

    def remove_node(self, auth, date=None):
        """Marks a node as deleted.

        TODO: Call a hook on addons
        Adds a log to the parent node if applicable

        :param auth: an instance of :class:`Auth`.
        :param date: Date node was removed
        :type date: `datetime.datetime` or `None`
        """
        # TODO: rename "date" param - it's shadowing a global

        if self.is_dashboard:
            raise NodeStateError("Dashboards may not be deleted.")

        if not self.can_edit(auth):
            raise PermissionsError('{0!r} does not have permission to modify this {1}'.format(auth.user, self.category or 'node'))

        #if this is a folder, remove all the folders that this is pointing at.
        if self.is_folder:
            for pointed in self.nodes_pointer:
                if pointed.node.is_folder:
                    pointed.node.remove_node(auth=auth)

        if [x for x in self.nodes_primary if not x.is_deleted]:
            raise NodeStateError("Any child components must be deleted prior to deleting this project.")

        # After delete callback
        for addon in self.get_addons():
            message = addon.after_delete(self, auth.user)
            if message:
                status.push_status_message(message, kind='info', trust=False)

        log_date = date or datetime.datetime.utcnow()

        # Add log to parent
        if self.node__parent:
            self.node__parent[0].add_log(
                NodeLog.NODE_REMOVED,
                params={
                    'project': self._primary_key,
                },
                auth=auth,
                log_date=log_date,
                save=True,
            )
        else:
            self.add_log(
                NodeLog.PROJECT_DELETED,
                params={
                    'project': self._primary_key,
                },
                auth=auth,
                log_date=log_date,
                save=True,
            )

        self.is_deleted = True
        self.deleted_date = date
        self.save()

        auth_signals.node_deleted.send(self)

        return True

    def fork_node(self, auth, title='Fork of '):
        """Recursively fork a node.

        :param Auth auth: Consolidated authorization
        :param str title: Optional text to prepend to forked title
        :return: Forked node
        """
        user = auth.user

        # Non-contributors can't fork private nodes
        if not (self.is_public or self.has_permission(user, 'read')):
            raise PermissionsError('{0!r} does not have permission to fork node {1!r}'.format(user, self._id))

        when = datetime.datetime.utcnow()

        original = self.load(self._primary_key)

        if original.is_deleted:
            raise NodeStateError('Cannot fork deleted node.')

        # Note: Cloning a node copies its `wiki_pages_current` and
        # `wiki_pages_versions` fields, but does not clone the underlying
        # database objects to which these dictionaries refer. This means that
        # the cloned node must pass itself to its wiki objects to build the
        # correct URLs to that content.
        forked = original.clone()

        forked.logs = self.logs
        forked.tags = self.tags

        # Recursively fork child nodes
        for node_contained in original.nodes:
            if not node_contained.is_deleted:
                forked_node = None
                try:  # Catch the potential PermissionsError above
                    forked_node = node_contained.fork_node(auth=auth, title='')
                except PermissionsError:
                    pass  # If this exception is thrown omit the node from the result set
                if forked_node is not None:
                    forked.nodes.append(forked_node)

        forked.title = title + forked.title
        forked.is_fork = True
        forked.is_registration = False
        forked.forked_date = when
        forked.forked_from = original
        forked.creator = user
        forked.piwik_site_id = None
        forked.node_license = original.license.copy() if original.license else None

        # Forks default to private status
        forked.is_public = False

        # Clear permissions before adding users
        forked.permissions = {}
        forked.visible_contributor_ids = []

        forked.add_contributor(
            contributor=user,
            permissions=CREATOR_PERMISSIONS,
            log=False,
            save=False
        )

        forked.add_log(
            action=NodeLog.NODE_FORKED,
            params={
                'parent_node': original.parent_id,
                'node': original._primary_key,
                'registration': forked._primary_key,
            },
            auth=auth,
            log_date=when,
            save=False,
        )

        forked.save()
        # After fork callback
        for addon in original.get_addons():
            _, message = addon.after_fork(original, forked, user)
            if message:
                status.push_status_message(message, kind='info', trust=True)

        return forked

    def create_draft_registration(self, user, schema, data=None, save=False):
        draft = DraftRegistration(
            initiator=user,
            branched_from=self,
            registration_schema=schema,
            registration_metadata=data or {},
        )
        draft.save()
        self.draft_registrations.append(draft)
        if save:
            self.save()
        return draft

    def register_node(self, schema, auth, data, parent=None):
        """Make a frozen copy of a node.

        :param schema: Schema object
        :param auth: All the auth information including user, API key.
        :param template: Template name
        :param data: Form data
        :param parent Node: parent registration of registration to be created
        """
        # TODO(lyndsysimon): "template" param is not necessary - use schema.name?
        # NOTE: Admins can register child nodes even if they don't have write access them
        if not self.can_edit(auth=auth) and not self.is_admin_parent(user=auth.user):
            raise PermissionsError(
                'User {} does not have permission '
                'to register this node'.format(auth.user._id)
            )
        if self.is_folder:
            raise NodeStateError("Folders may not be registered")

        when = datetime.datetime.utcnow()

        original = self.load(self._primary_key)

        # Note: Cloning a node copies its `wiki_pages_current` and
        # `wiki_pages_versions` fields, but does not clone the underlying
        # database objects to which these dictionaries refer. This means that
        # the cloned node must pass itself to its wiki objects to build the
        # correct URLs to that content.
        if original.is_deleted:
            raise NodeStateError('Cannot register deleted node.')

        registered = original.clone()

        registered.is_registration = True
        registered.registered_date = when
        registered.registered_user = auth.user
        registered.registered_schema = schema
        registered.registered_from = original
        if not registered.registered_meta:
            registered.registered_meta = {}
        registered.registered_meta = data

        registered.contributors = self.contributors
        registered.forked_from = self.forked_from
        registered.creator = self.creator
        registered.logs = self.logs
        registered.tags = self.tags
        registered.piwik_site_id = None
        registered.node_license = original.license.copy() if original.license else None

        registered.save()
        registered.is_public = False
        for node in registered.get_descendants_recursive():
            node.is_public = False
            node.save()

        if parent:
            registered.parent_node = parent

        # After register callback
        for addon in original.get_addons():
            _, message = addon.after_register(original, registered, auth.user)
            if message:
                status.push_status_message(message, kind='info', trust=False)

        for node_contained in original.nodes:
            if not node_contained.is_deleted:
                child_registration = node_contained.register_node(
                    schema=schema,
                    auth=auth,
                    data=data,
                    parent=registered,
                )
                if child_registration and not child_registration.primary:
                    registered.nodes.append(child_registration)

        registered.save()

        if settings.ENABLE_ARCHIVER:
            project_signals.after_create_registration.send(self, dst=registered, user=auth.user)

        return registered

    def remove_tag(self, tag, auth, save=True):
        if tag in self.tags:
            self.tags.remove(tag)
            self.add_log(
                action=NodeLog.TAG_REMOVED,
                params={
                    'parent_node': self.parent_id,
                    'node': self._primary_key,
                    'tag': tag,
                },
                auth=auth,
                save=False,
            )
            if save:
                self.save()

    def add_tag(self, tag, auth, save=True, log=True):
        if tag not in self.tags:
            new_tag = Tag.load(tag)
            if not new_tag:
                new_tag = Tag(_id=tag)
            new_tag.save()
            self.tags.append(new_tag)
            if log:
                self.add_log(
                    action=NodeLog.TAG_ADDED,
                    params={
                        'parent_node': self.parent_id,
                        'node': self._primary_key,
                        'tag': tag,
                    },
                    auth=auth,
                    save=False,
                )
            if save:
                self.save()

    def add_log(self, action, params, auth, foreign_user=None, log_date=None, save=True):
        user = auth.user if auth else None
        params['node'] = params.get('node') or params.get('project')
        log = NodeLog(
            action=action,
            user=user,
            foreign_user=foreign_user,
            params=params,
        )
        if log_date:
            log.date = log_date
        log.save()
        self.logs.append(log)
        if save:
            self.save()
        if user:
            increment_user_activity_counters(user._primary_key, action, log.date)
        return log

    @property
    def url(self):
        return '/{}/'.format(self._primary_key)

    def web_url_for(self, view_name, _absolute=False, _guid=False, *args, **kwargs):
        return web_url_for(view_name, pid=self._primary_key, _absolute=_absolute, _guid=_guid, *args, **kwargs)

    def api_url_for(self, view_name, _absolute=False, *args, **kwargs):
        return api_url_for(view_name, pid=self._primary_key, _absolute=_absolute, *args, **kwargs)

    @property
    def absolute_url(self):
        if not self.url:
            logger.error('Node {0} has a parent that is not a project'.format(self._id))
            return None
        return urlparse.urljoin(settings.DOMAIN, self.url)

    @property
    def display_absolute_url(self):
        url = self.absolute_url
        if url is not None:
            return re.sub(r'https?:', '', url).strip('/')

    @property
    def api_v2_url(self):
        return reverse('nodes:node-detail', kwargs={'node_id': self._id})

    @property
    def absolute_api_v2_url(self):
        if self.is_registration:
            return absolute_reverse('registrations:registration-detail', kwargs={'registration_id': self._id})
        return absolute_reverse('nodes:node-detail', kwargs={'node_id': self._id})

    # used by django and DRF
    def get_absolute_url(self):
        return self.absolute_api_v2_url

    @property
    def api_url(self):
        if not self.url:
            logger.error('Node {0} has a parent that is not a project'.format(self._id))
            return None
        return '/api/v1{0}'.format(self.deep_url)

    @property
    def deep_url(self):
        return '/project/{}/'.format(self._primary_key)

    @property
    def csl(self):  # formats node information into CSL format for citation parsing
        """a dict in CSL-JSON schema

        For details on this schema, see:
            https://github.com/citation-style-language/schema#csl-json-schema
        """
        csl = {
            'id': self._id,
            'title': sanitize.unescape_entities(self.title),
            'author': [
                contributor.csl_name  # method in auth/model.py which parses the names of authors
                for contributor in self.visible_contributors
            ],
            'publisher': 'Open Science Framework',
            'type': 'webpage',
            'URL': self.display_absolute_url,
        }

        doi = self.get_identifier_value('doi')
        if doi:
            csl['DOI'] = doi

        if self.logs:
            csl['issued'] = datetime_to_csl(self.logs[-1].date)

        return csl

    def author_list(self, and_delim='&'):
        author_names = [
            author.biblio_name
            for author in self.visible_contributors
            if author
        ]
        if len(author_names) < 2:
            return ' {0} '.format(and_delim).join(author_names)
        if len(author_names) > 7:
            author_names = author_names[:7]
            author_names.append('et al.')
            return ', '.join(author_names)
        return u'{0}, {1} {2}'.format(
            ', '.join(author_names[:-1]),
            and_delim,
            author_names[-1]
        )

    @property
    def templated_list(self):
        return [
            x
            for x in self.node__template_node
            if not x.is_deleted
        ]

    @property
    def parent_node(self):
        """The parent node, if it exists, otherwise ``None``. Note: this
        property is named `parent_node` rather than `parent` to avoid a
        conflict with the `parent` back-reference created by the `nodes`
        field on this schema.
        """
        try:
            if not self.node__parent[0].is_deleted:
                return self.node__parent[0]
        except IndexError:
            pass
        return None

    @parent_node.setter
    def parent_node(self, parent):
        parent.nodes.append(self)
        parent.save()

    @property
    def root(self):
        if self.parent_node:
            return self.parent_node.root
        else:
            return self

    @property
    def archiving(self):
        job = self.archive_job
        return job and not job.done and not job.archive_tree_finished()

    @property
    def archive_job(self):
        return self.archivejob__active[0] if self.archivejob__active else None

    @property
    def registrations(self):
        return self.node__registrations.find(Q('archiving', 'eq', False))

    @property
    def watch_url(self):
        return os.path.join(self.api_url, "watch/")

    @property
    def parent_id(self):
        if self.node__parent:
            return self.node__parent[0]._primary_key
        return None

    @property
    def forked_from_id(self):
        if self.forked_from:
            return self.forked_from._id
        return None

    @property
    def project_or_component(self):
        return 'project' if self.category == 'project' else 'component'

    def is_contributor(self, user):
        return (
            user is not None
            and (
                user._id in self.contributors
            )
        )

    def add_addon(self, addon_name, auth, log=True, *args, **kwargs):
        """Add an add-on to the node. Do nothing if the addon is already
        enabled.

        :param str addon_name: Name of add-on
        :param Auth auth: Consolidated authorization object
        :param bool log: Add a log after adding the add-on
        :return: A boolean, whether the addon was added
        """
        ret = AddonModelMixin.add_addon(self, addon_name, auth=auth,
                                        *args, **kwargs)
        if ret and log:
            config = settings.ADDONS_AVAILABLE_DICT[addon_name]
            self.add_log(
                action=NodeLog.ADDON_ADDED,
                params={
                    'project': self.parent_id,
                    'node': self._primary_key,
                    'addon': config.full_name,
                },
                auth=auth,
                save=False,
            )
            self.save()  # TODO: here, or outside the conditional? @mambocab
        return ret

    def delete_addon(self, addon_name, auth, _force=False):
        """Delete an add-on from the node.

        :param str addon_name: Name of add-on
        :param Auth auth: Consolidated authorization object
        :param bool _force: For migration testing ONLY. Do not set to True
            in the application, or else projects will be allowed to delete
            mandatory add-ons!
        :return bool: Add-on was deleted
        """
        ret = super(Node, self).delete_addon(addon_name, auth, _force)
        if ret:
            config = settings.ADDONS_AVAILABLE_DICT[addon_name]
            self.add_log(
                action=NodeLog.ADDON_REMOVED,
                params={
                    'project': self.parent_id,
                    'node': self._primary_key,
                    'addon': config.full_name,
                },
                auth=auth,
                save=False,
            )
            self.save()
            # TODO: save here or outside the conditional? @mambocab
        return ret

    def callback(self, callback, recursive=False, *args, **kwargs):
        """Invoke callbacks of attached add-ons and collect messages.

        :param str callback: Name of callback method to invoke
        :param bool recursive: Apply callback recursively over nodes
        :return list: List of callback messages
        """
        messages = []

        for addon in self.get_addons():
            method = getattr(addon, callback)
            message = method(self, *args, **kwargs)
            if message:
                messages.append(message)

        if recursive:
            for child in self.nodes:
                if not child.is_deleted:
                    messages.extend(
                        child.callback(
                            callback, recursive, *args, **kwargs
                        )
                    )

        return messages

    def replace_contributor(self, old, new):
        for i, contrib in enumerate(self.contributors):
            if contrib._primary_key == old._primary_key:
                self.contributors[i] = new
                # Remove unclaimed record for the project
                if self._primary_key in old.unclaimed_records:
                    del old.unclaimed_records[self._primary_key]
                    old.save()
                for permission in self.get_permissions(old):
                    self.add_permission(new, permission)
                self.permissions.pop(old._id)
                if old._id in self.visible_contributor_ids:
                    self.visible_contributor_ids[self.visible_contributor_ids.index(old._id)] = new._id
                return True
        return False

    def remove_contributor(self, contributor, auth, log=True):
        """Remove a contributor from this node.

        :param contributor: User object, the contributor to be removed
        :param auth: All the auth information including user, API key.
        """
        # remove unclaimed record if necessary
        if self._primary_key in contributor.unclaimed_records:
            del contributor.unclaimed_records[self._primary_key]

        self.contributors.remove(contributor._id)

        self.clear_permission(contributor)
        if contributor._id in self.visible_contributor_ids:
            self.visible_contributor_ids.remove(contributor._id)

        if not self.visible_contributor_ids:
            return False

        # Node must have at least one registered admin user
        # TODO: Move to validator or helper
        admins = [
            user for user in self.contributors
            if self.has_permission(user, 'admin')
            and user.is_registered
        ]
        if not admins:
            return False

        # Clear permissions for removed user
        self.permissions.pop(contributor._id, None)

        # After remove callback
        for addon in self.get_addons():
            message = addon.after_remove_contributor(self, contributor, auth)
            if message:
                status.push_status_message(message, kind='info', trust=True)

        if log:
            self.add_log(
                action=NodeLog.CONTRIB_REMOVED,
                params={
                    'project': self.parent_id,
                    'node': self._primary_key,
                    'contributors': [contributor._id],
                },
                auth=auth,
                save=False,
            )

        self.save()

        #send signal to remove this user from project subscriptions
        auth_signals.contributor_removed.send(contributor, node=self)

        return True

    def remove_contributors(self, contributors, auth=None, log=True, save=False):

        results = []
        removed = []

        for contrib in contributors:
            outcome = self.remove_contributor(
                contributor=contrib, auth=auth, log=False,
            )
            results.append(outcome)
            if outcome:
                project_signals.contributor_removed.send(self, user=contrib)
            removed.append(contrib._id)
        if log:
            self.add_log(
                action=NodeLog.CONTRIB_REMOVED,
                params={
                    'project': self.parent_id,
                    'node': self._primary_key,
                    'contributors': removed,
                },
                auth=auth,
                save=False,
            )

        if save:
            self.save()

        if False in results:
            return False

        return True

    def update_contributor(self, user, permission, visible, auth, save=False):
        """ TODO: this method should be updated as a replacement for the main loop of
        Node#manage_contributors. Right now there are redundancies, but to avoid major
        feature creep this will not be included as this time.

        Also checks to make sure unique admin is not removing own admin privilege.
        """
        if not self.has_permission(auth.user, ADMIN):
            raise PermissionsError("Only admins can modify contributor permissions")
        permissions = expand_permissions(permission) or DEFAULT_CONTRIBUTOR_PERMISSIONS
        admins = [contrib for contrib in self.contributors if self.has_permission(contrib, 'admin') and contrib.is_active]
        if not len(admins) > 1:
            # has only one admin
            admin = admins[0]
            if admin == user and ADMIN not in permissions:
                raise NodeStateError('{} is the only admin.'.format(user.fullname))
        if user not in self.contributors:
            raise ValueError(
                'User {0} not in contributors'.format(user.fullname)
            )
        if permission:
            permissions = expand_permissions(permission)
            if set(permissions) != set(self.get_permissions(user)):
                self.set_permissions(user, permissions, save=save)
                permissions_changed = {
                    user._id: permissions
                }
                self.add_log(
                    action=NodeLog.PERMISSIONS_UPDATED,
                    params={
                        'project': self.parent_id,
                        'node': self._id,
                        'contributors': permissions_changed,
                    },
                    auth=auth,
                    save=save
                )
                with TokuTransaction():
                    if ['read'] in permissions_changed.values():
                        project_signals.write_permissions_revoked.send(self)
        if visible is not None:
            self.set_visible(user, visible, auth=auth, save=save)
            self.update_visible_ids()

    def manage_contributors(self, user_dicts, auth, save=False):
        """Reorder and remove contributors.

        :param list user_dicts: Ordered list of contributors represented as
            dictionaries of the form:
            {'id': <id>, 'permission': <One of 'read', 'write', 'admin'>, 'visible': bool}
        :param Auth auth: Consolidated authentication information
        :param bool save: Save changes
        :raises: ValueError if any users in `users` not in contributors or if
            no admin contributors remaining
        """
        with TokuTransaction():
            users = []
            user_ids = []
            permissions_changed = {}
            visibility_removed = []
            to_retain = []
            to_remove = []
            for user_dict in user_dicts:
                user = User.load(user_dict['id'])
                if user is None:
                    raise ValueError('User not found')
                if user not in self.contributors:
                    raise ValueError(
                        'User {0} not in contributors'.format(user.fullname)
                    )
                permissions = expand_permissions(user_dict['permission'])
                if set(permissions) != set(self.get_permissions(user)):
                    self.set_permissions(user, permissions, save=False)
                    permissions_changed[user._id] = permissions
                # visible must be added before removed to ensure they are validated properly
                if user_dict['visible']:
                    self.set_visible(user,
                                     visible=True,
                                     auth=auth)
                else:
                    visibility_removed.append(user)
                users.append(user)
                user_ids.append(user_dict['id'])

            for user in visibility_removed:
                self.set_visible(user,
                                 visible=False,
                                 auth=auth)

            for user in self.contributors:
                if user._id in user_ids:
                    to_retain.append(user)
                else:
                    to_remove.append(user)

            # TODO: Move to validator or helper @jmcarp
            admins = [
                user for user in users
                if self.has_permission(user, 'admin')
                and user.is_registered
            ]
            if users is None or not admins:
                raise ValueError(
                    'Must have at least one registered admin contributor'
                )

            if to_retain != users:
                self.add_log(
                    action=NodeLog.CONTRIB_REORDERED,
                    params={
                        'project': self.parent_id,
                        'node': self._id,
                        'contributors': [
                            user._id
                            for user in users
                        ],
                    },
                    auth=auth,
                    save=False,
                )

            if to_remove:
                self.remove_contributors(to_remove, auth=auth, save=False)

            self.contributors = users

            if permissions_changed:
                self.add_log(
                    action=NodeLog.PERMISSIONS_UPDATED,
                    params={
                        'project': self.parent_id,
                        'node': self._id,
                        'contributors': permissions_changed,
                    },
                    auth=auth,
                    save=False,
                )
            # Update list of visible IDs
            self.update_visible_ids()
            if save:
                self.save()

        with TokuTransaction():
            if to_remove or permissions_changed and ['read'] in permissions_changed.values():
                project_signals.write_permissions_revoked.send(self)

    def add_contributor(self, contributor, permissions=None, visible=True,
                        auth=None, log=True, save=False):
        """Add a contributor to the project.

        :param User contributor: The contributor to be added
        :param list permissions: Permissions to grant to the contributor
        :param bool visible: Contributor is visible in project dashboard
        :param Auth auth: All the auth information including user, API key
        :param bool log: Add log to self
        :param bool save: Save after adding contributor
        :returns: Whether contributor was added
        """
        MAX_RECENT_LENGTH = 15

        # If user is merged into another account, use master account
        contrib_to_add = contributor.merged_by if contributor.is_merged else contributor
        if contrib_to_add not in self.contributors:

            self.contributors.append(contrib_to_add)
            if visible:
                self.set_visible(contrib_to_add, visible=True, log=False)

            # Add default contributor permissions
            permissions = permissions or DEFAULT_CONTRIBUTOR_PERMISSIONS
            for permission in permissions:
                self.add_permission(contrib_to_add, permission, save=False)

            # Add contributor to recently added list for user
            if auth is not None:
                user = auth.user
                if contrib_to_add in user.recently_added:
                    user.recently_added.remove(contrib_to_add)
                user.recently_added.insert(0, contrib_to_add)
                while len(user.recently_added) > MAX_RECENT_LENGTH:
                    user.recently_added.pop()

            if log:
                self.add_log(
                    action=NodeLog.CONTRIB_ADDED,
                    params={
                        'project': self.parent_id,
                        'node': self._primary_key,
                        'contributors': [contrib_to_add._primary_key],
                    },
                    auth=auth,
                    save=False,
                )
            if save:
                self.save()

            project_signals.contributor_added.send(self, contributor=contributor)

            return True

        # Permissions must be overridden if changed when contributor is added to parent he/she is already on a child of.
        elif contrib_to_add in self.contributors and permissions is not None:
            self.set_permissions(contrib_to_add, permissions)
            if save:
                self.save()

            return False
        else:
            return False

    def add_contributors(self, contributors, auth=None, log=True, save=False):
        """Add multiple contributors

        :param list contributors: A list of dictionaries of the form:
            {
                'user': <User object>,
                'permissions': <Permissions list, e.g. ['read', 'write']>,
                'visible': <Boolean indicating whether or not user is a bibliographic contributor>
            }
        :param auth: All the auth information including user, API key.
        :param log: Add log to self
        :param save: Save after adding contributor
        """
        for contrib in contributors:
            self.add_contributor(
                contributor=contrib['user'], permissions=contrib['permissions'],
                visible=contrib['visible'], auth=auth, log=False, save=False,
            )
        if log and contributors:
            self.add_log(
                action=NodeLog.CONTRIB_ADDED,
                params={
                    'project': self.parent_id,
                    'node': self._primary_key,
                    'contributors': [
                        contrib['user']._id
                        for contrib in contributors
                    ],
                },
                auth=auth,
                save=False,
            )
        if save:
            self.save()

    def add_unregistered_contributor(self, fullname, email, auth,
                                     permissions=None, save=False):
        """Add a non-registered contributor to the project.

        :param str fullname: The full name of the person.
        :param str email: The email address of the person.
        :param Auth auth: Auth object for the user adding the contributor.
        :returns: The added contributor
        :raises: DuplicateEmailError if user with given email is already in the database.
        """
        # Create a new user record
        contributor = User.create_unregistered(fullname=fullname, email=email)

        contributor.add_unclaimed_record(node=self, referrer=auth.user,
            given_name=fullname, email=email)
        try:
            contributor.save()
        except ValidationValueError:  # User with same email already exists
            contributor = get_user(email=email)
            # Unregistered users may have multiple unclaimed records, so
            # only raise error if user is registered.
            if contributor.is_registered or self.is_contributor(contributor):
                raise
            contributor.add_unclaimed_record(node=self, referrer=auth.user,
                given_name=fullname, email=email)
            contributor.save()

        self.add_contributor(
            contributor, permissions=permissions, auth=auth,
            log=True, save=False,
        )
        self.save()
        return contributor

    def set_privacy(self, permissions, auth=None, log=True, save=True, meeting_creation=False):
        """Set the permissions for this node. Also, based on meeting_creation, queues an email to user about abilities of
            public projects.

        :param permissions: A string, either 'public' or 'private'
        :param auth: All the auth information including user, API key.
        :param bool log: Whether to add a NodeLog for the privacy change.
        :param bool meeting_creation: Whther this was creayed due to a meetings email.
        """
        if auth and not self.has_permission(auth.user, ADMIN):
            raise PermissionsError('Must be an admin to change privacy settings.')
        if permissions == 'public' and not self.is_public:
            if self.is_registration:
                if self.is_pending_embargo:
                    raise NodeStateError("A registration with an unapproved embargo cannot be made public.")
                if self.embargo_end_date and not self.is_pending_embargo:
                    self.embargo.state = Embargo.REJECTED
                    self.embargo.save()
            self.is_public = True
        elif permissions == 'private' and self.is_public:
            if self.is_registration and not self.is_pending_embargo:
                raise NodeStateError("Public registrations must be retracted, not made private.")
            else:
                self.is_public = False
        else:
            return False

        # After set permissions callback
        for addon in self.get_addons():
            message = addon.after_set_privacy(self, permissions)
            if message:
                status.push_status_message(message, kind='info', trust=False)

        if log:
            action = NodeLog.MADE_PUBLIC if permissions == 'public' else NodeLog.MADE_PRIVATE
            self.add_log(
                action=action,
                params={
                    'project': self.parent_id,
                    'node': self._primary_key,
                },
                auth=auth,
                save=False,
            )
        if save:
            self.save()
        if auth and permissions == 'public':
            project_signals.privacy_set_public.send(auth.user, node=self, meeting_creation=meeting_creation)
        return True

    def admin_public_wiki(self, user):
        return (
            self.has_addon('wiki') and
            self.has_permission(user, 'admin') and
            self.is_public
        )

    def include_wiki_settings(self, user):
        """Check if node meets requirements to make publicly editable."""
        return (
            self.admin_public_wiki(user) or
            any(
                each.admin_public_wiki(user)
                for each in self.get_descendants_recursive()
            )
        )

    # TODO: Move to wiki add-on
    def get_wiki_page(self, name=None, version=None, id=None):
        from website.addons.wiki.model import NodeWikiPage

        if name:
            name = (name or '').strip()
            key = to_mongo_key(name)
            try:
                if version and (isinstance(version, int) or version.isdigit()):
                    id = self.wiki_pages_versions[key][int(version) - 1]
                elif version == 'previous':
                    id = self.wiki_pages_versions[key][-2]
                elif version == 'current' or version is None:
                    id = self.wiki_pages_current[key]
                else:
                    return None
            except (KeyError, IndexError):
                return None
        return NodeWikiPage.load(id)

    # TODO: Move to wiki add-on
    def update_node_wiki(self, name, content, auth):
        """Update the node's wiki page with new content.

        :param page: A string, the page's name, e.g. ``"home"``.
        :param content: A string, the posted content.
        :param auth: All the auth information including user, API key.
        """
        from website.addons.wiki.model import NodeWikiPage

        name = (name or '').strip()
        key = to_mongo_key(name)

        if key not in self.wiki_pages_current:
            if key in self.wiki_pages_versions:
                version = len(self.wiki_pages_versions[key]) + 1
            else:
                version = 1
        else:
            current = NodeWikiPage.load(self.wiki_pages_current[key])
            current.is_current = False
            version = current.version + 1
            current.save()

        new_page = NodeWikiPage(
            page_name=name,
            version=version,
            user=auth.user,
            is_current=True,
            node=self,
            content=content
        )
        new_page.save()

        # check if the wiki page already exists in versions (existed once and is now deleted)
        if key not in self.wiki_pages_versions:
            self.wiki_pages_versions[key] = []
        self.wiki_pages_versions[key].append(new_page._primary_key)
        self.wiki_pages_current[key] = new_page._primary_key

        self.add_log(
            action=NodeLog.WIKI_UPDATED,
            params={
                'project': self.parent_id,
                'node': self._primary_key,
                'page': new_page.page_name,
                'page_id': new_page._primary_key,
                'version': new_page.version,
            },
            auth=auth,
            log_date=new_page.date,
            save=False,
        )
        self.save()

    # TODO: Move to wiki add-on
    def rename_node_wiki(self, name, new_name, auth):
        """Rename the node's wiki page with new name.

        :param name: A string, the page's name, e.g. ``"My Page"``.
        :param new_name: A string, the new page's name, e.g. ``"My Renamed Page"``.
        :param auth: All the auth information including user, API key.

        """
        # TODO: Fix circular imports
        from website.addons.wiki.exceptions import (
            PageCannotRenameError,
            PageConflictError,
            PageNotFoundError,
        )

        name = (name or '').strip()
        key = to_mongo_key(name)
        new_name = (new_name or '').strip()
        new_key = to_mongo_key(new_name)
        page = self.get_wiki_page(name)

        if key == 'home':
            raise PageCannotRenameError('Cannot rename wiki home page')
        if not page:
            raise PageNotFoundError('Wiki page not found')
        if (new_key in self.wiki_pages_current and key != new_key) or new_key == 'home':
            raise PageConflictError(
                'Page already exists with name {0}'.format(
                    new_name,
                )
            )

        # rename the page first in case we hit a validation exception.
        old_name = page.page_name
        page.rename(new_name)

        # TODO: merge historical records like update (prevents log breaks)
        # transfer the old page versions/current keys to the new name.
        if key != new_key:
            self.wiki_pages_versions[new_key] = self.wiki_pages_versions[key]
            del self.wiki_pages_versions[key]
            self.wiki_pages_current[new_key] = self.wiki_pages_current[key]
            del self.wiki_pages_current[key]
            if key in self.wiki_private_uuids:
                self.wiki_private_uuids[new_key] = self.wiki_private_uuids[key]
                del self.wiki_private_uuids[key]

        self.add_log(
            action=NodeLog.WIKI_RENAMED,
            params={
                'project': self.parent_id,
                'node': self._primary_key,
                'page': page.page_name,
                'page_id': page._primary_key,
                'old_page': old_name,
                'version': page.version,
            },
            auth=auth,
            save=False,
        )
        self.save()

    def delete_node_wiki(self, name, auth):
        name = (name or '').strip()
        key = to_mongo_key(name)
        page = self.get_wiki_page(key)

        del self.wiki_pages_current[key]

        self.add_log(
            action=NodeLog.WIKI_DELETED,
            params={
                'project': self.parent_id,
                'node': self._primary_key,
                'page': page.page_name,
                'page_id': page._primary_key,
            },
            auth=auth,
            save=False,
        )
        self.save()

    def get_stats(self, detailed=False):
        if detailed:
            raise NotImplementedError(
                'Detailed stats exist, but are not yet implemented.'
            )
        else:
            return get_basic_counters('node:%s' % self._primary_key)

    # TODO: Deprecate this; it duplicates much of what serialize_project already
    # does
    def serialize(self, auth=None):
        """Dictionary representation of node that is nested within a NodeLog's
        representation.
        """
        # TODO: incomplete implementation
        return {
            'id': str(self._primary_key),
            'category': self.category_display,
            'node_type': self.project_or_component,
            'url': self.url,
            # TODO: Titles shouldn't contain escaped HTML in the first place
            'title': sanitize.unescape_entities(self.title),
            'path': self.path_above(auth),
            'api_url': self.api_url,
            'is_public': self.is_public,
            'is_registration': self.is_registration,
        }

    def _initiate_retraction(self, user, justification=None):
        """Initiates the retraction process for a registration
        :param user: User who initiated the retraction
        :param justification: Justification, if given, for retraction
        """

        retraction = Retraction(
            initiated_by=user,
            justification=justification or None,  # make empty strings None
            state=Retraction.UNAPPROVED
        )
        retraction.save()  # Save retraction so it has a primary key
        self.retraction = retraction
        self.save()  # Set foreign field reference Node.retraction
        admins = [contrib for contrib in self.contributors if self.has_permission(contrib, 'admin') and contrib.is_active]
        for admin in admins:
            retraction.add_authorizer(admin)
        retraction.save()  # Save retraction approval state
        return retraction

    def retract_registration(self, user, justification=None, save=True):
        """Retract public registration. Instantiate new Retraction object
        and associate it with the respective registration.
        """

        if not self.is_registration or (not self.is_public and not (self.embargo_end_date or self.is_pending_embargo)):
            raise NodeStateError('Only public or embargoed registrations may be retracted.')

        if self.root is not self:
            raise NodeStateError('Retraction of non-parent registrations is not permitted.')

        retraction = self._initiate_retraction(user, justification)
        self.registered_from.add_log(
            action=NodeLog.RETRACTION_INITIATED,
            params={
                'node': self._id,
                'retraction_id': retraction._id,
            },
            auth=Auth(user),
        )
        self.retraction = retraction
        if save:
            self.save()

    def _is_embargo_date_valid(self, end_date):
        today = datetime.datetime.utcnow()
        if (end_date - today) >= settings.EMBARGO_END_DATE_MIN:
            if (end_date - today) <= settings.EMBARGO_END_DATE_MAX:
                return True
        return False

    def _initiate_embargo(self, user, end_date, for_existing_registration=False):
        """Initiates the retraction process for a registration
        :param user: User who initiated the retraction
        :param end_date: Date when the registration should be made public
        """
        embargo = Embargo(
            initiated_by=user,
            end_date=datetime.datetime.combine(end_date, datetime.datetime.min.time()),
            for_existing_registration=for_existing_registration
        )
        embargo.save()  # Save embargo so it has a primary key
        self.embargo = embargo
        self.save()  # Set foreign field reference Node.embargo
        admins = [contrib for contrib in self.contributors if self.has_permission(contrib, 'admin') and contrib.is_active]
        for admin in admins:
            embargo.add_authorizer(admin)
        embargo.save()  # Save embargo's approval_state
        return embargo

    def embargo_registration(self, user, end_date, for_existing_registration=False):
        """Enter registration into an embargo period at end of which, it will
        be made public
        :param user: User initiating the embargo
        :param end_date: Date when the registration should be made public
        :raises: NodeStateError if Node is not a registration
        :raises: PermissionsError if user is not an admin for the Node
        :raises: ValidationValueError if end_date is not within time constraints
        """

        if not self.is_registration:
            raise NodeStateError('Only registrations may be embargoed')
        if not self.has_permission(user, 'admin'):
            raise PermissionsError('Only admins may embargo a registration')
        if not self._is_embargo_date_valid(end_date):
            raise ValidationValueError('Embargo end date must be more than one day in the future')

        embargo = self._initiate_embargo(user, end_date, for_existing_registration=for_existing_registration)

        self.registered_from.add_log(
            action=NodeLog.EMBARGO_INITIATED,
            params={
                'node': self._id,
                'embargo_id': embargo._id,
            },
            auth=Auth(user),
            save=True,
        )
        if self.is_public:
            self.set_privacy('private', Auth(user))

    def _initiate_approval(self, user):
        end_date = datetime.datetime.now() + settings.REGISTRATION_APPROVAL_TIME
        approval = RegistrationApproval(
            initiated_by=user,
            end_date=end_date,
        )
        approval.save()  # Save approval so it has a primary key
        self.registration_approval = approval
        self.save()  # Set foreign field reference Node.registration_approval
        admins = [contrib for contrib in self.contributors if self.has_permission(contrib, 'admin') and contrib.is_active]
        for admin in admins:
            approval.add_authorizer(admin)
        approval.save()  # Save approval's approval_state
        return approval

    def require_approval(self, user):
        if not self.is_registration:
            raise NodeStateError('Only registrations can require registration approval')
        if not self.has_permission(user, 'admin'):
            raise PermissionsError('Only admins can initiate a registration approval')

        approval = self._initiate_approval(user)

        self.registered_from.add_log(
            action=NodeLog.REGISTRATION_APPROVAL_INITIATED,
            params={
                'node': self._id,
                'registration_approval_id': approval._id,
            },
            auth=Auth(user),
            save=True,
        )
        # TODO make private?

@Node.subscribe('before_save')
def validate_permissions(schema, instance):
    """Ensure that user IDs in `contributors` and `permissions` match.

    """
    node = instance
    contributor_ids = set([user._id for user in node.contributors])
    permission_ids = set(node.permissions.keys())
    mismatched_contributors = contributor_ids.difference(permission_ids)
    if mismatched_contributors:
        raise ValidationValueError(
            'Contributors {0} missing from `permissions` on node {1}'.format(
                ', '.join(mismatched_contributors),
                node._id,
            )
        )
    mismatched_permissions = permission_ids.difference(contributor_ids)
    if mismatched_permissions:
        raise ValidationValueError(
            'Permission keys {0} missing from `contributors` on node {1}'.format(
                ', '.join(mismatched_contributors),
                node._id,
            )
        )


@Node.subscribe('before_save')
def validate_visible_contributors(schema, instance):
    """Ensure that user IDs in `contributors` and `visible_contributor_ids`
    match.

    """
    node = instance
    for user_id in node.visible_contributor_ids:
        if user_id not in node.contributors:
            raise ValidationValueError(
                ('User {0} is in `visible_contributor_ids` but not in '
                 '`contributors` on node {1}').format(
                    user_id,
                    node._id,
                )
            )


class WatchConfig(StoredObject):

    _id = fields.StringField(primary=True, default=lambda: str(ObjectId()))
    node = fields.ForeignField('Node', backref='watched')
    digest = fields.BooleanField(default=False)
    immediate = fields.BooleanField(default=False)

    def __repr__(self):
        return '<WatchConfig(node="{self.node}")>'.format(self=self)


class PrivateLink(StoredObject):

    _id = fields.StringField(primary=True, default=lambda: str(ObjectId()))
    date_created = fields.DateTimeField(auto_now_add=datetime.datetime.utcnow)
    key = fields.StringField(required=True)
    name = fields.StringField()
    is_deleted = fields.BooleanField(default=False)
    anonymous = fields.BooleanField(default=False)

    nodes = fields.ForeignField('node', list=True, backref='shared')
    creator = fields.ForeignField('user', backref='created')

    @property
    def node_ids(self):
        node_ids = [node._id for node in self.nodes]
        return node_ids

    def node_scale(self, node):
        # node may be None if previous node's parent is deleted
        if node is None or node.parent_id not in self.node_ids:
            return -40
        else:
            offset = 20 if node.parent_node is not None else 0
            return offset + self.node_scale(node.parent_node)

    def to_json(self):
        return {
            "id": self._id,
            "date_created": iso8601format(self.date_created),
            "key": self.key,
            "name": sanitize.unescape_entities(self.name),
            "creator": {'fullname': self.creator.fullname, 'url': self.creator.profile_url},
            "nodes": [{'title': x.title, 'url': x.url, 'scale': str(self.node_scale(x)) + 'px', 'category': x.category}
                      for x in self.nodes if not x.is_deleted],
            "anonymous": self.anonymous
        }


class Sanction(StoredObject):
    """Sanction class is a generic way to track approval states"""
    # Tell modularodm not to attach backends
    abstract = True

    _id = fields.StringField(primary=True, default=lambda: str(ObjectId()))

    # Neither approved not cancelled
    UNAPPROVED = 'unapproved'
    # Has approval
    APPROVED = 'approved'
    # Rejected by at least one person
    REJECTED = 'rejected'

    state = fields.StringField(
        default=UNAPPROVED,
        validate=validators.choice_in((
            # Allowed values according to source code comment
            'unapproved',
            'approved',
            'rejected',
            # Possible values, origin unclear. May be required, incl for unit tests TODO: review later
            'active',
            'cancelled',
            'completed',
        ))
    )

    DISPLAY_NAME = 'Sanction'
    # SHORT_NAME must correspond with the associated foreign field to query against,
    # e.g. Node.find_one(Q(sanction.SHORT_NAME, 'eq', sanction))
    SHORT_NAME = 'sanction'

    APPROVAL_NOT_AUTHORIZED_MESSAGE = 'This user is not authorized to approve this {DISPLAY_NAME}'
    APPROVAL_INVALID_TOKEN_MESSAGE = 'Invalid approval token provided for this {DISPLAY_NAME}.'
    REJECTION_NOT_AUTHORIZED_MESSAEGE = 'This user is not authorized to reject this {DISPLAY_NAME}'
    REJECTION_INVALID_TOKEN_MESSAGE = 'Invalid rejection token provided for this {DISPLAY_NAME}.'

    # Controls whether or not the Sanction needs unanimous approval or just a single approval
    ANY = 'any'
    UNANIMOUS = 'unanimous'
    mode = UNANIMOUS

    initiation_date = fields.DateTimeField(auto_now_add=datetime.datetime.utcnow)
    # Expiration date-- Sanctions in the UNAPPROVED state that are older than their end_date
    # are automatically made ACTIVE by a daily cron job
    # Use end_date=None for a non-expiring Sanction
    end_date = fields.DateTimeField(default=None)

    # Sanction subclasses must have an initiated_by field
    # initiated_by = fields.ForeignField('user', backref='initiated')

    # Expanded: Dictionary field mapping admin IDs their approval status and relevant tokens:
    # {
    #   'b3k97': {
    #     'has_approved': False,
    #     'approval_token': 'Pew7wj1Puf7DENUPFPnXSwa1rf3xPN',
    #     'rejection_token': 'TwozClTFOic2PYxHDStby94bCQMwJy'}
    # }
    approval_state = fields.DictionaryField()

    def __repr__(self):
        return '<Sanction(end_date={self.end_date!r}) with _id {self._id!r}>'.format(self=self)

    @property
    def is_pending_approval(self):
        return self.state == Sanction.UNAPPROVED

    @property
    def is_approved(self):
        return self.state == Sanction.APPROVED

    @property
    def is_rejected(self):
        return self.state == Sanction.REJECTED

    def _validate_authorizer(self, user):
        """Subclasses may choose to provide extra restrictions on who can be an authorizer

        :return Boolean: True if user is allowed to be an authorizer else False
        """
        return True

    def add_authorizer(self, user, approved=False, save=False):
        valid = self._validate_authorizer(user)
        if valid and user._id not in self.approval_state:
            self.approval_state[user._id] = {
                'has_approved': approved,
                'approval_token': tokens.encode(
                    {
                        'user_id': user._id,
                        'sanction_id': self._id,
                        'action': 'approve_{}'.format(self.SHORT_NAME)
                    }
                ),
                'rejection_token': tokens.encode(
                    {
                        'user_id': user._id,
                        'sanction_id': self._id,
                        'action': 'reject_{}'.format(self.SHORT_NAME)
                    }
                ),
            }
            if save:
                self.save()
            return True
        return False

    def remove_authorizer(self, user, save=False):
        """Remove a user as an authorizer

        :param User user:
        :return Boolean: True if user is removed else False
        """
        if user._id not in self.approval_state:
            return False

        del self.approval_state[user._id]
        if save:
            self.save()
        return True

    def _on_approve(self, user, token):
        """Callback for when a single user approves a Sanction. Calls #_on_complete under two conditions:
        - mode is ANY and the Sanction has not already been cancelled
        - mode is UNANIMOUS and all users have given approval

        :param User user:
        :param str token: user's approval token
        """
        if self.mode == self.ANY or all(authorizer['has_approved'] for authorizer in self.approval_state.values()):
            self.state = Sanction.APPROVED
            self._on_complete(user)

    def _on_reject(self, user, token):
        """Callback for rejection of a Sanction

        :param User user:
        :param str token: user's approval token
        """
        raise NotImplementedError('Sanction subclasses must implement an #_on_reject method')

    def _on_complete(self, user):
        """Callback for when a Sanction has approval and enters the ACTIVE state

        :param User user:
        """
        raise NotImplementedError('Sanction subclasses must implement an #_on_complete method')

    def approve(self, user, token):
        """Add user to approval list if user is admin and token verifies."""
        try:
            if self.approval_state[user._id]['approval_token'] != token:
                raise InvalidSanctionApprovalToken(self.APPROVAL_INVALID_TOKEN_MESSAGE.format(DISPLAY_NAME=self.DISPLAY_NAME))
        except KeyError:
            raise PermissionsError(self.APPROVAL_NOT_AUTHORIZED_MESSAGE.format(DISPLAY_NAME=self.DISPLAY_NAME))
        self.approval_state[user._id]['has_approved'] = True
        self._on_approve(user, token)

    def reject(self, user, token):
        """Cancels sanction if user is admin and token verifies."""
        try:
            if self.approval_state[user._id]['rejection_token'] != token:
                raise InvalidSanctionRejectionToken(self.REJECTION_INVALID_TOKEN_MESSAGE.format(DISPLAY_NAME=self.DISPLAY_NAME))
        except KeyError:
            raise PermissionsError(self.REJECTION_NOT_AUTHORIZED_MESSAEGE.format(DISPLAY_NAME=self.DISPLAY_NAME))
        self.state = Sanction.REJECTED
        self._on_reject(user, token)

    def forcibly_reject(self):
        self.state = Sanction.REJECTED

    def _notify_authorizer(self, user):
        pass

    def _notify_non_authorizer(self, user):
        pass

    def ask(self, group):
        for contrib in group:
            if contrib._id in self.approval_state:
                self._notify_authorizer(contrib)
            else:
                self._notify_non_authorizer(contrib)


class EmailApprovableSanction(Sanction):

    AUTHORIZER_NOTIFY_EMAIL_TEMPLATE = None
    NON_AUTHORIZER_NOTIFY_EMAIL_TEMPLATE = None

    VIEW_URL_TEMPLATE = ''
    APPROVE_URL_TEMPLATE = ''
    REJECT_URL_TEMPLATE = ''

    notify_initiator_on_complete = fields.BooleanField(default=False)
    # Store a persistant copy of urls for use when needed outside of a request context.
    # This field gets automagically updated whenever models approval_state is modified
    # and the model is saved
    # {
    #   'abcde': {
    #     'approve': [APPROVAL_URL],
    #     'reject': [REJECT_URL],
    #   }
    # }
    stashed_urls = fields.DictionaryField(default=dict)

    @staticmethod
    def _format_or_empty(template, context):
        if context:
            return template.format(**context)
        return ''

    def _view_url(self, user_id):
        return self._format_or_empty(self.VIEW_URL_TEMPLATE, self._view_url_context(user_id))

    def _view_url_context(self, user_id):
        return None

    def _approval_url(self, user_id):
        return self._format_or_empty(self.APPROVE_URL_TEMPLATE, self._approval_url_context(user_id))

    def _approval_url_context(self, user_id):
        return None

    def _rejection_url(self, user_id):
        return self._format_or_empty(self.REJECT_URL_TEMPLATE, self._rejection_url_context(user_id))

    def _rejection_url_context(self, user_id):
        return None

    def _send_approval_request_email(self, user, template, context):
        mails.send_mail(
            user.username,
            template,
            user=user,
            **context
        )

    def _email_template_context(self, user, is_authorizer=False):
        return {}

    def _notify_authorizer(self, authorizer):
        context = self._email_template_context(authorizer, is_authorizer=True)
        if self.AUTHORIZER_NOTIFY_EMAIL_TEMPLATE:
            self._send_approval_request_email(authorizer, self.AUTHORIZER_NOTIFY_EMAIL_TEMPLATE, context)
        else:
            raise NotImplementedError

    def _notify_non_authorizer(self, user):
        context = self._email_template_context(user)
        if self.NON_AUTHORIZER_NOTIFY_EMAIL_TEMPLATE:
            self._send_approval_request_email(user, self.NON_AUTHORIZER_NOTIFY_EMAIL_TEMPLATE, context)
        else:
            raise NotImplementedError

    def add_authorizer(self, user, **kwargs):
        super(EmailApprovableSanction, self).add_authorizer(user, **kwargs)
        self.stashed_urls[user._id] = {
            'view': self._view_url(user._id),
            'approve': self._approval_url(user._id),
            'reject': self._rejection_url(user._id)
        }
        self.save()

    def _notify_initiator(self):
        raise NotImplementedError

    def _on_complete(self, *args):
        super(EmailApprovableSanction, self).on_complete(*args)
        if self.notify_initiator_on_complete:
            self._notify_initiator()


class PreregCallbackMixin(object):

    def _notify_initiator(self):
        registration = self._get_registration()
        if registration.registered_schema.name == 'Prereg Challenge':
            mails.send_mail(
                self.initiator.username,
                template=mails.PREREG_CHALLENGE_ACCEPTED,
                user=self.initiator,
                registration_url=registration.url
            )

class Embargo(EmailApprovableSanction, PreregCallbackMixin):
    """Embargo object for registrations waiting to go public."""

    COMPLETED = 'completed'
    DISPLAY_NAME = 'Embargo'
    SHORT_NAME = 'embargo'

    AUTHORIZER_NOTIFY_EMAIL_TEMPLATE = mails.PENDING_EMBARGO_ADMIN
    NON_AUTHORIZER_NOTIFY_EMAIL_TEMPLATE = mails.PENDING_EMBARGO_NON_ADMIN

    VIEW_URL_TEMPLATE = VIEW_PROJECT_URL_TEMPLATE
    APPROVE_URL_TEMPLATE = settings.DOMAIN + 'project/{node_id}/?token={token}'
    REJECT_URL_TEMPLATE = settings.DOMAIN + 'project/{node_id}/?token={token}'

    initiated_by = fields.ForeignField('user', backref='embargoed')
    for_existing_registration = fields.BooleanField(default=False)

    @property
    def is_completed(self):
        return self.state == self.COMPLETED

    @property
    def embargo_end_date(self):
        if self.state == self.APPROVED:
            return self.end_date
        return False

    # NOTE(hrybacki): Old, private registrations are grandfathered and do not
    # require to be made public or embargoed. This field differentiates them
    # from new registrations entering into an embargo field which should not
    # show up in any search related fields.
    @property
    def pending_registration(self):
        return not self.for_existing_registration and self.is_pending_approval

    def __repr__(self):
        parent_registration = None
        try:
            parent_registration = Node.find_one(Q('embargo', 'eq', self))
        except NoResultsFound:
            pass
        return ('<Embargo(parent_registration={0}, initiated_by={1}, '
                'end_date={2}) with _id {3}>').format(
            parent_registration,
            self.initiated_by,
            self.end_date,
            self._id
        )

    def _get_registration(self):
        return Node.find_one(Q('embargo', 'eq', self))

    def _view_url_context(self, user_id):
        registration = self._get_registration()
        return {
            'node_id': registration._id
        }

    def _approval_url_context(self, user_id):
        approval_token = self.approval_state.get(user_id, {}).get('approval_token')
        if approval_token:
            registration = self._get_registration()
            return {
                'node_id': registration._id,
                'token': approval_token,
            }

    def _rejection_url_context(self, user_id):
        rejection_token = self.approval_state.get(user_id, {}).get('rejection_token')
        if rejection_token:
            registration = self._get_registration()
            return {
                'node_id': registration._id,
                'token': rejection_token,
            }

    def _email_template_context(self, user, is_authorizer=False, urls=None):
        urls = urls or self.stashed_urls.get(user._id, {})
        registration_link = urls.get('view', self._view_url(user._id))
        if is_authorizer:
            approval_link = urls.get('approve', '')
            disapproval_link = urls.get('reject', '')
            approval_time_span = settings.EMBARGO_PENDING_TIME.days * 24

            registration = self._get_registration()

            return {
                'is_initiator': self.initiated_by == user,
                'initiated_by': self.initiated_by.fullname,
                'approval_link': approval_link,
                'project_name': registration.title,
                'disapproval_link': disapproval_link,
                'registration_link': registration_link,
                'embargo_end_date': self.end_date,
                'approval_time_span': approval_time_span,
            }
        else:
            return {
                'initiated_by': self.initiated_by.fullname,
                'registration_link': registration_link,
                'embargo_end_date': self.end_date,
            }

    def _validate_authorizer(self, user):
        registration = self._get_registration()
        return registration.has_permission(user, ADMIN)

    def _on_reject(self, user, token):
        parent_registration = self._get_registration()
        parent_registration.registered_from.add_log(
            action=NodeLog.EMBARGO_CANCELLED,
            params={
                'node': parent_registration._id,
                'embargo_id': self._id,
            },
            auth=Auth(user),
        )
        # Remove backref to parent project if embargo was for a new registration
        if not self.for_existing_registration:
            parent_registration.delete_registration_tree(save=True)
            parent_registration.registered_from = None
        # Delete parent registration if it was created at the time the embargo was initiated
        if not self.for_existing_registration:
            parent_registration.is_deleted = True
            parent_registration.save()

    def disapprove_embargo(self, user, token):
        """Cancels retraction if user is admin and token verifies."""
        self.reject(user, token)

    def _on_complete(self, user):
        parent_registration = self._get_registration()
        parent_registration.registered_from.add_log(
            action=NodeLog.EMBARGO_APPROVED,
            params={
                'node': parent_registration._id,
                'embargo_id': self._id,
            },
            auth=Auth(self.initiated_by),
        )
        self.save()

    def approve_embargo(self, user, token):
        """Add user to approval list if user is admin and token verifies."""
        self.approve(user, token)


class Retraction(EmailApprovableSanction):
    """Retraction object for public registrations."""

    DISPLAY_NAME = 'Retraction'
    SHORT_NAME = 'retraction'

    AUTHORIZER_NOTIFY_EMAIL_TEMPLATE = mails.PENDING_RETRACTION_ADMIN
    NON_AUTHORIZER_NOTIFY_EMAIL_TEMPLATE = mails.PENDING_RETRACTION_NON_ADMIN

    VIEW_URL_TEMPLATE = VIEW_PROJECT_URL_TEMPLATE
    APPROVE_URL_TEMPLATE = settings.DOMAIN + 'project/{node_id}/?token={token}'
    REJECT_URL_TEMPLATE = settings.DOMAIN + 'project/{node_id}/?token={token}'

    initiated_by = fields.ForeignField('user', backref='initiated')
    justification = fields.StringField(default=None, validate=MaxLengthValidator(2048))

    def __repr__(self):
        parent_registration = None
        try:
            parent_registration = Node.find_one(Q('retraction', 'eq', self))
        except NoResultsFound:
            pass
        return ('<Retraction(parent_registration={0}, initiated_by={1}) '
                'with _id {2}>').format(
            parent_registration,
            self.initiated_by,
            self._id
        )

    def _view_url_context(self, user_id):
        registration = Node.find_one(Q('retraction', 'eq', self))
        return {
            'node_id': registration._id
        }

    def _approval_url_context(self, user_id):
        approval_token = self.approval_state.get(user_id, {}).get('approval_token')
        if approval_token:
            registration = Node.find_one(Q('retraction', 'eq', self))
            return {
                'node_id': registration._id,
                'token': approval_token,
            }

    def _rejection_url_context(self, user_id):
        rejection_token = self.approval_state.get(user_id, {}).get('rejection_token')
        if rejection_token:
            registration = Node.find_one(Q('retraction', 'eq', self))
            return {
                'node_id': registration._id,
                'token': rejection_token,
            }

    def _email_template_context(self, user, is_authorizer=False, urls=None):
        urls = urls or self.stashed_urls.get(user._id, {})
        registration_link = urls.get('view', self._view_url(user._id))
        if is_authorizer:
            approval_link = urls.get('approve', '')
            disapproval_link = urls.get('reject', '')
            approval_time_span = settings.RETRACTION_PENDING_TIME.days * 24

            registration = Node.find_one(Q('retraction', 'eq', self))

            return {
                'is_initiator': self.initiated_by == user,
                'initiated_by': self.initiated_by.fullname,
                'project_name': registration.title,
                'registration_link': registration_link,
                'approval_link': approval_link,
                'disapproval_link': disapproval_link,
                'approval_time_span': approval_time_span,
            }
        else:
            return {
                'initiated_by': self.initiated_by.fullname,
                'registration_link': registration_link,
            }

    def _on_reject(self, user, token):
        parent_registration = Node.find_one(Q('retraction', 'eq', self))
        parent_registration.registered_from.add_log(
            action=NodeLog.RETRACTION_CANCELLED,
            params={
                'node': parent_registration._id,
                'retraction_id': self._id,
            },
            auth=Auth(user),
            save=True,
        )

    def _on_complete(self, user):
        parent_registration = Node.find_one(Q('retraction', 'eq', self))
        parent_registration.registered_from.add_log(
            action=NodeLog.RETRACTION_APPROVED,
            params={
                'node': parent_registration._id,
                'retraction_id': self._id,
            },
            auth=Auth(self.initiated_by),
        )
        # Remove any embargoes associated with the registration
        if parent_registration.embargo_end_date or parent_registration.is_pending_embargo:
            parent_registration.embargo.state = self.REJECTED
            parent_registration.registered_from.add_log(
                action=NodeLog.EMBARGO_CANCELLED,
                params={
                    'node': parent_registration._id,
                    'embargo_id': parent_registration.embargo._id,
                },
                auth=Auth(self.initiated_by),
            )
            parent_registration.embargo.save()
        # Ensure retracted registration is public
        auth = Auth(self.initiated_by)
        for node in parent_registration.node_and_primary_descendants():
            node.set_privacy('public', auth=auth, save=True)
            node.update_search()

    def approve_retraction(self, user, token):
        self.approve(user, token)

    def disapprove_retraction(self, user, token):
        self.reject(user, token)


class RegistrationApproval(EmailApprovableSanction, PreregCallbackMixin):

    DISPLAY_NAME = 'Approval'
    SHORT_NAME = 'registration_approval'

    AUTHORIZER_NOTIFY_EMAIL_TEMPLATE = mails.PENDING_REGISTRATION_ADMIN
    NON_AUTHORIZER_NOTIFY_EMAIL_TEMPLATE = mails.PENDING_REGISTRATION_NON_ADMIN

    VIEW_URL_TEMPLATE = VIEW_PROJECT_URL_TEMPLATE
    APPROVE_URL_TEMPLATE = settings.DOMAIN + 'project/{node_id}/?token={token}'
    REJECT_URL_TEMPLATE = settings.DOMAIN + 'project/{node_id}/?token={token}'

    initiated_by = fields.ForeignField('user', backref='registration_approved')

    def _get_registration(self):
        return Node.find_one(Q('registration_approval', 'eq', self))

    def _view_url_context(self, user_id):
        registration = self._get_registration()
        return {
            'node_id': registration._id
        }

    def _approval_url_context(self, user_id):
        approval_token = self.approval_state.get(user_id, {}).get('approval_token')
        if approval_token:
            registration = self._get_registration()
            return {
                'node_id': registration._id,
                'token': approval_token,
            }

    def _rejection_url_context(self, user_id):
        rejection_token = self.approval_state.get(user_id, {}).get('rejection_token')
        if rejection_token:
            registration = self._get_registration()
            return {
                'node_id': registration._id,
                'token': rejection_token,
            }

    def _email_template_context(self, user, is_authorizer=False, urls=None):
        urls = urls or self.stashed_urls.get(user._id, {})
        registration_link = urls.get('view', self._view_url(user._id))
        if is_authorizer:
            approval_link = urls.get('approve', '')
            disapproval_link = urls.get('reject', '')

            approval_time_span = settings.REGISTRATION_APPROVAL_TIME.days * 24

            registration = self._get_registration()

            return {
                'is_initiator': self.initiated_by == user,
                'initiated_by': self.initiated_by.fullname,
                'registration_link': registration_link,
                'approval_link': approval_link,
                'disapproval_link': disapproval_link,
                'approval_time_span': approval_time_span,
                'project_name': registration.title,
            }
        else:
            return {
                'initiated_by': self.initiated_by.fullname,
                'registration_link': registration_link,
            }

    def _add_success_logs(self, node, user):
        src = node.registered_from
        src.add_log(
            action=NodeLog.PROJECT_REGISTERED,
            params={
                'parent_node': src.parent_id,
                'node': src._primary_key,
                'registration': node._primary_key,
            },
            auth=Auth(user),
            save=False
        )
        src.save()

    def _on_complete(self, user):
        self.state = Sanction.APPROVED
        register = self._get_registration()
        registered_from = register.registered_from
        auth = Auth(self.initiated_by)
        register.set_privacy('public', auth, log=False)
        for child in register.get_descendants_recursive(lambda n: n.primary):
            child.set_privacy('public', auth, log=False)
        # Accounts for system actions where no `User` performs the final approval
        auth = Auth(user) if user else None
        registered_from.add_log(
            action=NodeLog.REGISTRATION_APPROVAL_APPROVED,
            params={
                'node': registered_from._id,
                'registration_approval_id': self._id,
            },
            auth=auth,
        )
        for node in register.root.node_and_primary_descendants():
            self._add_success_logs(node, user)
            node.update_search()  # update search if public

        self.save()

    def _on_reject(self, user, token):
        register = self._get_registration()
        registered_from = register.registered_from
        register.delete_registration_tree(save=True)
        registered_from.add_log(
            action=NodeLog.REGISTRATION_APPROVAL_CANCELLED,
            params={
                'node': register._id,
                'registration_approval_id': self._id,
            },
            auth=Auth(user),
        )


class DraftRegistrationApproval(Sanction):

    mode = Sanction.ANY

    # Since draft registrations that require approval are not immediately registered,
    # meta stores registration_choice and embargo_end_date (when applicable)
    meta = fields.DictionaryField(default=dict)

    def _send_rejection_email(self, user, draft):
        schema = draft.registration_schema
        if schema.name == 'Prereg Challenge':
            mails.send_mail(
                user.username,
                mails.PREREG_CHALLENGE_REJECTED,
                user=user,
                draft_url=draft.branched_from.web_url_for(
                    'edit_draft_registration_page',
                    draft_id=draft._id
                )
            )
        else:
            raise NotImplementedError(
                'TODO: add a generic email template for registration approvals'
            )

    def _on_complete(self, user):
        draft = DraftRegistration.find_one(
            Q('approval', 'eq', self)
        )
        auth = Auth(user) if user else None
        registration = draft.register(
            auth=auth,
            save=True
        )
        registration_choice = self.meta['registration_choice']
        try:
            {
                'immediate': functools.partial(registration.require_approval, user),
                'embargo': functools.partial(
                    user,
                    registration.embargo_registration,
                    parse_date(self.meta['embargo_end_date'], ignoretz=True)
                )
            }[registration_choice]()
        except KeyError:
            raise ValueError("'registration_choice' must be either 'emebargo' or 'immediate'")
        except NodeStateError as e:
            raise e
            # TODO(samchrisinger)
            #  raise HTTPError(http.BAD_REQUEST, data=dict(message_long=err.message))
        except ValidationValueError as e:
            raise e
            # TODO(samchrisinger):
            # raise HTTPError(http.BAD_REQUEST, data=dict(message_long=err.message))

    def _on_reject(self, user, *args, **kwargs):
        # clear out previous registration options
        self.meta = {}
        self.save()
        # remove reference to approval from draft
        draft = DraftRegistration.find_one(
            Q('approval', 'eq', self)
        )
        draft.approval = None
        draft.save()
        self._send_rejection_email(user, draft)


class DraftRegistration(StoredObject):

    _id = fields.StringField(primary=True, default=lambda: str(ObjectId()))

    datetime_initiated = fields.DateTimeField(auto_now_add=True)
    datetime_updated = fields.DateTimeField(auto_now=True)
    # Original Node a draft registration is associated with
    branched_from = fields.ForeignField('node')

    initiator = fields.ForeignField('user')

    # Dictionary field mapping question id to a question's comments and answer
    # {
    #   <qid>: {
    #     'comments': [{
    #       'user': {
    #         'id': <uid>,
    #         'name': <name>
    #       },
    #       value: <value>,
    #       lastModified: <datetime>
    #     }],
    #     'value': <value>
    #   }
    # }
    registration_metadata = fields.DictionaryField(default=dict)
    registration_schema = fields.ForeignField('metaschema')
    registered_node = fields.ForeignField('node')

    approval = fields.ForeignField('draftregistrationapproval', default=None)

    # Dictionary field mapping extra fields defined in the MetaSchema.schema to their
    # values. Defaults should be provided in the schema (e.g. 'paymentSent': false),
    # and these values are added to the DraftRegistration
    _metaschema_flags = fields.DictionaryField(default=None)
    # lazily set flags
    @property
    def flags(self):
        if not self._metaschema_flags:
<<<<<<< HEAD
=======
            self._metaschema_flags = {}
>>>>>>> 6325ea75
            meta_schema = self.registration_schema
            if meta_schema:
                schema = meta_schema.schema
                flags = schema.get('flags', {})
                for flag, value in flags.iteritems():
                    self._metaschema_flags[flag] = value
<<<<<<< HEAD
        else:
            return self._metaschema_flags
=======
            self.save()
        return self._metaschema_flags
>>>>>>> 6325ea75

    notes = fields.StringField()

    @property
    def requires_approval(self):
        return self.registration_schema.requires_approval

    @property
    def is_pending_review(self):
        return self.approval.is_pending_approval if (self.requires_approval and self.approval) else False

    @property
    def is_approved(self):
        if self.requires_approval:
            if not self.approval:
                return False
            else:
                return self.approval.is_approved
        else:
            return True

    def get_authorizers(self):
        return authorizers.members_for(self.registration_schema.name)

    def update_metadata(self, metadata):
        changes = []
        for question_id, value in metadata.iteritems():

            old_value = self.registration_metadata.get(question_id)

            if old_value:
                old_comments = old_value.get('comments', [])
                new_comments = value.get('comments', [])

                #  we are using the `created` attribute sort of as a primary key
                old_comment_ids = [comment['created'] for comment in old_comments]

                # Handle comment conflicts
                for old_comment in old_comments:
                    for new_comment in new_comments:
                        new_id = new_comment.get('created', [])
                        # if the primary key is already in use and the old comment is more recent,
                        if new_id in old_comment_ids and old_comment['lastModified'] > new_comment['lastModified']:
                            # use the old one instead
                            loc = new_comments.index(new_comment)
                            new_comments[loc] = old_comment

            if not old_value or old_value.get('value') != value.get('value'):
                changes.append(question_id)

        self.registration_metadata.update(metadata)
        return changes

    def find_question(self, qid):
        for page in self.registration_schema.schema['pages']:
            for question_id, question in page['questions'].iteritems():
                if question_id == qid:
                    return question

    def get_comments(self):
        """ Returns a list of all comments made on a draft in the format of :
        [{
          [QUESTION_ID]: {
            'question': [QUESTION],
            'comments': [LIST_OF_COMMENTS]
           }
        },]
       """

        all_comments = []
        for question_id, value in self.registration_metadata.iteritems():
            all_comments.append({
                question_id: {
                    'question': self.find_question(question_id),
                    'comments': value['comments'] if 'comments' in value else ''
                }
            })
        return all_comments

    def register(self, auth, save=False):
        node = self.branched_from

        # Create the registration
        register = node.register_node(
            schema=self.registration_schema,
            auth=auth,
            data=self.registration_metadata
        )
        self.registered_node = register
        if save:
            self.save()
        return register<|MERGE_RESOLUTION|>--- conflicted
+++ resolved
@@ -4083,23 +4083,15 @@
     @property
     def flags(self):
         if not self._metaschema_flags:
-<<<<<<< HEAD
-=======
             self._metaschema_flags = {}
->>>>>>> 6325ea75
             meta_schema = self.registration_schema
             if meta_schema:
                 schema = meta_schema.schema
                 flags = schema.get('flags', {})
                 for flag, value in flags.iteritems():
                     self._metaschema_flags[flag] = value
-<<<<<<< HEAD
-        else:
-            return self._metaschema_flags
-=======
             self.save()
         return self._metaschema_flags
->>>>>>> 6325ea75
 
     notes = fields.StringField()
 
