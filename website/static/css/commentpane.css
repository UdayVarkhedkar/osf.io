.comment-pane {
    position: fixed;
    z-index: 999; /* Note: Must be lower than Bootstrap modals, BlockUI */
    width: 0;
    top: 0;
    right: 0;
    height: 100%;
    padding-bottom: 88px; /* Note: Must be the same as .cp-bar:margin-top */
}

.cp-handle {
    /* Handle starts under Bootstrap header */
    /* Note: Must be the same as #commentPane:padding-bottom */
<<<<<<< HEAD
    margin-top: 40px;
    padding-top: 10px;
    width: 100px;
    height: 48px;
    text-align: center;
}

.cp-handle:hover {
    background-color: #d3d3d3;
=======
    margin-top: 95px;
    width: 50px;
    height: 50px;
    background-color:#3C87C8;
    margin-left: -50px;
    text-align: center;
    border-bottom-left-radius: 15px;
    padding-top: 10px;
>>>>>>> c552c1c5
}

.cp-bar {
    width: 1px;  /* Note: Should be the same as .cp-sidebar:margin-left */
    margin-top: 88px;
    margin-bottom: 0px;
    height: 100%;
    background-color: transparent;
    position: absolute;
    cursor: ew-resize;
}

.cp-sidebar {
    margin-top: 88px;
    height: 100%;
<<<<<<< HEAD
    margin-left: 1px;  /* Note: Should be the same as .cp-bar:width */
    background-color: whitesmoke;
=======
    margin-top: -50px;
    margin-left: 5px; /* Note: Should be the same as .cp-bar:width */
>>>>>>> c552c1c5
    padding: 10px;
    padding-bottom: 70px;
    overflow-y: auto;
    box-shadow: -1px 0 3px lightgrey;
}

.unselectable {
    -webkit-touch-callout: none;
    -webkit-user-select: none;
    -khtml-user-select: none;
    -moz-user-select: none;
    -ms-user-select: none;
    user-select: none;
}

.unread-comments-count {
    font-size: medium;
    color: #FFF;
    position: absolute;
    margin-left: 40px;
}<|MERGE_RESOLUTION|>--- conflicted
+++ resolved
@@ -11,27 +11,18 @@
 .cp-handle {
     /* Handle starts under Bootstrap header */
     /* Note: Must be the same as #commentPane:padding-bottom */
-<<<<<<< HEAD
     margin-top: 40px;
-    padding-top: 10px;
     width: 100px;
     height: 48px;
-    text-align: center;
-}
-
-.cp-handle:hover {
-    background-color: #d3d3d3;
-=======
-    margin-top: 95px;
-    width: 50px;
-    height: 50px;
-    background-color:#3C87C8;
     margin-left: -50px;
     text-align: center;
     border-bottom-left-radius: 15px;
-    padding-top: 10px;
->>>>>>> c552c1c5
+    padding-top: 10px;    
 }
+
+/*.cp-handle:hover {*/
+    /*background-color: #d3d3d3;*/
+/*}*/
 
 .cp-bar {
     width: 1px;  /* Note: Should be the same as .cp-sidebar:margin-left */
@@ -46,13 +37,8 @@
 .cp-sidebar {
     margin-top: 88px;
     height: 100%;
-<<<<<<< HEAD
     margin-left: 1px;  /* Note: Should be the same as .cp-bar:width */
     background-color: whitesmoke;
-=======
-    margin-top: -50px;
-    margin-left: 5px; /* Note: Should be the same as .cp-bar:width */
->>>>>>> c552c1c5
     padding: 10px;
     padding-bottom: 70px;
     overflow-y: auto;
