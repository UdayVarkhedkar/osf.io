<%inherit file="base.mako"/>
<%def name="title()">Home</%def>
<%def name="content()">
<div class="container" >

    <div style="padding-top: 50px">
        <div id="welcomeCarousel" class="carousel slide" data-ride="carousel">

          <!-- Wrapper for slides -->
          <div class="carousel-inner" style="height: 430px"  >
            <div class="item active row"  data-pause="hover" style="padding: 60px 40px 60px 40px;">
                <div class="col-md-12 col-sm-offset-2" style = "font-size: 50px" class = "lead">
<<<<<<< HEAD
                    <p><a href="http://cos.io/spsp/">Get pointers from the pros.</a></p>
=======
                    <p><strong>OSF's first add-on:</strong><br> <a href="/getting-started#github">Connect with your GitHub repos</p></a>
                    <div class="row" style="padding-top: 20px">
                        <div class="col-md-2" style="padding-top: 10px; padding-left: 35px"><img src="/static/img/Octocat.png" width="200px"></div>
                        <div class="col-md-6 col-md-offset-1" ><p style="font-size: 30px"  class="lead">Add a GitHub repo
                                to your project by visiting project settings.</p></div>
                    </div>
                </div>
            </div>
            <div class="item row"  data-pause="hover" style="padding: 60px 40px 60px 40px;">
                <div class="col-md-12 col-sm-offset-2" style = "font-size: 50px" class = "lead">
                    <p>Get pointers from the pros.</p>
>>>>>>> 2825ea87
                    <div class="row" style="padding-top: 20px">
                        <div class="col-md-2" style="padding-top: 10px"> <img src="/static/img/SPSP_logo_WEB.jpg" > </div>
                        <div class="col-md-6 col-md-offset-0" >
                            <p style="font-size: 30px" class="lead">
                                Bring your work and receive expert help from OSF developers. Organize your
                                research. Build your projects. Get a t-shirt. As usual, all for free.
                            </p>
                        </div>
                    </div>
                </div>
            </div>

            <div class="item row" data-pause="hover" style="padding: 60px 40px 60px 40px" >
                <div class="col-md-12 col-md-offset-1" class = "lead">
                     <p style = "font-size: 40px; padding-left: 42px" ><strong><a  href="http://centerforopenscience.org/givinglibrary/">Support open science with a mouse click.</a></strong></p>
                     <div class="row" style="padding-top: 20px">

                        <div class="col-md-6 col-md-offset-2" ><p style="font-size: 25px; text-align: center"  class="lead">When you share the Center for Open Science page via <a href="http://centerforopenscience.org/givinglibrary/">Giving Library</a>,<br>
                            a donation is made to support open science and open source developers.<Br><Br>
                            <img src="http://givinglibrary.org/bundles/glcommon/images/logo-full.png"></p>
                        </div>
                     </div>
                </div>
            </div>
            <div class="item row" data-pause="hover" style="padding: 60px 40px 60px 40px" >
                <div class="col-md-9 col-md-offset-3">
                    <p style = "font-size: 50px" class = "lead">Not sure where to begin?</p>
                </div>
                <div class="col-md-6 col-md-offset-3">
                    <p style = "font-size: 20px" class = "lead FP_Center">We're here to help. Visit the pages below or <a href="mailto:contact@cos.io">contact us</a> with questions.</p>
                </div>
                <div class="col-md-3 col-md-offset-4" style="padding-top: 25px">
                    <table>
                    <tr>
                    <td><a class="btn btn-primary navbar-btn" href="/getting-started" style="font-size: 20px">Getting Started</a></td>
                    <td style="padding-left: 20px"><a class="btn btn-primary navbar-btn" href="/explore/activity" style="font-size: 20px">Browse Projects</a></td>
                    </tr>
                    </table>
                </div>
            </div>
<<<<<<< HEAD
=======
            <div class="item row" data-pause="hover" style="padding: 60px 40px 60px 40px" >
                <div class="col-md-12 col-md-offset-1" class = "lead">
                     <p style = "font-size: 40px; padding-left: 42px" ><strong><a  href="https://osf.io/awr6j/">Featured OSF Project</a></strong></p>
                    <img src="/static/img/potw_Jan1.png" width="800px" style="padding-left: 25px">
                     <div class="col-md-9" style="font-size: 16px; padding-left: 40px; padding-top: 20px"  class="lead">
                         <p>Take a look at Robert Calin-Jageman and Tracy Caldwell's submission to the <a href="https://osf.io/hxeza/wiki/home/">special issue of Social Psychology</a>. The pair took full advantage of OSF features, building a project that is comprehensive in its content. There are data and materials available as well as adept use of the wiki and registration features. <a  href="https://osf.io/awr6j/">Visit their project page</a> to see more.</p>
                     </div>
                </div>
            </div>

>>>>>>> 2825ea87

          </div>

          <!-- Controls -->
          <a id="carousel-control-left-blue" class="left carousel-control" href="#welcomeCarousel" data-slide="prev" >
              <span class="glyphicon glyphicon-chevron-left"></span>
          </a>
          <a id="carousel-control-right-blue" class="right carousel-control" href="#welcomeCarousel" data-slide="next">
              <span class="glyphicon glyphicon-chevron-right"></span>
          </a>
        </div>
    </div>

    <div class="row">

        <div style="padding-top: 30px">
        <hr class="hrBlue">
            <div class="col-md-8" style="margin-right: 50px">
                <div class="tab-content ">
                    <div class="tab-pane active fade in">
                        <h1 class="FP_Question">Who are you?</h1>
                        <p class="lead">The OSF is designed to build collaborative scientific culture. Click to the right and tell us who you are
                         to find out where to start.</p>
                    </div>
                    <div class="tab-pane fade in" id="scientist">
                        <H1 class="FP_Header ">I am a scientist.</h1>
                        <p class="lead" >The OSF is a place for scientists to organize, archive, network, and collaborate. An account on the OSF
                        will facilitate your workflow, help you measure your impact, and is available <em><a href="/faq">
                        for free</a></em>.</p>
                        <p class="lead">Visit our <a href="/getting-started">Getting Started page</a> to learn about
                        the features the OSF offers. Stay tuned to keep up with additional features as they roll out. </p>
                    </div>
                    <div class="tab-pane fade in" id="journal">
                        <h1 class="FP_Header">I represent a journal, funder, or society.</h1>
                        <p class="lead">Journals, funders and scientific societies can use the OSF as back-end infrastructure for preregistration,
                        data and materials archiving, and other administrative functions.</p>
                        <p class="lead">We are working to connect services and APIs so that you don't have to.</p>
                        <p class="lead">Email contact@centerforopenscience.org for more information.</p>
                    </div>
                    <div class="tab-pane fade in" id="developer">
                        <h1 class="FP_Header">I am a developer.</h1>
                        <p class="lead">Developers can contribute to the OSF and other open-source projects, or connect their projects to OSF via API.</p>
                        <p class="lead">To learn more you can watch the video below from SciPy, find us on <a href="https://github.com/centerforopenscience"
                        target="_blank">GitHub</a>, or contact developer@centerforopenscience.org.</p>
                        <p class="lead">We are also currently looking for developers to join our team. To see our openings, visit
                         <a href="http://centerforopenscience.org/jobs/" target="_blank">cos.io/jobs</a>.
                    </div>
                </div>
            </div>



            <div class="col-md-3 verticalline" style="padding: 35px 0px 25px 20px">
                <ul class="nav nav-pills nav-stacked">
                    <li class="lead" style="font-color:purple; padding-left: 15px" id="FP_great"><strong>I am a...</strong></li>
                    <li class="lead"><a href="#scientist" data-toggle="pill" >Scientist</a></li>
                    <li class="lead"><a href="#journal" data-toggle="pill">Journal, Funder, or Society</a></li>
                    <li class="lead"><a href="#developer" data-toggle="pill">Developer</a></li>
                </ul>
            </div>

        </div>

    </div>
    <hr class="hrBlue">
    <div style="padding: 25px 10px 150px 10px;">
            <div class="col-md-6">
                <h3 class="lead">Open Science Framework Demonstration</h3>
                <object><param name="movie" value="//www.youtube.com/v/c6lCJFSnMcg?hl=en_US&amp;version=3&amp;rel=0"></param><param name="allowFullScreen" value="true"></param><param name="allowscriptaccess" value="always"></param><embed src="//www.youtube.com/v/c6lCJFSnMcg?hl=en_US&amp;version=3&amp;rel=0" type="application/x-shockwave-flash" width="450" height="315" allowscriptaccess="always" allowfullscreen="true"></embed></object>
            </div>
            <div class="col-md-6" style="padding-bottom: 100px">
                <h3  class="lead">Open Science Framework at SciPy</h3>
                <object><param name="movie" value="//www.youtube.com/v/WRadGRdkAIQ?hl=en_US&amp;version=3&amp;rel=0"></param><param name="allowFullScreen" value="true"></param><param name="allowscriptaccess" value="always"></param><embed src="//www.youtube.com/v/WRadGRdkAIQ?hl=en_US&amp;version=3&amp;rel=0" type="application/x-shockwave-flash" width="450" height="315" allowscriptaccess="always" allowfullscreen="true"></embed></object>
            </div>
    </div>

</div>
</%def><|MERGE_RESOLUTION|>--- conflicted
+++ resolved
@@ -10,9 +10,6 @@
           <div class="carousel-inner" style="height: 430px"  >
             <div class="item active row"  data-pause="hover" style="padding: 60px 40px 60px 40px;">
                 <div class="col-md-12 col-sm-offset-2" style = "font-size: 50px" class = "lead">
-<<<<<<< HEAD
-                    <p><a href="http://cos.io/spsp/">Get pointers from the pros.</a></p>
-=======
                     <p><strong>OSF's first add-on:</strong><br> <a href="/getting-started#github">Connect with your GitHub repos</p></a>
                     <div class="row" style="padding-top: 20px">
                         <div class="col-md-2" style="padding-top: 10px; padding-left: 35px"><img src="/static/img/Octocat.png" width="200px"></div>
@@ -24,7 +21,6 @@
             <div class="item row"  data-pause="hover" style="padding: 60px 40px 60px 40px;">
                 <div class="col-md-12 col-sm-offset-2" style = "font-size: 50px" class = "lead">
                     <p>Get pointers from the pros.</p>
->>>>>>> 2825ea87
                     <div class="row" style="padding-top: 20px">
                         <div class="col-md-2" style="padding-top: 10px"> <img src="/static/img/SPSP_logo_WEB.jpg" > </div>
                         <div class="col-md-6 col-md-offset-0" >
@@ -65,8 +61,6 @@
                     </table>
                 </div>
             </div>
-<<<<<<< HEAD
-=======
             <div class="item row" data-pause="hover" style="padding: 60px 40px 60px 40px" >
                 <div class="col-md-12 col-md-offset-1" class = "lead">
                      <p style = "font-size: 40px; padding-left: 42px" ><strong><a  href="https://osf.io/awr6j/">Featured OSF Project</a></strong></p>
@@ -76,8 +70,6 @@
                      </div>
                 </div>
             </div>
-
->>>>>>> 2825ea87
 
           </div>
 
