#!/usr/bin/env python
# -*- coding: utf-8 -*-
"""Invoke tasks. To run a task, run ``$ invoke <COMMAND>``. To see a list of
commands, run ``$ invoke --list``.
"""
import os
import sys
import code
import platform
import subprocess
import logging

from invoke import task, run

from website import settings

logging.getLogger('invoke').setLevel(logging.CRITICAL)

HERE = os.path.dirname(os.path.abspath(__file__))
WHEELHOUSE_PATH = os.environ.get('WHEELHOUSE')


def get_bin_path():
    """Get parent path of current python binary.
    """
    return os.path.dirname(sys.executable)


def bin_prefix(cmd):
    """Prefix command with current binary path.
    """
    return os.path.join(get_bin_path(), cmd)


try:
    __import__('rednose')
except ImportError:
    TEST_CMD = 'nosetests'
else:
    TEST_CMD = 'nosetests --rednose'


@task
def server(host=None, port=5000, debug=True, live=False):
    """Run the app server."""
    from website.app import init_app
    app = init_app(set_backends=True, routes=True)
    settings.API_SERVER_PORT = port

    if live:
        from livereload import Server
        server = Server(app.wsgi_app)
        server.watch(os.path.join(HERE, 'website', 'static', 'public'))
        server.serve(port=port)
    else:
        app.run(host=host, port=port, debug=debug, threaded=debug, extra_files=[settings.ASSET_HASH_PATH])


@task
def apiserver(port=8000, live=False):
    """Run the API server."""
    cmd = 'python manage.py runserver {}'.format(port)
    if live:
        cmd += ' livereload'
    run(cmd, echo=True, pty=True)


SHELL_BANNER = """
{version}

+--------------------------------------------------+
|cccccccccccccccccccccccccccccccccccccccccccccccccc|
|ccccccccccccccccccccccOOOOOOOccccccccccccccccccccc|
|ccccccccccccccccccccOOOOOOOOOOcccccccccccccccccccc|
|cccccccccccccccccccOOOOOOOOOOOOccccccccccccccccccc|
|cccccccccOOOOOOOcccOOOOOOOOOOOOcccOOOOOOOccccccccc|
|cccccccOOOOOOOOOOccOOOOOsssOOOOcOOOOOOOOOOOccccccc|
|ccccccOOOOOOOOOOOOccOOssssssOOccOOOOOOOOOOOccccccc|
|ccccccOOOOOOOOOOOOOcOssssssssOcOOOOOOOOOOOOOcccccc|
|ccccccOOOOOOOOOOOOsOcOssssssOOOOOOOOOOOOOOOccccccc|
|cccccccOOOOOOOOOOOssccOOOOOOcOssOOOOOOOOOOcccccccc|
|cccccccccOOOOOOOsssOccccccccccOssOOOOOOOcccccccccc|
|cccccOOOccccOOssssOccccccccccccOssssOccccOOOcccccc|
|ccOOOOOOOOOOOOOccccccccccccccccccccOOOOOOOOOOOOccc|
|cOOOOOOOOssssssOcccccccccccccccccOOssssssOOOOOOOOc|
|cOOOOOOOssssssssOccccccccccccccccOsssssssOOOOOOOOc|
|cOOOOOOOOsssssssOccccccccccccccccOsssssssOOOOOOOOc|
|cOOOOOOOOOssssOOccccccccccccccccccOsssssOOOOOOOOcc|
|cccOOOOOOOOOOOOOOOccccccccccccccOOOOOOOOOOOOOOOccc|
|ccccccccccccOOssssOOccccccccccOssssOOOcccccccccccc|
|ccccccccOOOOOOOOOssOccccOOcccOsssOOOOOOOOccccccccc|
|cccccccOOOOOOOOOOOsOcOOssssOcOssOOOOOOOOOOOccccccc|
|ccccccOOOOOOOOOOOOOOOsssssssOcOOOOOOOOOOOOOOcccccc|
|ccccccOOOOOOOOOOOOOcOssssssssOcOOOOOOOOOOOOOcccccc|
|ccccccOOOOOOOOOOOOcccOssssssOcccOOOOOOOOOOOccccccc|
|ccccccccOOOOOOOOOcccOOOOOOOOOOcccOOOOOOOOOcccccccc|
|ccccccccccOOOOcccccOOOOOOOOOOOcccccOOOOccccccccccc|
|ccccccccccccccccccccOOOOOOOOOOcccccccccccccccccccc|
|cccccccccccccccccccccOOOOOOOOOcccccccccccccccccccc|
|cccccccccccccccccccccccOOOOccccccccccccccccccccccc|
|cccccccccccccccccccccccccccccccccccccccccccccccccc|
+--------------------------------------------------+

Welcome to the OSF Python Shell. Happy hacking!

Available variables:

{context}
"""


def make_shell_context():
    from modularodm import Q
    from framework.auth import User, Auth
    from framework.mongo import database
    from website.app import init_app
    from website.project.model import Node
    from website import models  # all models
    from website import settings
    import requests
    app = init_app()
    context = {
        'app': app,
        'db': database,
        'User': User,
        'Auth': Auth,
        'Node': Node,
        'Q': Q,
        'models': models,
        'run_tests': test,
        'rget': requests.get,
        'rpost': requests.post,
        'rdelete': requests.delete,
        'rput': requests.put,
        'settings': settings,
    }
    try:  # Add a fake factory for generating fake names, emails, etc.
        from faker import Factory
        fake = Factory.create()
        context['fake'] = fake
    except ImportError:
        pass
    return context


def format_context(context):
    lines = []
    for name, obj in context.items():
        line = "{name}: {obj!r}".format(**locals())
        lines.append(line)
    return '\n'.join(lines)

# Shell command adapted from Flask-Script. See NOTICE for license info.
@task
def shell():
    context = make_shell_context()
    banner = SHELL_BANNER.format(version=sys.version,
        context=format_context(context)
    )
    try:
        try:
            # 0.10.x
            from IPython.Shell import IPShellEmbed
            ipshell = IPShellEmbed(banner=banner)
            ipshell(global_ns={}, local_ns=context)
        except ImportError:
            # 0.12+
            from IPython import embed
            embed(banner1=banner, user_ns=context)
        return
    except ImportError:
        pass
    # fallback to basic python shell
    code.interact(banner, local=context)
    return


@task(aliases=['mongo'])
def mongoserver(daemon=False, config=None):
    """Run the mongod process.
    """
    if not config:
        platform_configs = {
            'darwin': '/usr/local/etc/tokumx.conf',  # default for homebrew install
            'linux': '/etc/tokumx.conf',
        }
        platform = str(sys.platform).lower()
        config = platform_configs.get(platform)
    port = settings.DB_PORT
    cmd = 'mongod --port {0}'.format(port)
    if config:
        cmd += ' --config {0}'.format(config)
    if daemon:
        cmd += " --fork"
    run(cmd, echo=True)


@task(aliases=['mongoshell'])
def mongoclient():
    """Run the mongo shell for the OSF database."""
    db = settings.DB_NAME
    port = settings.DB_PORT
    run("mongo {db} --port {port}".format(db=db, port=port), pty=True)


@task
def mongodump(path):
    """Back up the contents of the running OSF database"""
    db = settings.DB_NAME
    port = settings.DB_PORT

    cmd = "mongodump --db {db} --port {port} --out {path}".format(
        db=db,
        port=port,
        path=path,
        pty=True)

    if settings.DB_USER:
        cmd += ' --username {0}'.format(settings.DB_USER)
    if settings.DB_PASS:
        cmd += ' --password {0}'.format(settings.DB_PASS)

    run(cmd, echo=True)

    print()
    print("To restore from the dumped database, run `invoke mongorestore {0}`".format(
        os.path.join(path, settings.DB_NAME)))


@task
def mongorestore(path, drop=False):
    """Restores the running OSF database with the contents of the database at
    the location given its argument.

    By default, the contents of the specified database are added to
    the existing database. The `--drop` option will cause the existing database
    to be dropped.

    A caveat: if you `invoke mongodump {path}`, you must restore with
    `invoke mongorestore {path}/{settings.DB_NAME}, as that's where the
    database dump will be stored.
    """
    db = settings.DB_NAME
    port = settings.DB_PORT

    cmd = "mongorestore --db {db} --port {port}".format(
        db=db,
        port=port,
        pty=True)

    if settings.DB_USER:
        cmd += ' --username {0}'.format(settings.DB_USER)
    if settings.DB_PASS:
        cmd += ' --password {0}'.format(settings.DB_PASS)

    if drop:
        cmd += " --drop"

    cmd += " " + path
    run(cmd, echo=True)


@task
def sharejs(host=None, port=None, db_host=None, db_port=None, db_name=None, cors_allow_origin=None):
    """Start a local ShareJS server."""
    if host:
        os.environ['SHAREJS_SERVER_HOST'] = host
    if port:
        os.environ['SHAREJS_SERVER_PORT'] = port
    if db_host:
        os.environ['SHAREJS_DB_HOST'] = db_host
    if db_port:
        os.environ['SHAREJS_DB_PORT'] = db_port
    if db_name:
        os.environ['SHAREJS_DB_NAME'] = db_name
    if cors_allow_origin:
        os.environ['SHAREJS_CORS_ALLOW_ORIGIN'] = cors_allow_origin

    if settings.SENTRY_DSN:
        os.environ['SHAREJS_SENTRY_DSN'] = settings.SENTRY_DSN

    share_server = os.path.join(settings.ADDON_PATH, 'wiki', 'shareServer.js')
    run("node {0}".format(share_server))


@task(aliases=['celery'])
def celery_worker(level="debug", hostname=None, beat=False):
    """Run the Celery process."""
<<<<<<< HEAD
    # beat sets up a cron, refer to website/settings/celeryconfig
    cmd = 'celery worker -A framework.tasks -l {0} --beat'.format(level)
    run(bin_prefix(cmd))
=======
    cmd = 'celery worker -A framework.tasks -l {0}'.format(level)
    if hostname:
        cmd = cmd + ' --hostname={}'.format(hostname)
    # beat sets up a cron like scheduler, refer to website/settings
    if beat:
        cmd = cmd + ' --beat'
    run(bin_prefix(cmd), pty=True)


@task(aliases=['beat'])
def celery_beat(level="debug", schedule=None):
    """Run the Celery process."""
    # beat sets up a cron like scheduler, refer to website/settings
    cmd = 'celery beat -A framework.tasks -l {0}'.format(level)
    if schedule:
        cmd = cmd + ' --schedule={}'.format(schedule)
    run(bin_prefix(cmd), pty=True)
>>>>>>> 3bedc2ed


@task
def rabbitmq():
    """Start a local rabbitmq server.

    NOTE: this is for development only. The production environment should start
    the server as a daemon.
    """
    run("rabbitmq-server", pty=True)


@task(aliases=['elastic'])
def elasticsearch():
    """Start a local elasticsearch server

    NOTE: Requires that elasticsearch is installed. See README for instructions
    """
    import platform
    if platform.linux_distribution()[0] == 'Ubuntu':
        run("sudo service elasticsearch start")
    elif platform.system() == 'Darwin':  # Mac OSX
        run('elasticsearch')
    else:
        print("Your system is not recognized, you will have to start elasticsearch manually")

@task
def migrate_search(delete=False, index=settings.ELASTIC_INDEX):
    """Migrate the search-enabled models."""
    from website.search_migration.migrate import migrate
    migrate(delete, index=index)

@task
def rebuild_search():
    """Delete and recreate the index for elasticsearch"""
    run("curl -s -XDELETE {uri}/{index}*".format(uri=settings.ELASTIC_URI,
                                             index=settings.ELASTIC_INDEX))
    run("curl -s -XPUT {uri}/{index}".format(uri=settings.ELASTIC_URI,
                                          index=settings.ELASTIC_INDEX))
    migrate_search()


@task
def mailserver(port=1025):
    """Run a SMTP test server."""
    cmd = 'python -m smtpd -n -c DebuggingServer localhost:{port}'.format(port=port)
    run(bin_prefix(cmd), pty=True)


@task
def jshint():
    """Run JSHint syntax check"""
    js_folder = os.path.join(HERE, 'website', 'static', 'js')
    cmd = 'jshint {}'.format(js_folder)
    run(cmd, echo=True)


@task(aliases=['flake8'])
def flake():
    run('flake8 .', echo=True)


def pip_install(req_file):
    """Return the proper 'pip install' command for installing the dependencies
    defined in ``req_file``.
    """
    cmd = bin_prefix('pip install --exists-action w --upgrade -r {} '.format(req_file))
    if WHEELHOUSE_PATH:
        cmd += ' --no-index --find-links={}'.format(WHEELHOUSE_PATH)
    return cmd


@task(aliases=['req'])
def requirements(addons=False, release=False, dev=False, metrics=False):
    """Install python dependencies.

    Examples:

        inv requirements --dev
        inv requirements --addons
        inv requirements --release
        inv requirements --metrics
    """
    if release or addons:
        addon_requirements()
    # "release" takes precedence
    if release:
        req_file = os.path.join(HERE, 'requirements', 'release.txt')
    elif dev:  # then dev requirements
        req_file = os.path.join(HERE, 'requirements', 'dev.txt')
    elif metrics:  # then dev requirements
        req_file = os.path.join(HERE, 'requirements', 'metrics.txt')
    else:  # then base requirements
        req_file = os.path.join(HERE, 'requirements.txt')
    run(pip_install(req_file), echo=True)


@task
def test_module(module=None, verbosity=2):
    """Helper for running tests.
    """
    # Allow selecting specific submodule
    module_fmt = ' '.join(module) if isinstance(module, list) else module
    args = " --verbosity={0} -s {1}".format(verbosity, module_fmt)
    # Use pty so the process buffers "correctly"
    run(bin_prefix(TEST_CMD) + args, pty=True)


@task
def test_osf():
    """Run the OSF test suite."""
    test_module(module="tests/")


@task
def test_addons():
    """Run all the tests in the addons directory.
    """
    modules = []
    for addon in settings.ADDONS_REQUESTED:
        module = os.path.join(settings.BASE_PATH, 'addons', addon)
        modules.append(module)
    test_module(module=modules)


@task
def test(all=False, syntax=False):
    """
    Run unit tests: OSF (always), plus addons and syntax checks (optional)
    """
    if syntax:
        flake()
        jshint()

    test_osf()

    if all:
        test_addons()
        karma(single=True, browsers='PhantomJS')


@task
def karma(single=False, sauce=False, browsers=None):
    """Run JS tests with Karma. Requires Chrome to be installed."""
    karma_bin = os.path.join(
        HERE, 'node_modules', 'karma', 'bin', 'karma'
    )
    cmd = '{} start'.format(karma_bin)
    if sauce:
        cmd += ' karma.saucelabs.conf.js'
    if single:
        cmd += ' --single-run'
    # Use browsers if specified on the command-line, otherwise default
    # what's specified in karma.conf.js
    if browsers:
        cmd += ' --browsers {}'.format(browsers)
    run(cmd, echo=True)


@task
def wheelhouse(addons=False, release=False, dev=False, metrics=False):
    """Install python dependencies.

    Examples:

        inv wheelhouse --dev
        inv wheelhouse --addons
        inv wheelhouse --release
        inv wheelhouse --metrics
    """
    if release or addons:
        for directory in os.listdir(settings.ADDON_PATH):
            path = os.path.join(settings.ADDON_PATH, directory)
            if os.path.isdir(path):
                req_file = os.path.join(path, 'requirements.txt')
                if os.path.exists(req_file):
                    cmd = 'pip wheel --find-links={} -r {} --wheel-dir={}'.format(WHEELHOUSE_PATH, req_file, WHEELHOUSE_PATH)
                    run(cmd, pty=True)
    if release:
        req_file = os.path.join(HERE, 'requirements', 'release.txt')
    elif dev:
        req_file = os.path.join(HERE, 'requirements', 'dev.txt')
    elif metrics:
        req_file = os.path.join(HERE, 'requirements', 'metrics.txt')
    else:
        req_file = os.path.join(HERE, 'requirements.txt')
    cmd = 'pip wheel --find-links={} -r {} --wheel-dir={}'.format(WHEELHOUSE_PATH, req_file, WHEELHOUSE_PATH)
    run(cmd, pty=True)


@task
def addon_requirements():
    """Install all addon requirements."""
    for directory in os.listdir(settings.ADDON_PATH):
        path = os.path.join(settings.ADDON_PATH, directory)
        if os.path.isdir(path):
            try:
                requirements_file = os.path.join(path, 'requirements.txt')
                open(requirements_file)
                print('Installing requirements for {0}'.format(directory))
                cmd = 'pip install --exists-action w --upgrade -r {0}'.format(requirements_file)
                if WHEELHOUSE_PATH:
                    cmd += ' --no-index --find-links={}'.format(WHEELHOUSE_PATH)
                run(bin_prefix(cmd))
            except IOError:
                pass
    print('Finished')


@task
def encryption(owner=None):
    """Generate GnuPG key.

    For local development:
    > invoke encryption
    On Linode:
    > sudo env/bin/invoke encryption --owner www-data

    """
    if not settings.USE_GNUPG:
        print('GnuPG is not enabled. No GnuPG key will be generated.')
        return

    import gnupg
    gpg = gnupg.GPG(gnupghome=settings.GNUPG_HOME, gpgbinary=settings.GNUPG_BINARY)
    keys = gpg.list_keys()
    if keys:
        print('Existing GnuPG key found')
        return
    print('Generating GnuPG key')
    input_data = gpg.gen_key_input(name_real='OSF Generated Key')
    gpg.gen_key(input_data)
    if owner:
        run('sudo chown -R {0} {1}'.format(owner, settings.GNUPG_HOME))


@task
def travis_addon_settings():
    for directory in os.listdir(settings.ADDON_PATH):
        path = os.path.join(settings.ADDON_PATH, directory, 'settings')
        if os.path.isdir(path):
            try:
                open(os.path.join(path, 'local-travis.py'))
                run('cp {path}/local-travis.py {path}/local.py'.format(path=path))
            except IOError:
                pass


@task
def copy_addon_settings():
    for directory in os.listdir(settings.ADDON_PATH):
        path = os.path.join(settings.ADDON_PATH, directory, 'settings')
        if os.path.isdir(path) and not os.path.isfile(os.path.join(path, 'local.py')):
            try:
                open(os.path.join(path, 'local-dist.py'))
                run('cp {path}/local-dist.py {path}/local.py'.format(path=path))
            except IOError:
                pass


@task
def copy_settings(addons=False):
    # Website settings
    if not os.path.isfile('website/settings/local.py'):
        print('Creating local.py file')
        run('cp website/settings/local-dist.py website/settings/local.py')

    # Addon settings
    if addons:
        copy_addon_settings()


@task
def packages():
    brew_commands = [
        'update',
        'upgrade',
        'install libxml2',
        'install libxslt',
        'install elasticsearch',
        'install gpg',
        'install node',
        'tap tokutek/tokumx',
        'install tokumx-bin',
    ]
    if platform.system() == 'Darwin':
        print('Running brew commands')
        for item in brew_commands:
            command = 'brew {cmd}'.format(cmd=item)
            run(command)
    elif platform.system() == 'Linux':
        # TODO: Write a script similar to brew bundle for Ubuntu
        # e.g., run('sudo apt-get install [list of packages]')
        pass


@task
def npm_bower():
    print('Installing bower')
    run('npm install -g bower', echo=True)


@task(aliases=['bower'])
def bower_install():
    print('Installing bower-managed packages')
    bower_bin = os.path.join(HERE, 'node_modules', 'bower', 'bin', 'bower')
    run('{} prune'.format(bower_bin), echo=True)
    run('{} install'.format(bower_bin), echo=True)


@task
def setup():
    """Creates local settings, installs requirements, and generates encryption key"""
    copy_settings(addons=True)
    packages()
    requirements(addons=True, dev=True)
    encryption()
    from website.app import build_js_config_files
    from website import settings
    # Build nodeCategories.json before building assets
    build_js_config_files(settings)
    assets(dev=True, watch=False)


@task
def analytics():
    from website.app import init_app
    import matplotlib
    matplotlib.use('Agg')
    init_app()
    from scripts.analytics import (
        logs, addons, comments, folders, links, watch, email_invites,
        permissions, profile, benchmarks
    )
    modules = (
        logs, addons, comments, folders, links, watch, email_invites,
        permissions, profile, benchmarks
    )
    for module in modules:
        module.main()


@task
def clear_sessions(months=1, dry_run=False):
    from website.app import init_app
    init_app(routes=False, set_backends=True)
    from scripts import clear_sessions
    clear_sessions.clear_sessions_relative(months=months, dry_run=dry_run)


# Release tasks

@task
def hotfix(name, finish=False, push=False):
    """Rename hotfix branch to hotfix/<next-patch-version> and optionally
    finish hotfix.
    """
    print('Checking out master to calculate curent version')
    run('git checkout master')
    latest_version = latest_tag_info()['current_version']
    print('Current version is: {}'.format(latest_version))
    major, minor, patch = latest_version.split('.')
    next_patch_version = '.'.join([major, minor, str(int(patch) + 1)])
    print('Bumping to next patch version: {}'.format(next_patch_version))
    print('Renaming branch...')

    new_branch_name = 'hotfix/{}'.format(next_patch_version)
    run('git checkout {}'.format(name), echo=True)
    run('git branch -m {}'.format(new_branch_name), echo=True)
    if finish:
        run('git flow hotfix finish {}'.format(next_patch_version), echo=True, pty=True)
    if push:
        run('git push origin master', echo=True)
        run('git push --tags', echo=True)
        run('git push origin develop', echo=True)


@task
def feature(name, finish=False, push=False):
    """Rename the current branch to a feature branch and optionally finish it."""
    print('Renaming branch...')
    run('git branch -m feature/{}'.format(name), echo=True)
    if finish:
        run('git flow feature finish {}'.format(name), echo=True)
    if push:
        run('git push origin develop', echo=True)


# Adapted from bumpversion
def latest_tag_info():
    try:
        # git-describe doesn't update the git-index, so we do that
        # subprocess.check_output(["git", "update-index", "--refresh"])

        # get info about the latest tag in git
        describe_out = subprocess.check_output([
            "git",
            "describe",
            "--dirty",
            "--tags",
            "--long",
            "--abbrev=40"
        ], stderr=subprocess.STDOUT
        ).decode().split("-")
    except subprocess.CalledProcessError as err:
        raise err
        # logger.warn("Error when running git describe")
        return {}

    info = {}

    if describe_out[-1].strip() == "dirty":
        info["dirty"] = True
        describe_out.pop()

    info["commit_sha"] = describe_out.pop().lstrip("g")
    info["distance_to_latest_tag"] = int(describe_out.pop())
    info["current_version"] = describe_out.pop().lstrip("v")

    # assert type(info["current_version"]) == str
    assert 0 == len(describe_out)

    return info


# Tasks for generating and bundling SSL certificates
# See http://cosdev.readthedocs.org/en/latest/osf/ops.html for details

@task
def generate_key(domain, bits=2048):
    cmd = 'openssl genrsa -des3 -out {0}.key {1}'.format(domain, bits)
    run(cmd)


@task
def generate_key_nopass(domain):
    cmd = 'openssl rsa -in {domain}.key -out {domain}.key.nopass'.format(
        domain=domain
    )
    run(cmd)


@task
def generate_csr(domain):
    cmd = 'openssl req -new -key {domain}.key.nopass -out {domain}.csr'.format(
        domain=domain
    )
    run(cmd)


@task
def request_ssl_cert(domain):
    """Generate a key, a key with password removed, and a signing request for
    the specified domain.

    Usage:
    > invoke request_ssl_cert pizza.osf.io
    """
    generate_key(domain)
    generate_key_nopass(domain)
    generate_csr(domain)


@task
def bundle_certs(domain, cert_path):
    """Concatenate certificates from NameCheap in the correct order. Certificate
    files must be in the same directory.
    """
    cert_files = [
        '{0}.crt'.format(domain),
        'COMODORSADomainValidationSecureServerCA.crt',
        'COMODORSAAddTrustCA.crt',
        'AddTrustExternalCARoot.crt',
    ]
    certs = ' '.join(
        os.path.join(cert_path, cert_file)
        for cert_file in cert_files
    )
    cmd = 'cat {certs} > {domain}.bundle.crt'.format(
        certs=certs,
        domain=domain,
    )
    run(cmd)


@task
def clean_assets():
    """Remove built JS files."""
    public_path = os.path.join(HERE, 'website', 'static', 'public')
    js_path = os.path.join(public_path, 'js')
    run('rm -rf {0}'.format(js_path), echo=True)


@task(aliases=['pack'])
def webpack(clean=False, watch=False, dev=False):
    """Build static assets with webpack."""
    if clean:
        clean_assets()
    webpack_bin = os.path.join(HERE, 'node_modules', 'webpack', 'bin', 'webpack.js')
    args = [webpack_bin]
    if settings.DEBUG_MODE and dev:
        args += ['--colors']
    else:
        args += ['--progress']
    if watch:
        args += ['--watch']
    config_file = 'webpack.dev.config.js' if dev else 'webpack.prod.config.js'
    args += ['--config {0}'.format(config_file)]
    command = ' '.join(args)
    run(command, echo=True)


@task()
def build_js_config_files():
    from website import settings
    from website.app import build_js_config_files as _build_js_config_files
    print('Building JS config files...')
    _build_js_config_files(settings)
    print("...Done.")


@task()
def assets(dev=False, watch=False):
    """Install and build static assets."""
    npm = 'npm install'
    if not dev:
        npm += ' --production'
    run(npm, echo=True)
    bower_install()
    build_js_config_files()
    # Always set clean=False to prevent possible mistakes
    # on prod
    webpack(clean=False, watch=watch, dev=dev)


@task
def generate_self_signed(domain):
    """Generate self-signed SSL key and certificate.
    """
    cmd = (
        'openssl req -x509 -nodes -days 365 -newkey rsa:2048'
        ' -keyout {0}.key -out {0}.crt'
    ).format(domain)
    run(cmd)


@task
def update_citation_styles():
    from scripts import parse_citation_styles
    total = parse_citation_styles.main()
    print("Parsed {} styles".format(total))<|MERGE_RESOLUTION|>--- conflicted
+++ resolved
@@ -286,11 +286,6 @@
 @task(aliases=['celery'])
 def celery_worker(level="debug", hostname=None, beat=False):
     """Run the Celery process."""
-<<<<<<< HEAD
-    # beat sets up a cron, refer to website/settings/celeryconfig
-    cmd = 'celery worker -A framework.tasks -l {0} --beat'.format(level)
-    run(bin_prefix(cmd))
-=======
     cmd = 'celery worker -A framework.tasks -l {0}'.format(level)
     if hostname:
         cmd = cmd + ' --hostname={}'.format(hostname)
@@ -308,7 +303,6 @@
     if schedule:
         cmd = cmd + ' --schedule={}'.format(schedule)
     run(bin_prefix(cmd), pty=True)
->>>>>>> 3bedc2ed
 
 
 @task
