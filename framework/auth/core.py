--- conflicted
+++ resolved
@@ -413,12 +413,8 @@
 
     @property
     def absolute_api_v2_url(self):
-<<<<<<< HEAD
+        from api.base.utils import absolute_reverse  # Avoid circular dependency
         return absolute_reverse('users:user-detail', kwargs={'user_id': self.pk})
-=======
-        from api.base.utils import absolute_reverse  # Avoid circular dependency
-        return absolute_reverse('users:user-detail', kwargs={'pk': self.pk})
->>>>>>> 4985dffa
 
     # used by django and DRF
     def get_absolute_url(self):
