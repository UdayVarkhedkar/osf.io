--- conflicted
+++ resolved
@@ -1,10 +1,7 @@
 # -*- coding: utf-8 -*-
-<<<<<<< HEAD
 
 import operator
 import os
-=======
->>>>>>> e7684a77
 import logging
 import operator
 import httplib as http
