--- conflicted
+++ resolved
@@ -24,11 +24,7 @@
 
     # TODO: Moving to guardian, find a better way to distinguish "admin-like" groups from object permission groups
     group_perms = forms.ModelMultipleChoiceField(
-<<<<<<< HEAD
-        queryset=Group.objects.exclude(Q(name__startswith='collections_') | Q(name__startswith='preprint_') | Q(name__startswith='node_') | Q(name__startswith='osfgroup_')),
-=======
-        queryset=Group.objects.exclude(Q(name__startswith='collections_') | Q(name__startswith='reviews_') | Q(name__startswith='preprint_')),
->>>>>>> cc5607ef
+        queryset=Group.objects.exclude(Q(name__startswith='collections_') | Q(name__startswith='reviews_') | Q(name__startswith='preprint_') | Q(name__startswith='node_') | Q(name__startswith='osfgroup_')),
         required=False,
         widget=forms.CheckboxSelectMultiple
     )
