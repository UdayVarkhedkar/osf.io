--- conflicted
+++ resolved
@@ -588,11 +588,7 @@
     def test_top_level_project_has_no_parent(self):
         res = self.app.get(self.public_url)
         assert_equal(res.status_code, 200)
-<<<<<<< HEAD
-        assert_not_in('parent', res.json['data']['relationships'])
-=======
         assert_equal(res.json['data']['relationships']['parent']['links']['related']['href'], None)
->>>>>>> 5c6805a8
         assert_equal(res.content_type, 'application/vnd.api+json')
 
     def test_child_project_has_parent(self):
@@ -600,11 +596,7 @@
         public_component_url = '/{}nodes/{}/'.format(API_BASE, public_component._id)
         res = self.app.get(public_component_url)
         assert_equal(res.status_code, 200)
-<<<<<<< HEAD
-        url = res.json['data']['relationships']['parent']['links']['self']
-=======
         url = res.json['data']['relationships']['parent']['links']['related']['href']
->>>>>>> 5c6805a8
         assert_equal(urlparse(url).path, self.public_url)
 
     def test_node_has_children_link(self):
