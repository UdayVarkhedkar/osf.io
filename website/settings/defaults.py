--- conflicted
+++ resolved
@@ -512,7 +512,6 @@
 PREREG_ADMIN_TAG = "prereg_admin"
 
 ENABLE_INSTITUTIONS = False
-<<<<<<< HEAD
 
 ENABLE_VARNISH = False
 ENABLE_ESI = False
@@ -521,5 +520,3 @@
 
 # Used for gathering meta information about the current build
 GITHUB_API_TOKEN = None
-=======
->>>>>>> 8cb08e81
