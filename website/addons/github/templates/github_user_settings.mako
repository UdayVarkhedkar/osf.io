--- conflicted
+++ resolved
@@ -2,21 +2,6 @@
 <div>
     <h4 class="addon-title">
         GitHub
-<<<<<<< HEAD
-        % if authorized:
-            <small class="authorized-by">
-                authorized by
-                <a href="https://github.com/${authorized_github_user}" target="_blank">
-                    ${authorized_github_user}
-                </a>
-            </small>
-            <a id="githubDelKey" class="btn btn-danger pull-right">Delete Access Token</a>
-        % else:
-            <a id="githubAddKey" class="btn btn-primary pull-right">
-                Create Access Token
-            </a>
-        % endif
-=======
         <small class="authorized-by">
             % if authorized:
                     authorized by
@@ -30,10 +15,8 @@
                 </a>
             % endif
         </small>
->>>>>>> f86564cc
     </h4>
 </div>
-
 
 <script type="text/javascript">
 
