--- conflicted
+++ resolved
@@ -256,7 +256,6 @@
                 'qid': qid,
                 'type': 'string'
             }
-<<<<<<< HEAD
     schema = MetaSchema(
         name='Test',
         schema={
@@ -265,23 +264,15 @@
             'config': {
                 'hasFiles': True
             },
-            'pages':  [{
+            'pages': [{
                 'id': 'page1',
                 'questions': [
                     from_question(qid, q)
                     for qid, q in data.items()
                 ]
             }]
-=======
-
-    _schema = {
-        'name': "Test",
-        'version': 2,
-        'config': {
-            'hasFiles': True
->>>>>>> fd692925
         },
-        'pages':  [{
+        'pages': [{
             'id': 'page1',
             'questions': [
                 from_question(qid, q)
