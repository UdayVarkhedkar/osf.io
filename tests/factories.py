--- conflicted
+++ resolved
@@ -542,7 +542,7 @@
 class ArchiveJobFactory(ModularOdmFactory):
     FACTORY_FOR = ArchiveJob
 
-<<<<<<< HEAD
+
 class DraftRegistrationFactory(ModularOdmFactory):
     FACTORY_FOR = DraftRegistration
 
@@ -567,7 +567,8 @@
             save=True,
         )
         return draft
-=======
+
+
 class NodeLicenseRecordFactory(ModularOdmFactory):
     FACTORY_FOR = NodeLicenseRecord
 
@@ -585,5 +586,4 @@
                 Q('name', 'eq', 'No license')
             )
         )
-        return super(NodeLicenseRecordFactory, cls)._create(*args, **kwargs)
->>>>>>> 1f351551
+        return super(NodeLicenseRecordFactory, cls)._create(*args, **kwargs)