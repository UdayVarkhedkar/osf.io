--- conflicted
+++ resolved
@@ -11,7 +11,6 @@
 var Raven = require('raven-js');
 require('truncate');
 
-var $osf = require('js/osfHelpers');
 var LogFeed = require('js/logFeed');
 var pointers = require('js/pointers');
 var Comment = require('js/comment');
@@ -52,38 +51,6 @@
 }
 
 $(document).ready(function () {
-<<<<<<< HEAD
-    // Treebeard Files view
-    $.ajax({
-        url:  nodeApiUrl + 'files/grid/'
-    }).done(function (data) {
-        var fangornOpts = {
-            divID: 'treeGrid',
-            filesData: data.data,
-            uploads : true,
-            showFilter : true,
-            placement: 'dashboard',
-            title : undefined,
-            filterFullWidth : true, // Make the filter span the entire row for this view
-            xhrconfig: $osf.setXHRAuthorization,
-            columnTitles : function () {
-                return [
-                    {
-                        title: 'Name',
-                        width : '90%',
-                        sort : true,
-                        sortType : 'text'
-                    }
-                ];
-            },
-            resolveRows : function (item) {
-                var tb = this;
-                item.css = '';
-                if(tb.isMultiselected(item.id)){
-                    item.css = 'fangorn-selected';
-                }
-                var defaultColumns = [
-=======
 
     if (!ctx.node.isRetracted) {
         // Treebeard Files view
@@ -100,7 +67,6 @@
                 filterFullWidth : true, // Make the filter span the entire row for this view
                 columnTitles : function () {
                     return [
->>>>>>> b7ad27d8
                         {
                             title: 'Name',
                             width : '90%',
