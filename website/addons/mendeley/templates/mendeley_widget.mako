<%inherit file="project/addon/widget.mako" />
<<<<<<< HEAD
<script type="text/javascript">
window.contextVars = $.extend(true, {}, window.contextVars, {
    mendeley: {
	folder_id: '${list_id | js_str}'
    }
 });
</script>
=======
<input id="mendeleyStyleSelect" type="hidden" />
>>>>>>> 6a57c5ab
<div id="mendeleyWidget">
    <ul data-bind="foreach: citations">
        <li data-bind="text: $data"></li>
    </ul>
</div><|MERGE_RESOLUTION|>--- conflicted
+++ resolved
@@ -1,15 +1,5 @@
 <%inherit file="project/addon/widget.mako" />
-<<<<<<< HEAD
-<script type="text/javascript">
-window.contextVars = $.extend(true, {}, window.contextVars, {
-    mendeley: {
-	folder_id: '${list_id | js_str}'
-    }
- });
-</script>
-=======
 <input id="mendeleyStyleSelect" type="hidden" />
->>>>>>> 6a57c5ab
 <div id="mendeleyWidget">
     <ul data-bind="foreach: citations">
         <li data-bind="text: $data"></li>
