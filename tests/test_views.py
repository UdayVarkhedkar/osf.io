#!/usr/bin/env python
# -*- coding: utf-8 -*-
'''Views tests for the OSF.'''

from __future__ import absolute_import
import unittest
import json
import datetime as dt
import mock
import httplib as http
import math
import time

from nose.tools import *  # noqa PEP8 asserts
from tests.test_features import requires_search

from modularodm import Q
from modularodm.exceptions import ValidationError
from dateutil.parser import parse as parse_date

from framework import auth
from framework.exceptions import HTTPError
from framework.auth import User, Auth
from framework.auth.utils import impute_names_model
from framework.auth.exceptions import InvalidTokenError
from framework.tasks import handlers
from framework.mongo import database

from website import mailchimp_utils
from website.views import _rescale_ratio
from website.util import permissions
from website.models import Node, Pointer, NodeLog, MetaSchema, DraftRegistration
from website.project.model import ensure_schemas, has_anonymous_link
from website.project.views.contributor import (
    send_claim_email,
    deserialize_contributors,
    send_claim_registered_email,
    notify_added_contributor
)
from website.profile.utils import add_contributor_json, serialize_unregistered
from website.profile.views import fmt_date_or_none, update_osf_help_mails_subscription
from website.util import api_url_for, web_url_for
from website import mails, settings
from website.util import rubeus
from website.project.views.node import _view_project, abbrev_authors, _should_show_wiki_widget
from website.project.views.comment import serialize_comment
from website.project.decorators import check_can_access
from website.project.signals import contributor_added
from website.addons.github.model import AddonGitHubOauthSettings
from website.project.metadata.schemas import ACTIVE_META_SCHEMAS, _name_to_id

from tests.base import (
    OsfTestCase,
    fake,
    capture_signals,
    assert_is_redirect,
    assert_datetime_equal,
    get_default_metaschema
)
from tests.factories import (
    UserFactory, ApiOAuth2ApplicationFactory, ApiOAuth2PersonalTokenFactory, ProjectFactory, WatchConfigFactory,
    NodeFactory, NodeLogFactory, AuthUserFactory, UnregUserFactory,
    RegistrationFactory, CommentFactory, PrivateLinkFactory, UnconfirmedUserFactory, DashboardFactory, FolderFactory,
    ProjectWithAddonFactory, MockAddonNodeSettings, DraftRegistrationFactory
)
from website.settings import ALL_MY_REGISTRATIONS_ID, ALL_MY_PROJECTS_ID

<<<<<<< HEAD
DEFAULT_METASCHEMA = get_default_metaschema()

=======
>>>>>>> 209b2314
class Addon(MockAddonNodeSettings):
    @property
    def complete(self):
        return True

    def archive_errors(self):
        return 'Error'


class Addon2(MockAddonNodeSettings):
    @property
    def complete(self):
        return True

    def archive_errors(self):
        return 'Error'


class TestViewingProjectWithPrivateLink(OsfTestCase):

    def setUp(self):
        super(TestViewingProjectWithPrivateLink, self).setUp()
        self.user = AuthUserFactory()  # Is NOT a contributor
        self.project = ProjectFactory(is_public=False)
        self.link = PrivateLinkFactory()
        self.link.nodes.append(self.project)
        self.link.save()
        self.project_url = self.project.web_url_for('view_project')

    def test_edit_private_link_empty(self):
        node = ProjectFactory(creator=self.user)
        link = PrivateLinkFactory()
        link.nodes.append(node)
        link.save()
        url = node.api_url_for("project_private_link_edit")
        res = self.app.put_json(url, {'pk': link._id, 'value': ''}, auth=self.user.auth, expect_errors=True)
        assert_equal(res.status_code, 400)
        assert_in('Title cannot be blank', res.body)

    def test_edit_private_link_invalid(self):
        node = ProjectFactory(creator=self.user)
        link = PrivateLinkFactory()
        link.nodes.append(node)
        link.save()
        url = node.api_url_for("project_private_link_edit")
        res = self.app.put_json(url, {'pk': link._id, 'value': '<a></a>'}, auth=self.user.auth, expect_errors=True)
        assert_equal(res.status_code, 400)
        assert_in('Invalid link name.', res.body)

    def test_not_anonymous_for_public_project(self):
        anonymous_link = PrivateLinkFactory(anonymous=True)
        anonymous_link.nodes.append(self.project)
        anonymous_link.save()
        self.project.set_privacy('public')
        self.project.save()
        self.project.reload()
        auth = Auth(user=self.user, private_key=anonymous_link.key)
        assert_false(has_anonymous_link(self.project, auth))

    def test_has_private_link_key(self):
        res = self.app.get(self.project_url, {'view_only': self.link.key})
        assert_equal(res.status_code, 200)

    def test_not_logged_in_no_key(self):
        res = self.app.get(self.project_url, {'view_only': None})
        assert_is_redirect(res)
        res = res.follow(expect_errors=True)
        assert_equal(res.status_code, 301)
        assert_equal(
            res.request.path,
            '/login'
        )

    def test_logged_in_no_private_key(self):
        res = self.app.get(self.project_url, {'view_only': None}, auth=self.user.auth,
                           expect_errors=True)
        assert_equal(res.status_code, http.FORBIDDEN)

    def test_logged_in_has_key(self):
        res = self.app.get(
            self.project_url, {'view_only': self.link.key}, auth=self.user.auth)
        assert_equal(res.status_code, 200)

    @unittest.skip('Skipping for now until we find a way to mock/set the referrer')
    def test_prepare_private_key(self):
        res = self.app.get(self.project_url, {'key': self.link.key})

        res = res.click('Registrations')

        assert_is_redirect(res)
        res = res.follow()

        assert_equal(res.status_code, 200)
        assert_equal(res.request.GET['key'], self.link.key)

    def test_check_can_access_valid(self):
        contributor = AuthUserFactory()
        self.project.add_contributor(contributor, auth=Auth(self.project.creator))
        self.project.save()
        assert_true(check_can_access(self.project, contributor))

    def test_check_user_access_invalid(self):
        noncontrib = AuthUserFactory()
        with assert_raises(HTTPError):
            check_can_access(self.project, noncontrib)

    def test_check_user_access_if_user_is_None(self):
        assert_false(check_can_access(self.project, None))


class TestProjectViews(OsfTestCase):

    ADDONS_UNDER_TEST = {
        'addon1': {
            'node_settings': Addon,
        },
        'addon2': {
            'node_settings': Addon2,
        },
    }

    def setUp(self):
        super(TestProjectViews, self).setUp()
        self.user1 = AuthUserFactory()
        self.user1.save()
        self.consolidate_auth1 = Auth(user=self.user1)
        self.auth = self.user1.auth
        self.user2 = UserFactory()
        # A project has 2 contributors
        self.project = ProjectFactory(
            title="Ham",
            description='Honey-baked',
            creator=self.user1
        )
        self.project.add_contributor(self.user2, auth=Auth(self.user1))
        self.project.save()

    def test_edit_title_empty(self):
        node = ProjectFactory(creator=self.user1)
        url = node.api_url_for("edit_node")
        res = self.app.post_json(url, {'name': 'title', 'value': ''}, auth=self.user1.auth, expect_errors=True)
        assert_equal(res.status_code, 400)
        assert_in('Title cannot be blank', res.body)

    def test_edit_title_invalid(self):
        node = ProjectFactory(creator=self.user1)
        url = node.api_url_for("edit_node")
        res = self.app.post_json(url, {'name': 'title', 'value': '<a></a>'}, auth=self.user1.auth, expect_errors=True)
        assert_equal(res.status_code, 400)
        assert_in('Invalid title.', res.body)

    def test_cannot_remove_only_visible_contributor_before_remove_contributor(self):
        self.project.visible_contributor_ids.remove(self.user1._id)
        self.project.save()

        url = self.project.api_url_for('project_before_remove_contributor')
        res = self.app.post_json(
            url, {'id': self.user2._id}, auth=self.auth, expect_errors=True
        )
        assert_equal(res.status_code, http.FORBIDDEN)
        assert_equal(res.json['message_long'], 'Must have at least one bibliographic contributor')

    def test_cannot_remove_only_visible_contributor_remove_contributor(self):
        self.project.visible_contributor_ids.remove(self.user1._id)
        self.project.save()
        url = self.project.api_url_for('project_removecontributor')
        res = self.app.post_json(
            url, {'id': self.user2._id}, auth=self.auth, expect_errors=True
        )
        assert_equal(res.status_code, http.FORBIDDEN)
        assert_equal(res.json['message_long'], 'Must have at least one bibliographic contributor')
        assert_true(self.project.is_contributor(self.user2))

    def test_remove_only_visible_contributor_return_false(self):
        self.project.visible_contributor_ids.remove(self.user1._id)
        self.project.save()
        ret = self.project.remove_contributor(contributor=self.user2, auth=self.consolidate_auth1)
        assert_false(ret)
        self.project.reload()
        assert_true(self.project.is_contributor(self.user2))

    def test_can_view_nested_project_as_admin(self):
        self.parent_project = NodeFactory(
            title='parent project',
            category='project',
            parent=self.project,
            is_public=False
        )
        self.parent_project.save()
        self.child_project = NodeFactory(
            title='child project',
            category='project',
            parent=self.parent_project,
            is_public=False
        )
        self.child_project.save()
        url = self.child_project.web_url_for('view_project')
        res = self.app.get(url, auth=self.auth)
        assert_not_in('Private Project', res.body)
        assert_in('parent project', res.body)

    def test_edit_description(self):
        url = "/api/v1/project/{0}/edit/".format(self.project._id)
        self.app.post_json(url,
                           {"name": "description", "value": "Deep-fried"},
                           auth=self.auth)
        self.project.reload()
        assert_equal(self.project.description, "Deep-fried")

    def test_project_api_url(self):
        url = self.project.api_url
        res = self.app.get(url, auth=self.auth)
        data = res.json
        assert_equal(data['node']['category'], 'Project')
        assert_equal(data['node']['node_type'], 'project')

        assert_equal(data['node']['title'], self.project.title)
        assert_equal(data['node']['is_public'], self.project.is_public)
        assert_equal(data['node']['is_registration'], False)
        assert_equal(data['node']['id'], self.project._primary_key)
        assert_equal(data['node']['watched_count'], 0)
        assert_true(data['user']['is_contributor'])
        assert_equal(data['node']['description'], self.project.description)
        assert_equal(data['node']['url'], self.project.url)
        assert_equal(data['node']['tags'], [t._primary_key for t in self.project.tags])
        assert_in('forked_date', data['node'])
        assert_in('watched_count', data['node'])
        assert_in('registered_from_url', data['node'])
        # TODO: Test "parent" and "user" output

    def test_api_get_folder_pointers(self):
        dashboard = DashboardFactory(creator=self.user1)
        project_one = ProjectFactory(creator=self.user1)
        project_two = ProjectFactory(creator=self.user1)
        url = dashboard.api_url_for("get_folder_pointers")
        dashboard.add_pointer(project_one, auth=self.consolidate_auth1)
        dashboard.add_pointer(project_two, auth=self.consolidate_auth1)
        res = self.app.get(url, auth=self.auth)
        pointers = res.json
        assert_in(project_one._id, pointers)
        assert_in(project_two._id, pointers)
        assert_equal(len(pointers), 2)

    def test_api_get_folder_pointers_from_non_folder(self):
        project_one = ProjectFactory(creator=self.user1)
        project_two = ProjectFactory(creator=self.user1)
        url = project_one.api_url_for("get_folder_pointers")
        project_one.add_pointer(project_two, auth=self.consolidate_auth1)
        res = self.app.get(url, auth=self.auth)
        pointers = res.json
        assert_equal(len(pointers), 0)

    def test_new_user_gets_dashboard_on_dashboard_path(self):
        my_user = AuthUserFactory()
        dashboard = my_user.node__contributed.find(Q('is_dashboard', 'eq', True))
        assert_equal(dashboard.count(), 0)
        url = api_url_for('get_dashboard')
        self.app.get(url, auth=my_user.auth)
        my_user.reload()
        dashboard = my_user.node__contributed.find(Q('is_dashboard', 'eq', True))
        assert_equal(dashboard.count(), 1)

    def test_add_contributor_post(self):
        # Two users are added as a contributor via a POST request
        project = ProjectFactory(creator=self.user1, is_public=True)
        user2 = UserFactory()
        user3 = UserFactory()
        url = "/api/v1/project/{0}/contributors/".format(project._id)

        dict2 = add_contributor_json(user2)
        dict3 = add_contributor_json(user3)
        dict2.update({
            'permission': 'admin',
            'visible': True,
        })
        dict3.update({
            'permission': 'write',
            'visible': False,
        })

        self.app.post_json(
            url,
            {
                'users': [dict2, dict3],
                'node_ids': [project._id],
            },
            content_type="application/json",
            auth=self.auth,
        ).maybe_follow()
        project.reload()
        assert_in(user2._id, project.contributors)
        # A log event was added
        assert_equal(project.logs[-1].action, "contributor_added")
        assert_equal(len(project.contributors), 3)
        assert_in(user2._id, project.permissions)
        assert_in(user3._id, project.permissions)
        assert_equal(project.permissions[user2._id], ['read', 'write', 'admin'])
        assert_equal(project.permissions[user3._id], ['read', 'write'])

    def test_manage_permissions(self):

        url = self.project.api_url + 'contributors/manage/'
        self.app.post_json(
            url,
            {
                'contributors': [
                    {'id': self.project.creator._id, 'permission': 'admin',
                        'registered': True, 'visible': True},
                    {'id': self.user1._id, 'permission': 'read',
                        'registered': True, 'visible': True},
                    {'id': self.user2._id, 'permission': 'admin',
                        'registered': True, 'visible': True},
                ]
            },
            auth=self.auth,
        )

        self.project.reload()

        assert_equal(self.project.get_permissions(self.user1), ['read'])
        assert_equal(self.project.get_permissions(self.user2), ['read', 'write', 'admin'])

    def test_manage_permissions_again(self):
        url = self.project.api_url + 'contributors/manage/'
        self.app.post_json(
            url,
            {
                'contributors': [
                    {'id': self.user1._id, 'permission': 'admin',
                     'registered': True, 'visible': True},
                    {'id': self.user2._id, 'permission': 'admin',
                     'registered': True, 'visible': True},
                ]
            },
            auth=self.auth,
        )

        self.project.reload()
        self.app.post_json(
            url,
            {
                'contributors': [
                    {'id': self.user1._id, 'permission': 'admin',
                     'registered': True, 'visible': True},
                    {'id': self.user2._id, 'permission': 'read',
                     'registered': True, 'visible': True},
                ]
            },
            auth=self.auth,
        )

        self.project.reload()

        assert_equal(self.project.get_permissions(self.user2), ['read'])
        assert_equal(self.project.get_permissions(self.user1), ['read', 'write', 'admin'])

    def test_contributor_manage_reorder(self):

        # Two users are added as a contributor via a POST request
        project = ProjectFactory(creator=self.user1, is_public=True)
        reg_user1, reg_user2 = UserFactory(), UserFactory()
        project.add_contributors(
            [
                {'user': reg_user1, 'permissions': [
                    'read', 'write', 'admin'], 'visible': True},
                {'user': reg_user2, 'permissions': [
                    'read', 'write', 'admin'], 'visible': False},
            ]
        )
        # Add a non-registered user
        unregistered_user = project.add_unregistered_contributor(
            fullname=fake.name(), email=fake.email(),
            auth=self.consolidate_auth1,
            save=True,
        )

        url = project.api_url + 'contributors/manage/'
        self.app.post_json(
            url,
            {
                'contributors': [
                    {'id': reg_user2._id, 'permission': 'admin',
                        'registered': True, 'visible': False},
                    {'id': project.creator._id, 'permission': 'admin',
                        'registered': True, 'visible': True},
                    {'id': unregistered_user._id, 'permission': 'admin',
                        'registered': False, 'visible': True},
                    {'id': reg_user1._id, 'permission': 'admin',
                        'registered': True, 'visible': True},
                ]
            },
            auth=self.auth,
        )

        project.reload()

        assert_equal(
            # Note: Cast ForeignList to list for comparison
            list(project.contributors),
            [reg_user2, project.creator, unregistered_user, reg_user1]
        )

        assert_equal(
            project.visible_contributors,
            [project.creator, unregistered_user, reg_user1]
        )

    def test_project_remove_contributor(self):
        url = "/api/v1/project/{0}/removecontributors/".format(self.project._id)
        # User 1 removes user2
        self.app.post(url, json.dumps({"id": self.user2._id}),
                      content_type="application/json",
                      auth=self.auth).maybe_follow()
        self.project.reload()
        assert_not_in(self.user2._id, self.project.contributors)
        # A log event was added
        assert_equal(self.project.logs[-1].action, "contributor_removed")

    def test_get_contributors_abbrev(self):
        # create a project with 3 registered contributors
        project = ProjectFactory(creator=self.user1, is_public=True)
        reg_user1, reg_user2 = UserFactory(), UserFactory()
        project.add_contributors(
            [
                {'user': reg_user1, 'permissions': [
                    'read', 'write', 'admin'], 'visible': True},
                {'user': reg_user2, 'permissions': [
                    'read', 'write', 'admin'], 'visible': True},
            ]
        )

        # add an unregistered contributor
        project.add_unregistered_contributor(
            fullname=fake.name(), email=fake.email(),
            auth=self.consolidate_auth1,
            save=True,
        )

        url = project.api_url_for('get_node_contributors_abbrev')
        res = self.app.get(url, auth=self.auth)
        assert_equal(len(project.contributors), 4)
        assert_equal(len(res.json['contributors']), 3)
        assert_equal(len(res.json['others_count']), 1)
        assert_equal(res.json['contributors'][0]['separator'], ',')
        assert_equal(res.json['contributors'][1]['separator'], ',')
        assert_equal(res.json['contributors'][2]['separator'], ' &')

    def test_edit_node_title(self):
        url = "/api/v1/project/{0}/edit/".format(self.project._id)
        # The title is changed though posting form data
        self.app.post_json(url, {"name": "title", "value": "Bacon"},
                           auth=self.auth).maybe_follow()
        self.project.reload()
        # The title was changed
        assert_equal(self.project.title, "Bacon")
        # A log event was saved
        assert_equal(self.project.logs[-1].action, "edit_title")

    def test_make_public(self):
        self.project.is_public = False
        self.project.save()
        url = "/api/v1/project/{0}/permissions/public/".format(self.project._id)
        res = self.app.post_json(url, {}, auth=self.auth)
        self.project.reload()
        assert_true(self.project.is_public)
        assert_equal(res.json['status'], 'success')

    def test_make_private(self):
        self.project.is_public = True
        self.project.save()
        url = "/api/v1/project/{0}/permissions/private/".format(self.project._id)
        res = self.app.post_json(url, {}, auth=self.auth)
        self.project.reload()
        assert_false(self.project.is_public)
        assert_equal(res.json['status'], 'success')

    def test_cant_make_public_if_not_admin(self):
        non_admin = AuthUserFactory()
        self.project.add_contributor(non_admin, permissions=['read', 'write'])
        self.project.is_public = False
        self.project.save()
        url = "/api/v1/project/{0}/permissions/public/".format(self.project._id)
        res = self.app.post_json(
            url, {}, auth=non_admin.auth,
            expect_errors=True,
        )
        assert_equal(res.status_code, http.FORBIDDEN)
        assert_false(self.project.is_public)

    def test_cant_make_private_if_not_admin(self):
        non_admin = AuthUserFactory()
        self.project.add_contributor(non_admin, permissions=['read', 'write'])
        self.project.is_public = True
        self.project.save()
        url = "/api/v1/project/{0}/permissions/private/".format(self.project._id)
        res = self.app.post_json(
            url, {}, auth=non_admin.auth,
            expect_errors=True,
        )
        assert_equal(res.status_code, http.FORBIDDEN)
        assert_true(self.project.is_public)

    def test_add_tag(self):
        url = self.project.api_url_for('project_add_tag')
        self.app.post_json(url, {'tag': "foo'ta#@%#%^&g?"}, auth=self.auth)
        self.project.reload()
        assert_in("foo'ta#@%#%^&g?", self.project.tags)
        assert_equal("foo'ta#@%#%^&g?", self.project.logs[-1].params['tag'])

    def test_remove_tag(self):
        self.project.add_tag("foo'ta#@%#%^&g?", auth=self.consolidate_auth1, save=True)
        assert_in("foo'ta#@%#%^&g?", self.project.tags)
        url = self.project.api_url_for("project_remove_tag")
        self.app.delete_json(url, {"tag": "foo'ta#@%#%^&g?"}, auth=self.auth)
        self.project.reload()
        assert_not_in("foo'ta#@%#%^&g?", self.project.tags)
        assert_equal("tag_removed", self.project.logs[-1].action)
        assert_equal("foo'ta#@%#%^&g?", self.project.logs[-1].params['tag'])

    # Regression test for https://github.com/CenterForOpenScience/osf.io/issues/1478
    @mock.patch('website.archiver.tasks.archive')
    def test_registered_projects_contributions(self, mock_archive):
        # register a project
        self.project.register_node(get_default_metaschema(), Auth(user=self.project.creator), '', None)
        # get the first registered project of a project
        url = self.project.api_url_for('get_registrations')
        res = self.app.get(url, auth=self.auth)
        data = res.json
        pid = data['nodes'][0]['id']
        url2 = api_url_for('get_summary', pid=pid)
        # count contributions
        res2 = self.app.get(url2, {'rescale_ratio': data['rescale_ratio']}, auth=self.auth)
        data = res2.json
        assert_is_not_none(data['summary']['nlogs'])

    def test_forks_contributions(self):
        # fork a project
        self.project.fork_node(Auth(user=self.project.creator))
        # get the first forked project of a project
        url = self.project.api_url_for('get_forks')
        res = self.app.get(url, auth=self.auth)
        data = res.json
        pid = data['nodes'][0]['id']
        url2 = api_url_for('get_summary', pid=pid)
        # count contributions
        res2 = self.app.get(url2, {'rescale_ratio': data['rescale_ratio']}, auth=self.auth)
        data = res2.json
        assert_is_not_none(data['summary']['nlogs'])

    @mock.patch('framework.transactions.commands.begin')
    @mock.patch('framework.transactions.commands.rollback')
    @mock.patch('framework.transactions.commands.commit')
    def test_get_logs(self, *mock_commands):
        # Add some logs
        for _ in range(5):
            self.project.logs.append(
                NodeLogFactory(
                    user=self.user1,
                    action='file_added',
                    params={'node': self.project._id}
                )
            )
        self.project.save()
        url = self.project.api_url_for('get_logs')
        res = self.app.get(url, auth=self.auth)
        for mock_command in mock_commands:
            assert_false(mock_command.called)
        self.project.reload()
        data = res.json
        assert_equal(len(data['logs']), len(self.project.logs))
        assert_equal(data['total'], len(self.project.logs))
        assert_equal(data['page'], 0)
        assert_equal(data['pages'], 1)
        most_recent = data['logs'][0]
        assert_equal(most_recent['action'], 'file_added')

    def test_get_logs_invalid_page_input(self):
        url = self.project.api_url_for('get_logs')
        invalid_input = 'invalid page'
        res = self.app.get(
            url, {'page': invalid_input}, auth=self.auth, expect_errors=True
        )
        assert_equal(res.status_code, 400)
        assert_equal(
            res.json['message_long'],
            'Invalid value for "page".'
        )

    def test_get_logs_negative_page_num(self):
        url = self.project.api_url_for('get_logs')
        invalid_input = -1
        res = self.app.get(
            url, {'page': invalid_input}, auth=self.auth, expect_errors=True
        )
        assert_equal(res.status_code, 400)
        assert_equal(
            res.json['message_long'],
            'Invalid value for "page".'
        )

    def test_get_logs_page_num_beyond_limit(self):
        url = self.project.api_url_for('get_logs')
        size = 10
        page_num = math.ceil(len(self.project.logs) / float(size))
        res = self.app.get(
            url, {'page': page_num}, auth=self.auth, expect_errors=True
        )
        assert_equal(res.status_code, 400)
        assert_equal(
            res.json['message_long'],
            'Invalid value for "page".'
        )

    def test_get_logs_with_count_param(self):
        # Add some logs
        for _ in range(5):
            self.project.logs.append(
                NodeLogFactory(
                    user=self.user1,
                    action='file_added',
                    params={'node': self.project._id}
                )
            )
        self.project.save()
        url = self.project.api_url_for('get_logs')
        res = self.app.get(url, {'count': 3}, auth=self.auth)
        assert_equal(len(res.json['logs']), 3)
        # 1 project create log, 1 add contributor log, then 5 generated logs
        assert_equal(res.json['total'], 5 + 2)
        assert_equal(res.json['page'], 0)
        assert_equal(res.json['pages'], 3)

    def test_get_logs_defaults_to_ten(self):
        # Add some logs
        for _ in range(12):
            self.project.logs.append(
                NodeLogFactory(
                    user=self.user1,
                    action='file_added',
                    params={'node': self.project._id}
                )
            )
        self.project.save()
        url = self.project.api_url_for('get_logs')
        res = self.app.get(url, auth=self.auth)
        assert_equal(len(res.json['logs']), 10)
        # 1 project create log, 1 add contributor log, then 5 generated logs
        assert_equal(res.json['total'], 12 + 2)
        assert_equal(res.json['page'], 0)
        assert_equal(res.json['pages'], 2)

    def test_get_more_logs(self):
        # Add some logs
        for _ in range(12):
            self.project.logs.append(
                NodeLogFactory(
                    user=self.user1,
                    action="file_added",
                    params={"node": self.project._id}
                )
            )
        self.project.save()
        url = self.project.api_url_for('get_logs')
        res = self.app.get(url, {"page": 1}, auth=self.auth)
        assert_equal(len(res.json['logs']), 4)
        #1 project create log, 1 add contributor log, then 12 generated logs
        assert_equal(res.json['total'], 12 + 2)
        assert_equal(res.json['page'], 1)
        assert_equal(res.json['pages'], 2)

    def test_logs_private(self):
        """Add logs to a public project, then to its private component. Get
        the ten most recent logs; assert that ten logs are returned and that
        all belong to the project and not its component.

        """
        # Add some logs
        for _ in range(15):
            self.project.add_log(
                auth=self.consolidate_auth1,
                action='file_added',
                params={'node': self.project._id}
            )
        self.project.is_public = True
        self.project.save()
        child = NodeFactory(parent=self.project)
        for _ in range(5):
            child.add_log(
                auth=self.consolidate_auth1,
                action='file_added',
                params={'node': child._id}
            )

        url = self.project.api_url_for('get_logs')
        res = self.app.get(url).maybe_follow()
        assert_equal(len(res.json['logs']), 10)
        # 1 project create log, 1 add contributor log, then 15 generated logs
        assert_equal(res.json['total'], 15 + 2)
        assert_equal(res.json['page'], 0)
        assert_equal(res.json['pages'], 2)
        assert_equal(
            [self.project._id] * 10,
            [
                log['params']['node']
                for log in res.json['logs']
            ]
        )

    def test_can_view_public_log_from_private_project(self):
        project = ProjectFactory(is_public=True)
        fork = project.fork_node(auth=self.consolidate_auth1)
        url = fork.api_url_for('get_logs')
        res = self.app.get(url, auth=self.auth)
        assert_equal(
            [each['action'] for each in res.json['logs']],
            ['node_forked', 'project_created'],
        )
        project.is_public = False
        project.save()
        res = self.app.get(url, auth=self.auth)
        assert_equal(
            [each['action'] for each in res.json['logs']],
            ['node_forked', 'project_created'],
        )

    def test_for_private_component_log(self):
        for _ in range(5):
            self.project.add_log(
                auth=self.consolidate_auth1,
                action='file_added',
                params={'node': self.project._id}
            )
        self.project.is_public = True
        self.project.save()
        child = NodeFactory(parent=self.project)
        child.is_public = False
        child.set_title("foo", auth=self.consolidate_auth1)
        child.set_title("bar", auth=self.consolidate_auth1)
        child.save()
        url = self.project.api_url_for('get_logs')
        res = self.app.get(url).maybe_follow()
        assert_equal(len(res.json['logs']), 7)
        assert_not_in(
            child._id,
            [
                log['params']['node']
                for log in res.json['logs']
            ]
        )

    def test_remove_project(self):
        url = self.project.api_url
        res = self.app.delete_json(url, {}, auth=self.auth).maybe_follow()
        self.project.reload()
        assert_equal(self.project.is_deleted, True)
        assert_in('url', res.json)
        assert_equal(res.json['url'], '/dashboard/')

    def test_private_link_edit_name(self):
        link = PrivateLinkFactory()
        link.nodes.append(self.project)
        link.save()
        assert_equal(link.name, "link")
        url = self.project.api_url + 'private_link/edit/'
        self.app.put_json(
            url,
            {'pk': link._id, "value": "new name"},
            auth=self.auth,
        ).maybe_follow()
        self.project.reload()
        link.reload()
        assert_equal(link.name, "new name")

    def test_remove_private_link(self):
        link = PrivateLinkFactory()
        link.nodes.append(self.project)
        link.save()
        url = self.project.api_url_for('remove_private_link')
        self.app.delete_json(
            url,
            {'private_link_id': link._id},
            auth=self.auth,
        ).maybe_follow()
        self.project.reload()
        link.reload()
        assert_true(link.is_deleted)

    def test_remove_component(self):
        node = NodeFactory(parent=self.project, creator=self.user1)
        url = node.api_url
        res = self.app.delete_json(url, {}, auth=self.auth).maybe_follow()
        node.reload()
        assert_equal(node.is_deleted, True)
        assert_in('url', res.json)
        assert_equal(res.json['url'], self.project.url)

    def test_cant_remove_component_if_not_admin(self):
        node = NodeFactory(parent=self.project, creator=self.user1)
        non_admin = AuthUserFactory()
        node.add_contributor(
            non_admin,
            permissions=['read', 'write'],
            save=True,
        )

        url = node.api_url
        res = self.app.delete_json(
            url, {}, auth=non_admin.auth,
            expect_errors=True,
        ).maybe_follow()

        assert_equal(res.status_code, http.FORBIDDEN)
        assert_false(node.is_deleted)

    def test_watch_and_unwatch(self):
        url = self.project.api_url_for('togglewatch_post')
        self.app.post_json(url, {}, auth=self.auth)
        res = self.app.get(self.project.api_url, auth=self.auth)
        assert_equal(res.json['node']['watched_count'], 1)
        self.app.post_json(url, {}, auth=self.auth)
        res = self.app.get(self.project.api_url, auth=self.auth)
        assert_equal(res.json['node']['watched_count'], 0)

    def test_view_project_returns_whether_to_show_wiki_widget(self):
        user = AuthUserFactory()
        project = ProjectFactory.build(creator=user, is_public=True)
        project.add_contributor(user)
        project.save()

        url = project.api_url_for('view_project')
        res = self.app.get(url, auth=user.auth)
        assert_equal(res.status_code, http.OK)
        assert_in('show_wiki_widget', res.json['user'])

    def test_fork_count_does_not_include_deleted_forks(self):
        user = AuthUserFactory()
        project = ProjectFactory(creator=user)
        auth = Auth(project.creator)
        fork = project.fork_node(auth)
        project.save()
        fork.remove_node(auth)
        fork.save()

        url = project.api_url_for('view_project')
        res = self.app.get(url, auth=user.auth)
        assert_in('fork_count', res.json['node'])
        assert_equal(0, res.json['node']['fork_count'])

    def test_statistic_page_redirect(self):
        url = self.project.web_url_for('project_statistics_redirect')
        res = self.app.get(url, auth=self.auth)
        assert_equal(res.status_code, 302)
        assert_in(self.project.web_url_for('project_statistics', _guid=True), res.location)

    def test_update_node(self):
        url = self.project.api_url_for('update_node')
        res = self.app.put_json(url, {'title': 'newtitle'}, auth=self.auth)
        assert_equal(res.status_code, 200)
        self.project.reload()
        assert_equal(self.project.title, 'newtitle')

    # Regression test
    def test_update_node_with_tags(self):
        self.project.add_tag('cheezebørger', auth=Auth(self.project.creator), save=True)
        url = self.project.api_url_for('update_node')
        res = self.app.put_json(url, {'title': 'newtitle'}, auth=self.auth)
        assert_equal(res.status_code, 200)
        self.project.reload()
        assert_equal(self.project.title, 'newtitle')


class TestEditableChildrenViews(OsfTestCase):

    def setUp(self):
        OsfTestCase.setUp(self)
        self.user = AuthUserFactory()
        self.project = ProjectFactory(creator=self.user, is_public=False)
        self.child = ProjectFactory(parent=self.project, creator=self.user, is_public=True)
        self.grandchild = ProjectFactory(parent=self.child, creator=self.user, is_public=False)
        self.great_grandchild = ProjectFactory(parent=self.grandchild, creator=self.user, is_public=True)
        self.great_great_grandchild = ProjectFactory(parent=self.great_grandchild, creator=self.user, is_public=False)
        url = self.project.api_url_for('get_editable_children')
        self.project_results = self.app.get(url, auth=self.user.auth).json

    def test_get_editable_children(self):
        assert_equal(len(self.project_results['children']), 4)
        assert_equal(self.project_results['node']['id'], self.project._id)

    def test_editable_children_order(self):
        assert_equal(self.project_results['children'][0]['id'], self.child._id)
        assert_equal(self.project_results['children'][1]['id'], self.grandchild._id)
        assert_equal(self.project_results['children'][2]['id'], self.great_grandchild._id)
        assert_equal(self.project_results['children'][3]['id'], self.great_great_grandchild._id)

    def test_editable_children_indents(self):
        assert_equal(self.project_results['children'][0]['indent'], 0)
        assert_equal(self.project_results['children'][1]['indent'], 1)
        assert_equal(self.project_results['children'][2]['indent'], 2)
        assert_equal(self.project_results['children'][3]['indent'], 3)

    def test_editable_children_parents(self):
        assert_equal(self.project_results['children'][0]['parent_id'], self.project._id)
        assert_equal(self.project_results['children'][1]['parent_id'], self.child._id)
        assert_equal(self.project_results['children'][2]['parent_id'], self.grandchild._id)
        assert_equal(self.project_results['children'][3]['parent_id'], self.great_grandchild._id)

    def test_editable_children_privacy(self):
        assert_false(self.project_results['node']['is_public'])
        assert_true(self.project_results['children'][0]['is_public'])
        assert_false(self.project_results['children'][1]['is_public'])
        assert_true(self.project_results['children'][2]['is_public'])
        assert_false(self.project_results['children'][3]['is_public'])

    def test_editable_children_titles(self):
        assert_equal(self.project_results['node']['title'], self.project.title)
        assert_equal(self.project_results['children'][0]['title'], self.child.title)
        assert_equal(self.project_results['children'][1]['title'], self.grandchild.title)
        assert_equal(self.project_results['children'][2]['title'], self.great_grandchild.title)
        assert_equal(self.project_results['children'][3]['title'], self.great_great_grandchild.title)


class TestChildrenViews(OsfTestCase):

    def setUp(self):
        OsfTestCase.setUp(self)
        self.user = AuthUserFactory()

    def test_get_children(self):
        project = ProjectFactory(creator=self.user)
        child = NodeFactory(parent=project, creator=self.user)

        url = project.api_url_for('get_children')
        res = self.app.get(url, auth=self.user.auth)

        nodes = res.json['nodes']
        assert_equal(len(nodes), 1)
        assert_equal(nodes[0]['id'], child._primary_key)

    def test_get_children_includes_pointers(self):
        project = ProjectFactory(creator=self.user)
        pointed = ProjectFactory()
        project.add_pointer(pointed, Auth(self.user))
        project.save()

        url = project.api_url_for('get_children')
        res = self.app.get(url, auth=self.user.auth)

        nodes = res.json['nodes']
        assert_equal(len(nodes), 1)
        assert_equal(nodes[0]['title'], pointed.title)
        pointer = Pointer.find_one(Q('node', 'eq', pointed))
        assert_equal(nodes[0]['id'], pointer._primary_key)

    def test_get_children_filter_for_permissions(self):
        # self.user has admin access to this project
        project = ProjectFactory(creator=self.user)

        # self.user only has read access to this project, which project points
        # to
        read_only_pointed = ProjectFactory()
        read_only_creator = read_only_pointed.creator
        read_only_pointed.add_contributor(self.user, auth=Auth(read_only_creator), permissions=['read'])
        read_only_pointed.save()

        # self.user only has read access to this project, which is a subproject
        # of project
        read_only = ProjectFactory()
        read_only_pointed.add_contributor(self.user, auth=Auth(read_only_creator), permissions=['read'])
        project.nodes.append(read_only)

        # self.user adds a pointer to read_only
        project.add_pointer(read_only_pointed, Auth(self.user))
        project.save()

        url = project.api_url_for('get_children')
        res = self.app.get(url, auth=self.user.auth)
        assert_equal(len(res.json['nodes']), 2)

        url = project.api_url_for('get_children', permissions='write')
        res = self.app.get(url, auth=self.user.auth)
        assert_equal(len(res.json['nodes']), 0)

    def test_get_children_rescale_ratio(self):
        project = ProjectFactory(creator=self.user)
        child = NodeFactory(parent=project, creator=self.user)

        url = project.api_url_for('get_children')
        res = self.app.get(url, auth=self.user.auth)

        rescale_ratio = res.json['rescale_ratio']
        assert_is_instance(rescale_ratio, float)
        assert_equal(rescale_ratio, _rescale_ratio(Auth(self.user), [child]))

    def test_get_children_render_nodes_receives_auth(self):
        project = ProjectFactory(creator=self.user)
        NodeFactory(parent=project, creator=self.user)

        url = project.api_url_for('get_children')
        res = self.app.get(url, auth=self.user.auth)

        perm = res.json['nodes'][0]['permissions']
        assert_equal(perm, 'admin')


class TestUserProfile(OsfTestCase):

    def setUp(self):
        super(TestUserProfile, self).setUp()
        self.user = AuthUserFactory()

    def test_sanitization_of_edit_profile(self):
        url = api_url_for('edit_profile', uid=self.user._id)
        post_data = {'name': 'fullname', 'value': 'new<b> name</b>     '}
        request = self.app.post(url, post_data, auth=self.user.auth)
        assert_equal('new name', request.json['name'])

    def test_fmt_date_or_none(self):
        with assert_raises(HTTPError) as cm:
            #enter a date before 1900
            fmt_date_or_none(dt.datetime(1890, 10, 31, 18, 23, 29, 227))
        # error should be raised because date is before 1900
        assert_equal(cm.exception.code, http.BAD_REQUEST)

    def test_unserialize_social(self):
        url = api_url_for('unserialize_social')
        payload = {
            'profileWebsites': ['http://frozen.pizza.com/reviews'],
            'twitter': 'howtopizza',
            'github': 'frozenpizzacode',
        }
        self.app.put_json(
            url,
            payload,
            auth=self.user.auth,
        )
        self.user.reload()
        for key, value in payload.iteritems():
            assert_equal(self.user.social[key], value)
        assert_true(self.user.social['researcherId'] is None)

    def test_unserialize_social_validation_failure(self):
        url = api_url_for('unserialize_social')
        # profileWebsites URL is invalid
        payload = {
            'profileWebsites': ['http://goodurl.com', 'http://invalidurl'],
            'twitter': 'howtopizza',
            'github': 'frozenpizzacode',
        }
        res = self.app.put_json(
            url,
            payload,
            auth=self.user.auth,
            expect_errors=True
        )
        assert_equal(res.status_code, 400)
        assert_equal(res.json['message_long'], 'Invalid personal URL.')

    def test_serialize_social_editable(self):
        self.user.social['twitter'] = 'howtopizza'
        self.user.social['profileWebsites'] = ['http://www.cos.io', 'http://www.osf.io', 'http://www.wordup.com']
        self.user.save()
        url = api_url_for('serialize_social')
        res = self.app.get(
            url,
            auth=self.user.auth,
        )
        assert_equal(res.json.get('twitter'), 'howtopizza')
        assert_equal(res.json.get('profileWebsites'), ['http://www.cos.io', 'http://www.osf.io', 'http://www.wordup.com'])
        assert_true(res.json.get('github') is None)
        assert_true(res.json['editable'])

    def test_serialize_social_not_editable(self):
        user2 = AuthUserFactory()
        self.user.social['twitter'] = 'howtopizza'
        self.user.social['profileWebsites'] = ['http://www.cos.io', 'http://www.osf.io', 'http://www.wordup.com']
        self.user.save()
        url = api_url_for('serialize_social', uid=self.user._id)
        res = self.app.get(
            url,
            auth=user2.auth,
        )
        assert_equal(res.json.get('twitter'), 'howtopizza')
        assert_equal(res.json.get('profileWebsites'), ['http://www.cos.io', 'http://www.osf.io', 'http://www.wordup.com'])
        assert_true(res.json.get('github') is None)
        assert_false(res.json['editable'])

    def test_serialize_social_addons_editable(self):
        self.user.add_addon('github')
        user_github = self.user.get_addon('github')
        oauth_settings = AddonGitHubOauthSettings()
        oauth_settings.github_user_id = 'testuser'
        oauth_settings.save()
        user_github.oauth_settings = oauth_settings
        user_github.save()
        user_github.github_user_name = 'howtogithub'
        oauth_settings.save()
        url = api_url_for('serialize_social')
        res = self.app.get(
            url,
            auth=self.user.auth,
        )
        assert_equal(
            res.json['addons']['github'],
            'howtogithub'
        )

    def test_serialize_social_addons_not_editable(self):
        user2 = AuthUserFactory()
        self.user.add_addon('github')
        user_github = self.user.get_addon('github')
        oauth_settings = AddonGitHubOauthSettings()
        oauth_settings.github_user_id = 'testuser'
        oauth_settings.save()
        user_github.oauth_settings = oauth_settings
        user_github.save()
        user_github.github_user_name = 'howtogithub'
        oauth_settings.save()
        url = api_url_for('serialize_social', uid=self.user._id)
        res = self.app.get(
            url,
            auth=user2.auth,
        )
        assert_not_in('addons', res.json)

    def test_unserialize_and_serialize_jobs(self):
        jobs = [{
            'institution': 'an institution',
            'department': 'a department',
            'title': 'a title',
            'startMonth': 'January',
            'startYear': '2001',
            'endMonth': 'March',
            'endYear': '2001',
            'ongoing': False,
        }, {
            'institution': 'another institution',
            'department': None,
            'title': None,
            'startMonth': 'May',
            'startYear': '2001',
            'endMonth': None,
            'endYear': None,
            'ongoing': True,
        }]
        payload = {'contents': jobs}
        url = api_url_for('unserialize_jobs')
        self.app.put_json(url, payload, auth=self.user.auth)
        self.user.reload()
        assert_equal(len(self.user.jobs), 2)
        url = api_url_for('serialize_jobs')
        res = self.app.get(
            url,
            auth=self.user.auth,
        )
        for i, job in enumerate(jobs):
            assert_equal(job, res.json['contents'][i])

    def test_unserialize_and_serialize_schools(self):
        schools = [{
            'institution': 'an institution',
            'department': 'a department',
            'degree': 'a degree',
            'startMonth': 1,
            'startYear': '2001',
            'endMonth': 5,
            'endYear': '2001',
            'ongoing': False,
        }, {
            'institution': 'another institution',
            'department': None,
            'degree': None,
            'startMonth': 5,
            'startYear': '2001',
            'endMonth': None,
            'endYear': None,
            'ongoing': True,
        }]
        payload = {'contents': schools}
        url = api_url_for('unserialize_schools')
        self.app.put_json(url, payload, auth=self.user.auth)
        self.user.reload()
        assert_equal(len(self.user.schools), 2)
        url = api_url_for('serialize_schools')
        res = self.app.get(
            url,
            auth=self.user.auth,
        )
        for i, job in enumerate(schools):
            assert_equal(job, res.json['contents'][i])

    def test_unserialize_jobs(self):
        jobs = [
            {
                'institution': fake.company(),
                'department': fake.catch_phrase(),
                'title': fake.bs(),
                'startMonth': 5,
                'startYear': '2013',
                'endMonth': 3,
                'endYear': '2014',
                'ongoing': False,
            }
        ]
        payload = {'contents': jobs}
        url = api_url_for('unserialize_jobs')
        res = self.app.put_json(url, payload, auth=self.user.auth)
        assert_equal(res.status_code, 200)
        self.user.reload()
        # jobs field is updated
        assert_equal(self.user.jobs, jobs)

    def test_unserialize_names(self):
        fake_fullname_w_spaces = '    {}    '.format(fake.name())
        names = {
            'full': fake_fullname_w_spaces,
            'given': 'Tea',
            'middle': 'Gray',
            'family': 'Pot',
            'suffix': 'Ms.',
        }
        url = api_url_for('unserialize_names')
        res = self.app.put_json(url, names, auth=self.user.auth)
        assert_equal(res.status_code, 200)
        self.user.reload()
        # user is updated
        assert_equal(self.user.fullname, fake_fullname_w_spaces.strip())
        assert_equal(self.user.given_name, names['given'])
        assert_equal(self.user.middle_names, names['middle'])
        assert_equal(self.user.family_name, names['family'])
        assert_equal(self.user.suffix, names['suffix'])

    def test_unserialize_schools(self):
        schools = [
            {
                'institution': fake.company(),
                'department': fake.catch_phrase(),
                'degree': fake.bs(),
                'startMonth': 5,
                'startYear': '2013',
                'endMonth': 3,
                'endYear': '2014',
                'ongoing': False,
            }
        ]
        payload = {'contents': schools}
        url = api_url_for('unserialize_schools')
        res = self.app.put_json(url, payload, auth=self.user.auth)
        assert_equal(res.status_code, 200)
        self.user.reload()
        # schools field is updated
        assert_equal(self.user.schools, schools)

    def test_unserialize_jobs_valid(self):
        jobs_cached = self.user.jobs
        jobs = [
            {
                'institution': fake.company(),
                'department': fake.catch_phrase(),
                'title': fake.bs(),
                'startMonth': 5,
                'startYear': '2013',
                'endMonth': 3,
                'endYear': '2014',
                'ongoing': False,
            }
        ]
        payload = {'contents': jobs}
        url = api_url_for('unserialize_jobs')
        res = self.app.put_json(url, payload, auth=self.user.auth)
        assert_equal(res.status_code, 200)

    def test_get_current_user_gravatar_default_size(self):
        url = api_url_for('current_user_gravatar')
        res = self.app.get(url, auth=self.user.auth)
        current_user_gravatar = res.json['gravatar_url']
        assert_true(current_user_gravatar is not None)
        url = api_url_for('get_gravatar', uid=self.user._id)
        res = self.app.get(url, auth=self.user.auth)
        my_user_gravatar = res.json['gravatar_url']
        assert_equal(current_user_gravatar, my_user_gravatar)

    def test_get_other_user_gravatar_default_size(self):
        user2 = AuthUserFactory()
        url = api_url_for('current_user_gravatar')
        res = self.app.get(url, auth=self.user.auth)
        current_user_gravatar = res.json['gravatar_url']
        url = api_url_for('get_gravatar', uid=user2._id)
        res = self.app.get(url, auth=self.user.auth)
        user2_gravatar = res.json['gravatar_url']
        assert_true(user2_gravatar is not None)
        assert_not_equal(current_user_gravatar, user2_gravatar)

    def test_get_current_user_gravatar_specific_size(self):
        url = api_url_for('current_user_gravatar')
        res = self.app.get(url, auth=self.user.auth)
        current_user_default_gravatar = res.json['gravatar_url']
        url = api_url_for('current_user_gravatar', size=11)
        res = self.app.get(url, auth=self.user.auth)
        current_user_small_gravatar = res.json['gravatar_url']
        assert_true(current_user_small_gravatar is not None)
        assert_not_equal(current_user_default_gravatar, current_user_small_gravatar)

    def test_get_other_user_gravatar_specific_size(self):
        user2 = AuthUserFactory()
        url = api_url_for('get_gravatar', uid=user2._id)
        res = self.app.get(url, auth=self.user.auth)
        gravatar_default_size = res.json['gravatar_url']
        url = api_url_for('get_gravatar', uid=user2._id, size=11)
        res = self.app.get(url, auth=self.user.auth)
        gravatar_small = res.json['gravatar_url']
        assert_true(gravatar_small is not None)
        assert_not_equal(gravatar_default_size, gravatar_small)

    def test_update_user_timezone(self):
        assert_equal(self.user.timezone, 'Etc/UTC')
        payload = {'timezone': 'America/New_York', 'id': self.user._id}
        url = api_url_for('update_user', uid=self.user._id)
        self.app.put_json(url, payload, auth=self.user.auth)
        self.user.reload()
        assert_equal(self.user.timezone, 'America/New_York')

    def test_update_user_locale(self):
        assert_equal(self.user.locale, 'en_US')
        payload = {'locale': 'de_DE', 'id': self.user._id}
        url = api_url_for('update_user', uid=self.user._id)
        self.app.put_json(url, payload, auth=self.user.auth)
        self.user.reload()
        assert_equal(self.user.locale, 'de_DE')

    def test_update_user_locale_none(self):
        assert_equal(self.user.locale, 'en_US')
        payload = {'locale': None, 'id': self.user._id}
        url = api_url_for('update_user', uid=self.user._id)
        self.app.put_json(url, payload, auth=self.user.auth)
        self.user.reload()
        assert_equal(self.user.locale, 'en_US')

    def test_update_user_locale_empty_string(self):
        assert_equal(self.user.locale, 'en_US')
        payload = {'locale': '', 'id': self.user._id}
        url = api_url_for('update_user', uid=self.user._id)
        self.app.put_json(url, payload, auth=self.user.auth)
        self.user.reload()
        assert_equal(self.user.locale, 'en_US')

    def test_cannot_update_user_without_user_id(self):
        user1 = AuthUserFactory()
        url = api_url_for('update_user')
        header = {'emails': [{'address': user1.username}]}
        res = self.app.put_json(url, header, auth=user1.auth, expect_errors=True)
        assert_equal(res.status_code, 400)
        assert_equal(res.json['message_long'], '"id" is required')

    @mock.patch('framework.auth.views.mails.send_mail')
    @mock.patch('website.mailchimp_utils.get_mailchimp_api')
    def test_update_user_mailing_lists(self, mock_get_mailchimp_api, send_mail):
        email = fake.email()
        self.user.emails.append(email)
        list_name = 'foo'
        self.user.mailchimp_mailing_lists[list_name] = True
        self.user.save()

        mock_client = mock.MagicMock()
        mock_get_mailchimp_api.return_value = mock_client
        mock_client.lists.list.return_value = {'data': [{'id': 1, 'list_name': list_name}]}
        list_id = mailchimp_utils.get_list_id_from_name(list_name)

        url = api_url_for('update_user', uid=self.user._id)
        emails = [
            {'address': self.user.username, 'primary': False, 'confirmed': True},
            {'address': email, 'primary': True, 'confirmed': True}]
        payload = {'locale': '', 'id': self.user._id, 'emails': emails}
        self.app.put_json(url, payload, auth=self.user.auth)

        mock_client.lists.unsubscribe.assert_called_with(
            id=list_id,
            email={'email': self.user.username},
            send_goodbye=True
        )
        mock_client.lists.subscribe.assert_called_with(
            id=list_id,
            email={'email': email},
            merge_vars={
                'fname': self.user.given_name,
                'lname': self.user.family_name,
            },
            double_optin=False,
            update_existing=True
        )
        handlers.celery_teardown_request()

    @mock.patch('framework.auth.views.mails.send_mail')
    @mock.patch('website.mailchimp_utils.get_mailchimp_api')
    def test_unsubscribe_mailchimp_not_called_if_user_not_subscribed(self, mock_get_mailchimp_api, send_mail):
        email = fake.email()
        self.user.emails.append(email)
        list_name = 'foo'
        self.user.mailchimp_mailing_lists[list_name] = False
        self.user.save()

        mock_client = mock.MagicMock()
        mock_get_mailchimp_api.return_value = mock_client
        mock_client.lists.list.return_value = {'data': [{'id': 1, 'list_name': list_name}]}

        url = api_url_for('update_user', uid=self.user._id)
        emails = [
            {'address': self.user.username, 'primary': False, 'confirmed': True},
            {'address': email, 'primary': True, 'confirmed': True}]
        payload = {'locale': '', 'id': self.user._id, 'emails': emails}
        self.app.put_json(url, payload, auth=self.user.auth)

        assert_equal(mock_client.lists.unsubscribe.call_count, 0)
        assert_equal(mock_client.lists.subscribe.call_count, 0)
        handlers.celery_teardown_request()

    # TODO: Uncomment once outstanding issues with this feature are addressed
    # def test_twitter_redirect_success(self):
    #     self.user.social['twitter'] = fake.last_name()
    #     self.user.save()

    #     res = self.app.get(web_url_for('redirect_to_twitter', twitter_handle=self.user.social['twitter']))
    #     assert_equals(res.status_code, http.FOUND)
    #     assert_in(self.user.url, res.location)

    # def test_twitter_redirect_is_case_insensitive(self):
    #     self.user.social['twitter'] = fake.last_name()
    #     self.user.save()

    #     res1 = self.app.get(web_url_for('redirect_to_twitter', twitter_handle=self.user.social['twitter']))
    #     res2 = self.app.get(web_url_for('redirect_to_twitter', twitter_handle=self.user.social['twitter'].lower()))
    #     assert_equal(res1.location, res2.location)

    # def test_twitter_redirect_unassociated_twitter_handle_returns_404(self):
    #     unassociated_handle = fake.last_name()
    #     expected_error = 'There is no active user associated with the Twitter handle: {0}.'.format(unassociated_handle)

    #     res = self.app.get(
    #         web_url_for('redirect_to_twitter', twitter_handle=unassociated_handle),
    #         expect_errors=True
    #     )
    #     assert_equal(res.status_code, http.NOT_FOUND)
    #     assert_true(expected_error in res.body)

    # def test_twitter_redirect_handle_with_multiple_associated_accounts_redirects_to_selection_page(self):
    #     self.user.social['twitter'] = fake.last_name()
    #     self.user.save()
    #     user2 = AuthUserFactory()
    #     user2.social['twitter'] = self.user.social['twitter']
    #     user2.save()

    #     expected_error = 'There are multiple OSF accounts associated with the Twitter handle: <strong>{0}</strong>.'.format(self.user.social['twitter'])
    #     res = self.app.get(
    #         web_url_for(
    #             'redirect_to_twitter',
    #             twitter_handle=self.user.social['twitter'],
    #             expect_error=True
    #         )
    #     )
    #     assert_equal(res.status_code, http.MULTIPLE_CHOICES)
    #     assert_true(expected_error in res.body)
    #     assert_true(self.user.url in res.body)
    #     assert_true(user2.url in res.body)


class TestUserProfileApplicationsPage(OsfTestCase):

    def setUp(self):
        super(TestUserProfileApplicationsPage, self).setUp()
        self.user = AuthUserFactory()
        self.user2 = AuthUserFactory()

        self.platform_app = ApiOAuth2ApplicationFactory(owner=self.user)
        self.detail_url = web_url_for('oauth_application_detail', client_id=self.platform_app.client_id)

    def test_non_owner_cant_access_detail_page(self):
        res = self.app.get(self.detail_url, auth=self.user2.auth, expect_errors=True)
        assert_equal(res.status_code, http.FORBIDDEN)

    def test_owner_cant_access_deleted_application(self):
        self.platform_app.is_active = False
        self.platform_app.save()
        res = self.app.get(self.detail_url, auth=self.user.auth, expect_errors=True)
        assert_equal(res.status_code, http.GONE)

    def test_owner_cant_access_nonexistent_application(self):
        url = web_url_for('oauth_application_detail', client_id='nonexistent')
        res = self.app.get(url, auth=self.user.auth, expect_errors=True)
        assert_equal(res.status_code, http.NOT_FOUND)

    def test_url_has_not_broken(self):
        assert_equal(self.platform_app.url, self.detail_url)


class TestUserProfileTokensPage(OsfTestCase):

    def setUp(self):
        super(TestUserProfileTokensPage, self).setUp()
        self.user = AuthUserFactory()
        self.token = ApiOAuth2PersonalTokenFactory()
        self.detail_url = web_url_for('personal_access_token_detail', _id=self.token._id)

    def test_url_has_not_broken(self):
        assert_equal(self.token.url, self.detail_url)


class TestUserAccount(OsfTestCase):

    def setUp(self):
        super(TestUserAccount, self).setUp()
        self.user = AuthUserFactory()
        self.user.set_password('password')
        self.user.save()

    @mock.patch('website.profile.views.push_status_message')
    def test_password_change_valid(self, mock_push_status_message):
        old_password = 'password'
        new_password = 'Pa$$w0rd'
        confirm_password = new_password
        url = web_url_for('user_account_password')
        post_data = {
            'old_password': old_password,
            'new_password': new_password,
            'confirm_password': confirm_password,
        }
        res = self.app.post(url, post_data, auth=(self.user.username, old_password))
        assert_true(302, res.status_code)
        res = res.follow(auth=(self.user.username, new_password))
        assert_true(200, res.status_code)
        self.user.reload()
        assert_true(self.user.check_password(new_password))
        assert_true(mock_push_status_message.called)
        assert_in('Password updated successfully', mock_push_status_message.mock_calls[0][1][0])

    @mock.patch('website.profile.views.push_status_message')
    def test_password_change_invalid(self, mock_push_status_message, old_password='', new_password='',
                                     confirm_password='', error_message='Old password is invalid'):
        url = web_url_for('user_account_password')
        post_data = {
            'old_password': old_password,
            'new_password': new_password,
            'confirm_password': confirm_password,
        }
        res = self.app.post(url, post_data, auth=self.user.auth)
        assert_true(302, res.status_code)
        res = res.follow(auth=self.user.auth)
        assert_true(200, res.status_code)
        self.user.reload()
        assert_false(self.user.check_password(new_password))
        assert_true(mock_push_status_message.called)
        assert_in(error_message, mock_push_status_message.mock_calls[0][1][0])

    def test_password_change_invalid_old_password(self):
        self.test_password_change_invalid(
            old_password='invalid old password',
            new_password='new password',
            confirm_password='new password',
            error_message='Old password is invalid',
        )

    def test_password_change_invalid_confirm_password(self):
        self.test_password_change_invalid(
            old_password='password',
            new_password='new password',
            confirm_password='invalid confirm password',
            error_message='Password does not match the confirmation',
        )

    def test_password_change_invalid_new_password_length(self):
        self.test_password_change_invalid(
            old_password='password',
            new_password='12345',
            confirm_password='12345',
            error_message='Password should be at least six characters',
        )

    def test_password_change_invalid_blank_password(self, old_password='', new_password='', confirm_password=''):
        self.test_password_change_invalid(
            old_password=old_password,
            new_password=new_password,
            confirm_password=confirm_password,
            error_message='Passwords cannot be blank',
        )

    def test_password_change_invalid_blank_new_password(self):
        for password in ('', '      '):
            self.test_password_change_invalid_blank_password('password', password, 'new password')

    def test_password_change_invalid_blank_confirm_password(self):
        for password in ('', '      '):
            self.test_password_change_invalid_blank_password('password', 'new password', password)


class TestAddingContributorViews(OsfTestCase):

    def setUp(self):
        super(TestAddingContributorViews, self).setUp()
        self.creator = AuthUserFactory()
        self.project = ProjectFactory(creator=self.creator)
        # Authenticate all requests
        self.app.authenticate(*self.creator.auth)
        contributor_added.connect(notify_added_contributor)

    def test_serialize_unregistered_without_record(self):
        name, email = fake.name(), fake.email()
        res = serialize_unregistered(fullname=name, email=email)
        assert_equal(res['fullname'], name)
        assert_equal(res['email'], email)
        assert_equal(res['id'], None)
        assert_false(res['registered'])
        assert_true(res['gravatar'])
        assert_false(res['active'])

    def test_deserialize_contributors(self):
        contrib = UserFactory()
        unreg = UnregUserFactory()
        name, email = fake.name(), fake.email()
        unreg_no_record = serialize_unregistered(name, email)
        contrib_data = [
            add_contributor_json(contrib),
            serialize_unregistered(fake.name(), unreg.username),
            unreg_no_record
        ]
        contrib_data[0]['permission'] = 'admin'
        contrib_data[1]['permission'] = 'write'
        contrib_data[2]['permission'] = 'read'
        contrib_data[0]['visible'] = True
        contrib_data[1]['visible'] = True
        contrib_data[2]['visible'] = True
        res = deserialize_contributors(
            self.project,
            contrib_data,
            auth=Auth(self.creator))
        assert_equal(len(res), len(contrib_data))
        assert_true(res[0]['user'].is_registered)

        assert_false(res[1]['user'].is_registered)
        assert_true(res[1]['user']._id)

        assert_false(res[2]['user'].is_registered)
        assert_true(res[2]['user']._id)

    def test_deserialize_contributors_validates_fullname(self):
        name = "<img src=1 onerror=console.log(1)>"
        email = fake.email()
        unreg_no_record = serialize_unregistered(name, email)
        contrib_data = [unreg_no_record]
        contrib_data[0]['permission'] = 'admin'
        contrib_data[0]['visible'] = True

        with assert_raises(ValidationError):
            deserialize_contributors(
                self.project,
                contrib_data,
                auth=Auth(self.creator),
                validate=True)

    def test_deserialize_contributors_validates_email(self):
        name = fake.name()
        email = "!@#$%%^&*"
        unreg_no_record = serialize_unregistered(name, email)
        contrib_data = [unreg_no_record]
        contrib_data[0]['permission'] = 'admin'
        contrib_data[0]['visible'] = True

        with assert_raises(ValidationError):
            deserialize_contributors(
                self.project,
                contrib_data,
                auth=Auth(self.creator),
                validate=True)

    @mock.patch('website.project.views.contributor.mails.send_mail')
    def test_deserialize_contributors_sends_unreg_contributor_added_signal(self, _):
        unreg = UnregUserFactory()
        from website.project.signals import unreg_contributor_added
        serialized = [serialize_unregistered(fake.name(), unreg.username)]
        serialized[0]['visible'] = True
        with capture_signals() as mock_signals:
            deserialize_contributors(self.project, serialized,
                                     auth=Auth(self.creator))
        assert_equal(mock_signals.signals_sent(), set([unreg_contributor_added]))

    def test_serialize_unregistered_with_record(self):
        name, email = fake.name(), fake.email()
        user = self.project.add_unregistered_contributor(fullname=name,
                                                         email=email, auth=Auth(self.project.creator))
        self.project.save()
        res = serialize_unregistered(
            fullname=name,
            email=email
        )
        assert_false(res['active'])
        assert_false(res['registered'])
        assert_equal(res['id'], user._primary_key)
        assert_true(res['gravatar_url'])
        assert_equal(res['fullname'], name)
        assert_equal(res['email'], email)

    def test_add_contributor_with_unreg_contribs_and_reg_contribs(self):
        n_contributors_pre = len(self.project.contributors)
        reg_user = UserFactory()
        name, email = fake.name(), fake.email()
        pseudouser = {
            'id': None,
            'registered': False,
            'fullname': name,
            'email': email,
            'permission': 'admin',
            'visible': True,
        }
        reg_dict = add_contributor_json(reg_user)
        reg_dict['permission'] = 'admin'
        reg_dict['visible'] = True
        payload = {
            'users': [reg_dict, pseudouser],
            'node_ids': []
        }
        url = self.project.api_url_for('project_contributors_post')
        self.app.post_json(url, payload).maybe_follow()
        self.project.reload()
        assert_equal(len(self.project.contributors),
                     n_contributors_pre + len(payload['users']))

        new_unreg = auth.get_user(email=email)
        assert_false(new_unreg.is_registered)
        # unclaimed record was added
        new_unreg.reload()
        assert_in(self.project._primary_key, new_unreg.unclaimed_records)
        rec = new_unreg.get_unclaimed_record(self.project._primary_key)
        assert_equal(rec['name'], name)
        assert_equal(rec['email'], email)

    @mock.patch('website.project.views.contributor.send_claim_email')
    def test_add_contributors_post_only_sends_one_email_to_unreg_user(
            self, mock_send_claim_email):
        # Project has components
        comp1, comp2 = NodeFactory(
            creator=self.creator), NodeFactory(creator=self.creator)
        self.project.nodes.append(comp1)
        self.project.nodes.append(comp2)
        self.project.save()

        # An unreg user is added to the project AND its components
        unreg_user = {  # dict because user has not previous unreg record
            'id': None,
            'registered': False,
            'fullname': fake.name(),
            'email': fake.email(),
            'permission': 'admin',
            'visible': True,
        }
        payload = {
            'users': [unreg_user],
            'node_ids': [comp1._primary_key, comp2._primary_key]
        }

        # send request
        url = self.project.api_url_for('project_contributors_post')
        assert_true(self.project.can_edit(user=self.creator))
        self.app.post_json(url, payload, auth=self.creator.auth)

        # finalize_invitation should only have been called once
        assert_equal(mock_send_claim_email.call_count, 1)

    @mock.patch('website.mails.send_mail')
    def test_add_contributors_post_only_sends_one_email_to_registered_user(self, mock_send_mail):
        # Project has components
        comp1 = NodeFactory(creator=self.creator, parent=self.project)
        comp2 = NodeFactory(creator=self.creator, parent=self.project)

        # A registered user is added to the project AND its components
        user = UserFactory()
        user_dict = {
            'id': user._id,
            'fullname': user.fullname,
            'email': user.username,
            'permission': 'write',
            'visible': True}

        payload = {
            'users': [user_dict],
            'node_ids': [comp1._primary_key, comp2._primary_key]
        }

        # send request
        url = self.project.api_url_for('project_contributors_post')
        assert self.project.can_edit(user=self.creator)
        self.app.post_json(url, payload, auth=self.creator.auth)

        # send_mail should only have been called once
        assert_equal(mock_send_mail.call_count, 1)

    @mock.patch('website.mails.send_mail')
    def test_add_contributors_post_sends_email_if_user_not_contributor_on_parent_node(self, mock_send_mail):
        # Project has a component with a sub-component
        component = NodeFactory(creator=self.creator, parent=self.project)
        sub_component = NodeFactory(creator=self.creator, parent=component)

        # A registered user is added to the project and the sub-component, but NOT the component
        user = UserFactory()
        user_dict = {
            'id': user._id,
            'fullname': user.fullname,
            'email': user.username,
            'permission': 'write',
            'visible': True}

        payload = {
            'users': [user_dict],
            'node_ids': [sub_component._primary_key]
        }

        # send request
        url = self.project.api_url_for('project_contributors_post')
        assert self.project.can_edit(user=self.creator)
        self.app.post_json(url, payload, auth=self.creator.auth)

        # send_mail is called for both the project and the sub-component
        assert_equal(mock_send_mail.call_count, 2)


    @mock.patch('website.project.views.contributor.send_claim_email')
    def test_email_sent_when_unreg_user_is_added(self, send_mail):
        name, email = fake.name(), fake.email()
        pseudouser = {
            'id': None,
            'registered': False,
            'fullname': name,
            'email': email,
            'permission': 'admin',
            'visible': True,
        }
        payload = {
            'users': [pseudouser],
            'node_ids': []
        }
        url = self.project.api_url_for('project_contributors_post')
        self.app.post_json(url, payload).maybe_follow()
        assert_true(send_mail.called)
        assert_true(send_mail.called_with(email=email))

    @mock.patch('website.mails.send_mail')
    def test_email_sent_when_reg_user_is_added(self, send_mail):
        contributor = UserFactory()
        contributors = [{
            'user': contributor,
            'visible': True,
            'permissions': ['read', 'write']
        }]
        project = ProjectFactory()
        project.add_contributors(contributors, auth=Auth(self.project.creator))
        project.save()
        assert_true(send_mail.called)
        send_mail.assert_called_with(
            contributor.username,
            mails.CONTRIBUTOR_ADDED,
            user=contributor,
            node=project)
        assert_almost_equal(contributor.contributor_added_email_records[project._id]['last_sent'], int(time.time()), delta=1)

    @mock.patch('website.mails.send_mail')
    def test_contributor_added_email_not_sent_to_unreg_user(self, send_mail):
        unreg_user = UnregUserFactory()
        contributors = [{
            'user': unreg_user,
            'visible': True,
            'permissions': ['read', 'write']
        }]
        project = ProjectFactory()
        project.add_contributors(contributors, auth=Auth(self.project.creator))
        project.save()
        assert_false(send_mail.called)

    @mock.patch('website.mails.send_mail')
    def test_forking_project_does_not_send_contributor_added_email(self, send_mail):
        project = ProjectFactory()
        project.fork_node(auth=Auth(project.creator))
        assert_false(send_mail.called)

    @mock.patch('website.mails.send_mail')
    def test_templating_project_does_not_send_contributor_added_email(self, send_mail):
        project = ProjectFactory()
        project.use_as_template(auth=Auth(project.creator))
        assert_false(send_mail.called)

    @mock.patch('website.archiver.tasks.archive')
    @mock.patch('website.mails.send_mail')
    def test_registering_project_does_not_send_contributor_added_email(self, send_mail, mock_archive):
        project = ProjectFactory()
        project.register_node(get_default_metaschema(), Auth(user=project.creator), '', None)
        assert_false(send_mail.called)

    @mock.patch('website.mails.send_mail')
    def test_notify_contributor_email_does_not_send_before_throttle_expires(self, send_mail):
        contributor = UserFactory()
        project = ProjectFactory()
        notify_added_contributor(project, contributor)
        assert_true(send_mail.called)

        # 2nd call does not send email because throttle period has not expired
        notify_added_contributor(project, contributor)
        assert_equal(send_mail.call_count, 1)

    @mock.patch('website.mails.send_mail')
    def test_notify_contributor_email_sends_after_throttle_expires(self, send_mail):
        throttle = 0.5

        contributor = UserFactory()
        project = ProjectFactory()
        notify_added_contributor(project, contributor, throttle=throttle)
        assert_true(send_mail.called)

        time.sleep(1)  # throttle period expires
        notify_added_contributor(project, contributor, throttle=throttle)
        assert_equal(send_mail.call_count, 2)

    def test_add_multiple_contributors_only_adds_one_log(self):
        n_logs_pre = len(self.project.logs)
        reg_user = UserFactory()
        name = fake.name()
        pseudouser = {
            'id': None,
            'registered': False,
            'fullname': name,
            'email': fake.email(),
            'permission': 'write',
            'visible': True,
        }
        reg_dict = add_contributor_json(reg_user)
        reg_dict['permission'] = 'admin'
        reg_dict['visible'] = True
        payload = {
            'users': [reg_dict, pseudouser],
            'node_ids': []
        }
        url = self.project.api_url_for('project_contributors_post')
        self.app.post_json(url, payload).maybe_follow()
        self.project.reload()
        assert_equal(len(self.project.logs), n_logs_pre + 1)

    def test_add_contribs_to_multiple_nodes(self):
        child = NodeFactory(parent=self.project, creator=self.creator)
        n_contributors_pre = len(child.contributors)
        reg_user = UserFactory()
        name, email = fake.name(), fake.email()
        pseudouser = {
            'id': None,
            'registered': False,
            'fullname': name,
            'email': email,
            'permission': 'admin',
            'visible': True,
        }
        reg_dict = add_contributor_json(reg_user)
        reg_dict['permission'] = 'admin'
        reg_dict['visible'] = True
        payload = {
            'users': [reg_dict, pseudouser],
            'node_ids': [self.project._primary_key, child._primary_key]
        }
        url = "/api/v1/project/{0}/contributors/".format(self.project._id)
        self.app.post_json(url, payload).maybe_follow()
        child.reload()
        assert_equal(len(child.contributors),
                     n_contributors_pre + len(payload['users']))

    def tearDown(self):
        super(TestAddingContributorViews, self).tearDown()
        contributor_added.disconnect(notify_added_contributor)


class TestUserInviteViews(OsfTestCase):

    def setUp(self):
        super(TestUserInviteViews, self).setUp()
        self.user = AuthUserFactory()
        self.project = ProjectFactory(creator=self.user)
        self.invite_url = '/api/v1/project/{0}/invite_contributor/'.format(
            self.project._primary_key)

    def test_invite_contributor_post_if_not_in_db(self):
        name, email = fake.name(), fake.email()
        res = self.app.post_json(
            self.invite_url,
            {'fullname': name, 'email': email},
            auth=self.user.auth,
        )
        contrib = res.json['contributor']
        assert_true(contrib['id'] is None)
        assert_equal(contrib['fullname'], name)
        assert_equal(contrib['email'], email)

    def test_invite_contributor_post_if_unreg_already_in_db(self):
        # A n unreg user is added to a different project
        name, email = fake.name(), fake.email()
        project2 = ProjectFactory()
        unreg_user = project2.add_unregistered_contributor(fullname=name, email=email,
                                                           auth=Auth(project2.creator))
        project2.save()
        res = self.app.post_json(self.invite_url,
                                 {'fullname': name, 'email': email}, auth=self.user.auth)
        expected = add_contributor_json(unreg_user)
        expected['fullname'] = name
        expected['email'] = email
        assert_equal(res.json['contributor'], expected)

    def test_invite_contributor_post_if_emaiL_already_registered(self):
        reg_user = UserFactory()
        # Tries to invite user that is already regiestered
        res = self.app.post_json(self.invite_url,
                                 {'fullname': fake.name(), 'email': reg_user.username},
                                 auth=self.user.auth, expect_errors=True)
        assert_equal(res.status_code, http.BAD_REQUEST)

    def test_invite_contributor_post_if_user_is_already_contributor(self):
        unreg_user = self.project.add_unregistered_contributor(
            fullname=fake.name(), email=fake.email(),
            auth=Auth(self.project.creator)
        )
        self.project.save()
        # Tries to invite unreg user that is already a contributor
        res = self.app.post_json(self.invite_url,
                                 {'fullname': fake.name(), 'email': unreg_user.username},
                                 auth=self.user.auth, expect_errors=True)
        assert_equal(res.status_code, http.BAD_REQUEST)

    def test_invite_contributor_with_no_email(self):
        name = fake.name()
        res = self.app.post_json(self.invite_url,
                                 {'fullname': name, 'email': None}, auth=self.user.auth)
        assert_equal(res.status_code, http.OK)
        data = res.json
        assert_equal(data['status'], 'success')
        assert_equal(data['contributor']['fullname'], name)
        assert_true(data['contributor']['email'] is None)
        assert_false(data['contributor']['registered'])

    def test_invite_contributor_requires_fullname(self):
        res = self.app.post_json(self.invite_url,
                                 {'email': 'brian@queen.com', 'fullname': ''}, auth=self.user.auth,
                                 expect_errors=True)
        assert_equal(res.status_code, http.BAD_REQUEST)

    @mock.patch('website.project.views.contributor.mails.send_mail')
    def test_send_claim_email_to_given_email(self, send_mail):
        project = ProjectFactory()
        given_email = fake.email()
        unreg_user = project.add_unregistered_contributor(
            fullname=fake.name(),
            email=given_email,
            auth=Auth(project.creator),
        )
        project.save()
        send_claim_email(email=given_email, user=unreg_user, node=project)

        assert_true(send_mail.called)
        assert_true(send_mail.called_with(
            to_addr=given_email,
            mail=mails.INVITE
        ))

    @mock.patch('website.project.views.contributor.mails.send_mail')
    def test_send_claim_email_to_referrer(self, send_mail):
        project = ProjectFactory()
        referrer = project.creator
        given_email, real_email = fake.email(), fake.email()
        unreg_user = project.add_unregistered_contributor(fullname=fake.name(),
                                                          email=given_email, auth=Auth(
                                                              referrer)
                                                          )
        project.save()
        send_claim_email(email=real_email, user=unreg_user, node=project)

        assert_true(send_mail.called)
        # email was sent to referrer
        assert_true(send_mail.called_with(
            to_addr=referrer.username,
            mail=mails.FORWARD_INVITE
        ))

    @mock.patch('website.project.views.contributor.mails.send_mail')
    def test_send_claim_email_before_throttle_expires(self, send_mail):
        project = ProjectFactory()
        given_email = fake.email()
        unreg_user = project.add_unregistered_contributor(
            fullname=fake.name(),
            email=given_email,
            auth=Auth(project.creator),
        )
        project.save()
        send_claim_email(email=fake.email(), user=unreg_user, node=project)
        # 2nd call raises error because throttle hasn't expired
        with assert_raises(HTTPError):
            send_claim_email(email=fake.email(), user=unreg_user, node=project)
        send_mail.assert_not_called()


class TestClaimViews(OsfTestCase):

    def setUp(self):
        super(TestClaimViews, self).setUp()
        self.referrer = AuthUserFactory()
        self.project = ProjectFactory(creator=self.referrer, is_public=True)
        self.given_name = fake.name()
        self.given_email = fake.email()
        self.user = self.project.add_unregistered_contributor(
            fullname=self.given_name,
            email=self.given_email,
            auth=Auth(user=self.referrer)
        )
        self.project.save()

    @mock.patch('website.project.views.contributor.mails.send_mail')
    def test_claim_user_post_with_registered_user_id(self, send_mail):
        # registered user who is attempting to claim the unclaimed contributor
        reg_user = UserFactory()
        payload = {
            # pk of unreg user record
            'pk': self.user._primary_key,
            'claimerId': reg_user._primary_key
        }
        url = '/api/v1/user/{uid}/{pid}/claim/email/'.format(
            uid=self.user._primary_key,
            pid=self.project._primary_key,
        )

        res = self.app.post_json(url, payload)

        # mail was sent
        assert_true(send_mail.called)
        # ... to the correct address
        assert_true(send_mail.called_with(to_addr=self.given_email))

        # view returns the correct JSON
        assert_equal(res.json, {
            'status': 'success',
            'email': reg_user.username,
            'fullname': self.given_name,
        })

    @mock.patch('website.project.views.contributor.mails.send_mail')
    def test_send_claim_registered_email(self, mock_send_mail):
        reg_user = UserFactory()
        send_claim_registered_email(
            claimer=reg_user,
            unreg_user=self.user,
            node=self.project
        )
        mock_send_mail.assert_called()
        assert_equal(mock_send_mail.call_count, 2)
        first_call_args = mock_send_mail.call_args_list[0][0]
        assert_equal(first_call_args[0], self.referrer.username)
        second_call_args = mock_send_mail.call_args_list[1][0]
        assert_equal(second_call_args[0], reg_user.username)

    @mock.patch('website.project.views.contributor.mails.send_mail')
    def test_send_claim_registered_email_before_throttle_expires(self, mock_send_mail):
        reg_user = UserFactory()
        send_claim_registered_email(
            claimer=reg_user,
            unreg_user=self.user,
            node=self.project,
        )
        # second call raises error because it was called before throttle period
        with assert_raises(HTTPError):
            send_claim_registered_email(
                claimer=reg_user,
                unreg_user=self.user,
                node=self.project,
            )
        mock_send_mail.assert_not_called()

    @mock.patch('website.project.views.contributor.send_claim_registered_email')
    def test_claim_user_post_with_email_already_registered_sends_correct_email(
            self, send_claim_registered_email):
        reg_user = UserFactory()
        payload = {
            'value': reg_user.username,
            'pk': self.user._primary_key
        }
        url = self.project.api_url_for('claim_user_post', uid=self.user._id)
        self.app.post_json(url, payload)
        assert_true(send_claim_registered_email.called)

    def test_user_with_removed_unclaimed_url_claiming(self):
        """ Tests that when an unclaimed user is removed from a project, the
        unregistered user object does not retain the token.
        """
        self.project.remove_contributor(self.user, Auth(user=self.referrer))

        assert_not_in(
            self.project._primary_key,
            self.user.unclaimed_records.keys()
        )

    def test_user_with_claim_url_cannot_claim_twice(self):
        """ Tests that when an unclaimed user is replaced on a project with a
        claimed user, the unregistered user object does not retain the token.
        """
        reg_user = AuthUserFactory()

        self.project.replace_contributor(self.user, reg_user)

        assert_not_in(
            self.project._primary_key,
            self.user.unclaimed_records.keys()
        )

    def test_claim_user_form_redirects_to_password_confirm_page_if_user_is_logged_in(self):
        reg_user = AuthUserFactory()
        url = self.user.get_claim_url(self.project._primary_key)
        res = self.app.get(url, auth=reg_user.auth)
        assert_equal(res.status_code, 302)
        res = res.follow(auth=reg_user.auth)
        token = self.user.get_unclaimed_record(self.project._primary_key)['token']
        expected = self.project.web_url_for(
            'claim_user_registered',
            uid=self.user._id,
            token=token,
        )
        assert_equal(res.request.path, expected)

    def test_get_valid_form(self):
        url = self.user.get_claim_url(self.project._primary_key)
        res = self.app.get(url).maybe_follow()
        assert_equal(res.status_code, 200)

    def test_invalid_claim_form_redirects_to_register_page(self):
        uid = self.user._primary_key
        pid = self.project._primary_key
        url = '/user/{uid}/{pid}/claim/?token=badtoken'.format(**locals())
        res = self.app.get(url, expect_errors=True).maybe_follow()
        assert_equal(res.status_code, 200)
        assert_equal(res.request.path, web_url_for('auth_login'))

    def test_posting_to_claim_form_with_valid_data(self):
        url = self.user.get_claim_url(self.project._primary_key)
        res = self.app.post(url, {
            'username': self.user.username,
            'password': 'killerqueen',
            'password2': 'killerqueen'
        }).maybe_follow()
        assert_equal(res.status_code, 200)
        self.user.reload()
        assert_true(self.user.is_registered)
        assert_true(self.user.is_active)
        assert_not_in(self.project._primary_key, self.user.unclaimed_records)

    def test_posting_to_claim_form_removes_all_unclaimed_data(self):
        # user has multiple unclaimed records
        p2 = ProjectFactory(creator=self.referrer)
        self.user.add_unclaimed_record(node=p2, referrer=self.referrer,
                                       given_name=fake.name())
        self.user.save()
        assert_true(len(self.user.unclaimed_records.keys()) > 1)  # sanity check
        url = self.user.get_claim_url(self.project._primary_key)
        self.app.post(url, {
            'username': self.given_email,
            'password': 'bohemianrhap',
            'password2': 'bohemianrhap'
        })
        self.user.reload()
        assert_equal(self.user.unclaimed_records, {})

    def test_posting_to_claim_form_sets_fullname_to_given_name(self):
        # User is created with a full name
        original_name = fake.name()
        unreg = UnregUserFactory(fullname=original_name)
        # User invited with a different name
        different_name = fake.name()
        new_user = self.project.add_unregistered_contributor(
            email=unreg.username,
            fullname=different_name,
            auth=Auth(self.project.creator),
        )
        self.project.save()
        # Goes to claim url
        claim_url = new_user.get_claim_url(self.project._id)
        self.app.post(claim_url, {
            'username': unreg.username,
            'password': 'killerqueen', 'password2': 'killerqueen'
        })
        unreg.reload()
        # Full name was set correctly
        assert_equal(unreg.fullname, different_name)
        # CSL names were set correctly
        parsed_name = impute_names_model(different_name)
        assert_equal(unreg.given_name, parsed_name['given_name'])
        assert_equal(unreg.family_name, parsed_name['family_name'])

    @mock.patch('website.project.views.contributor.mails.send_mail')
    def test_claim_user_post_returns_fullname(self, send_mail):
        url = '/api/v1/user/{0}/{1}/claim/email/'.format(self.user._primary_key,
                                                         self.project._primary_key)
        res = self.app.post_json(url,
                                 {'value': self.given_email,
                                     'pk': self.user._primary_key},
                                 auth=self.referrer.auth)
        assert_equal(res.json['fullname'], self.given_name)
        assert_true(send_mail.called)
        assert_true(send_mail.called_with(to_addr=self.given_email))

    @mock.patch('website.project.views.contributor.mails.send_mail')
    def test_claim_user_post_if_email_is_different_from_given_email(self, send_mail):
        email = fake.email()  # email that is different from the one the referrer gave
        url = '/api/v1/user/{0}/{1}/claim/email/'.format(self.user._primary_key,
                                                         self.project._primary_key)
        self.app.post_json(url,
                           {'value': email, 'pk': self.user._primary_key}
                           )
        assert_true(send_mail.called)
        assert_equal(send_mail.call_count, 2)
        call_to_invited = send_mail.mock_calls[0]
        assert_true(call_to_invited.called_with(
            to_addr=email
        ))
        call_to_referrer = send_mail.mock_calls[1]
        assert_true(call_to_referrer.called_with(
            to_addr=self.given_email
        ))

    def test_claim_url_with_bad_token_returns_400(self):
        url = self.project.web_url_for(
            'claim_user_registered',
            uid=self.user._id,
            token='badtoken',
        )
        res = self.app.get(url, auth=self.referrer.auth, expect_errors=400)
        assert_equal(res.status_code, 400)

    def test_cannot_claim_user_with_user_who_is_already_contributor(self):
        # user who is already a contirbutor to the project
        contrib = AuthUserFactory()
        self.project.add_contributor(contrib, auth=Auth(self.project.creator))
        self.project.save()
        # Claiming user goes to claim url, but contrib is already logged in
        url = self.user.get_claim_url(self.project._primary_key)
        res = self.app.get(
            url,
            auth=contrib.auth,
        ).follow(
            auth=contrib.auth,
            expect_errors=True,
        )
        # Response is a 400
        assert_equal(res.status_code, 400)


class TestWatchViews(OsfTestCase):

    def setUp(self):
        super(TestWatchViews, self).setUp()
        self.user = AuthUserFactory()
        self.consolidate_auth = Auth(user=self.user)
        self.auth = self.user.auth  # used for requests auth
        # A public project
        self.project = ProjectFactory(is_public=True)
        self.project.save()
        # Manually reset log date to 100 days ago so it won't show up in feed
        self.project.logs[0].date = dt.datetime.utcnow() - dt.timedelta(days=100)
        self.project.logs[0].save()
        # A log added now
        self.last_log = self.project.add_log(
            NodeLog.TAG_ADDED,
            params={'node': self.project._primary_key},
            auth=self.consolidate_auth,
            log_date=dt.datetime.utcnow(),
            save=True,
        )
        # Clear watched list
        self.user.watched = []
        self.user.save()

    def test_watching_a_project_appends_to_users_watched_list(self):
        n_watched_then = len(self.user.watched)
        url = '/api/v1/project/{0}/watch/'.format(self.project._id)
        res = self.app.post_json(url,
                                 params={"digest": True},
                                 auth=self.auth)
        assert_equal(res.json['watchCount'], 1)
        self.user.reload()
        n_watched_now = len(self.user.watched)
        assert_equal(res.status_code, 200)
        assert_equal(n_watched_now, n_watched_then + 1)
        assert_true(self.user.watched[-1].digest)

    def test_watching_project_twice_returns_400(self):
        url = "/api/v1/project/{0}/watch/".format(self.project._id)
        res = self.app.post_json(url,
                                 params={},
                                 auth=self.auth)
        assert_equal(res.status_code, 200)
        # User tries to watch a node she's already watching
        res2 = self.app.post_json(url,
                                  params={},
                                  auth=self.auth,
                                  expect_errors=True)
        assert_equal(res2.status_code, http.BAD_REQUEST)

    def test_unwatching_a_project_removes_from_watched_list(self):
        # The user has already watched a project
        watch_config = WatchConfigFactory(node=self.project)
        self.user.watch(watch_config)
        self.user.save()
        n_watched_then = len(self.user.watched)
        url = '/api/v1/project/{0}/unwatch/'.format(self.project._id)
        res = self.app.post_json(url, {}, auth=self.auth)
        self.user.reload()
        n_watched_now = len(self.user.watched)
        assert_equal(res.status_code, 200)
        assert_equal(n_watched_now, n_watched_then - 1)
        assert_false(self.user.is_watching(self.project))

    def test_toggle_watch(self):
        # The user is not watching project
        assert_false(self.user.is_watching(self.project))
        url = "/api/v1/project/{0}/togglewatch/".format(self.project._id)
        res = self.app.post_json(url, {}, auth=self.auth)
        # The response json has a watchcount and watched property
        assert_equal(res.json['watchCount'], 1)
        assert_true(res.json['watched'])
        assert_equal(res.status_code, 200)
        self.user.reload()
        # The user is now watching the project
        assert_true(res.json['watched'])
        assert_true(self.user.is_watching(self.project))

    def test_toggle_watch_node(self):
        # The project has a public sub-node
        node = NodeFactory(creator=self.user, parent=self.project, is_public=True)
        url = "/api/v1/project/{}/node/{}/togglewatch/".format(self.project._id,
                                                               node._id)
        res = self.app.post_json(url, {}, auth=self.auth)
        assert_equal(res.status_code, 200)
        self.user.reload()
        # The user is now watching the sub-node
        assert_true(res.json['watched'])
        assert_true(self.user.is_watching(node))

    def test_get_watched_logs(self):
        project = ProjectFactory()
        # Add some logs
        for _ in range(12):
            project.logs.append(NodeLogFactory(user=self.user, action="file_added"))
        project.save()
        watch_cfg = WatchConfigFactory(node=project)
        self.user.watch(watch_cfg)
        self.user.save()
        url = "/api/v1/watched/logs/"
        res = self.app.get(url, auth=self.auth)
        assert_equal(len(res.json['logs']), 10)
        assert_equal(res.json['logs'][0]['action'], 'file_added')

    def test_get_watched_logs(self):
        project = ProjectFactory()
        # Add some logs
        for _ in range(12):
            project.logs.append(NodeLogFactory(user=self.user, action="file_added"))
        project.save()
        watch_cfg = WatchConfigFactory(node=project)
        self.user.watch(watch_cfg)
        self.user.save()
        url = api_url_for("watched_logs_get")
        res = self.app.get(url, auth=self.auth)
        assert_equal(len(res.json['logs']), 10)
        # 1 project create log then 12 generated logs
        assert_equal(res.json['total'], 12 + 1)
        assert_equal(res.json['page'], 0)
        assert_equal(res.json['pages'], 2)
        assert_equal(res.json['logs'][0]['action'], 'file_added')

    def test_get_more_watched_logs(self):
        project = ProjectFactory()
        # Add some logs
        for _ in range(12):
            project.logs.append(NodeLogFactory(user=self.user, action="file_added"))
        project.save()
        watch_cfg = WatchConfigFactory(node=project)
        self.user.watch(watch_cfg)
        self.user.save()
        url = api_url_for("watched_logs_get")
        page = 1
        res = self.app.get(url, {'page': page}, auth=self.auth)
        assert_equal(len(res.json['logs']), 3)
        # 1 project create log then 12 generated logs
        assert_equal(res.json['total'], 12 + 1)
        assert_equal(res.json['page'], page)
        assert_equal(res.json['pages'], 2)
        assert_equal(res.json['logs'][0]['action'], 'file_added')

    def test_get_more_watched_logs_invalid_page(self):
        project = ProjectFactory()
        watch_cfg = WatchConfigFactory(node=project)
        self.user.watch(watch_cfg)
        self.user.save()
        url = api_url_for("watched_logs_get")
        invalid_page = 'invalid page'
        res = self.app.get(
            url, {'page': invalid_page}, auth=self.auth, expect_errors=True
        )
        assert_equal(res.status_code, 400)
        assert_equal(
            res.json['message_long'],
            'Invalid value for "page".'
        )

    def test_get_more_watched_logs_invalid_size(self):
        project = ProjectFactory()
        watch_cfg = WatchConfigFactory(node=project)
        self.user.watch(watch_cfg)
        self.user.save()
        url = api_url_for("watched_logs_get")
        invalid_size = 'invalid size'
        res = self.app.get(
            url, {'size': invalid_size}, auth=self.auth, expect_errors=True
        )
        assert_equal(res.status_code, 400)
        assert_equal(
            res.json['message_long'],
            'Invalid value for "size".'
        )

class TestPointerViews(OsfTestCase):

    def setUp(self):
        super(TestPointerViews, self).setUp()
        self.user = AuthUserFactory()
        self.consolidate_auth = Auth(user=self.user)
        self.project = ProjectFactory(creator=self.user)

    # https://github.com/CenterForOpenScience/openscienceframework.org/issues/1109
    def test_get_pointed_excludes_folders(self):
        pointer_project = ProjectFactory(is_public=True)  # project that points to another project
        pointed_project = ProjectFactory(creator=self.user)  # project that other project points to
        pointer_project.add_pointer(pointed_project, Auth(pointer_project.creator), save=True)

        # Project is in a dashboard folder
        folder = FolderFactory(creator=pointed_project.creator)
        folder.add_pointer(pointed_project, Auth(pointed_project.creator), save=True)

        url = pointed_project.api_url_for('get_pointed')
        res = self.app.get(url, auth=self.user.auth)
        assert_equal(res.status_code, 200)
        # pointer_project's id is included in response, but folder's id is not
        pointer_ids = [each['id'] for each in res.json['pointed']]
        assert_in(pointer_project._id, pointer_ids)
        assert_not_in(folder._id, pointer_ids)

    def test_add_pointers(self):

        url = self.project.api_url + 'pointer/'
        node_ids = [
            NodeFactory()._id
            for _ in range(5)
        ]
        self.app.post_json(
            url,
            {'nodeIds': node_ids},
            auth=self.user.auth,
        ).maybe_follow()

        self.project.reload()
        assert_equal(
            len(self.project.nodes),
            5
        )

    def test_add_the_same_pointer_more_than_once(self):
        url = self.project.api_url + 'pointer/'
        double_node = NodeFactory()

        self.app.post_json(
            url,
            {'nodeIds': [double_node._id]},
            auth=self.user.auth,
        )
        res = self.app.post_json(
            url,
            {'nodeIds': [double_node._id]},
            auth=self.user.auth,
            expect_errors=True
        )
        assert_equal(res.status_code, 400)

    def test_add_pointers_no_user_logg_in(self):

        url = self.project.api_url_for('add_pointers')
        node_ids = [
            NodeFactory()._id
            for _ in range(5)
        ]
        res = self.app.post_json(
            url,
            {'nodeIds': node_ids},
            auth=None,
            expect_errors=True
        )

        assert_equal(res.status_code, 401)

    def test_add_pointers_public_non_contributor(self):

        project2 = ProjectFactory()
        project2.set_privacy('public')
        project2.save()

        url = self.project.api_url_for('add_pointers')

        self.app.post_json(
            url,
            {'nodeIds': [project2._id]},
            auth=self.user.auth,
        ).maybe_follow()

        self.project.reload()
        assert_equal(
            len(self.project.nodes),
            1
        )

    def test_add_pointers_contributor(self):
        user2 = AuthUserFactory()
        self.project.add_contributor(user2)
        self.project.save()

        url = self.project.api_url_for('add_pointers')
        node_ids = [
            NodeFactory()._id
            for _ in range(5)
        ]
        self.app.post_json(
            url,
            {'nodeIds': node_ids},
            auth=user2.auth,
        ).maybe_follow()

        self.project.reload()
        assert_equal(
            len(self.project.nodes),
            5
        )

    def test_add_pointers_not_provided(self):
        url = self.project.api_url + 'pointer/'
        res = self.app.post_json(url, {}, auth=self.user.auth, expect_errors=True)
        assert_equal(res.status_code, 400)

    def test_move_pointers(self):
        project_two = ProjectFactory(creator=self.user)
        url = api_url_for('move_pointers')
        node = NodeFactory()
        pointer = self.project.add_pointer(node, auth=self.consolidate_auth)

        assert_equal(len(self.project.nodes), 1)
        assert_equal(len(project_two.nodes), 0)

        user_auth = self.user.auth
        move_request = \
            {
                'fromNodeId': self.project._id,
                'toNodeId': project_two._id,
                'pointerIds': [pointer.node._id],
            }
        self.app.post_json(
            url,
            move_request,
            auth=user_auth,
        ).maybe_follow()
        self.project.reload()
        project_two.reload()
        assert_equal(len(self.project.nodes), 0)
        assert_equal(len(project_two.nodes), 1)

    def test_remove_pointer(self):
        url = self.project.api_url + 'pointer/'
        node = NodeFactory()
        pointer = self.project.add_pointer(node, auth=self.consolidate_auth)
        self.app.delete_json(
            url,
            {'pointerId': pointer._id},
            auth=self.user.auth,
        )
        self.project.reload()
        assert_equal(
            len(self.project.nodes),
            0
        )

    def test_remove_pointer_not_provided(self):
        url = self.project.api_url + 'pointer/'
        res = self.app.delete_json(url, {}, auth=self.user.auth, expect_errors=True)
        assert_equal(res.status_code, 400)

    def test_remove_pointer_not_found(self):
        url = self.project.api_url + 'pointer/'
        res = self.app.delete_json(
            url,
            {'pointerId': None},
            auth=self.user.auth,
            expect_errors=True
        )
        assert_equal(res.status_code, 400)

    def test_remove_pointer_not_in_nodes(self):
        url = self.project.api_url + 'pointer/'
        node = NodeFactory()
        pointer = Pointer(node=node)
        res = self.app.delete_json(
            url,
            {'pointerId': pointer._id},
            auth=self.user.auth,
            expect_errors=True
        )
        assert_equal(res.status_code, 400)

    def test_fork_pointer(self):
        url = self.project.api_url + 'pointer/fork/'
        node = NodeFactory(creator=self.user)
        pointer = self.project.add_pointer(node, auth=self.consolidate_auth)
        self.app.post_json(
            url,
            {'pointerId': pointer._id},
            auth=self.user.auth
        )

    def test_fork_pointer_not_provided(self):
        url = self.project.api_url + 'pointer/fork/'
        res = self.app.post_json(url, {}, auth=self.user.auth,
                expect_errors=True)
        assert_equal(res.status_code, 400)

    def test_fork_pointer_not_found(self):
        url = self.project.api_url + 'pointer/fork/'
        res = self.app.post_json(
            url,
            {'pointerId': None},
            auth=self.user.auth,
            expect_errors=True
        )
        assert_equal(res.status_code, 400)

    def test_fork_pointer_not_in_nodes(self):
        url = self.project.api_url + 'pointer/fork/'
        node = NodeFactory()
        pointer = Pointer(node=node)
        res = self.app.post_json(
            url,
            {'pointerId': pointer._id},
            auth=self.user.auth,
            expect_errors=True
        )
        assert_equal(res.status_code, 400)

    def test_before_register_with_pointer(self):
        "Assert that link warning appears in before register callback."
        node = NodeFactory()
        self.project.add_pointer(node, auth=self.consolidate_auth)
        url = self.project.api_url + 'fork/before/'
        res = self.app.get(url, auth=self.user.auth).maybe_follow()
        prompts = [
            prompt
            for prompt in res.json['prompts']
            if 'Links will be copied into your fork' in prompt
        ]
        assert_equal(len(prompts), 1)

    def test_before_fork_with_pointer(self):
        "Assert that link warning appears in before fork callback."
        node = NodeFactory()
        self.project.add_pointer(node, auth=self.consolidate_auth)
        url = self.project.api_url + 'beforeregister/'
        res = self.app.get(url, auth=self.user.auth).maybe_follow()
        prompts = [
            prompt
            for prompt in res.json['prompts']
            if 'Links will be copied into your registration' in prompt
        ]
        assert_equal(len(prompts), 1)

    def test_before_register_no_pointer(self):
        "Assert that link warning does not appear in before register callback."
        url = self.project.api_url + 'fork/before/'
        res = self.app.get(url, auth=self.user.auth).maybe_follow()
        prompts = [
            prompt
            for prompt in res.json['prompts']
            if 'Links will be copied into your fork' in prompt
        ]
        assert_equal(len(prompts), 0)

    def test_before_fork_no_pointer(self):
        """Assert that link warning does not appear in before fork callback.

        """
        url = self.project.api_url + 'beforeregister/'
        res = self.app.get(url, auth=self.user.auth).maybe_follow()
        prompts = [
            prompt
            for prompt in res.json['prompts']
            if 'Links will be copied into your registration' in prompt
        ]
        assert_equal(len(prompts), 0)

    def test_get_pointed(self):
        pointing_node = ProjectFactory(creator=self.user)
        pointing_node.add_pointer(self.project, auth=Auth(self.user))
        url = self.project.api_url_for('get_pointed')
        res = self.app.get(url, auth=self.user.auth)
        pointed = res.json['pointed']
        assert_equal(len(pointed), 1)
        assert_equal(pointed[0]['url'], pointing_node.url)
        assert_equal(pointed[0]['title'], pointing_node.title)
        assert_equal(pointed[0]['authorShort'], abbrev_authors(pointing_node))

    def test_get_pointed_private(self):
        secret_user = UserFactory()
        pointing_node = ProjectFactory(creator=secret_user)
        pointing_node.add_pointer(self.project, auth=Auth(secret_user))
        url = self.project.api_url_for('get_pointed')
        res = self.app.get(url, auth=self.user.auth)
        pointed = res.json['pointed']
        assert_equal(len(pointed), 1)
        assert_equal(pointed[0]['url'], None)
        assert_equal(pointed[0]['title'], 'Private Component')
        assert_equal(pointed[0]['authorShort'], 'Private Author(s)')


class TestPublicViews(OsfTestCase):

    def test_explore(self):
        res = self.app.get("/explore/").maybe_follow()
        assert_equal(res.status_code, 200)

    def test_forgot_password_get(self):
        res = self.app.get(web_url_for('forgot_password_get'))
        assert_equal(res.status_code, 200)
        assert_in('Forgot Password', res.body)


class TestAuthViews(OsfTestCase):

    def setUp(self):
        super(TestAuthViews, self).setUp()
        self.user = AuthUserFactory()
        self.auth = self.user.auth

    def test_merge_user(self):
        dupe = UserFactory(
            username="copy@cat.com",
            emails=['copy@cat.com']
        )
        dupe.set_password("copycat")
        dupe.save()
        url = "/api/v1/user/merge/"
        self.app.post_json(
            url,
            {
                "merged_username": "copy@cat.com",
                "merged_password": "copycat"
            },
            auth=self.auth,
        )
        self.user.reload()
        dupe.reload()
        assert_true(dupe.is_merged)

    @mock.patch('framework.auth.views.mails.send_mail')
    def test_register_sends_confirm_email(self, send_mail):
        url = '/register/'
        self.app.post(url, {
            'register-fullname': 'Freddie Mercury',
            'register-username': 'fred@queen.com',
            'register-password': 'killerqueen',
            'register-username2': 'fred@queen.com',
            'register-password2': 'killerqueen',
        })
        assert_true(send_mail.called)
        assert_true(send_mail.called_with(
            to_addr='fred@queen.com'
        ))

    @mock.patch('framework.auth.views.mails.send_mail')
    def test_register_ok(self, _):
        url = api_url_for('register_user')
        name, email, password = fake.name(), fake.email(), 'underpressure'
        self.app.post_json(
            url,
            {
                'fullName': name,
                'email1': email,
                'email2': email,
                'password': password,
            }
        )
        user = User.find_one(Q('username', 'eq', email))
        assert_equal(user.fullname, name)

    # Regression test for https://github.com/CenterForOpenScience/osf.io/issues/2902
    @mock.patch('framework.auth.views.mails.send_mail')
    def test_register_email_case_insensitive(self, _):
        url = api_url_for('register_user')
        name, email, password = fake.name(), fake.email(), 'underpressure'
        self.app.post_json(
            url,
            {
                'fullName': name,
                'email1': email,
                'email2': str(email).upper(),
                'password': password,
            }
        )
        user = User.find_one(Q('username', 'eq', email))
        assert_equal(user.fullname, name)

    @mock.patch('framework.auth.views.send_confirm_email')
    def test_register_scrubs_username(self, _):
        url = api_url_for('register_user')
        name = "<i>Eunice</i> O' \"Cornwallis\"<script type='text/javascript' src='http://www.cornify.com/js/cornify.js'></script><script type='text/javascript'>cornify_add()</script>"
        email, password = fake.email(), 'underpressure'
        res = self.app.post_json(
            url,
            {
                'fullName': name,
                'email1': email,
                'email2': email,
                'password': password,
            }
        )

        expected_scrub_username = "Eunice O' \"Cornwallis\"cornify_add()"
        user = User.find_one(Q('username', 'eq', email))

        assert_equal(res.status_code, http.OK)
        assert_equal(user.fullname, expected_scrub_username)

    def test_register_email_mismatch(self):
        url = api_url_for('register_user')
        name, email, password = fake.name(), fake.email(), 'underpressure'
        res = self.app.post_json(
            url,
            {
                'fullName': name,
                'email1': email,
                'email2': email + 'lol',
                'password': password,
            },
            expect_errors=True,
        )
        assert_equal(res.status_code, http.BAD_REQUEST)
        users = User.find(Q('username', 'eq', email))
        assert_equal(users.count(), 0)

    def test_register_after_being_invited_as_unreg_contributor(self):
        # Regression test for:
        #    https://github.com/CenterForOpenScience/openscienceframework.org/issues/861
        #    https://github.com/CenterForOpenScience/openscienceframework.org/issues/1021
        #    https://github.com/CenterForOpenScience/openscienceframework.org/issues/1026
        # A user is invited as an unregistered contributor
        project = ProjectFactory()

        name, email = fake.name(), fake.email()

        project.add_unregistered_contributor(fullname=name, email=email,
                auth=Auth(project.creator))
        project.save()

        # The new, unregistered user
        new_user = User.find_one(Q('username', 'eq', email))

        # Instead of following the invitation link, they register at the regular
        # registration page

        # They use a different name when they register, but same email
        real_name = fake.name()
        password = 'myprecious'

        url = api_url_for('register_user')
        payload = {
            'fullName': real_name,
            'email1': email,
            'email2': email,
            'password': password,
        }
        # Send registration request
        self.app.post_json(url, payload)

        new_user.reload()

        # New user confirms by following confirmation link
        confirm_url = new_user.get_confirmation_url(email, external=False)
        self.app.get(confirm_url)

        new_user.reload()
        # Password and fullname should be updated
        assert_true(new_user.is_confirmed)
        assert_true(new_user.check_password(password))
        assert_equal(new_user.fullname, real_name)

    @mock.patch('framework.auth.views.send_confirm_email')
    def test_register_sends_user_registered_signal(self, mock_send_confirm_email):
        url = api_url_for('register_user')
        name, email, password = fake.name(), fake.email(), 'underpressure'
        with capture_signals() as mock_signals:
            self.app.post_json(
                url,
                {
                    'fullName': name,
                    'email1': email,
                    'email2': email,
                    'password': password,
                }
            )
        assert_equal(mock_signals.signals_sent(), set([auth.signals.user_registered,
                                                       auth.signals.unconfirmed_user_created]))
        mock_send_confirm_email.assert_called()

    @mock.patch('framework.auth.views.send_confirm_email')
    def test_register_post_sends_user_registered_signal(self, mock_send_confirm_email):
        url = web_url_for('auth_register_post')
        name, email, password = fake.name(), fake.email(), 'underpressure'
        with capture_signals() as mock_signals:
            self.app.post(url, {
                'register-fullname': name,
                'register-username': email,
                'register-password': password,
                'register-username2': email,
                'register-password2': password
            })
        assert_equal(mock_signals.signals_sent(), set([auth.signals.user_registered,
                                                       auth.signals.unconfirmed_user_created]))
        mock_send_confirm_email.assert_called()

    def test_resend_confirmation_get(self):
        res = self.app.get('/resend/')
        assert_equal(res.status_code, 200)

    @mock.patch('framework.auth.views.mails.send_mail')
    def test_resend_confirmation(self, send_mail):
        email = 'test@example.com'
        token = self.user.add_unconfirmed_email(email)
        self.user.save()
        url = api_url_for('resend_confirmation')
        header = {'address': email, 'primary': False, 'confirmed': False}
        self.app.put_json(url, {'id': self.user._id, 'email': header}, auth=self.user.auth)
        assert_true(send_mail.called)
        assert_true(send_mail.called_with(
            to_addr=email
        ))
        self.user.reload()
        assert_not_equal(token, self.user.get_confirmation_token(email))
        with assert_raises(InvalidTokenError):
            self.user._get_unconfirmed_email_for_token(token)

    def test_resend_confirmation_without_user_id(self):
        email = 'test@example.com'
        url = api_url_for('resend_confirmation')
        header = {'address': email, 'primary': False, 'confirmed': False}
        res = self.app.put_json(url, {'email': header}, auth=self.user.auth, expect_errors=True)
        assert_equal(res.status_code, 400)
        assert_equal(res.json['message_long'], '"id" is required')

    def test_resend_confirmation_without_email(self):
        url = api_url_for('resend_confirmation')
        res = self.app.put_json(url, {'id': self.user._id}, auth=self.user.auth, expect_errors=True)
        assert_equal(res.status_code, 400)

    def test_resend_confirmation_not_work_for_primary_email(self):
        email = 'test@example.com'
        url = api_url_for('resend_confirmation')
        header = {'address': email, 'primary': True, 'confirmed': False}
        res = self.app.put_json(url, {'id': self.user._id, 'email': header}, auth=self.user.auth, expect_errors=True)
        assert_equal(res.status_code, 400)
        assert_equal(res.json['message_long'], 'Cannnot resend confirmation for confirmed emails')

    def test_resend_confirmation_not_work_for_confirmed_email(self):
        email = 'test@example.com'
        url = api_url_for('resend_confirmation')
        header = {'address': email, 'primary': False, 'confirmed': True}
        res = self.app.put_json(url, {'id': self.user._id, 'email': header}, auth=self.user.auth, expect_errors=True)
        assert_equal(res.status_code, 400)
        assert_equal(res.json['message_long'], 'Cannnot resend confirmation for confirmed emails')

    def test_confirm_email_clears_unclaimed_records_and_revokes_token(self):
        unclaimed_user = UnconfirmedUserFactory()
        # unclaimed user has been invited to a project.
        referrer = UserFactory()
        project = ProjectFactory(creator=referrer)
        unclaimed_user.add_unclaimed_record(project, referrer, 'foo')
        unclaimed_user.save()

        # sanity check
        assert_equal(len(unclaimed_user.email_verifications.keys()), 1)

        # user goes to email confirmation link
        token = unclaimed_user.get_confirmation_token(unclaimed_user.username)
        url = web_url_for('confirm_email_get', uid=unclaimed_user._id, token=token)
        res = self.app.get(url)
        assert_equal(res.status_code, 302)

        # unclaimed records and token are cleared
        unclaimed_user.reload()
        assert_equal(unclaimed_user.unclaimed_records, {})
        assert_equal(len(unclaimed_user.email_verifications.keys()), 0)

    def test_confirmation_link_registers_user(self):
        user = User.create_unconfirmed('brian@queen.com', 'bicycle123', 'Brian May')
        assert_false(user.is_registered)  # sanity check
        user.save()
        confirmation_url = user.get_confirmation_url('brian@queen.com', external=False)
        res = self.app.get(confirmation_url)
        assert_equal(res.status_code, 302, 'redirects to settings page')
        res = res.follow()
        user.reload()
        assert_true(user.is_registered)


# TODO: Use mock add-on
class TestAddonUserViews(OsfTestCase):

    def setUp(self):
        super(TestAddonUserViews, self).setUp()
        self.user = AuthUserFactory()

    def test_choose_addons_add(self):
        """Add add-ons; assert that add-ons are attached to project.

        """
        url = '/api/v1/settings/addons/'
        self.app.post_json(
            url,
            {'github': True},
            auth=self.user.auth,
        ).maybe_follow()
        self.user.reload()
        assert_true(self.user.get_addon('github'))

    def test_choose_addons_remove(self):
        # Add, then delete, add-ons; assert that add-ons are not attached to
        # project.
        url = '/api/v1/settings/addons/'
        self.app.post_json(
            url,
            {'github': True},
            auth=self.user.auth,
        ).maybe_follow()
        self.app.post_json(
            url,
            {'github': False},
            auth=self.user.auth
        ).maybe_follow()
        self.user.reload()
        assert_false(self.user.get_addon('github'))


class TestConfigureMailingListViews(OsfTestCase):

    @classmethod
    def setUpClass(cls):
        super(TestConfigureMailingListViews, cls).setUpClass()
        cls._original_enable_email_subscriptions = settings.ENABLE_EMAIL_SUBSCRIPTIONS
        settings.ENABLE_EMAIL_SUBSCRIPTIONS = True

    def test_user_unsubscribe_and_subscribe_help_mailing_list(self):
        user = AuthUserFactory()
        url = api_url_for('user_choose_mailing_lists')
        payload = {settings.OSF_HELP_LIST: False}
        res = self.app.post_json(url, payload, auth=user.auth)
        user.reload()

        assert_false(user.osf_mailing_lists[settings.OSF_HELP_LIST])

        payload = {settings.OSF_HELP_LIST: True}
        res = self.app.post_json(url, payload, auth=user.auth)
        user.reload()

        assert_true(user.osf_mailing_lists[settings.OSF_HELP_LIST])

    def test_get_notifications(self):
        user = AuthUserFactory()
        mailing_lists = dict(user.osf_mailing_lists.items() + user.mailchimp_mailing_lists.items())
        url = api_url_for('user_notifications')
        res = self.app.get(url, auth=user.auth)
        assert_equal(mailing_lists, res.json['mailing_lists'])

    def test_osf_help_mails_subscribe(self):
        user = UserFactory()
        user.osf_mailing_lists[settings.OSF_HELP_LIST] = False
        user.save()
        update_osf_help_mails_subscription(user, True)
        assert_true(user.osf_mailing_lists[settings.OSF_HELP_LIST])

    def test_osf_help_mails_unsubscribe(self):
        user = UserFactory()
        user.osf_mailing_lists[settings.OSF_HELP_LIST] = True
        user.save()
        update_osf_help_mails_subscription(user, False)
        assert_false(user.osf_mailing_lists[settings.OSF_HELP_LIST])

    @unittest.skipIf(settings.USE_CELERY, 'Subscription must happen synchronously for this test')
    @mock.patch('website.mailchimp_utils.get_mailchimp_api')
    def test_user_choose_mailing_lists_updates_user_dict(self, mock_get_mailchimp_api):
        user = AuthUserFactory()
        list_name = 'OSF General'
        mock_client = mock.MagicMock()
        mock_get_mailchimp_api.return_value = mock_client
        mock_client.lists.list.return_value = {'data': [{'id': 1, 'list_name': list_name}]}
        list_id = mailchimp_utils.get_list_id_from_name(list_name)

        payload = {settings.MAILCHIMP_GENERAL_LIST: True}
        url = api_url_for('user_choose_mailing_lists')
        res = self.app.post_json(url, payload, auth=user.auth)
        user.reload()

        # check user.mailing_lists is updated
        assert_true(user.mailchimp_mailing_lists[settings.MAILCHIMP_GENERAL_LIST])
        assert_equal(
            user.mailchimp_mailing_lists[settings.MAILCHIMP_GENERAL_LIST],
            payload[settings.MAILCHIMP_GENERAL_LIST]
        )

        # check that user is subscribed
        mock_client.lists.subscribe.assert_called_with(id=list_id,
                                                       email={'email': user.username},
                                                       merge_vars= {'fname': user.given_name,
                                                                    'lname': user.family_name,
                                                       },
                                                       double_optin=False,
                                                       update_existing=True)

    def test_get_mailchimp_get_endpoint_returns_200(self):
        url = api_url_for('mailchimp_get_endpoint')
        res = self.app.get(url)
        assert_equal(res.status_code, 200)

    @mock.patch('website.mailchimp_utils.get_mailchimp_api')
    def test_mailchimp_webhook_subscribe_action_does_not_change_user(self, mock_get_mailchimp_api):
        """ Test that 'subscribe' actions sent to the OSF via mailchimp
            webhooks update the OSF database.
        """
        list_id = '12345'
        list_name = 'OSF General'
        mock_client = mock.MagicMock()
        mock_get_mailchimp_api.return_value = mock_client
        mock_client.lists.list.return_value = {'data': [{'id': list_id, 'name': list_name}]}

        # user is not subscribed to a list
        user = AuthUserFactory()
        user.mailchimp_mailing_lists = {'OSF General': False}
        user.save()

        # user subscribes and webhook sends request to OSF
        data = {'type': 'subscribe',
                'data[list_id]': list_id,
                'data[email]': user.username
        }
        url = api_url_for('sync_data_from_mailchimp') + '?key=' + settings.MAILCHIMP_WEBHOOK_SECRET_KEY
        res = self.app.post(url,
                            data,
                            content_type="application/x-www-form-urlencoded",
                            auth=user.auth)

        # user field is updated on the OSF
        user.reload()
        assert_true(user.mailchimp_mailing_lists[list_name])

    @mock.patch('website.mailchimp_utils.get_mailchimp_api')
    def test_mailchimp_webhook_profile_action_does_not_change_user(self, mock_get_mailchimp_api):
        """ Test that 'profile' actions sent to the OSF via mailchimp
            webhooks do not cause any database changes.
        """
        list_id = '12345'
        list_name = 'OSF General'
        mock_client = mock.MagicMock()
        mock_get_mailchimp_api.return_value = mock_client
        mock_client.lists.list.return_value = {'data': [{'id': list_id, 'name': list_name}]}

        # user is subscribed to a list
        user = AuthUserFactory()
        user.mailchimp_mailing_lists = {'OSF General': True}
        user.save()

        # user hits subscribe again, which will update the user's existing info on mailchimp
        # webhook sends request (when configured to update on changes made through the API)
        data = {'type': 'profile',
                'data[list_id]': list_id,
                'data[email]': user.username
        }
        url = api_url_for('sync_data_from_mailchimp') + '?key=' + settings.MAILCHIMP_WEBHOOK_SECRET_KEY
        res = self.app.post(url,
                            data,
                            content_type="application/x-www-form-urlencoded",
                            auth=user.auth)

        # user field does not change
        user.reload()
        assert_true(user.mailchimp_mailing_lists[list_name])

    @mock.patch('website.mailchimp_utils.get_mailchimp_api')
    def test_sync_data_from_mailchimp_unsubscribes_user(self, mock_get_mailchimp_api):
        list_id = '12345'
        list_name = 'OSF General'
        mock_client = mock.MagicMock()
        mock_get_mailchimp_api.return_value = mock_client
        mock_client.lists.list.return_value = {'data': [{'id': list_id, 'name': list_name}]}

        # user is subscribed to a list
        user = AuthUserFactory()
        user.mailchimp_mailing_lists = {'OSF General': True}
        user.save()

        # user unsubscribes through mailchimp and webhook sends request
        data = {'type': 'unsubscribe',
                'data[list_id]': list_id,
                'data[email]': user.username
        }
        url = api_url_for('sync_data_from_mailchimp') + '?key=' + settings.MAILCHIMP_WEBHOOK_SECRET_KEY
        res = self.app.post(url,
                            data,
                            content_type="application/x-www-form-urlencoded",
                            auth=user.auth)

        # user field is updated on the OSF
        user.reload()
        assert_false(user.mailchimp_mailing_lists[list_name])

    def test_sync_data_from_mailchimp_fails_without_secret_key(self):
        user = AuthUserFactory()
        payload = {'values': {'type': 'unsubscribe',
                              'data': {'list_id': '12345',
                                       'email': 'freddie@cos.io'}}}
        url = api_url_for('sync_data_from_mailchimp')
        res = self.app.post_json(url, payload, auth=user.auth, expect_errors=True)
        assert_equal(res.status_code, http.UNAUTHORIZED)

    @classmethod
    def tearDownClass(cls):
        super(TestConfigureMailingListViews, cls).tearDownClass()
        settings.ENABLE_EMAIL_SUBSCRIPTIONS = cls._original_enable_email_subscriptions

# TODO: Move to OSF Storage
class TestFileViews(OsfTestCase):

    def setUp(self):
        super(TestFileViews, self).setUp()
        self.user = AuthUserFactory()
        self.project = ProjectFactory.build(creator=self.user, is_public=True)
        self.project.add_contributor(self.user)
        self.project.save()

    def test_files_get(self):
        url = self.project.api_url_for('collect_file_trees')
        res = self.app.get(url, auth=self.user.auth)
        expected = _view_project(self.project, auth=Auth(user=self.user))

        assert_equal(res.status_code, http.OK)
        assert_equal(res.json['node'], expected['node'])
        assert_in('tree_js', res.json)
        assert_in('tree_css', res.json)

    def test_grid_data(self):
        url = self.project.api_url_for('grid_data')
        res = self.app.get(url, auth=self.user.auth).maybe_follow()
        assert_equal(res.status_code, http.OK)
        expected = rubeus.to_hgrid(self.project, auth=Auth(self.user))
        data = res.json['data']
        assert_equal(len(data), len(expected))


class TestComments(OsfTestCase):

    def setUp(self):
        super(TestComments, self).setUp()
        self.project = ProjectFactory(is_public=True)
        self.consolidated_auth = Auth(user=self.project.creator)
        self.non_contributor = AuthUserFactory()
        self.user = AuthUserFactory()
        self.project.add_contributor(self.user)
        self.project.save()
        self.user.save()

    def _configure_project(self, project, comment_level):

        project.comment_level = comment_level
        project.save()

    def _add_comment(self, project, content=None, **kwargs):

        content = content if content is not None else 'hammer to fall'
        url = project.api_url + 'comment/'
        return self.app.post_json(
            url,
            {
                'content': content,
                'isPublic': 'public',
            },
            **kwargs
        )

    def test_add_comment_public_contributor(self):

        self._configure_project(self.project, 'public')
        res = self._add_comment(
            self.project, auth=self.project.creator.auth,
        )

        self.project.reload()

        res_comment = res.json['comment']
        date_created = parse_date(str(res_comment.pop('dateCreated')))
        date_modified = parse_date(str(res_comment.pop('dateModified')))

        serialized_comment = serialize_comment(self.project.commented[0], self.consolidated_auth)
        date_created2 = parse_date(serialized_comment.pop('dateCreated'))
        date_modified2 = parse_date(serialized_comment.pop('dateModified'))

        assert_datetime_equal(date_created, date_created2)
        assert_datetime_equal(date_modified, date_modified2)

        assert_equal(len(self.project.commented), 1)
        assert_equal(res_comment, serialized_comment)

    def test_add_comment_public_non_contributor(self):

        self._configure_project(self.project, 'public')
        res = self._add_comment(
            self.project, auth=self.non_contributor.auth,
        )

        self.project.reload()

        res_comment = res.json['comment']
        date_created = parse_date(res_comment.pop('dateCreated'))
        date_modified = parse_date(res_comment.pop('dateModified'))

        serialized_comment = serialize_comment(self.project.commented[0], Auth(user=self.non_contributor))
        date_created2 = parse_date(serialized_comment.pop('dateCreated'))
        date_modified2 = parse_date(serialized_comment.pop('dateModified'))

        assert_datetime_equal(date_created, date_created2)
        assert_datetime_equal(date_modified, date_modified2)

        assert_equal(len(self.project.commented), 1)
        assert_equal(res_comment, serialized_comment)

    def test_add_comment_private_contributor(self):

        self._configure_project(self.project, 'private')
        res = self._add_comment(
            self.project, auth=self.project.creator.auth,
        )

        self.project.reload()

        res_comment = res.json['comment']
        date_created = parse_date(str(res_comment.pop('dateCreated')))
        date_modified = parse_date(str(res_comment.pop('dateModified')))

        serialized_comment = serialize_comment(self.project.commented[0], self.consolidated_auth)
        date_created2 = parse_date(serialized_comment.pop('dateCreated'))
        date_modified2 = parse_date(serialized_comment.pop('dateModified'))

        assert_datetime_equal(date_created, date_created2)
        assert_datetime_equal(date_modified, date_modified2)

        assert_equal(len(self.project.commented), 1)
        assert_equal(res_comment, serialized_comment)

    def test_add_comment_private_non_contributor(self):

        self._configure_project(self.project, 'private')
        res = self._add_comment(
            self.project, auth=self.non_contributor.auth, expect_errors=True,
        )

        assert_equal(res.status_code, http.FORBIDDEN)

    def test_add_comment_logged_out(self):
        self._configure_project(self.project, 'public')
        res = self._add_comment(self.project)

        assert_equal(res.status_code, 302)
        assert_in('login', res.headers.get('location'))

    def test_add_comment_off(self):

        self._configure_project(self.project, None)
        res = self._add_comment(
            self.project, auth=self.project.creator.auth, expect_errors=True,
        )

        assert_equal(res.status_code, http.BAD_REQUEST)

    def test_add_comment_empty(self):
        self._configure_project(self.project, 'public')
        res = self._add_comment(
            self.project, content='',
            auth=self.project.creator.auth,
            expect_errors=True,
        )
        assert_equal(res.status_code, http.BAD_REQUEST)
        assert_false(getattr(self.project, 'commented', []))

    def test_add_comment_toolong(self):
        self._configure_project(self.project, 'public')
        res = self._add_comment(
            self.project, content='toolong' * 500,
            auth=self.project.creator.auth,
            expect_errors=True,
        )
        assert_equal(res.status_code, http.BAD_REQUEST)
        assert_false(getattr(self.project, 'commented', []))

    def test_add_comment_whitespace(self):
        self._configure_project(self.project, 'public')
        res = self._add_comment(
            self.project, content='  ',
            auth=self.project.creator.auth,
            expect_errors=True
        )
        assert_equal(res.status_code, http.BAD_REQUEST)
        assert_false(getattr(self.project, 'commented', []))

    def test_edit_comment(self):

        self._configure_project(self.project, 'public')
        comment = CommentFactory(node=self.project)

        url = self.project.api_url + 'comment/{0}/'.format(comment._id)
        res = self.app.put_json(
            url,
            {
                'content': 'edited',
                'isPublic': 'private',
            },
            auth=self.project.creator.auth,
        )

        comment.reload()

        assert_equal(res.json['content'], 'edited')

        assert_equal(comment.content, 'edited')

    def test_edit_comment_short(self):
        self._configure_project(self.project, 'public')
        comment = CommentFactory(node=self.project, content='short')
        url = self.project.api_url + 'comment/{0}/'.format(comment._id)
        res = self.app.put_json(
            url,
            {
                'content': '',
                'isPublic': 'private',
            },
            auth=self.project.creator.auth,
            expect_errors=True,
        )
        comment.reload()
        assert_equal(res.status_code, http.BAD_REQUEST)
        assert_equal(comment.content, 'short')

    def test_edit_comment_toolong(self):
        self._configure_project(self.project, 'public')
        comment = CommentFactory(node=self.project, content='short')
        url = self.project.api_url + 'comment/{0}/'.format(comment._id)
        res = self.app.put_json(
            url,
            {
                'content': 'toolong' * 500,
                'isPublic': 'private',
            },
            auth=self.project.creator.auth,
            expect_errors=True,
        )
        comment.reload()
        assert_equal(res.status_code, http.BAD_REQUEST)
        assert_equal(comment.content, 'short')

    def test_edit_comment_non_author(self):
        "Contributors who are not the comment author cannot edit."
        self._configure_project(self.project, 'public')
        comment = CommentFactory(node=self.project)
        non_author = AuthUserFactory()
        self.project.add_contributor(non_author, auth=self.consolidated_auth)

        url = self.project.api_url + 'comment/{0}/'.format(comment._id)
        res = self.app.put_json(
            url,
            {
                'content': 'edited',
                'isPublic': 'private',
            },
            auth=non_author.auth,
            expect_errors=True,
        )

        assert_equal(res.status_code, http.FORBIDDEN)

    def test_edit_comment_non_contributor(self):
        "Non-contributors who are not the comment author cannot edit."
        self._configure_project(self.project, 'public')
        comment = CommentFactory(node=self.project)

        url = self.project.api_url + 'comment/{0}/'.format(comment._id)
        res = self.app.put_json(
            url,
            {
                'content': 'edited',
                'isPublic': 'private',
            },
            auth=self.non_contributor.auth,
            expect_errors=True,
        )

        assert_equal(res.status_code, http.FORBIDDEN)

    def test_delete_comment_author(self):

        self._configure_project(self.project, 'public')
        comment = CommentFactory(node=self.project)

        url = self.project.api_url + 'comment/{0}/'.format(comment._id)
        self.app.delete_json(
            url,
            auth=self.project.creator.auth,
        )

        comment.reload()

        assert_true(comment.is_deleted)

    def test_delete_comment_non_author(self):

        self._configure_project(self.project, 'public')
        comment = CommentFactory(node=self.project)

        url = self.project.api_url + 'comment/{0}/'.format(comment._id)
        res = self.app.delete_json(
            url,
            auth=self.non_contributor.auth,
            expect_errors=True,
        )

        assert_equal(res.status_code, http.FORBIDDEN)

        comment.reload()

        assert_false(comment.is_deleted)

    def test_report_abuse(self):

        self._configure_project(self.project, 'public')
        comment = CommentFactory(node=self.project)
        reporter = AuthUserFactory()

        url = self.project.api_url + 'comment/{0}/report/'.format(comment._id)

        self.app.post_json(
            url,
            {
                'category': 'spam',
                'text': 'ads',
            },
            auth=reporter.auth,
        )

        comment.reload()
        assert_in(reporter._id, comment.reports)
        assert_equal(
            comment.reports[reporter._id],
            {'category': 'spam', 'text': 'ads'}
        )

    def test_can_view_private_comments_if_contributor(self):

        self._configure_project(self.project, 'public')
        CommentFactory(node=self.project, user=self.project.creator, is_public=False)

        url = self.project.api_url + 'comments/'
        res = self.app.get(url, auth=self.project.creator.auth)

        assert_equal(len(res.json['comments']), 1)

    def test_view_comments_with_anonymous_link(self):
        self.project.save()
        self.project.set_privacy('private')
        self.project.reload()
        user = AuthUserFactory()
        link = PrivateLinkFactory(anonymous=True)
        link.nodes.append(self.project)
        link.save()

        CommentFactory(node=self.project, user=self.project.creator, is_public=False)

        url = self.project.api_url + 'comments/'
        res = self.app.get(url, {"view_only": link.key}, auth=user.auth)
        comment = res.json['comments'][0]
        author = comment['author']
        assert_in('A user', author['name'])
        assert_false(author['gravatarUrl'])
        assert_false(author['url'])
        assert_false(author['id'])

    def test_discussion_recursive(self):

        self._configure_project(self.project, 'public')
        comment_l0 = CommentFactory(node=self.project)

        user_l1 = UserFactory()
        user_l2 = UserFactory()
        comment_l1 = CommentFactory(node=self.project, target=comment_l0, user=user_l1)
        CommentFactory(node=self.project, target=comment_l1, user=user_l2)

        url = self.project.api_url + 'comments/discussion/'
        res = self.app.get(url)

        assert_equal(len(res.json['discussion']), 3)

    def test_discussion_no_repeats(self):

        self._configure_project(self.project, 'public')
        comment_l0 = CommentFactory(node=self.project)

        comment_l1 = CommentFactory(node=self.project, target=comment_l0)
        CommentFactory(node=self.project, target=comment_l1)

        url = self.project.api_url + 'comments/discussion/'
        res = self.app.get(url)

        assert_equal(len(res.json['discussion']), 1)

    def test_discussion_sort(self):

        self._configure_project(self.project, 'public')

        user1 = UserFactory()
        user2 = UserFactory()

        CommentFactory(node=self.project)
        for _ in range(3):
            CommentFactory(node=self.project, user=user1)
        for _ in range(2):
            CommentFactory(node=self.project, user=user2)

        url = self.project.api_url + 'comments/discussion/'
        res = self.app.get(url)

        assert_equal(len(res.json['discussion']), 3)
        observed = [user['id'] for user in res.json['discussion']]
        expected = [user1._id, user2._id, self.project.creator._id]
        assert_equal(observed, expected)

    def test_view_comments_updates_user_comments_view_timestamp(self):
        CommentFactory(node=self.project)

        url = self.project.api_url_for('update_comments_timestamp')
        res = self.app.put_json(url, auth=self.user.auth)
        self.user.reload()

        user_timestamp = self.user.comments_viewed_timestamp[self.project._id]
        view_timestamp = dt.datetime.utcnow()
        assert_datetime_equal(user_timestamp, view_timestamp)

    def test_confirm_non_contrib_viewers_dont_have_pid_in_comments_view_timestamp(self):
        url = self.project.api_url_for('update_comments_timestamp')
        res = self.app.put_json(url, auth=self.user.auth)

        self.non_contributor.reload()
        assert_not_in(self.project._id, self.non_contributor.comments_viewed_timestamp)

    def test_n_unread_comments_updates_when_comment_is_added(self):
        self._add_comment(self.project, auth=self.project.creator.auth)
        self.project.reload()

        url = self.project.api_url_for('list_comments')
        res = self.app.get(url, auth=self.user.auth)
        assert_equal(res.json.get('nUnread'), 1)

        url = self.project.api_url_for('update_comments_timestamp')
        res = self.app.put_json(url, auth=self.user.auth)
        self.user.reload()

        url = self.project.api_url_for('list_comments')
        res = self.app.get(url, auth=self.user.auth)
        assert_equal(res.json.get('nUnread'), 0)

    def test_n_unread_comments_updates_when_comment_reply(self):
        comment = CommentFactory(node=self.project, user=self.project.creator)
        reply = CommentFactory(node=self.project, user=self.user, target=comment)
        self.project.reload()

        url = self.project.api_url_for('list_comments')
        res = self.app.get(url, auth=self.project.creator.auth)
        assert_equal(res.json.get('nUnread'), 1)


    def test_n_unread_comments_updates_when_comment_is_edited(self):
        self.test_edit_comment()
        self.project.reload()

        url = self.project.api_url_for('list_comments')
        res = self.app.get(url, auth=self.user.auth)
        assert_equal(res.json.get('nUnread'), 1)

    def test_n_unread_comments_is_zero_when_no_comments(self):
        url = self.project.api_url_for('list_comments')
        res = self.app.get(url, auth=self.project.creator.auth)
        assert_equal(res.json.get('nUnread'), 0)


class TestTagViews(OsfTestCase):

    def setUp(self):
        super(TestTagViews, self).setUp()
        self.user = AuthUserFactory()
        self.project = ProjectFactory(creator=self.user)

    @unittest.skip('Tags endpoint disabled for now.')
    def test_tag_get_returns_200(self):
        url = web_url_for('project_tag', tag='foo')
        res = self.app.get(url)
        assert_equal(res.status_code, 200)


@requires_search
class TestSearchViews(OsfTestCase):

    def setUp(self):
        super(TestSearchViews, self).setUp()
        import website.search.search as search
        search.delete_all()

        self.project = ProjectFactory(creator=UserFactory(fullname='Robbie Williams'))
        self.contrib = UserFactory(fullname='Brian May')
        for i in range(0, 12):
            UserFactory(fullname='Freddie Mercury{}'.format(i))

    def tearDown(self):
        super(TestSearchViews, self).tearDown()
        import website.search.search as search
        search.delete_all()

    def test_search_contributor(self):
        url = api_url_for('search_contributor')
        res = self.app.get(url, {'query': self.contrib.fullname})
        assert_equal(res.status_code, 200)
        result = res.json['users']
        assert_equal(len(result), 1)
        brian = result[0]
        assert_equal(brian['fullname'], self.contrib.fullname)
        assert_in('gravatar_url', brian)
        assert_equal(brian['registered'], self.contrib.is_registered)
        assert_equal(brian['active'], self.contrib.is_active)

    def test_search_pagination_default(self):
        url = api_url_for('search_contributor')
        res = self.app.get(url, {'query': 'fr'})
        assert_equal(res.status_code, 200)
        result = res.json['users']
        pages = res.json['pages']
        page = res.json['page']
        assert_equal(len(result), 5)
        assert_equal(pages, 3)
        assert_equal(page, 0)

    def test_search_pagination_default_page_1(self):
        url = api_url_for('search_contributor')
        res = self.app.get(url, {'query': 'fr', 'page': 1})
        assert_equal(res.status_code, 200)
        result = res.json['users']
        page = res.json['page']
        assert_equal(len(result), 5)
        assert_equal(page, 1)

    def test_search_pagination_default_page_2(self):
        url = api_url_for('search_contributor')
        res = self.app.get(url, {'query': 'fr', 'page': 2})
        assert_equal(res.status_code, 200)
        result = res.json['users']
        page = res.json['page']
        assert_equal(len(result), 2)
        assert_equal(page, 2)

    def test_search_pagination_smaller_pages(self):
        url = api_url_for('search_contributor')
        res = self.app.get(url, {'query': 'fr', 'size': 5})
        assert_equal(res.status_code, 200)
        result = res.json['users']
        pages = res.json['pages']
        page = res.json['page']
        assert_equal(len(result), 5)
        assert_equal(page, 0)
        assert_equal(pages, 3)

    def test_search_pagination_smaller_pages_page_2(self):
        url = api_url_for('search_contributor')
        res = self.app.get(url, {'query': 'fr', 'page': 2, 'size': 5, })
        assert_equal(res.status_code, 200)
        result = res.json['users']
        pages = res.json['pages']
        page = res.json['page']
        assert_equal(len(result), 2)
        assert_equal(page, 2)
        assert_equal(pages, 3)

    def test_search_projects(self):
        url = '/search/'
        res = self.app.get(url, {'q': self.project.title})
        assert_equal(res.status_code, 200)


class TestODMTitleSearch(OsfTestCase):
    """ Docs from original method:
    :arg term: The substring of the title.
    :arg category: Category of the node.
    :arg isDeleted: yes, no, or either. Either will not add a qualifier for that argument in the search.
    :arg isFolder: yes, no, or either. Either will not add a qualifier for that argument in the search.
    :arg isRegistration: yes, no, or either. Either will not add a qualifier for that argument in the search.
    :arg includePublic: yes or no. Whether the projects listed should include public projects.
    :arg includeContributed: yes or no. Whether the search should include projects the current user has
        contributed to.
    :arg ignoreNode: a list of nodes that should not be included in the search.
    :return: a list of dictionaries of projects
    """
    def setUp(self):
        super(TestODMTitleSearch, self).setUp()

        self.user = AuthUserFactory()
        self.user_two = AuthUserFactory()
        self.project = ProjectFactory(creator=self.user, title="foo")
        self.project_two = ProjectFactory(creator=self.user_two, title="bar")
        self.public_project = ProjectFactory(creator=self.user_two, is_public=True, title="baz")
        self.registration_project = RegistrationFactory(creator=self.user, title="qux")
        self.folder = FolderFactory(creator=self.user, title="quux")
        self.dashboard = DashboardFactory(creator=self.user, title="Dashboard")
        self.url = api_url_for('search_projects_by_title')

    def test_search_projects_by_title(self):
        res = self.app.get(self.url, {'term': self.project.title}, auth=self.user.auth)
        assert_equal(res.status_code, 200)
        assert_equal(len(res.json), 1)
        res = self.app.get(self.url,
                           {
                               'term': self.public_project.title,
                               'includePublic': 'yes',
                               'includeContributed': 'no'
                           }, auth=self.user.auth)
        assert_equal(res.status_code, 200)
        assert_equal(len(res.json), 1)
        res = self.app.get(self.url,
                           {
                               'term': self.project.title,
                               'includePublic': 'no',
                               'includeContributed': 'yes'
                           }, auth=self.user.auth)
        assert_equal(res.status_code, 200)
        assert_equal(len(res.json), 1)
        res = self.app.get(self.url,
                           {
                               'term': self.project.title,
                               'includePublic': 'no',
                               'includeContributed': 'yes',
                               'isRegistration': 'no'
                           }, auth=self.user.auth)
        assert_equal(res.status_code, 200)
        assert_equal(len(res.json), 1)
        res = self.app.get(self.url,
                           {
                               'term': self.project.title,
                               'includePublic': 'yes',
                               'includeContributed': 'yes',
                               'isRegistration': 'either'
                           }, auth=self.user.auth)
        assert_equal(res.status_code, 200)
        assert_equal(len(res.json), 1)
        res = self.app.get(self.url,
                           {
                               'term': self.public_project.title,
                               'includePublic': 'yes',
                               'includeContributed': 'yes',
                               'isRegistration': 'either'
                           }, auth=self.user.auth)
        assert_equal(res.status_code, 200)
        assert_equal(len(res.json), 1)
        res = self.app.get(self.url,
                           {
                               'term': self.registration_project.title,
                               'includePublic': 'yes',
                               'includeContributed': 'yes',
                               'isRegistration': 'either'
                           }, auth=self.user.auth)
        assert_equal(res.status_code, 200)
        assert_equal(len(res.json), 2)
        res = self.app.get(self.url,
                           {
                               'term': self.registration_project.title,
                               'includePublic': 'yes',
                               'includeContributed': 'yes',
                               'isRegistration': 'no'
                           }, auth=self.user.auth)
        assert_equal(res.status_code, 200)
        assert_equal(len(res.json), 1)
        res = self.app.get(self.url,
                           {
                               'term': self.folder.title,
                               'includePublic': 'yes',
                               'includeContributed': 'yes',
                               'isFolder': 'yes'
                           }, auth=self.user.auth)
        assert_equal(res.status_code, 200)
        assert_equal(len(res.json), 1)
        res = self.app.get(self.url,
                           {
                               'term': self.folder.title,
                               'includePublic': 'yes',
                               'includeContributed': 'yes',
                               'isFolder': 'no'
                           }, auth=self.user.auth)
        assert_equal(res.status_code, 200)
        assert_equal(len(res.json), 0)
        res = self.app.get(self.url,
                           {
                               'term': self.dashboard.title,
                               'includePublic': 'yes',
                               'includeContributed': 'yes',
                               'isFolder': 'no'
                           }, auth=self.user.auth)
        assert_equal(res.status_code, 200)
        assert_equal(len(res.json), 0)
        res = self.app.get(self.url,
                           {
                               'term': self.dashboard.title,
                               'includePublic': 'yes',
                               'includeContributed': 'yes',
                               'isFolder': 'yes'
                           }, auth=self.user.auth)
        assert_equal(res.status_code, 200)
        assert_equal(len(res.json), 1)


class TestReorderComponents(OsfTestCase):

    def setUp(self):
        super(TestReorderComponents, self).setUp()
        self.creator = AuthUserFactory()
        self.contrib = AuthUserFactory()
        # Project is public
        self.project = ProjectFactory.build(creator=self.creator, is_public=True)
        self.project.add_contributor(self.contrib, auth=Auth(self.creator))

        # subcomponent that only creator can see
        self.public_component = NodeFactory(creator=self.creator, is_public=True)
        self.private_component = NodeFactory(creator=self.creator, is_public=False)
        self.project.nodes.append(self.public_component)
        self.project.nodes.append(self.private_component)

        self.project.save()

    # https://github.com/CenterForOpenScience/openscienceframework.org/issues/489
    def test_reorder_components_with_private_component(self):

        # contrib tries to reorder components
        payload = {
            'new_list': [
                '{0}:node'.format(self.private_component._primary_key),
                '{0}:node'.format(self.public_component._primary_key),
            ]
        }
        url = self.project.api_url_for('project_reorder_components')
        res = self.app.post_json(url, payload, auth=self.contrib.auth)
        assert_equal(res.status_code, 200)


class TestDashboardViews(OsfTestCase):

    def setUp(self):
        super(TestDashboardViews, self).setUp()
        self.creator = AuthUserFactory()
        self.contrib = AuthUserFactory()
        self.dashboard = DashboardFactory(creator=self.creator)

    # https://github.com/CenterForOpenScience/openscienceframework.org/issues/571
    def test_components_with_are_accessible_from_dashboard(self):
        project = ProjectFactory(creator=self.creator, is_public=False)
        component = NodeFactory(creator=self.creator, parent=project)
        component.add_contributor(self.contrib, auth=Auth(self.creator))
        component.save()
        # Get the All My Projects smart folder from the dashboard
        url = api_url_for('get_dashboard', nid=ALL_MY_PROJECTS_ID)
        res = self.app.get(url, auth=self.contrib.auth)
        assert_equal(len(res.json['data']), 1)

    def test_get_dashboard_nodes(self):
        project = ProjectFactory(creator=self.creator)
        component = NodeFactory(creator=self.creator, parent=project)

        url = api_url_for('get_dashboard_nodes')

        res = self.app.get(url, auth=self.creator.auth)
        assert_equal(res.status_code, 200)

        nodes = res.json['nodes']
        assert_equal(len(nodes), 2)

        project_serialized = nodes[0]
        assert_equal(project_serialized['id'], project._primary_key)

    def test_get_dashboard_nodes_shows_components_if_user_is_not_contrib_on_project(self):
        # User creates a project with a component
        project = ProjectFactory(creator=self.creator)
        component = NodeFactory(creator=self.creator, parent=project)
        # User adds friend as a contributor to the component but not the
        # project
        friend = AuthUserFactory()
        component.add_contributor(friend, auth=Auth(self.creator))
        component.save()

        # friend requests their dashboard nodes
        url = api_url_for('get_dashboard_nodes')
        res = self.app.get(url, auth=friend.auth)
        nodes = res.json['nodes']
        # Response includes component
        assert_equal(len(nodes), 1)
        assert_equal(nodes[0]['id'], component._primary_key)

        # friend requests dashboard nodes, filtering against components
        url = api_url_for('get_dashboard_nodes', no_components=True)
        res = self.app.get(url, auth=friend.auth)
        nodes = res.json['nodes']
        assert_equal(len(nodes), 0)

    def test_get_dashboard_nodes_admin_only(self):
        friend = AuthUserFactory()
        project = ProjectFactory(creator=self.creator)
        # Friend is added as a contributor with read+write (not admin)
        # permissions
        perms = permissions.expand_permissions(permissions.WRITE)
        project.add_contributor(friend, auth=Auth(self.creator), permissions=perms)
        project.save()

        url = api_url_for('get_dashboard_nodes')
        res = self.app.get(url, auth=friend.auth)
        assert_equal(res.json['nodes'][0]['id'], project._primary_key)

        # Can filter project according to permission
        url = api_url_for('get_dashboard_nodes', permissions='admin')
        res = self.app.get(url, auth=friend.auth)
        assert_equal(len(res.json['nodes']), 0)

    def test_get_dashboard_nodes_invalid_permission(self):
        url = api_url_for('get_dashboard_nodes', permissions='not-valid')
        res = self.app.get(url, auth=self.creator.auth, expect_errors=True)
        assert_equal(res.status_code, 400)

    def test_registered_components_with_are_accessible_from_dashboard(self):
        project = ProjectFactory(creator=self.creator, is_public=False)
        component = NodeFactory(creator=self.creator, parent=project)
        component.add_contributor(self.contrib, auth=Auth(self.creator))
        component.save()
        project.register_node(
            get_default_metaschema(), Auth(self.creator), '', '',
        )

        # Get the All My Registrations smart folder from the dashboard
        url = api_url_for('get_dashboard', nid=ALL_MY_REGISTRATIONS_ID)
        res = self.app.get(url, auth=self.contrib.auth)

        assert_equal(len(res.json['data']), 1)

    def test_archiving_nodes_appear_in_all_my_registrations(self):
        project = ProjectFactory(creator=self.creator, is_public=False)
        reg = RegistrationFactory(project=project, user=self.creator)

        # Get the All My Registrations smart folder from the dashboard
        url = api_url_for('get_dashboard', nid=ALL_MY_REGISTRATIONS_ID)
        res = self.app.get(url, auth=self.creator.auth)

        assert_equal(res.json['data'][0]['node_id'], reg._id)

    def test_untouched_node_is_collapsed(self):
        found_item = False
        folder = FolderFactory(creator=self.creator, public=True)
        self.dashboard.add_pointer(folder, auth=Auth(self.creator))
        url = api_url_for('get_dashboard', nid=self.dashboard._id)
        dashboard_data = self.app.get(url, auth=self.creator.auth)
        dashboard_json = dashboard_data.json[u'data']
        for dashboard_item in dashboard_json:
            if dashboard_item[u'node_id'] == folder._id:
                found_item = True
                assert_false(dashboard_item[u'expand'], "Expand state was not set properly.")
        assert_true(found_item, "Did not find the folder in the dashboard.")

    def test_expand_node_sets_expand_to_true(self):
        found_item = False
        folder = FolderFactory(creator=self.creator, public=True)
        self.dashboard.add_pointer(folder, auth=Auth(self.creator))
        url = api_url_for('expand', pid=folder._id)
        self.app.post(url, auth=self.creator.auth)
        url = api_url_for('get_dashboard', nid=self.dashboard._id)
        dashboard_data = self.app.get(url, auth=self.creator.auth)
        dashboard_json = dashboard_data.json[u'data']
        for dashboard_item in dashboard_json:
            if dashboard_item[u'node_id'] == folder._id:
                found_item = True
                assert_true(dashboard_item[u'expand'], "Expand state was not set properly.")
        assert_true(found_item, "Did not find the folder in the dashboard.")

    def test_collapse_node_sets_expand_to_true(self):
        found_item = False
        folder = FolderFactory(creator=self.creator, public=True)
        self.dashboard.add_pointer(folder, auth=Auth(self.creator))

        # Expand the folder
        url = api_url_for('expand', pid=folder._id)
        self.app.post(url, auth=self.creator.auth)

        # Serialize the dashboard and test
        url = api_url_for('get_dashboard', nid=self.dashboard._id)
        dashboard_data = self.app.get(url, auth=self.creator.auth)
        dashboard_json = dashboard_data.json[u'data']
        for dashboard_item in dashboard_json:
            if dashboard_item[u'node_id'] == folder._id:
                found_item = True
                assert_true(dashboard_item[u'expand'], "Expand state was not set properly.")
        assert_true(found_item, "Did not find the folder in the dashboard.")

        # Collapse the folder
        found_item = False
        url = api_url_for('collapse', pid=folder._id)
        self.app.post(url, auth=self.creator.auth)

        # Serialize the dashboard and test
        url = api_url_for('get_dashboard', nid=self.dashboard._id)
        dashboard_data = self.app.get(url, auth=self.creator.auth)
        dashboard_json = dashboard_data.json[u'data']
        for dashboard_item in dashboard_json:
            if dashboard_item[u'node_id'] == folder._id:
                found_item = True
                assert_false(dashboard_item[u'expand'], "Expand state was not set properly.")
        assert_true(found_item, "Did not find the folder in the dashboard.")

    def test_folder_new_post(self):
        url = api_url_for('folder_new_post', nid=self.dashboard._id)
        found_item = False

        # Make the folder
        title = 'New test folder'
        payload = {'title': title, }
        self.app.post_json(url, payload, auth=self.creator.auth)

        # Serialize the dashboard and test
        url = api_url_for('get_dashboard', nid=self.dashboard._id)
        dashboard_data = self.app.get(url, auth=self.creator.auth)
        dashboard_json = dashboard_data.json[u'data']
        for dashboard_item in dashboard_json:
            if dashboard_item[u'name'] == title:
                found_item = True
        assert_true(found_item, "Did not find the folder in the dashboard.")


class TestWikiWidgetViews(OsfTestCase):

    def setUp(self):
        super(TestWikiWidgetViews, self).setUp()

        # project with no home wiki page
        self.project = ProjectFactory()
        self.read_only_contrib = AuthUserFactory()
        self.project.add_contributor(self.read_only_contrib, permissions='read')
        self.noncontributor = AuthUserFactory()

        # project with no home wiki content
        self.project2 = ProjectFactory(creator=self.project.creator)
        self.project2.add_contributor(self.read_only_contrib, permissions='read')
        self.project2.update_node_wiki(name='home', content='', auth=Auth(self.project.creator))

    def test_show_wiki_for_contributors_when_no_wiki_or_content(self):
        assert_true(_should_show_wiki_widget(self.project, self.project.creator))
        assert_true(_should_show_wiki_widget(self.project2, self.project.creator))

    def test_show_wiki_is_false_for_read_contributors_when_no_wiki_or_content(self):
        assert_false(_should_show_wiki_widget(self.project, self.read_only_contrib))
        assert_false(_should_show_wiki_widget(self.project2, self.read_only_contrib))

    def test_show_wiki_is_false_for_noncontributors_when_no_wiki_or_content(self):
        assert_false(_should_show_wiki_widget(self.project, self.noncontributor))
        assert_false(_should_show_wiki_widget(self.project2, self.read_only_contrib))


class TestForkViews(OsfTestCase):

    def setUp(self):
        super(TestForkViews, self).setUp()
        self.user = AuthUserFactory()
        self.project = ProjectFactory.build(creator=self.user, is_public=True)
        self.consolidated_auth = Auth(user=self.project.creator)
        self.user.save()
        self.project.save()

    def test_fork_private_project_non_contributor(self):
        self.project.set_privacy("private")
        self.project.save()

        url = self.project.api_url_for('node_fork_page')
        non_contributor = AuthUserFactory()
        res = self.app.post_json(url,
                                 auth=non_contributor.auth,
                                 expect_errors=True)
        assert_equal(res.status_code, http.FORBIDDEN)

    def test_fork_public_project_non_contributor(self):
        url = self.project.api_url_for('node_fork_page')
        non_contributor = AuthUserFactory()
        res = self.app.post_json(url, auth=non_contributor.auth)
        assert_equal(res.status_code, 200)

    def test_fork_project_contributor(self):
        contributor = AuthUserFactory()
        self.project.set_privacy("private")
        self.project.add_contributor(contributor)
        self.project.save()

        url = self.project.api_url_for('node_fork_page')
        res = self.app.post_json(url, auth=contributor.auth)
        assert_equal(res.status_code, 200)

    def test_registered_forks_dont_show_in_fork_list(self):
        fork = self.project.fork_node(self.consolidated_auth)
        RegistrationFactory(project=fork)

        url = self.project.api_url_for('get_forks')
        res = self.app.get(url, auth=self.user.auth)

        assert_equal(len(res.json['nodes']), 1)
        assert_equal(res.json['nodes'][0]['id'], fork._id)


class TestProjectCreation(OsfTestCase):

    def setUp(self):
        super(TestProjectCreation, self).setUp()
        self.creator = AuthUserFactory()
        self.url = api_url_for('project_new_post')

    def test_needs_title(self):
        res = self.app.post_json(self.url, {}, auth=self.creator.auth, expect_errors=True)
        assert_equal(res.status_code, 400)

    def test_create_component_strips_html(self):
        user = AuthUserFactory()
        project = ProjectFactory(creator=user)
        url = web_url_for('project_new_node', pid=project._id)
        post_data = {'title': '<b>New <blink>Component</blink> Title</b>',  'category': ''}
        request = self.app.post(url, post_data, auth=user.auth).follow()
        project.reload()
        child = project.nodes[0]
        # HTML has been stripped
        assert_equal(child.title, 'New Component Title')

    def test_strip_html_from_title(self):
        payload = {
            'title': 'no html <b>here</b>'
        }
        res = self.app.post_json(self.url, payload, auth=self.creator.auth)
        node = Node.load(res.json['projectUrl'].replace('/', ''))
        assert_true(node)
        assert_equal('no html here', node.title)

    def test_only_needs_title(self):
        payload = {
            'title': 'Im a real title'
        }
        res = self.app.post_json(self.url, payload, auth=self.creator.auth)
        assert_equal(res.status_code, 201)

    def test_title_must_be_one_long(self):
        payload = {
            'title': ''
        }
        res = self.app.post_json(
            self.url, payload, auth=self.creator.auth, expect_errors=True)
        assert_equal(res.status_code, 400)

    def test_title_must_be_less_than_200(self):
        payload = {
            'title': ''.join([str(x) for x in xrange(0, 250)])
        }
        res = self.app.post_json(
            self.url, payload, auth=self.creator.auth, expect_errors=True)
        assert_equal(res.status_code, 400)

    def test_fails_to_create_project_with_whitespace_title(self):
        payload = {
            'title': '   '
        }
        res = self.app.post_json(
            self.url, payload, auth=self.creator.auth, expect_errors=True)
        assert_equal(res.status_code, 400)

    def test_creates_a_project(self):
        payload = {
            'title': 'Im a real title'
        }
        res = self.app.post_json(self.url, payload, auth=self.creator.auth)
        assert_equal(res.status_code, 201)
        node = Node.load(res.json['projectUrl'].replace('/', ''))
        assert_true(node)
        assert_true(node.title, 'Im a real title')

    def test_new_project_returns_serialized_node_data(self):
        payload = {
            'title': 'Im a real title'
        }
        res = self.app.post_json(self.url, payload, auth=self.creator.auth)
        assert_equal(res.status_code, 201)
        node = res.json['newNode']
        assert_true(node)
        assert_equal(node['title'], 'Im a real title')

    def test_description_works(self):
        payload = {
            'title': 'Im a real title',
            'description': 'I describe things!'
        }
        res = self.app.post_json(self.url, payload, auth=self.creator.auth)
        assert_equal(res.status_code, 201)
        node = Node.load(res.json['projectUrl'].replace('/', ''))
        assert_true(node)
        assert_true(node.description, 'I describe things!')

    def test_can_template(self):
        other_node = ProjectFactory(creator=self.creator)
        payload = {
            'title': 'Im a real title',
            'template': other_node._id
        }
        res = self.app.post_json(self.url, payload, auth=self.creator.auth)
        assert_equal(res.status_code, 201)
        node = Node.load(res.json['projectUrl'].replace('/', ''))
        assert_true(node)
        assert_true(node.template_node, other_node)

    def test_project_before_template_no_addons(self):
        project = ProjectFactory()
        res = self.app.get(project.api_url_for('project_before_template'), auth=project.creator.auth)
        assert_equal(res.json['prompts'], [])

    def test_project_before_template_with_addons(self):
        project = ProjectWithAddonFactory(addon='github')
        res = self.app.get(project.api_url_for('project_before_template'), auth=project.creator.auth)
        assert_in('GitHub', res.json['prompts'])

    def test_project_new_from_template_non_user(self):
        project = ProjectFactory()
        url = api_url_for('project_new_from_template', nid=project._id)
        res = self.app.post(url, auth=None)
        assert_equal(res.status_code, 302)
        res2 = res.follow(expect_errors=True)
        assert_equal(res2.status_code, 301)
        assert_equal(res2.request.path, '/login')

    def test_project_new_from_template_public_non_contributor(self):
        non_contributor = AuthUserFactory()
        project = ProjectFactory(is_public=True)
        url = api_url_for('project_new_from_template', nid=project._id)
        res = self.app.post(url, auth=non_contributor.auth)
        assert_equal(res.status_code, 201)

    def test_project_new_from_template_contributor(self):
        contributor = AuthUserFactory()
        project = ProjectFactory(is_public=False)
        project.add_contributor(contributor)
        project.save()

        url = api_url_for('project_new_from_template', nid=project._id)
        res = self.app.post(url, auth=contributor.auth)
        assert_equal(res.status_code, 201)


class TestUnconfirmedUserViews(OsfTestCase):

    def test_can_view_profile(self):
        user = UnconfirmedUserFactory()
        url = web_url_for('profile_view_id', uid=user._id)
        res = self.app.get(url)
        assert_equal(res.status_code, 200)


class TestProfileNodeList(OsfTestCase):

    def setUp(self):
        OsfTestCase.setUp(self)
        self.user = AuthUserFactory()

        self.public = ProjectFactory(is_public=True)
        self.public_component = NodeFactory(parent=self.public, is_public=True)
        self.private = ProjectFactory(is_public=False)
        self.deleted = ProjectFactory(is_public=True, is_deleted=True)

        for node in (self.public, self.public_component, self.private, self.deleted):
            node.add_contributor(self.user, auth=Auth(node.creator))
            node.save()

    def test_get_public_projects(self):
        url = api_url_for('get_public_projects', uid=self.user._id)
        res = self.app.get(url)
        node_ids = [each['id'] for each in res.json['nodes']]
        assert_in(self.public._id, node_ids)
        assert_not_in(self.private._id, node_ids)
        assert_not_in(self.deleted._id, node_ids)
        assert_not_in(self.public_component._id, node_ids)

    def test_get_public_components(self):
        url = api_url_for('get_public_components', uid=self.user._id)
        res = self.app.get(url)
        node_ids = [each['id'] for each in res.json['nodes']]
        assert_in(self.public_component._id, node_ids)
        assert_not_in(self.public._id, node_ids)
        assert_not_in(self.private._id, node_ids)
        assert_not_in(self.deleted._id, node_ids)

class TestStaticFileViews(OsfTestCase):

    def test_robots_dot_txt(self):
        res = self.app.get('/robots.txt')
        assert_equal(res.status_code, 200)
        assert_in('User-agent', res)
        assert_in('text/plain', res.headers['Content-Type'])

    def test_favicon(self):
        res = self.app.get('/favicon.ico')
        assert_equal(res.status_code, 200)
        assert_in('image/vnd.microsoft.icon', res.headers['Content-Type'])

    def test_getting_started_page(self):
        res = self.app.get('/getting-started/')
        assert_equal(res.status_code, 200)


class TestUserConfirmSignal(OsfTestCase):

    def test_confirm_user_signal_called_when_user_claims_account(self):
        unclaimed_user = UnconfirmedUserFactory()
        # unclaimed user has been invited to a project.
        referrer = UserFactory()
        project = ProjectFactory(creator=referrer)
        unclaimed_user.add_unclaimed_record(project, referrer, 'foo')
        unclaimed_user.save()

        token = unclaimed_user.get_unclaimed_record(project._primary_key)['token']
        with capture_signals() as mock_signals:
            url = web_url_for('claim_user_form', pid=project._id, uid=unclaimed_user._id, token=token)
            payload = {'username': unclaimed_user.username,
                       'password': 'password',
                       'password2': 'password'}
            res = self.app.post(url, payload)
            assert_equal(res.status_code, 302)

        assert_equal(mock_signals.signals_sent(), set([auth.signals.user_confirmed]))

    def test_confirm_user_signal_called_when_user_confirms_email(self):
        unconfirmed_user = UnconfirmedUserFactory()
        unconfirmed_user.save()

        # user goes to email confirmation link
        token = unconfirmed_user.get_confirmation_token(unconfirmed_user.username)
        with capture_signals() as mock_signals:
            url = web_url_for('confirm_email_get', uid=unconfirmed_user._id, token=token)
            res = self.app.get(url)
            assert_equal(res.status_code, 302)

        assert_equal(mock_signals.signals_sent(), set([auth.signals.user_confirmed]))

if __name__ == '__main__':
    unittest.main()<|MERGE_RESOLUTION|>--- conflicted
+++ resolved
@@ -65,11 +65,6 @@
 )
 from website.settings import ALL_MY_REGISTRATIONS_ID, ALL_MY_PROJECTS_ID
 
-<<<<<<< HEAD
-DEFAULT_METASCHEMA = get_default_metaschema()
-
-=======
->>>>>>> 209b2314
 class Addon(MockAddonNodeSettings):
     @property
     def complete(self):
