'use strict';

var $ = require('jquery');
var $osf = require('js/osfHelpers');
var m = require('mithril');
var ko = require('knockout');
var Treebeard = require('treebeard');
var projectSettingsTreebeardBase = require('js/projectSettingsTreebeardBase');

function expandOnLoad() {
    var tb = this;  // jshint ignore: line
    for (var i = 0; i < tb.treeData.children.length; i++) {
        var parent = tb.treeData.children[i];
        tb.updateFolder(null, parent);
        expandChildren(tb, parent.children);
    }
}

function expandChildren(tb, children) {
    var openParent = false;
    for (var i = 0; i < children.length; i++) {
        var child = children[i];
        var parent = children[i].parent();
        if (child.data.kind === 'event' && child.data.event.notificationType !== 'adopt_parent') {
            openParent = true;
        }
        if (child.children.length > 0) {
            expandChildren(tb, child.children);
        }
    }
    if (openParent) {
        openAncestors(tb, children[0]);
    }
}

function openAncestors (tb, item) {
    var parent = item.parent();
    if(parent && parent.id > 0) {
        tb.updateFolder(null, parent);
        openAncestors(tb, parent);
    }
}

function subscribe(item, notification_type) {
    var id = item.parent().data.node.id;
    var event = item.data.event.title;
    var payload = {
        'id': id,
        'event': event,
        'notification_type': notification_type
    };
    $osf.postJSON(
        '/api/v1/subscriptions/',
        payload
    ).done(function(){
        //'notfiy-success' is to override default class 'success' in treebeard
        item.notify.update('Settings updated', 'notify-success', 1, 2000);
        item.data.event.notificationType = notification_type;
    }).fail(function() {
        item.notify.update('Could not update settings', 'notify-danger', 1, 2000);
    });
}

function NodeSelectTreebeard(divID, data, nodesState) {
    /**
     *  nodesState is a knockout variable that syncs the mithril checkbox list with information on the view.  The
     *  changed boolean parameter is used to sync the checkbox with changes, the canWrite boolean parameter is used
     *  to disable the checkbox
     * */
    var tbOptions = $.extend({}, projectSettingsTreebeardBase.defaults, {
        divID: divID,
        filesData: data,
        naturalScrollLimit : 0,
        rowHeight : 35,
        hScroll : 0,
        columnTitles : function() {
            return [
                {
                    title: 'checkBox',
                    width: '4%',
                    sortType : 'text',
                    sort : true
                },
                {
                    title: 'project',
                    width : '96%',
                    sortType : 'text',
                    sort: true
                }
            ];
        },
        onload : function () {
            var tb = this;
            expandOnLoad.call(tb);
        },
        resolveRows: function nodeSelectResolveRows(item){
            var tb = this;
            var columns = [];
            var id = item.data.node.id;
            var nodesStateLocal = ko.toJS(nodesState());
            columns.push(
                {
                    data : 'action',
                    sortInclude : false,
                    filter : false,
                    custom : function () {
                        return m('input[type=checkbox]', {
                            disabled : !nodesStateLocal[id].enabled,
                            onclick : function() {
                                item.data.node.checked = !item.data.node.checked;
                                item.open = true;
                                nodesStateLocal[id].checked = !nodesStateLocal[id].checked;
                                nodesState(nodesStateLocal);
                                tb.updateFolder(null, item);
                            },
                            checked: nodesState()[id].checked
                        });
                    }
                },
                {
                    data: 'project',  // Data field name
                    folderIcons: true,
                    filter: true,
                    sortInclude: false,
                    hideColumnTitles: false,
                    custom: function () {
                        if (nodesStateLocal[id].enabled) {
                            return m('span', item.data.node.title);
                        }
                        else {
                            return m('span', {class: 'text-muted'}, item.data.node.title);
                        }
                    }
                }
            );
            return columns;
        }
    });
    var grid = new Treebeard(tbOptions);
<<<<<<< HEAD
    projectSettingsTreebeardBase.expandOnLoad.call(grid);
=======
>>>>>>> 51b229b5
}
module.exports = NodeSelectTreebeard;<|MERGE_RESOLUTION|>--- conflicted
+++ resolved
@@ -137,9 +137,5 @@
         }
     });
     var grid = new Treebeard(tbOptions);
-<<<<<<< HEAD
-    projectSettingsTreebeardBase.expandOnLoad.call(grid);
-=======
->>>>>>> 51b229b5
 }
 module.exports = NodeSelectTreebeard;