<<<<<<< HEAD
<div class="col-sm-12">
    <span id="comments" class="anchor"></span>
    <h4 class="m-t-lg f-w-lg">Comments</h4>
    <p>Commenting can be enabled for any OSF project. To leave a comment on a project, if the administrators have
        allowed chat, you will see blue speech bubbles in the top right corner of your screen. Click on those
        speech bubbles and add your comment in the text box.</p>
    <p>You may find that you can view comments but not leave one. That is the administrator's choice, and it
        reflects their decision to only allow contributors to comment on the project. As an administrator, to change your project's comment settings, visit "Settings" in the grey navigation bar below the project
        title. Select your preference under "Configure Commenting" and submit your changes. </p>
    <div class="row">
        <div class="col-md-8 col-md-offset-2 col-sm-12">
            <div class="gs-video embed-responsive embed-responsive-16by9">
                <div class="embed-responsive-item youtube-loader" id="ut0ofij_cFA"></div>
            </div>
=======
<span id="comments" class="anchor"></span>
<h4>Comments</h4>
<p>Commenting can be enabled for any OSF project. To leave a comment on a project, click on the blue speech bubbles in the top right corner of your screen and add your comment in the text box.</p>
<p>You may find that you can view comments but not leave one. That is the administrator's choice, and it
    reflects their decision to only allow contributors to comment on the project. As an administrator, to change your project's comment settings, visit "Settings" in the grey navigation bar below the project
    title. Select your preference under "Configure Commenting" and submit your changes. </p>

<div class="row">
    <div class="col-md-8 col-md-offset-2">
        <div class="gs-video embed-responsive embed-responsive-16by9">
            <div class="embed-responsive-item youtube-loader" id="ut0ofij_cFA"></div>
>>>>>>> 2f913e68
        </div>
    </div>
</div><|MERGE_RESOLUTION|>--- conflicted
+++ resolved
@@ -1,31 +1,15 @@
-<<<<<<< HEAD
 <div class="col-sm-12">
     <span id="comments" class="anchor"></span>
     <h4 class="m-t-lg f-w-lg">Comments</h4>
-    <p>Commenting can be enabled for any OSF project. To leave a comment on a project, if the administrators have
-        allowed chat, you will see blue speech bubbles in the top right corner of your screen. Click on those
-        speech bubbles and add your comment in the text box.</p>
+    <p>Commenting can be enabled for any OSF project. To leave a comment on a project, click on the blue speech bubbles in the top right corner of your screen and add your comment in the text box.</p>
     <p>You may find that you can view comments but not leave one. That is the administrator's choice, and it
-        reflects their decision to only allow contributors to comment on the project. As an administrator, to change your project's comment settings, visit "Settings" in the grey navigation bar below the project
-        title. Select your preference under "Configure Commenting" and submit your changes. </p>
+    reflects their decision to only allow contributors to comment on the project. As an administrator, to change your project's comment settings, visit "Settings" in the grey navigation bar below the project
+    title. Select your preference under "Configure Commenting" and submit your changes. </p>
     <div class="row">
         <div class="col-md-8 col-md-offset-2 col-sm-12">
             <div class="gs-video embed-responsive embed-responsive-16by9">
                 <div class="embed-responsive-item youtube-loader" id="ut0ofij_cFA"></div>
             </div>
-=======
-<span id="comments" class="anchor"></span>
-<h4>Comments</h4>
-<p>Commenting can be enabled for any OSF project. To leave a comment on a project, click on the blue speech bubbles in the top right corner of your screen and add your comment in the text box.</p>
-<p>You may find that you can view comments but not leave one. That is the administrator's choice, and it
-    reflects their decision to only allow contributors to comment on the project. As an administrator, to change your project's comment settings, visit "Settings" in the grey navigation bar below the project
-    title. Select your preference under "Configure Commenting" and submit your changes. </p>
-
-<div class="row">
-    <div class="col-md-8 col-md-offset-2">
-        <div class="gs-video embed-responsive embed-responsive-16by9">
-            <div class="embed-responsive-item youtube-loader" id="ut0ofij_cFA"></div>
->>>>>>> 2f913e68
         </div>
     </div>
 </div>