# -*- coding: utf-8 -*-
import itertools
import functools
import os
import re
import logging
import pymongo
import datetime
from dateutil.parser import parse as parse_date
import urlparse
from collections import OrderedDict
import warnings

import pytz
from flask import request
from django.core.urlresolvers import reverse

from modularodm import Q
from modularodm import fields
from modularodm.validators import MaxLengthValidator
from modularodm.exceptions import NoResultsFound
from modularodm.exceptions import ValidationTypeError
from modularodm.exceptions import ValidationValueError

from api.base.utils import absolute_reverse
from framework import status


from framework.mongo import ObjectId
from framework.mongo import StoredObject
from framework.mongo import validators
from framework.addons import AddonModelMixin
from framework.auth import get_user, User, Auth
from framework.auth import signals as auth_signals
from framework.exceptions import PermissionsError
from framework.guid.model import GuidStoredObject
from framework.auth.utils import privacy_info_handle
from framework.analytics import tasks as piwik_tasks
from framework.mongo.utils import to_mongo_key, unique_on
from framework.analytics import (
    get_basic_counters, increment_user_activity_counters
)
from framework.sentry import log_exception
from framework.transactions.context import TokuTransaction
from framework.utils import iso8601format

from website import language, mails, settings, tokens
from website.util import web_url_for
from website.util import api_url_for
from website.util import sanitize
from website.exceptions import (
    NodeStateError,
    InvalidSanctionApprovalToken, InvalidSanctionRejectionToken,
)
from website.citations.utils import datetime_to_csl
from website.identifiers.model import IdentifierMixin
from website.util.permissions import expand_permissions
from website.util.permissions import CREATOR_PERMISSIONS, DEFAULT_CONTRIBUTOR_PERMISSIONS, ADMIN
from website.project.metadata.schemas import OSF_META_SCHEMAS
from website.project.licenses import (
    NodeLicense,
    NodeLicenseRecord,
)
from website.prereg.utils import get_prereg_schema
from website.project import signals as project_signals
from website.prereg import utils as prereg_utils

logger = logging.getLogger(__name__)

VIEW_PROJECT_URL_TEMPLATE = settings.DOMAIN + '{node_id}/'

def has_anonymous_link(node, auth):
    """check if the node is anonymous to the user

    :param Node node: Node which the user wants to visit
    :param str link: any view-only link in the current url
    :return bool anonymous: Whether the node is anonymous to the user or not
    """
    view_only_link = auth.private_key or request.args.get('view_only', '').strip('/')
    if not view_only_link:
        return False
    if node.is_public:
        return False
    return any(
        link.anonymous
        for link in node.private_links_active
        if link.key == view_only_link
    )

@unique_on(['name', 'schema_version', '_id'])
class MetaSchema(StoredObject):

    _id = fields.StringField(default=lambda: str(ObjectId()))
    name = fields.StringField()
    schema = fields.DictionaryField()
    category = fields.StringField()

    # Version of the schema to use (e.g. if questions, responses change)
    schema_version = fields.IntegerField()

    @property
    def _config(self):
        return self.schema.get('config', {})

    @property
    def requires_approval(self):
        return self._config.get('requiresApproval', False)

    @property
    def fulfills(self):
        return self._config.get('fulfills', [])

    @property
    def messages(self):
        return self._config.get('messages', {})

    @property
    def requires_consent(self):
        return self._config.get('requiresConsent', False)

def ensure_schema(schema, name, version=1):
    schema_obj = None
    try:
        schema_obj = MetaSchema.find_one(
            Q('name', 'eq', name) &
            Q('schema_version', 'eq', version)
        )
    except NoResultsFound:
        meta_schema = {
            'name': name,
            'schema_version': version,
            'schema': schema,
        }
        schema_obj = MetaSchema(**meta_schema)
    else:
        schema_obj.schema = schema
    schema_obj.save()
    return schema_obj


def ensure_schemas():
    """Import meta-data schemas from JSON to database if not already loaded
    """
    for schema in OSF_META_SCHEMAS:
        ensure_schema(schema, schema['name'], version=schema.get('version', 1))


class MetaData(GuidStoredObject):

    _id = fields.StringField(primary=True)

    target = fields.AbstractForeignField(backref='metadata')
    data = fields.DictionaryField()

    date_created = fields.DateTimeField(auto_now_add=datetime.datetime.utcnow)
    date_modified = fields.DateTimeField(auto_now=datetime.datetime.utcnow)


def validate_comment_reports(value, *args, **kwargs):
    for key, val in value.iteritems():
        if not User.load(key):
            raise ValidationValueError('Keys must be user IDs')
        if not isinstance(val, dict):
            raise ValidationTypeError('Values must be dictionaries')
        if 'category' not in val or 'text' not in val:
            raise ValidationValueError(
                'Values must include `category` and `text` keys'
            )


class Comment(GuidStoredObject):

    _id = fields.StringField(primary=True)

    user = fields.ForeignField('user', required=True, backref='commented')
    node = fields.ForeignField('node', required=True, backref='comment_owner')
    target = fields.AbstractForeignField(required=True, backref='commented')

    date_created = fields.DateTimeField(auto_now_add=datetime.datetime.utcnow)
    date_modified = fields.DateTimeField(auto_now=datetime.datetime.utcnow)
    modified = fields.BooleanField(default=False)

    is_deleted = fields.BooleanField(default=False)
    content = fields.StringField(required=True,
                                 validate=[MaxLengthValidator(settings.COMMENT_MAXLENGTH), validators.string_required])

    # Dictionary field mapping user IDs to dictionaries of report details:
    # {
    #   'icpnw': {'category': 'hate', 'text': 'offensive'},
    #   'cdi38': {'category': 'spam', 'text': 'godwins law'},
    # }
    reports = fields.DictionaryField(validate=validate_comment_reports)

    # For Django compatibility
    @property
    def pk(self):
        return self._id

    @property
    def absolute_api_v2_url(self):
        return absolute_reverse('comments:comment-detail', kwargs={'comment_id': self._id})

    # used by django and DRF
    def get_absolute_url(self):
        return self.absolute_api_v2_url

    def get_content(self, auth):
        """ Returns the comment content if the user is allowed to see it. Deleted comments
        can only be viewed by the user who created the comment."""
        if not auth and not self.node.is_public:
            raise PermissionsError

        if self.is_deleted and ((not auth or auth.user.is_anonymous())
                                or (auth and not auth.user.is_anonymous() and self.user._id != auth.user._id)):
            return None

        return self.content

    @classmethod
    def find_unread(cls, user, node):
        default_timestamp = datetime.datetime(1970, 1, 1, 12, 0, 0)
        n_unread = 0
        if node.is_contributor(user):
            if user.comments_viewed_timestamp is None:
                user.comments_viewed_timestamp = {}
                user.save()
            view_timestamp = user.comments_viewed_timestamp.get(node._id, default_timestamp)
            n_unread = Comment.find(Q('node', 'eq', node) &
                                    Q('user', 'ne', user) &
                                    Q('is_deleted', 'ne', True) &
                                    (Q('date_created', 'gt', view_timestamp) |
                                    Q('date_modified', 'gt', view_timestamp))).count()
        return n_unread

    @classmethod
    def create(cls, auth, **kwargs):
        comment = cls(**kwargs)
        if not comment.node.can_comment(auth):
            raise PermissionsError('{0!r} does not have permission to comment on this node'.format(auth.user))
        comment.save()

        comment.node.add_log(
            NodeLog.COMMENT_ADDED,
            {
                'project': comment.node.parent_id,
                'node': comment.node._id,
                'user': comment.user._id,
                'comment': comment._id,
            },
            auth=auth,
            save=False,
        )

        comment.node.save()
        project_signals.comment_added.send(comment, auth=auth)

        return comment

    def edit(self, content, auth, save=False):
        if not self.node.can_comment(auth) or self.user._id != auth.user._id:
            raise PermissionsError('{0!r} does not have permission to edit this comment'.format(auth.user))
        self.content = content
        self.modified = True
        self.node.add_log(
            NodeLog.COMMENT_UPDATED,
            {
                'project': self.node.parent_id,
                'node': self.node._id,
                'user': self.user._id,
                'comment': self._id,
            },
            auth=auth,
            save=False,
        )
        if save:
            self.save()

    def delete(self, auth, save=False):
        if not self.node.can_comment(auth) or self.user._id != auth.user._id:
            raise PermissionsError('{0!r} does not have permission to comment on this node'.format(auth.user))
        self.is_deleted = True
        self.node.add_log(
            NodeLog.COMMENT_REMOVED,
            {
                'project': self.node.parent_id,
                'node': self.node._id,
                'user': self.user._id,
                'comment': self._id,
            },
            auth=auth,
            save=False,
        )
        if save:
            self.save()

    def undelete(self, auth, save=False):
        if not self.node.can_comment(auth) or self.user._id != auth.user._id:
            raise PermissionsError('{0!r} does not have permission to comment on this node'.format(auth.user))
        self.is_deleted = False
        self.node.add_log(
            NodeLog.COMMENT_ADDED,
            {
                'project': self.node.parent_id,
                'node': self.node._id,
                'user': self.user._id,
                'comment': self._id,
            },
            auth=auth,
            save=False,
        )
        if save:
            self.save()

    def report_abuse(self, user, save=False, **kwargs):
        """Report that a comment is abuse.

        :param User user: User submitting the report
        :param bool save: Save changes
        :param dict kwargs: Report details
        :raises: ValueError if the user submitting abuse is the same as the
            user who posted the comment
        """
        if user == self.user:
            raise ValueError
        self.reports[user._id] = kwargs
        if save:
            self.save()

    def unreport_abuse(self, user, save=False):
        """Revoke report of abuse.

        :param User user: User who submitted the report
        :param bool save: Save changes
        :raises: ValueError if user has not reported comment as abuse
        """
        try:
            self.reports.pop(user._id)
        except KeyError:
            raise ValueError('User has not reported comment as abuse')

        if save:
            self.save()


@unique_on(['params.node', '_id'])
class NodeLog(StoredObject):

    _id = fields.StringField(primary=True, default=lambda: str(ObjectId()))

    date = fields.DateTimeField(default=datetime.datetime.utcnow, index=True)
    action = fields.StringField(index=True)
    params = fields.DictionaryField()
    should_hide = fields.BooleanField(default=False)

    was_connected_to = fields.ForeignField('node', list=True)

    user = fields.ForeignField('user', index=True)
    foreign_user = fields.StringField()

    DATE_FORMAT = '%m/%d/%Y %H:%M UTC'

    # Log action constants -- NOTE: templates stored in log_templates.mako
    CREATED_FROM = 'created_from'

    PROJECT_CREATED = 'project_created'
    PROJECT_REGISTERED = 'project_registered'
    PROJECT_DELETED = 'project_deleted'

    NODE_CREATED = 'node_created'
    NODE_FORKED = 'node_forked'
    NODE_REMOVED = 'node_removed'

    POINTER_CREATED = 'pointer_created'
    POINTER_FORKED = 'pointer_forked'
    POINTER_REMOVED = 'pointer_removed'

    WIKI_UPDATED = 'wiki_updated'
    WIKI_DELETED = 'wiki_deleted'
    WIKI_RENAMED = 'wiki_renamed'

    MADE_WIKI_PUBLIC = 'made_wiki_public'
    MADE_WIKI_PRIVATE = 'made_wiki_private'

    CONTRIB_ADDED = 'contributor_added'
    CONTRIB_REMOVED = 'contributor_removed'
    CONTRIB_REORDERED = 'contributors_reordered'

    PERMISSIONS_UPDATED = 'permissions_updated'

    MADE_PRIVATE = 'made_private'
    MADE_PUBLIC = 'made_public'

    TAG_ADDED = 'tag_added'
    TAG_REMOVED = 'tag_removed'

    EDITED_TITLE = 'edit_title'
    EDITED_DESCRIPTION = 'edit_description'
    CHANGED_LICENSE = 'license_changed'

    UPDATED_FIELDS = 'updated_fields'

    FILE_MOVED = 'addon_file_moved'
    FILE_COPIED = 'addon_file_copied'
    FILE_RENAMED = 'addon_file_renamed'

    FOLDER_CREATED = 'folder_created'

    FILE_ADDED = 'file_added'
    FILE_UPDATED = 'file_updated'
    FILE_REMOVED = 'file_removed'
    FILE_RESTORED = 'file_restored'

    ADDON_ADDED = 'addon_added'
    ADDON_REMOVED = 'addon_removed'
    COMMENT_ADDED = 'comment_added'
    COMMENT_REMOVED = 'comment_removed'
    COMMENT_UPDATED = 'comment_updated'

    CITATION_ADDED = 'citation_added'
    CITATION_EDITED = 'citation_edited'
    CITATION_REMOVED = 'citation_removed'

    MADE_CONTRIBUTOR_VISIBLE = 'made_contributor_visible'
    MADE_CONTRIBUTOR_INVISIBLE = 'made_contributor_invisible'

    EXTERNAL_IDS_ADDED = 'external_ids_added'

    EMBARGO_APPROVED = 'embargo_approved'
    EMBARGO_CANCELLED = 'embargo_cancelled'
    EMBARGO_COMPLETED = 'embargo_completed'
    EMBARGO_INITIATED = 'embargo_initiated'
    RETRACTION_APPROVED = 'retraction_approved'
    RETRACTION_CANCELLED = 'retraction_cancelled'
    RETRACTION_INITIATED = 'retraction_initiated'

    REGISTRATION_APPROVAL_CANCELLED = 'registration_cancelled'
    REGISTRATION_APPROVAL_INITIATED = 'registration_initiated'
    REGISTRATION_APPROVAL_APPROVED = 'registration_approved'

    actions = [CREATED_FROM, PROJECT_CREATED, PROJECT_REGISTERED, PROJECT_DELETED, NODE_CREATED, NODE_FORKED, NODE_REMOVED, POINTER_CREATED, POINTER_FORKED, POINTER_REMOVED, WIKI_UPDATED, WIKI_DELETED, WIKI_RENAMED, MADE_WIKI_PUBLIC, MADE_WIKI_PRIVATE, CONTRIB_ADDED, CONTRIB_REMOVED, CONTRIB_REORDERED, PERMISSIONS_UPDATED, MADE_PRIVATE, MADE_PUBLIC, TAG_ADDED, TAG_REMOVED, EDITED_TITLE, EDITED_DESCRIPTION, UPDATED_FIELDS, FILE_MOVED, FILE_COPIED, FOLDER_CREATED, FILE_ADDED, FILE_UPDATED, FILE_REMOVED, FILE_RESTORED, ADDON_ADDED, ADDON_REMOVED, COMMENT_ADDED, COMMENT_REMOVED, COMMENT_UPDATED, MADE_CONTRIBUTOR_VISIBLE, MADE_CONTRIBUTOR_INVISIBLE, EXTERNAL_IDS_ADDED, EMBARGO_APPROVED, EMBARGO_CANCELLED, EMBARGO_COMPLETED, EMBARGO_INITIATED, RETRACTION_APPROVED, RETRACTION_CANCELLED, RETRACTION_INITIATED, REGISTRATION_APPROVAL_CANCELLED, REGISTRATION_APPROVAL_INITIATED, REGISTRATION_APPROVAL_APPROVED, CITATION_ADDED, CITATION_EDITED, CITATION_REMOVED]

    def __repr__(self):
        return ('<NodeLog({self.action!r}, params={self.params!r}) '
                'with id {self._id!r}>').format(self=self)

    # For Django compatibility
    @property
    def pk(self):
        return self._id

    @property
    def node(self):
        """Return the :class:`Node` associated with this log."""
        return (
            Node.load(self.params.get('node')) or
            Node.load(self.params.get('project'))
        )

    @property
    def tz_date(self):
        '''Return the timezone-aware date.
        '''
        # Date should always be defined, but a few logs in production are
        # missing dates; return None and log error if date missing
        if self.date:
            return self.date.replace(tzinfo=pytz.UTC)
        logger.error('Date missing on NodeLog {}'.format(self._primary_key))

    @property
    def formatted_date(self):
        '''Return the timezone-aware, ISO-formatted string representation of
        this log's date.
        '''
        if self.tz_date:
            return self.tz_date.isoformat()

    def resolve_node(self, node):
        """A single `NodeLog` record may be attached to multiple `Node` records
        (parents, forks, registrations, etc.), so the node that the log refers
        to may not be the same as the node the user is viewing. Use
        `resolve_node` to determine the relevant node to use for permission
        checks.

        :param Node node: Node being viewed
        """
        if self.node == node or self.node in node.nodes:
            return self.node
        if node.is_fork_of(self.node) or node.is_registration_of(self.node):
            return node
        for child in node.nodes:
            if child.is_fork_of(self.node) or node.is_registration_of(self.node):
                return child
        return False

    def can_view(self, node, auth):
        node_to_check = self.resolve_node(node)
        if node_to_check:
            return node_to_check.can_view(auth)
        return False

    def _render_log_contributor(self, contributor, anonymous=False):
        user = User.load(contributor)
        if not user:
            # Handle legacy non-registered users, which were
            # represented as a dict
            if isinstance(contributor, dict):
                if 'nr_name' in contributor:
                    return {
                        'fullname': contributor['nr_name'],
                        'registered': False,
                    }
            return None
        if self.node:
            fullname = user.display_full_name(node=self.node)
        else:
            fullname = user.fullname
        return {
            'id': privacy_info_handle(user._primary_key, anonymous),
            'fullname': privacy_info_handle(fullname, anonymous, name=True),
            'registered': user.is_registered,
        }


class Tag(StoredObject):

    _id = fields.StringField(primary=True, validate=MaxLengthValidator(128))

    def __repr__(self):
        return '<Tag() with id {self._id!r}>'.format(self=self)

    @property
    def url(self):
        return '/search/?tags={}'.format(self._id)


class Pointer(StoredObject):
    """A link to a Node. The Pointer delegates all but a few methods to its
    contained Node. Forking and registration are overridden such that the
    link is cloned, but its contained Node is not.
    """
    #: Whether this is a pointer or not
    primary = False

    _id = fields.StringField()
    node = fields.ForeignField('node', backref='_pointed')

    _meta = {'optimistic': True}

    def _clone(self):
        if self.node:
            clone = self.clone()
            clone.node = self.node
            clone.save()
            return clone

    def fork_node(self, *args, **kwargs):
        return self._clone()

    def register_node(self, *args, **kwargs):
        return self._clone()

    def use_as_template(self, *args, **kwargs):
        return self._clone()

    def resolve(self):
        return self.node

    def __getattr__(self, item):
        """Delegate attribute access to the node being pointed to."""
        # Prevent backref lookups from being overriden by proxied node
        try:
            return super(Pointer, self).__getattr__(item)
        except AttributeError:
            pass
        if self.node:
            return getattr(self.node, item)
        raise AttributeError(
            'Pointer object has no attribute {0}'.format(
                item
            )
        )


def get_pointer_parent(pointer):
    """Given a `Pointer` object, return its parent node.
    """
    # The `parent_node` property of the `Pointer` schema refers to the parents
    # of the pointed-at `Node`, not the parents of the `Pointer`; use the
    # back-reference syntax to find the parents of the `Pointer`.
    parent_refs = pointer.node__parent
    assert len(parent_refs) == 1, 'Pointer must have exactly one parent.'
    return parent_refs[0]


def validate_category(value):
    """Validator for Node#category. Makes sure that the value is one of the
    categories defined in CATEGORY_MAP.
    """
    if value not in Node.CATEGORY_MAP.keys():
        raise ValidationValueError('Invalid value for category.')
    return True


def validate_title(value):
    """Validator for Node#title. Makes sure that the value exists and is not
    above 200 characters.
    """
    if value is None or not value.strip():
        raise ValidationValueError('Title cannot be blank.')

    value = sanitize.strip_html(value)

    if value is None or not value.strip():
        raise ValidationValueError('Invalid title.')

    if len(value) > 200:
        raise ValidationValueError('Title cannot exceed 200 characters.')

    return True


def validate_user(value):
    if value != {}:
        user_id = value.iterkeys().next()
        if User.find(Q('_id', 'eq', user_id)).count() != 1:
            raise ValidationValueError('User does not exist.')
    return True


class NodeUpdateError(Exception):
    def __init__(self, reason, key, *args, **kwargs):
        super(NodeUpdateError, self).__init__(*args, **kwargs)
        self.key = key
        self.reason = reason


class Node(GuidStoredObject, AddonModelMixin, IdentifierMixin):

    #: Whether this is a pointer or not
    primary = True

    __indices__ = [{
        'unique': False,
        'key_or_list': [
            ('tags.$', pymongo.ASCENDING),
            ('is_public', pymongo.ASCENDING),
            ('is_deleted', pymongo.ASCENDING),
        ]
    }]

    # Node fields that trigger an update to Solr on save
    SOLR_UPDATE_FIELDS = {
        'title',
        'category',
        'description',
        'visible_contributor_ids',
        'tags',
        'is_fork',
        'is_registration',
        'retraction',
        'embargo',
        'is_public',
        'is_deleted',
        'wiki_pages_current',
        'is_retracted',
        'node_license',
    }

    # Maps category identifier => Human-readable representation for use in
    # titles, menus, etc.
    # Use an OrderedDict so that menu items show in the correct order
    CATEGORY_MAP = OrderedDict([
        ('', 'Uncategorized'),
        ('project', 'Project'),
        ('hypothesis', 'Hypothesis'),
        ('methods and measures', 'Methods and Measures'),
        ('procedure', 'Procedure'),
        ('instrumentation', 'Instrumentation'),
        ('data', 'Data'),
        ('analysis', 'Analysis'),
        ('communication', 'Communication'),
        ('other', 'Other'),
    ])

    # Fields that are writable by Node.update
    WRITABLE_WHITELIST = [
        'title',
        'description',
        'category',
        'is_public',
        'node_license',
    ]

    # Named constants
    PRIVATE = 'private'
    PUBLIC = 'public'

    _id = fields.StringField(primary=True)

    date_created = fields.DateTimeField(auto_now_add=datetime.datetime.utcnow, index=True)

    # Privacy
    is_public = fields.BooleanField(default=False, index=True)

    # User mappings
    permissions = fields.DictionaryField()
    visible_contributor_ids = fields.StringField(list=True)

    # Project Organization
    is_dashboard = fields.BooleanField(default=False, index=True)
    is_folder = fields.BooleanField(default=False, index=True)

    # Expanded: Dictionary field mapping user IDs to expand state of this node:
    # {
    #   'icpnw': True,
    #   'cdi38': False,
    # }
    expanded = fields.DictionaryField(default={}, validate=validate_user)

    is_deleted = fields.BooleanField(default=False, index=True)
    deleted_date = fields.DateTimeField(index=True)

    is_registration = fields.BooleanField(default=False, index=True)
    registered_date = fields.DateTimeField(index=True)
    registered_user = fields.ForeignField('user', backref='registered')

    # A list of all MetaSchemas for which this Node has registered_meta
    registered_schema = fields.ForeignField('metaschema', backref='registered', list=True, default=list)
    # A set of <metaschema._id>: <schema> pairs, where <schema> is a
    # flat set of <question_id>: <response> pairs-- these quesiton ids_above
    # map the the ids in the registrations MetaSchema (see registered_schema).
    # {
    #   <question_id>: {
    #     'value': <value>,
    #     'comments': [
    #       <comment>
    #     ]
    # }
    registered_meta = fields.DictionaryField()
    registration_approval = fields.ForeignField('registrationapproval')
    retraction = fields.ForeignField('retraction')
    embargo = fields.ForeignField('embargo')

    is_fork = fields.BooleanField(default=False, index=True)
    forked_date = fields.DateTimeField(index=True)

    title = fields.StringField(validate=validate_title)
    description = fields.StringField()
    category = fields.StringField(validate=validate_category, index=True)

    node_license = fields.ForeignField('nodelicenserecord')

    # One of 'public', 'private'
    # TODO: Add validator
    comment_level = fields.StringField(default='private')

    wiki_pages_current = fields.DictionaryField()
    wiki_pages_versions = fields.DictionaryField()
    # Dictionary field mapping node wiki page to sharejs private uuid.
    # {<page_name>: <sharejs_id>}
    wiki_private_uuids = fields.DictionaryField()
    file_guid_to_share_uuids = fields.DictionaryField()

    creator = fields.ForeignField('user', backref='created')
    contributors = fields.ForeignField('user', list=True, backref='contributed')
    users_watching_node = fields.ForeignField('user', list=True, backref='watched')

    logs = fields.ForeignField('nodelog', list=True, backref='logged')
    tags = fields.ForeignField('tag', list=True, backref='tagged')

    # Tags for internal use
    system_tags = fields.StringField(list=True)

    nodes = fields.AbstractForeignField(list=True, backref='parent')
    forked_from = fields.ForeignField('node', backref='forked', index=True)
    registered_from = fields.ForeignField('node', backref='registrations', index=True)

    # The node (if any) used as a template for this node's creation
    template_node = fields.ForeignField('node', backref='template_node', index=True)

    piwik_site_id = fields.StringField()

    # Dictionary field mapping user id to a list of nodes in node.nodes which the user has subscriptions for
    # {<User.id>: [<Node._id>, <Node2._id>, ...] }
    child_node_subscriptions = fields.DictionaryField(default=dict)

    alternative_citations = fields.ForeignField('alternativecitation', list=True, backref='citations')

    _meta = {
        'optimistic': True,
    }

    def __init__(self, *args, **kwargs):

        tags = kwargs.pop('tags', [])

        super(Node, self).__init__(*args, **kwargs)

        # Ensure when Node is created with tags through API, tags are added to Tag
        if tags:
            for tag in tags:
                self.add_tag(tag, Auth(self.creator), save=False, log=False)

        if kwargs.get('_is_loaded', False):
            return

        if self.creator:
            self.contributors.append(self.creator)
            self.set_visible(self.creator, visible=True, log=False)

            # Add default creator permissions
            for permission in CREATOR_PERMISSIONS:
                self.add_permission(self.creator, permission, save=False)

    def __repr__(self):
        return ('<Node(title={self.title!r}, category={self.category!r}) '
                'with _id {self._id!r}>').format(self=self)

    # For Django compatibility
    @property
    def pk(self):
        return self._id

    @property
    def license(self):
        node_license = self.node_license
        if not node_license and self.parent_node:
            return self.parent_node.license
        return node_license

    @property
    def category_display(self):
        """The human-readable representation of this node's category."""
        return self.CATEGORY_MAP[self.category]

    # We need the following 2 properties in order to serialize related links in NodeRegistrationSerializer
    @property
    def registered_user_id(self):
        """The ID of the user who registered this node if this is a registration, else None.
        """
        if self.registered_user:
            return self.registered_user._id
        return None

    @property
    def registered_from_id(self):
        """The ID of the user who registered this node if this is a registration, else None.
        """
        if self.registered_from:
            return self.registered_from._id
        return None

    @property
    def sanction(self):
        sanction = self.registration_approval or self.embargo or self.retraction
        if sanction:
            return sanction
        elif self.parent_node:
            return self.parent_node.sanction
        else:
            return None

    @property
    def is_pending_registration(self):
        if not self.is_registration:
            return False
        if self.registration_approval is None:
            if self.parent_node:
                return self.parent_node.is_pending_registration
            return False
        return self.registration_approval.is_pending_approval

    @property
    def is_registration_approved(self):
        if self.registration_approval is None:
            if self.parent_node:
                return self.parent_node.is_registration_approved
            return False
        return self.registration_approval.is_approved

    @property
    def is_retracted(self):
        if self.retraction is None:
            if self.parent_node:
                return self.parent_node.is_retracted
            return False
        return self.retraction.is_approved

    @property
    def is_pending_retraction(self):
        if self.retraction is None:
            if self.parent_node:
                return self.parent_node.is_pending_retraction
            return False
        return self.retraction.is_pending_approval

    @property
    def embargo_end_date(self):
        if self.embargo is None:
            if self.parent_node:
                return self.parent_node.embargo_end_date
            return False
        return self.embargo.embargo_end_date

    @property
    def is_pending_embargo(self):
        if self.embargo is None:
            if self.parent_node:
                return self.parent_node.is_pending_embargo
            return False
        return self.embargo.is_pending_approval

    @property
    def is_pending_embargo_for_existing_registration(self):
        """ Returns True if Node has an Embargo pending approval for an
        existing registrations. This is used specifically to ensure
        registrations pre-dating the Embargo feature do not get deleted if
        their respective Embargo request is rejected.
        """
        if self.embargo is None:
            if self.parent_node:
                return self.parent_node.is_pending_embargo_for_existing_registration
            return False
        return self.embargo.pending_registration

    @property
    def private_links(self):
        return self.privatelink__shared

    @property
    def private_links_active(self):
        return [x for x in self.private_links if not x.is_deleted]

    @property
    def private_link_keys_active(self):
        return [x.key for x in self.private_links if not x.is_deleted]

    @property
    def private_link_keys_deleted(self):
        return [x.key for x in self.private_links if x.is_deleted]

    def path_above(self, auth):
        parents = self.parents
        return '/' + '/'.join([p.title if p.can_view(auth) else '-- private project --' for p in reversed(parents)])

    @property
    def ids_above(self):
        parents = self.parents
        return {p._id for p in parents}

    @property
    def nodes_active(self):
        return [x for x in self.nodes if not x.is_deleted]

    @property
    def draft_registrations_active(self):
        drafts = DraftRegistration.find(
            Q('branched_from', 'eq', self)
        )
        for draft in drafts:
            if not draft.registered_node or draft.registered_node.is_deleted:
                yield draft

    @property
    def has_active_draft_registrations(self):
        try:
            next(self.draft_registrations_active)
        except StopIteration:
            return False
        else:
            return True

    def can_edit(self, auth=None, user=None):
        """Return if a user is authorized to edit this node.
        Must specify one of (`auth`, `user`).

        :param Auth auth: Auth object to check
        :param User user: User object to check
        :returns: Whether user has permission to edit this node.
        """
        if not auth and not user:
            raise ValueError('Must pass either `auth` or `user`')
        if auth and user:
            raise ValueError('Cannot pass both `auth` and `user`')
        user = user or auth.user
        if auth:
            is_api_node = auth.api_node == self
        else:
            is_api_node = False
        return (
            (user and self.has_permission(user, 'write'))
            or is_api_node
        )

    def active_contributors(self, include=lambda n: True):
        for contrib in self.contributors:
            if contrib.is_active and include(contrib):
                yield contrib

    def is_admin_parent(self, user):
        if self.has_permission(user, 'admin', check_parent=False):
            return True
        if self.parent_node:
            return self.parent_node.is_admin_parent(user)
        return False

    def can_view(self, auth):
        if not auth and not self.is_public:
            return False

        return (
            self.is_public or
            (auth.user and self.has_permission(auth.user, 'read')) or
            auth.private_key in self.private_link_keys_active or
            self.is_admin_parent(auth.user)
        )

    def is_expanded(self, user=None):
        """Return if a user is has expanded the folder in the dashboard view.
        Must specify one of (`auth`, `user`).

        :param User user: User object to check
        :returns: Boolean if the folder is expanded.
        """
        if user._id in self.expanded:
            return self.expanded[user._id]
        else:
            return False

    def expand(self, user=None):
        self.expanded[user._id] = True
        self.save()

    def collapse(self, user=None):
        self.expanded[user._id] = False
        self.save()

    def is_derived_from(self, other, attr):
        derived_from = getattr(self, attr)
        while True:
            if derived_from is None:
                return False
            if derived_from == other:
                return True
            derived_from = getattr(derived_from, attr)

    def is_fork_of(self, other):
        return self.is_derived_from(other, 'forked_from')

    def is_registration_of(self, other):
        return self.is_derived_from(other, 'registered_from')

    @property
    def forks(self):
        """List of forks of this node"""
        return list(self.node__forked.find(Q('is_deleted', 'eq', False) &
                                           Q('is_registration', 'ne', True)))

    def add_permission(self, user, permission, save=False):
        """Grant permission to a user.

        :param User user: User to grant permission to
        :param str permission: Permission to grant
        :param bool save: Save changes
        :raises: ValueError if user already has permission
        """
        if user._id not in self.permissions:
            self.permissions[user._id] = [permission]
        else:
            if permission in self.permissions[user._id]:
                raise ValueError('User already has permission {0}'.format(permission))
            self.permissions[user._id].append(permission)
        if save:
            self.save()

    def remove_permission(self, user, permission, save=False):
        """Revoke permission from a user.

        :param User user: User to revoke permission from
        :param str permission: Permission to revoke
        :param bool save: Save changes
        :raises: ValueError if user does not have permission
        """
        try:
            self.permissions[user._id].remove(permission)
        except (KeyError, ValueError):
            raise ValueError('User does not have permission {0}'.format(permission))
        if save:
            self.save()

    def clear_permission(self, user, save=False):
        """Clear all permissions for a user.

        :param User user: User to revoke permission from
        :param bool save: Save changes
        :raises: ValueError if user not in permissions
        """
        try:
            self.permissions.pop(user._id)
        except KeyError:
            raise ValueError(
                'User {0} not in permissions list for node {1}'.format(
                    user._id, self._id,
                )
            )
        if save:
            self.save()

    def set_permissions(self, user, permissions, save=False):
        self.permissions[user._id] = permissions
        if save:
            self.save()

    def has_permission(self, user, permission, check_parent=True):
        """Check whether user has permission.

        :param User user: User to test
        :param str permission: Required permission
        :returns: User has required permission
        """
        if user is None:
            logger.warn('User is ``None``.')
            return False
        if permission in self.permissions.get(user._id, []):
            return True
        if permission == 'read' and check_parent:
            return self.is_admin_parent(user)
        return False

    def has_permission_on_children(self, user, permission):
        """Checks if the given user has a given permission on any child nodes
            that are not registrations or deleted
        """
        if self.has_permission(user, permission):
            return True

        for node in self.nodes:
            if not node.primary or node.is_deleted:
                continue

            if node.has_permission_on_children(user, permission):
                return True

        return False

    def has_addon_on_children(self, addon):
        """Checks if a given node has a specific addon on child nodes
            that are not registrations or deleted
        """
        if self.has_addon(addon):
            return True

        for node in self.nodes:
            if not node.primary or node.is_deleted:
                continue

            if node.has_addon_on_children(addon):
                return True

        return False

    def get_permissions(self, user):
        """Get list of permissions for user.

        :param User user: User to check
        :returns: List of permissions
        :raises: ValueError if user not found in permissions
        """
        return self.permissions.get(user._id, [])

    def adjust_permissions(self):
        for key in self.permissions.keys():
            if key not in self.contributors:
                self.permissions.pop(key)

    @property
    def visible_contributors(self):
        return [
            User.load(_id)
            for _id in self.visible_contributor_ids
        ]

    @property
    def parents(self):
        if self.parent_node:
            return [self.parent_node] + self.parent_node.parents
        return []

    @property
    def admin_contributor_ids(self, contributors=None):
        contributor_ids = self.contributors._to_primary_keys()
        admin_ids = set()
        for parent in self.parents:
            admins = [
                user for user, perms in parent.permissions.iteritems()
                if 'admin' in perms
            ]
            admin_ids.update(set(admins).difference(contributor_ids))
        return admin_ids

    @property
    def admin_contributors(self):
        return sorted(
            [User.load(_id) for _id in self.admin_contributor_ids],
            key=lambda user: user.family_name,
        )

    def get_visible(self, user):
        if not self.is_contributor(user):
            raise ValueError(u'User {0} not in contributors'.format(user))
        return user._id in self.visible_contributor_ids

    def update_visible_ids(self, save=False):
        """Update the order of `visible_contributor_ids`. Updating on making
        a contributor visible is more efficient than recomputing order on
        accessing `visible_contributors`.
        """
        self.visible_contributor_ids = [
            contributor._id
            for contributor in self.contributors
            if contributor._id in self.visible_contributor_ids
        ]
        if save:
            self.save()

    def set_visible(self, user, visible, log=True, auth=None, save=False):
        if not self.is_contributor(user):
            raise ValueError(u'User {0} not in contributors'.format(user))
        if visible and user._id not in self.visible_contributor_ids:
            self.visible_contributor_ids.append(user._id)
            self.update_visible_ids(save=False)
        elif not visible and user._id in self.visible_contributor_ids:
            if len(self.visible_contributor_ids) == 1:
                raise ValueError('Must have at least one visible contributor')
            self.visible_contributor_ids.remove(user._id)
        else:
            return
        message = (
            NodeLog.MADE_CONTRIBUTOR_VISIBLE
            if visible
            else NodeLog.MADE_CONTRIBUTOR_INVISIBLE
        )
        if log:
            self.add_log(
                message,
                params={
                    'parent': self.parent_id,
                    'node': self._id,
                    'contributors': [user._id],
                },
                auth=auth,
                save=False,
            )
        if save:
            self.save()

    def can_comment(self, auth):
        if self.comment_level == 'public':
            return auth.logged_in and (
                self.is_public or
                (auth.user and self.has_permission(auth.user, 'read'))
            )
        return self.is_contributor(auth.user)

    def set_node_license(self, license_id, year, copyright_holders, auth, save=True):
        if not self.has_permission(auth.user, ADMIN):
            raise PermissionsError("Only admins can change a project's license.")
        try:
            node_license = NodeLicense.find_one(
                Q('id', 'eq', license_id)
            )
        except NoResultsFound:
            raise NodeStateError("Trying to update a Node with an invalid license.")
        record = self.node_license
        if record is None:
            record = NodeLicenseRecord(
                node_license=node_license
            )
        record.node_license = node_license
        record.year = year
        record.copyright_holders = copyright_holders or []
        record.save()
        self.node_license = record
        self.add_log(
            action=NodeLog.CHANGED_LICENSE,
            params={
                'parent_node': self.parent_id,
                'node': self._primary_key,
                'new_license': node_license.name
            },
            auth=auth,
            save=False,
        )
        if save:
            self.save()

    def update(self, fields, auth=None, save=True):
        """Update the node with the given fields.

        :param dict fields: Dictionary of field_name:value pairs.
        :param Auth auth: Auth object for the user making the update.
        :param bool save: Whether to save after updating the object.
        """
        if self.is_registration:
            raise NodeUpdateError(reason="Registered content cannot be updated")
        if not fields:  # Bail out early if there are no fields to update
            return False
        values = {}
        for key, value in fields.iteritems():
            if key not in self.WRITABLE_WHITELIST:
                continue
            # Title and description have special methods for logging purposes
            if key == 'title':
                self.set_title(title=value, auth=auth, save=False)
            elif key == 'description':
                self.set_description(description=value, auth=auth, save=False)
            elif key == 'is_public':
                self.set_privacy(
                    Node.PUBLIC if value else Node.PRIVATE,
                    auth=auth,
                    log=True,
                    save=False
                )
            elif key == 'node_license':
                self.set_node_license(
                    value.get('id'),
                    value.get('year'),
                    value.get('copyright_holders'),
                    auth,
                    save=False
                )
            else:
                with warnings.catch_warnings():
                    try:
                        # This is in place because historically projects and components
                        # live on different ElasticSearch indexes, and at the time of Node.save
                        # there is no reliable way to check what the old Node.category
                        # value was. When the cateogory changes it is possible to have duplicate/dead
                        # search entries, so always delete the ES doc on categoryt change
                        # TODO: consolidate Node indexes into a single index, refactor search
                        if key == 'category':
                            self.delete_search_entry()
                        ###############
                        old_value = getattr(self, key)
                        if old_value != value:
                            values[key] = {
                                'old': old_value,
                                'new': value,
                            }
                            setattr(self, key, value)
                    except AttributeError:
                        raise NodeUpdateError(reason="Invalid value for attribute '{0}'".format(key), key=key)
                    except warnings.Warning:
                        raise NodeUpdateError(reason="Attribute '{0}' doesn't exist on the Node class".format(key), key=key)
        if save:
            updated = self.save()
        else:
            updated = []
        for key in values:
            values[key]['new'] = getattr(self, key)
        if values:
            self.add_log(
                NodeLog.UPDATED_FIELDS,
                params={
                    'node': self._id,
                    'updated_fields': {
                        key: {
                            'old': values[key]['old'],
                            'new': values[key]['new']
                        }
                        for key in values
                    }
                },
                auth=auth)
        return updated

    def save(self, *args, **kwargs):
        update_piwik = kwargs.pop('update_piwik', True)
        self.adjust_permissions()

        first_save = not self._is_loaded

        if first_save and self.is_dashboard:
            existing_dashboards = self.creator.node__contributed.find(
                Q('is_dashboard', 'eq', True)
            )
            if existing_dashboards.count() > 0:
                raise NodeStateError("Only one dashboard allowed per user.")

        is_original = not self.is_registration and not self.is_fork
        if 'suppress_log' in kwargs.keys():
            suppress_log = kwargs['suppress_log']
            del kwargs['suppress_log']
        else:
            suppress_log = False

        saved_fields = super(Node, self).save(*args, **kwargs)

        if first_save and is_original and not suppress_log:
            # TODO: This logic also exists in self.use_as_template()
            for addon in settings.ADDONS_AVAILABLE:
                if 'node' in addon.added_default:
                    self.add_addon(addon.short_name, auth=None, log=False)

            # Define log fields for non-component project
            log_action = NodeLog.PROJECT_CREATED
            log_params = {
                'node': self._primary_key,
            }

            if getattr(self, 'parent', None):
                # Append log to parent
                self.parent.nodes.append(self)
                self.parent.save()
                log_params.update({'parent_node': self.parent._primary_key})

            # Add log with appropriate fields
            self.add_log(
                log_action,
                params=log_params,
                auth=Auth(user=self.creator),
                log_date=self.date_created,
                save=True,
            )

        # Only update Solr if at least one stored field has changed, and if
        # public or privacy setting has changed
        need_update = bool(self.SOLR_UPDATE_FIELDS.intersection(saved_fields))
        if not self.is_public:
            if first_save or 'is_public' not in saved_fields:
                need_update = False
        if self.is_folder or self.archiving:
            need_update = False
        if need_update:
            self.update_search()

        if 'node_license' in saved_fields:
            children = [c for c in self.get_descendants_recursive(
                include=lambda n: n.node_license is None
            )]
            # this returns generator, that would get unspooled anyways
            if children:
                Node.bulk_update_search(children)

        # This method checks what has changed.
        if settings.PIWIK_HOST and update_piwik:
            piwik_tasks.update_node(self._id, saved_fields)

        # Return expected value for StoredObject::save
        return saved_fields

    ######################################
    # Methods that return a new instance #
    ######################################

    def use_as_template(self, auth, changes=None, top_level=True):
        """Create a new project, using an existing project as a template.

        :param auth: The user to be assigned as creator
        :param changes: A dictionary of changes, keyed by node id, which
                        override the attributes of the template project or its
                        children.
        :return: The `Node` instance created.
        """
        changes = changes or dict()

        # build the dict of attributes to change for the new node
        try:
            attributes = changes[self._id]
            # TODO: explicitly define attributes which may be changed.
        except (AttributeError, KeyError):
            attributes = dict()

        new = self.clone()

        # clear permissions, which are not cleared by the clone method
        new.permissions = {}
        new.visible_contributor_ids = []

        # Clear quasi-foreign fields
        new.wiki_pages_current = {}
        new.wiki_pages_versions = {}
        new.wiki_private_uuids = {}
        new.file_guid_to_share_uuids = {}

        # set attributes which may be overridden by `changes`
        new.is_public = False
        new.description = None

        # apply `changes`
        for attr, val in attributes.iteritems():
            setattr(new, attr, val)

        # set attributes which may NOT be overridden by `changes`
        new.creator = auth.user
        new.template_node = self
        new.add_contributor(contributor=auth.user, permissions=CREATOR_PERMISSIONS, log=False, save=False)
        new.is_fork = False
        new.is_registration = False
        new.piwik_site_id = None
        new.node_license = self.license.copy() if self.license else None

        # If that title hasn't been changed, apply the default prefix (once)
        if (new.title == self.title
                and top_level
                and language.TEMPLATED_FROM_PREFIX not in new.title):
            new.title = ''.join((language.TEMPLATED_FROM_PREFIX, new.title, ))

        # Slight hack - date_created is a read-only field.
        new._fields['date_created'].__set__(
            new,
            datetime.datetime.utcnow(),
            safe=True
        )

        new.save(suppress_log=True)

        # Log the creation
        new.add_log(
            NodeLog.CREATED_FROM,
            params={
                'node': new._primary_key,
                'template_node': {
                    'id': self._primary_key,
                    'url': self.url,
                    'title': self.title,
                },
            },
            auth=auth,
            log_date=new.date_created,
            save=False,
        )

        # add mandatory addons
        # TODO: This logic also exists in self.save()
        for addon in settings.ADDONS_AVAILABLE:
            if 'node' in addon.added_default:
                new.add_addon(addon.short_name, auth=None, log=False)

        # deal with the children of the node, if any
        new.nodes = [
            x.use_as_template(auth, changes, top_level=False)
            for x in self.nodes
            if x.can_view(auth)
        ]

        new.save()
        return new

    ############
    # Pointers #
    ############

    def add_pointer(self, node, auth, save=True):
        """Add a pointer to a node.

        :param Node node: Node to add
        :param Auth auth: Consolidated authorization
        :param bool save: Save changes
        :return: Created pointer
        """
        # Fail if node already in nodes / pointers. Note: cast node and node
        # to primary keys to test for conflicts with both nodes and pointers
        # contained in `self.nodes`.
        if node._id in self.node_ids:
            raise ValueError(
                'Pointer to node {0} already in list'.format(node._id)
            )

        if self.is_registration:
            raise NodeStateError('Cannot add a pointer to a registration')

        # If a folder, prevent more than one pointer to that folder. This will prevent infinite loops on the Dashboard.
        # Also, no pointers to the dashboard project, which could cause loops as well.
        already_pointed = node.pointed
        if node.is_folder and len(already_pointed) > 0:
            raise ValueError(
                'Pointer to folder {0} already exists. Only one pointer to any given folder allowed'.format(node._id)
            )
        if node.is_dashboard:
            raise ValueError(
                'Pointer to dashboard ({0}) not allowed.'.format(node._id)
            )

        # Append pointer
        pointer = Pointer(node=node)
        pointer.save()
        self.nodes.append(pointer)

        # Add log
        self.add_log(
            action=NodeLog.POINTER_CREATED,
            params={
                'parent_node': self.parent_id,
                'node': self._primary_key,
                'pointer': {
                    'id': pointer.node._id,
                    'url': pointer.node.url,
                    'title': pointer.node.title,
                    'category': pointer.node.category,
                },
            },
            auth=auth,
            save=False,
        )

        # Optionally save changes
        if save:
            self.save()

        return pointer

    def rm_pointer(self, pointer, auth):
        """Remove a pointer.

        :param Pointer pointer: Pointer to remove
        :param Auth auth: Consolidated authorization
        """
        if pointer not in self.nodes:
            raise ValueError('Node link does not belong to the requested node.')

        # Remove `Pointer` object; will also remove self from `nodes` list of
        # parent node
        Pointer.remove_one(pointer)

        # Add log
        self.add_log(
            action=NodeLog.POINTER_REMOVED,
            params={
                'parent_node': self.parent_id,
                'node': self._primary_key,
                'pointer': {
                    'id': pointer.node._id,
                    'url': pointer.node.url,
                    'title': pointer.node.title,
                    'category': pointer.node.category,
                },
            },
            auth=auth,
            save=False,
        )

    @property
    def node_ids(self):
        return [
            node._id if node.primary else node.node._id
            for node in self.nodes
        ]

    @property
    def nodes_primary(self):
        return [
            node
            for node in self.nodes
            if node.primary
        ]

    def node_and_primary_descendants(self):
        """Return an iterator for a node and all of its primary (non-pointer) descendants.

        :param node Node: target Node
        """
        return itertools.chain([self], self.get_descendants_recursive(lambda n: n.primary))

    @property
    def depth(self):
        return len(self.parents)

    def next_descendants(self, auth, condition=lambda auth, node: True):
        """
        Recursively find the first set of descedants under a given node that meet a given condition

        returns a list of [(node, [children]), ...]
        """
        ret = []
        for node in self.nodes:
            if condition(auth, node):
                # base case
                ret.append((node, []))
            else:
                ret.append((node, node.next_descendants(auth, condition)))
        ret = [item for item in ret if item[1] or condition(auth, item[0])]  # prune empty branches
        return ret

    def get_descendants_recursive(self, include=lambda n: True):
        for node in self.nodes:
            if include(node):
                yield node
            if node.primary:
                for descendant in node.get_descendants_recursive(include):
                    if include(descendant):
                        yield descendant

    def get_aggregate_logs_query(self, auth):
        ids = [self._id] + [n._id
                            for n in self.get_descendants_recursive()
                            if n.can_view(auth)]
        query = Q('__backrefs.logged.node.logs', 'in', ids) & Q('should_hide', 'ne', True)
        return query

    def get_aggregate_logs_queryset(self, auth):
        query = self.get_aggregate_logs_query(auth)
        return NodeLog.find(query).sort('-_id')

    @property
    def nodes_pointer(self):
        return [
            node
            for node in self.nodes
            if not node.primary
        ]

    @property
    def has_pointers_recursive(self):
        """Recursively checks whether the current node or any of its nodes
        contains a pointer.
        """
        if self.nodes_pointer:
            return True
        for node in self.nodes_primary:
            if node.has_pointers_recursive:
                return True
        return False

    @property
    def pointed(self):
        return getattr(self, '_pointed', [])

    def pointing_at(self, pointed_node_id):
        """This node is pointed at another node.

        :param Node pointed_node_id: The node id of the node being pointed at.
        :return: pointer_id
        """
        for pointer in self.nodes_pointer:
            node_id = pointer.node._id
            if node_id == pointed_node_id:
                return pointer._id
        return None

    def get_points(self, folders=False, deleted=False, resolve=True):
        ret = []
        for each in self.pointed:
            pointer_node = get_pointer_parent(each)
            if not folders and pointer_node.is_folder:
                continue
            if not deleted and pointer_node.is_deleted:
                continue
            if resolve:
                ret.append(pointer_node)
            else:
                ret.append(each)
        return ret

    def resolve(self):
        return self

    def fork_pointer(self, pointer, auth, save=True):
        """Replace a pointer with a fork. If the pointer points to a project,
        fork the project and replace the pointer with a new pointer pointing
        to the fork. If the pointer points to a component, fork the component
        and add it to the current node.

        :param Pointer pointer:
        :param Auth auth:
        :param bool save:
        :return: Forked node
        """
        # Fail if pointer not contained in `nodes`
        try:
            index = self.nodes.index(pointer)
        except ValueError:
            raise ValueError('Pointer {0} not in list'.format(pointer._id))

        # Get pointed node
        node = pointer.node

        # Fork into current node and replace pointer with forked component
        forked = node.fork_node(auth)
        if forked is None:
            raise ValueError('Could not fork node')

        self.nodes[index] = forked

        # Add log
        self.add_log(
            NodeLog.POINTER_FORKED,
            params={
                'parent_node': self.parent_id,
                'node': self._primary_key,
                'pointer': {
                    'id': pointer.node._id,
                    'url': pointer.node.url,
                    'title': pointer.node.title,
                    'category': pointer.node.category,
                },
            },
            auth=auth,
            save=False,
        )

        # Optionally save changes
        if save:
            self.save()
            # Garbage-collect pointer. Note: Must save current node before
            # removing pointer, else remove will fail when trying to remove
            # backref from self to pointer.
            Pointer.remove_one(pointer)

        # Return forked content
        return forked

    def get_recent_logs(self, n=10):
        """Return a list of the n most recent logs, in reverse chronological
        order.

        :param int n: Number of logs to retrieve
        """
        return list(reversed(self.logs)[:n])

    @property
    def date_modified(self):
        '''The most recent datetime when this node was modified, based on
        the logs.
        '''
        try:
            return self.logs[-1].date
        except IndexError:
            return self.date_created

    def set_title(self, title, auth, save=False):
        """Set the title of this Node and log it.

        :param str title: The new title.
        :param auth: All the auth information including user, API key.
        """
        #Called so validation does not have to wait until save.
        validate_title(title)

        original_title = self.title
        new_title = sanitize.strip_html(title)
        # Title hasn't changed after sanitzation, bail out
        if original_title == new_title:
            return False
        self.title = new_title
        self.add_log(
            action=NodeLog.EDITED_TITLE,
            params={
                'parent_node': self.parent_id,
                'node': self._primary_key,
                'title_new': self.title,
                'title_original': original_title,
            },
            auth=auth,
            save=False,
        )
        if save:
            self.save()
        return None

    def set_description(self, description, auth, save=False):
        """Set the description and log the event.

        :param str description: The new description
        :param auth: All the auth informtion including user, API key.
        :param bool save: Save self after updating.
        """
        original = self.description
        new_description = sanitize.strip_html(description)
        if original == new_description:
            return False
        self.description = new_description
        self.add_log(
            action=NodeLog.EDITED_DESCRIPTION,
            params={
                'parent_node': self.parent_id,
                'node': self._primary_key,
                'description_new': self.description,
                'description_original': original
            },
            auth=auth,
            save=False,
        )
        if save:
            self.save()
        return None

    def update_search(self):
        from website import search
        try:
            search.search.update_node(self, bulk=False, async=True)
        except search.exceptions.SearchUnavailableError as e:
            logger.exception(e)
            log_exception()

    @classmethod
    def bulk_update_search(cls, nodes):
        from website import search
        try:
            serialize = functools.partial(search.search.update_node, bulk=True, async=False)
            search.search.bulk_update_nodes(serialize, nodes)
        except search.exceptions.SearchUnavailableError as e:
            logger.exception(e)
            log_exception()

    def delete_search_entry(self):
        from website import search
        try:
            search.search.delete_node(self)
        except search.exceptions.SearchUnavailableError as e:
            logger.exception(e)
            log_exception()

    def delete_registration_tree(self, save=False):
        self.is_deleted = True
        if not getattr(self.embargo, 'for_existing_registration', False):
            self.registered_from = None
        if save:
            self.save()
        self.update_search()
        for child in self.nodes_primary:
            child.delete_registration_tree(save=save)

    def remove_node(self, auth, date=None):
        """Marks a node as deleted.

        TODO: Call a hook on addons
        Adds a log to the parent node if applicable

        :param auth: an instance of :class:`Auth`.
        :param date: Date node was removed
        :type date: `datetime.datetime` or `None`
        """
        # TODO: rename "date" param - it's shadowing a global

        if self.is_dashboard:
            raise NodeStateError("Dashboards may not be deleted.")

        if not self.can_edit(auth):
            raise PermissionsError('{0!r} does not have permission to modify this {1}'.format(auth.user, self.category or 'node'))

        #if this is a folder, remove all the folders that this is pointing at.
        if self.is_folder:
            for pointed in self.nodes_pointer:
                if pointed.node.is_folder:
                    pointed.node.remove_node(auth=auth)

        if [x for x in self.nodes_primary if not x.is_deleted]:
            raise NodeStateError("Any child components must be deleted prior to deleting this project.")

        # After delete callback
        for addon in self.get_addons():
            message = addon.after_delete(self, auth.user)
            if message:
                status.push_status_message(message, kind='info', trust=False)

        log_date = date or datetime.datetime.utcnow()

        # Add log to parent
        if self.node__parent:
            self.node__parent[0].add_log(
                NodeLog.NODE_REMOVED,
                params={
                    'project': self._primary_key,
                },
                auth=auth,
                log_date=log_date,
                save=True,
            )
        else:
            self.add_log(
                NodeLog.PROJECT_DELETED,
                params={
                    'project': self._primary_key,
                },
                auth=auth,
                log_date=log_date,
                save=True,
            )

        self.is_deleted = True
        self.deleted_date = date
        self.save()

        auth_signals.node_deleted.send(self)

        return True

    def fork_node(self, auth, title='Fork of '):
        """Recursively fork a node.

        :param Auth auth: Consolidated authorization
        :param str title: Optional text to prepend to forked title
        :return: Forked node
        """
        user = auth.user

        # Non-contributors can't fork private nodes
        if not (self.is_public or self.has_permission(user, 'read')):
            raise PermissionsError('{0!r} does not have permission to fork node {1!r}'.format(user, self._id))

        when = datetime.datetime.utcnow()

        original = self.load(self._primary_key)

        if original.is_deleted:
            raise NodeStateError('Cannot fork deleted node.')

        # Note: Cloning a node copies its `wiki_pages_current` and
        # `wiki_pages_versions` fields, but does not clone the underlying
        # database objects to which these dictionaries refer. This means that
        # the cloned node must pass itself to its wiki objects to build the
        # correct URLs to that content.
        forked = original.clone()

        forked.logs = self.logs
        forked.tags = self.tags

        # Recursively fork child nodes
        for node_contained in original.nodes:
            if not node_contained.is_deleted:
                forked_node = None
                try:  # Catch the potential PermissionsError above
                    forked_node = node_contained.fork_node(auth=auth, title='')
                except PermissionsError:
                    pass  # If this exception is thrown omit the node from the result set
                if forked_node is not None:
                    forked.nodes.append(forked_node)

        forked.title = title + forked.title
        forked.is_fork = True
        forked.is_registration = False
        forked.forked_date = when
        forked.forked_from = original
        forked.creator = user
        forked.piwik_site_id = None
        forked.node_license = original.license.copy() if original.license else None

        # Forks default to private status
        forked.is_public = False

        # Clear permissions before adding users
        forked.permissions = {}
        forked.visible_contributor_ids = []

        for citation in self.alternative_citations:
            forked.add_citation(
                auth=auth,
                citation=citation.clone(),
                log=False,
                save=False
            )

        forked.add_contributor(
            contributor=user,
            permissions=CREATOR_PERMISSIONS,
            log=False,
            save=False
        )

        forked.add_log(
            action=NodeLog.NODE_FORKED,
            params={
                'parent_node': original.parent_id,
                'node': original._primary_key,
                'registration': forked._primary_key,
            },
            auth=auth,
            log_date=when,
            save=False,
        )

        forked.save()
        # After fork callback
        for addon in original.get_addons():
            _, message = addon.after_fork(original, forked, user)
            if message:
                status.push_status_message(message, kind='info', trust=True)

        return forked

    def register_node(self, schema, auth, data, parent=None):
        """Make a frozen copy of a node.

        :param schema: Schema object
        :param auth: All the auth information including user, API key.
        :param template: Template name
        :param data: Form data
        :param parent Node: parent registration of registration to be created
        """
        # TODO(lyndsysimon): "template" param is not necessary - use schema.name?
        # NOTE: Admins can register child nodes even if they don't have write access them
        if not self.can_edit(auth=auth) and not self.is_admin_parent(user=auth.user):
            raise PermissionsError(
                'User {} does not have permission '
                'to register this node'.format(auth.user._id)
            )
        if self.is_folder:
            raise NodeStateError("Folders may not be registered")

        when = datetime.datetime.utcnow()

        original = self.load(self._primary_key)

        # Note: Cloning a node copies its `wiki_pages_current` and
        # `wiki_pages_versions` fields, but does not clone the underlying
        # database objects to which these dictionaries refer. This means that
        # the cloned node must pass itself to its wiki objects to build the
        # correct URLs to that content.
        if original.is_deleted:
            raise NodeStateError('Cannot register deleted node.')

        registered = original.clone()

        registered.is_registration = True
        registered.registered_date = when
        registered.registered_user = auth.user
        registered.registered_schema.append(schema)
        registered.registered_from = original
        if not registered.registered_meta:
            registered.registered_meta = {}
        registered.registered_meta[schema._id] = data

        registered.contributors = self.contributors
        registered.forked_from = self.forked_from
        registered.creator = self.creator
        registered.logs = self.logs
        registered.tags = self.tags
        registered.piwik_site_id = None
        registered.alternative_citations = self.alternative_citations
        registered.node_license = original.license.copy() if original.license else None

        registered.save()
        registered.is_public = False
        for node in registered.get_descendants_recursive():
            node.is_public = False
            node.save()

        if parent:
            registered.parent_node = parent

        # After register callback
        for addon in original.get_addons():
            _, message = addon.after_register(original, registered, auth.user)
            if message:
                status.push_status_message(message, kind='info', trust=False)

        for node_contained in original.nodes:
            if not node_contained.is_deleted:
                child_registration = node_contained.register_node(
                    schema=schema,
                    auth=auth,
                    data=data,
                    parent=registered,
                )
                if child_registration and not child_registration.primary:
                    registered.nodes.append(child_registration)

        registered.save()

        if settings.ENABLE_ARCHIVER:
            project_signals.after_create_registration.send(self, dst=registered, user=auth.user)

        return registered

    def remove_tag(self, tag, auth, save=True):
        if tag in self.tags:
            self.tags.remove(tag)
            self.add_log(
                action=NodeLog.TAG_REMOVED,
                params={
                    'parent_node': self.parent_id,
                    'node': self._primary_key,
                    'tag': tag,
                },
                auth=auth,
                save=False,
            )
            if save:
                self.save()

    def add_tag(self, tag, auth, save=True, log=True):
        if tag not in self.tags:
            new_tag = Tag.load(tag)
            if not new_tag:
                new_tag = Tag(_id=tag)
            new_tag.save()
            self.tags.append(new_tag)
            if log:
                self.add_log(
                    action=NodeLog.TAG_ADDED,
                    params={
                        'parent_node': self.parent_id,
                        'node': self._primary_key,
                        'tag': tag,
                    },
                    auth=auth,
                    save=False,
                )
            if save:
                self.save()

    def add_citation(self, auth, save=False, log=True, citation=None, **kwargs):
        if not citation:
            citation = AlternativeCitation(**kwargs)
        citation.save()
        self.alternative_citations.append(citation)
        citation_dict = {'name': citation.name, 'text': citation.text}
        if log:
            self.add_log(
                action=NodeLog.CITATION_ADDED,
                params={
                    'node': self._primary_key,
                    'citation': citation_dict
                },
                auth=auth,
                save=False
            )
            if save:
                self.save()
        return citation

    def edit_citation(self, auth, instance, save=False, log=True, **kwargs):
        citation = {'name': instance.name, 'text': instance.text}
        new_name = kwargs.get('name', instance.name)
        new_text = kwargs.get('text', instance.text)
        if new_name != instance.name:
            instance.name = new_name
            citation['new_name'] = new_name
        if new_text != instance.text:
            instance.text = new_text
            citation['new_text'] = new_text
        instance.save()
        if log:
            self.add_log(
                action=NodeLog.CITATION_EDITED,
                params={
                    'node': self._primary_key,
                    'citation': citation
                },
                auth=auth,
                save=False
            )
        if save:
            self.save()
        return instance

    def remove_citation(self, auth, instance, save=False, log=True):
        citation = {'name': instance.name, 'text': instance.text}
        self.alternative_citations.remove(instance)
        if log:
            self.add_log(
                action=NodeLog.CITATION_REMOVED,
                params={
                    'node': self._primary_key,
                    'citation': citation
                },
                auth=auth,
                save=False
            )
        if save:
            self.save()

    def add_log(self, action, params, auth, foreign_user=None, log_date=None, save=True):
        user = auth.user if auth else None
        params['node'] = params.get('node') or params.get('project')
        log = NodeLog(
            action=action,
            user=user,
            foreign_user=foreign_user,
            params=params,
        )
        if log_date:
            log.date = log_date
        log.save()
        self.logs.append(log)
        if save:
            self.save()
        if user:
            increment_user_activity_counters(user._primary_key, action, log.date)
        return log

    @property
    def url(self):
        return '/{}/'.format(self._primary_key)

    def web_url_for(self, view_name, _absolute=False, _guid=False, *args, **kwargs):
        return web_url_for(view_name, pid=self._primary_key, _absolute=_absolute, _guid=_guid, *args, **kwargs)

    def api_url_for(self, view_name, _absolute=False, *args, **kwargs):
        return api_url_for(view_name, pid=self._primary_key, _absolute=_absolute, *args, **kwargs)

    @property
    def absolute_url(self):
        if not self.url:
            logger.error('Node {0} has a parent that is not a project'.format(self._id))
            return None
        return urlparse.urljoin(settings.DOMAIN, self.url)

    @property
    def display_absolute_url(self):
        url = self.absolute_url
        if url is not None:
            return re.sub(r'https?:', '', url).strip('/')

    @property
    def api_v2_url(self):
        return reverse('nodes:node-detail', kwargs={'node_id': self._id})

    @property
    def absolute_api_v2_url(self):
        if self.is_registration:
            return absolute_reverse('registrations:registration-detail', kwargs={'node_id': self._id})
        if self.is_folder:
            return absolute_reverse('collections:collection-detail', kwargs={'collection_id': self._id})
        return absolute_reverse('nodes:node-detail', kwargs={'node_id': self._id})

    # used by django and DRF
    def get_absolute_url(self):
        return self.absolute_api_v2_url

    @property
    def api_url(self):
        if not self.url:
            logger.error('Node {0} has a parent that is not a project'.format(self._id))
            return None
        return '/api/v1{0}'.format(self.deep_url)

    @property
    def deep_url(self):
        return '/project/{}/'.format(self._primary_key)

    @property
    def csl(self):  # formats node information into CSL format for citation parsing
        """a dict in CSL-JSON schema

        For details on this schema, see:
            https://github.com/citation-style-language/schema#csl-json-schema
        """
        csl = {
            'id': self._id,
            'title': sanitize.unescape_entities(self.title),
            'author': [
                contributor.csl_name  # method in auth/model.py which parses the names of authors
                for contributor in self.visible_contributors
            ],
            'publisher': 'Open Science Framework',
            'type': 'webpage',
            'URL': self.display_absolute_url,
        }

        doi = self.get_identifier_value('doi')
        if doi:
            csl['DOI'] = doi

        if self.logs:
            csl['issued'] = datetime_to_csl(self.logs[-1].date)

        return csl

    def author_list(self, and_delim='&'):
        author_names = [
            author.biblio_name
            for author in self.visible_contributors
            if author
        ]
        if len(author_names) < 2:
            return ' {0} '.format(and_delim).join(author_names)
        if len(author_names) > 7:
            author_names = author_names[:7]
            author_names.append('et al.')
            return ', '.join(author_names)
        return u'{0}, {1} {2}'.format(
            ', '.join(author_names[:-1]),
            and_delim,
            author_names[-1]
        )

    @property
    def templated_list(self):
        return [
            x
            for x in self.node__template_node
            if not x.is_deleted
        ]

    @property
    def parent_node(self):
        """The parent node, if it exists, otherwise ``None``. Note: this
        property is named `parent_node` rather than `parent` to avoid a
        conflict with the `parent` back-reference created by the `nodes`
        field on this schema.
        """
        try:
            if not self.node__parent[0].is_deleted:
                return self.node__parent[0]
        except IndexError:
            pass
        return None

    @parent_node.setter
    def parent_node(self, parent):
        parent.nodes.append(self)
        parent.save()

    @property
    def root(self):
        if self.parent_node:
            return self.parent_node.root
        else:
            return self

    @property
    def archiving(self):
        job = self.archive_job
        return job and not job.done and not job.archive_tree_finished()

    @property
    def archive_job(self):
        return self.archivejob__active[0] if self.archivejob__active else None

    @property
    def registrations(self):
        return self.node__registrations.find(Q('archiving', 'eq', False))

    @property
    def watch_url(self):
        return os.path.join(self.api_url, "watch/")

    @property
    def parent_id(self):
        if self.node__parent:
            return self.node__parent[0]._primary_key
        return None

    @property
    def forked_from_id(self):
        if self.forked_from:
            return self.forked_from._id
        return None

    @property
    def project_or_component(self):
        return 'project' if self.category == 'project' else 'component'

    def is_contributor(self, user):
        return (
            user is not None
            and (
                user._id in self.contributors
            )
        )

    def add_addon(self, addon_name, auth, log=True, *args, **kwargs):
        """Add an add-on to the node. Do nothing if the addon is already
        enabled.

        :param str addon_name: Name of add-on
        :param Auth auth: Consolidated authorization object
        :param bool log: Add a log after adding the add-on
        :return: A boolean, whether the addon was added
        """
        ret = AddonModelMixin.add_addon(self, addon_name, auth=auth,
                                        *args, **kwargs)
        if ret and log:
            config = settings.ADDONS_AVAILABLE_DICT[addon_name]
            self.add_log(
                action=NodeLog.ADDON_ADDED,
                params={
                    'project': self.parent_id,
                    'node': self._primary_key,
                    'addon': config.full_name,
                },
                auth=auth,
                save=False,
            )
            self.save()  # TODO: here, or outside the conditional? @mambocab
        return ret

    def delete_addon(self, addon_name, auth, _force=False):
        """Delete an add-on from the node.

        :param str addon_name: Name of add-on
        :param Auth auth: Consolidated authorization object
        :param bool _force: For migration testing ONLY. Do not set to True
            in the application, or else projects will be allowed to delete
            mandatory add-ons!
        :return bool: Add-on was deleted
        """
        ret = super(Node, self).delete_addon(addon_name, auth, _force)
        if ret:
            config = settings.ADDONS_AVAILABLE_DICT[addon_name]
            self.add_log(
                action=NodeLog.ADDON_REMOVED,
                params={
                    'project': self.parent_id,
                    'node': self._primary_key,
                    'addon': config.full_name,
                },
                auth=auth,
                save=False,
            )
            self.save()
            # TODO: save here or outside the conditional? @mambocab
        return ret

    def callback(self, callback, recursive=False, *args, **kwargs):
        """Invoke callbacks of attached add-ons and collect messages.

        :param str callback: Name of callback method to invoke
        :param bool recursive: Apply callback recursively over nodes
        :return list: List of callback messages
        """
        messages = []

        for addon in self.get_addons():
            method = getattr(addon, callback)
            message = method(self, *args, **kwargs)
            if message:
                messages.append(message)

        if recursive:
            for child in self.nodes:
                if not child.is_deleted:
                    messages.extend(
                        child.callback(
                            callback, recursive, *args, **kwargs
                        )
                    )

        return messages

    def replace_contributor(self, old, new):
        for i, contrib in enumerate(self.contributors):
            if contrib._primary_key == old._primary_key:
                self.contributors[i] = new
                # Remove unclaimed record for the project
                if self._primary_key in old.unclaimed_records:
                    del old.unclaimed_records[self._primary_key]
                    old.save()
                for permission in self.get_permissions(old):
                    self.add_permission(new, permission)
                self.permissions.pop(old._id)
                if old._id in self.visible_contributor_ids:
                    self.visible_contributor_ids[self.visible_contributor_ids.index(old._id)] = new._id
                return True
        return False

    def remove_contributor(self, contributor, auth, log=True):
        """Remove a contributor from this node.

        :param contributor: User object, the contributor to be removed
        :param auth: All the auth information including user, API key.
        """
        # remove unclaimed record if necessary
        if self._primary_key in contributor.unclaimed_records:
            del contributor.unclaimed_records[self._primary_key]

        self.contributors.remove(contributor._id)

        self.clear_permission(contributor)
        if contributor._id in self.visible_contributor_ids:
            self.visible_contributor_ids.remove(contributor._id)

        if not self.visible_contributor_ids:
            return False

        # Node must have at least one registered admin user
        # TODO: Move to validator or helper
        admins = [
            user for user in self.contributors
            if self.has_permission(user, 'admin')
            and user.is_registered
        ]
        if not admins:
            return False

        # Clear permissions for removed user
        self.permissions.pop(contributor._id, None)

        # After remove callback
        for addon in self.get_addons():
            message = addon.after_remove_contributor(self, contributor, auth)
            if message:
                status.push_status_message(message, kind='info', trust=True)

        if log:
            self.add_log(
                action=NodeLog.CONTRIB_REMOVED,
                params={
                    'project': self.parent_id,
                    'node': self._primary_key,
                    'contributors': [contributor._id],
                },
                auth=auth,
                save=False,
            )

        self.save()

        #send signal to remove this user from project subscriptions
        auth_signals.contributor_removed.send(contributor, node=self)

        return True

    def remove_contributors(self, contributors, auth=None, log=True, save=False):

        results = []
        removed = []

        for contrib in contributors:
            outcome = self.remove_contributor(
                contributor=contrib, auth=auth, log=False,
            )
            results.append(outcome)
            if outcome:
                project_signals.contributor_removed.send(self, user=contrib)
            removed.append(contrib._id)
        if log:
            self.add_log(
                action=NodeLog.CONTRIB_REMOVED,
                params={
                    'project': self.parent_id,
                    'node': self._primary_key,
                    'contributors': removed,
                },
                auth=auth,
                save=False,
            )

        if save:
            self.save()

        if False in results:
            return False

        return True

    def update_contributor(self, user, permission, visible, auth, save=False):
        """ TODO: this method should be updated as a replacement for the main loop of
        Node#manage_contributors. Right now there are redundancies, but to avoid major
        feature creep this will not be included as this time.

        Also checks to make sure unique admin is not removing own admin privilege.
        """
        if not self.has_permission(auth.user, ADMIN):
            raise PermissionsError("Only admins can modify contributor permissions")
        permissions = expand_permissions(permission) or DEFAULT_CONTRIBUTOR_PERMISSIONS
        admins = [contrib for contrib in self.contributors if self.has_permission(contrib, 'admin') and contrib.is_active]
        if not len(admins) > 1:
            # has only one admin
            admin = admins[0]
            if admin == user and ADMIN not in permissions:
                raise NodeStateError('{} is the only admin.'.format(user.fullname))
        if user not in self.contributors:
            raise ValueError(
                'User {0} not in contributors'.format(user.fullname)
            )
        if permission:
            permissions = expand_permissions(permission)
            if set(permissions) != set(self.get_permissions(user)):
                self.set_permissions(user, permissions, save=save)
                permissions_changed = {
                    user._id: permissions
                }
                self.add_log(
                    action=NodeLog.PERMISSIONS_UPDATED,
                    params={
                        'project': self.parent_id,
                        'node': self._id,
                        'contributors': permissions_changed,
                    },
                    auth=auth,
                    save=save
                )
                with TokuTransaction():
                    if ['read'] in permissions_changed.values():
                        project_signals.write_permissions_revoked.send(self)
        if visible is not None:
            self.set_visible(user, visible, auth=auth, save=save)
            self.update_visible_ids()

    def manage_contributors(self, user_dicts, auth, save=False):
        """Reorder and remove contributors.

        :param list user_dicts: Ordered list of contributors represented as
            dictionaries of the form:
            {'id': <id>, 'permission': <One of 'read', 'write', 'admin'>, 'visible': bool}
        :param Auth auth: Consolidated authentication information
        :param bool save: Save changes
        :raises: ValueError if any users in `users` not in contributors or if
            no admin contributors remaining
        """
        with TokuTransaction():
            users = []
            user_ids = []
            permissions_changed = {}
            visibility_removed = []
            to_retain = []
            to_remove = []
            for user_dict in user_dicts:
                user = User.load(user_dict['id'])
                if user is None:
                    raise ValueError('User not found')
                if user not in self.contributors:
                    raise ValueError(
                        'User {0} not in contributors'.format(user.fullname)
                    )
                permissions = expand_permissions(user_dict['permission'])
                if set(permissions) != set(self.get_permissions(user)):
                    self.set_permissions(user, permissions, save=False)
                    permissions_changed[user._id] = permissions
                # visible must be added before removed to ensure they are validated properly
                if user_dict['visible']:
                    self.set_visible(user,
                                     visible=True,
                                     auth=auth)
                else:
                    visibility_removed.append(user)
                users.append(user)
                user_ids.append(user_dict['id'])

            for user in visibility_removed:
                self.set_visible(user,
                                 visible=False,
                                 auth=auth)

            for user in self.contributors:
                if user._id in user_ids:
                    to_retain.append(user)
                else:
                    to_remove.append(user)

            # TODO: Move to validator or helper @jmcarp
            admins = [
                user for user in users
                if self.has_permission(user, 'admin')
                and user.is_registered
            ]
            if users is None or not admins:
                raise ValueError(
                    'Must have at least one registered admin contributor'
                )

            if to_retain != users:
                self.add_log(
                    action=NodeLog.CONTRIB_REORDERED,
                    params={
                        'project': self.parent_id,
                        'node': self._id,
                        'contributors': [
                            user._id
                            for user in users
                        ],
                    },
                    auth=auth,
                    save=False,
                )

            if to_remove:
                self.remove_contributors(to_remove, auth=auth, save=False)

            self.contributors = users

            if permissions_changed:
                self.add_log(
                    action=NodeLog.PERMISSIONS_UPDATED,
                    params={
                        'project': self.parent_id,
                        'node': self._id,
                        'contributors': permissions_changed,
                    },
                    auth=auth,
                    save=False,
                )
            # Update list of visible IDs
            self.update_visible_ids()
            if save:
                self.save()

        with TokuTransaction():
            if to_remove or permissions_changed and ['read'] in permissions_changed.values():
                project_signals.write_permissions_revoked.send(self)

    def add_contributor(self, contributor, permissions=None, visible=True,
                        auth=None, log=True, save=False):
        """Add a contributor to the project.

        :param User contributor: The contributor to be added
        :param list permissions: Permissions to grant to the contributor
        :param bool visible: Contributor is visible in project dashboard
        :param Auth auth: All the auth information including user, API key
        :param bool log: Add log to self
        :param bool save: Save after adding contributor
        :returns: Whether contributor was added
        """
        MAX_RECENT_LENGTH = 15

        # If user is merged into another account, use master account
        contrib_to_add = contributor.merged_by if contributor.is_merged else contributor
        if contrib_to_add not in self.contributors:

            self.contributors.append(contrib_to_add)
            if visible:
                self.set_visible(contrib_to_add, visible=True, log=False)

            # Add default contributor permissions
            permissions = permissions or DEFAULT_CONTRIBUTOR_PERMISSIONS
            for permission in permissions:
                self.add_permission(contrib_to_add, permission, save=False)

            # Add contributor to recently added list for user
            if auth is not None:
                user = auth.user
                if contrib_to_add in user.recently_added:
                    user.recently_added.remove(contrib_to_add)
                user.recently_added.insert(0, contrib_to_add)
                while len(user.recently_added) > MAX_RECENT_LENGTH:
                    user.recently_added.pop()

            if log:
                self.add_log(
                    action=NodeLog.CONTRIB_ADDED,
                    params={
                        'project': self.parent_id,
                        'node': self._primary_key,
                        'contributors': [contrib_to_add._primary_key],
                    },
                    auth=auth,
                    save=False,
                )
            if save:
                self.save()

            project_signals.contributor_added.send(self, contributor=contributor, auth=auth)

            return True

        # Permissions must be overridden if changed when contributor is added to parent he/she is already on a child of.
        elif contrib_to_add in self.contributors and permissions is not None:
            self.set_permissions(contrib_to_add, permissions)
            if save:
                self.save()

            return False
        else:
            return False

    def add_contributors(self, contributors, auth=None, log=True, save=False):
        """Add multiple contributors

        :param list contributors: A list of dictionaries of the form:
            {
                'user': <User object>,
                'permissions': <Permissions list, e.g. ['read', 'write']>,
                'visible': <Boolean indicating whether or not user is a bibliographic contributor>
            }
        :param auth: All the auth information including user, API key.
        :param log: Add log to self
        :param save: Save after adding contributor
        """
        for contrib in contributors:
            self.add_contributor(
                contributor=contrib['user'], permissions=contrib['permissions'],
                visible=contrib['visible'], auth=auth, log=False, save=False,
            )
        if log and contributors:
            self.add_log(
                action=NodeLog.CONTRIB_ADDED,
                params={
                    'project': self.parent_id,
                    'node': self._primary_key,
                    'contributors': [
                        contrib['user']._id
                        for contrib in contributors
                    ],
                },
                auth=auth,
                save=False,
            )
        if save:
            self.save()

    def add_unregistered_contributor(self, fullname, email, auth,
                                     permissions=None, save=False):
        """Add a non-registered contributor to the project.

        :param str fullname: The full name of the person.
        :param str email: The email address of the person.
        :param Auth auth: Auth object for the user adding the contributor.
        :returns: The added contributor
        :raises: DuplicateEmailError if user with given email is already in the database.
        """
        # Create a new user record
        contributor = User.create_unregistered(fullname=fullname, email=email)

        contributor.add_unclaimed_record(node=self, referrer=auth.user,
            given_name=fullname, email=email)
        try:
            contributor.save()
        except ValidationValueError:  # User with same email already exists
            contributor = get_user(email=email)
            # Unregistered users may have multiple unclaimed records, so
            # only raise error if user is registered.
            if contributor.is_registered or self.is_contributor(contributor):
                raise
            contributor.add_unclaimed_record(node=self, referrer=auth.user,
                given_name=fullname, email=email)
            contributor.save()

        self.add_contributor(
            contributor, permissions=permissions, auth=auth,
            log=True, save=False,
        )
        self.save()
        return contributor

    def set_privacy(self, permissions, auth=None, log=True, save=True, meeting_creation=False):
        """Set the permissions for this node. Also, based on meeting_creation, queues an email to user about abilities of
            public projects.

        :param permissions: A string, either 'public' or 'private'
        :param auth: All the auth information including user, API key.
        :param bool log: Whether to add a NodeLog for the privacy change.
        :param bool meeting_creation: Whther this was creayed due to a meetings email.
        """
        if auth and not self.has_permission(auth.user, ADMIN):
            raise PermissionsError('Must be an admin to change privacy settings.')
        if permissions == 'public' and not self.is_public:
            if self.is_registration:
                if self.is_pending_embargo:
                    raise NodeStateError("A registration with an unapproved embargo cannot be made public.")
                elif self.is_pending_registration:
                    raise NodeStateError("An unapproved registration cannot be made public.")
                if self.embargo_end_date and not self.is_pending_embargo:
                    self.embargo.state = Embargo.REJECTED
                    self.embargo.save()
            self.is_public = True
        elif permissions == 'private' and self.is_public:
            if self.is_registration and not self.is_pending_embargo:
                raise NodeStateError("Public registrations must be retracted, not made private.")
            else:
                self.is_public = False
        else:
            return False

        # After set permissions callback
        for addon in self.get_addons():
            message = addon.after_set_privacy(self, permissions)
            if message:
                status.push_status_message(message, kind='info', trust=False)

        if log:
            action = NodeLog.MADE_PUBLIC if permissions == 'public' else NodeLog.MADE_PRIVATE
            self.add_log(
                action=action,
                params={
                    'project': self.parent_id,
                    'node': self._primary_key,
                },
                auth=auth,
                save=False,
            )
        if save:
            self.save()
        if auth and permissions == 'public':
            project_signals.privacy_set_public.send(auth.user, node=self, meeting_creation=meeting_creation)
        return True

    def admin_public_wiki(self, user):
        return (
            self.has_addon('wiki') and
            self.has_permission(user, 'admin') and
            self.is_public
        )

    def include_wiki_settings(self, user):
        """Check if node meets requirements to make publicly editable."""
        return (
            self.admin_public_wiki(user) or
            any(
                each.admin_public_wiki(user)
                for each in self.get_descendants_recursive()
            )
        )

    # TODO: Move to wiki add-on
    def get_wiki_page(self, name=None, version=None, id=None):
        from website.addons.wiki.model import NodeWikiPage

        if name:
            name = (name or '').strip()
            key = to_mongo_key(name)
            try:
                if version and (isinstance(version, int) or version.isdigit()):
                    id = self.wiki_pages_versions[key][int(version) - 1]
                elif version == 'previous':
                    id = self.wiki_pages_versions[key][-2]
                elif version == 'current' or version is None:
                    id = self.wiki_pages_current[key]
                else:
                    return None
            except (KeyError, IndexError):
                return None
        return NodeWikiPage.load(id)

    # TODO: Move to wiki add-on
    def update_node_wiki(self, name, content, auth):
        """Update the node's wiki page with new content.

        :param page: A string, the page's name, e.g. ``"home"``.
        :param content: A string, the posted content.
        :param auth: All the auth information including user, API key.
        """
        from website.addons.wiki.model import NodeWikiPage

        name = (name or '').strip()
        key = to_mongo_key(name)

        if key not in self.wiki_pages_current:
            if key in self.wiki_pages_versions:
                version = len(self.wiki_pages_versions[key]) + 1
            else:
                version = 1
        else:
            current = NodeWikiPage.load(self.wiki_pages_current[key])
            current.is_current = False
            version = current.version + 1
            current.save()

        new_page = NodeWikiPage(
            page_name=name,
            version=version,
            user=auth.user,
            is_current=True,
            node=self,
            content=content
        )
        new_page.save()

        # check if the wiki page already exists in versions (existed once and is now deleted)
        if key not in self.wiki_pages_versions:
            self.wiki_pages_versions[key] = []
        self.wiki_pages_versions[key].append(new_page._primary_key)
        self.wiki_pages_current[key] = new_page._primary_key

        self.add_log(
            action=NodeLog.WIKI_UPDATED,
            params={
                'project': self.parent_id,
                'node': self._primary_key,
                'page': new_page.page_name,
                'page_id': new_page._primary_key,
                'version': new_page.version,
            },
            auth=auth,
            log_date=new_page.date,
            save=False,
        )
        self.save()

    # TODO: Move to wiki add-on
    def rename_node_wiki(self, name, new_name, auth):
        """Rename the node's wiki page with new name.

        :param name: A string, the page's name, e.g. ``"My Page"``.
        :param new_name: A string, the new page's name, e.g. ``"My Renamed Page"``.
        :param auth: All the auth information including user, API key.

        """
        # TODO: Fix circular imports
        from website.addons.wiki.exceptions import (
            PageCannotRenameError,
            PageConflictError,
            PageNotFoundError,
        )

        name = (name or '').strip()
        key = to_mongo_key(name)
        new_name = (new_name or '').strip()
        new_key = to_mongo_key(new_name)
        page = self.get_wiki_page(name)

        if key == 'home':
            raise PageCannotRenameError('Cannot rename wiki home page')
        if not page:
            raise PageNotFoundError('Wiki page not found')
        if (new_key in self.wiki_pages_current and key != new_key) or new_key == 'home':
            raise PageConflictError(
                'Page already exists with name {0}'.format(
                    new_name,
                )
            )

        # rename the page first in case we hit a validation exception.
        old_name = page.page_name
        page.rename(new_name)

        # TODO: merge historical records like update (prevents log breaks)
        # transfer the old page versions/current keys to the new name.
        if key != new_key:
            self.wiki_pages_versions[new_key] = self.wiki_pages_versions[key]
            del self.wiki_pages_versions[key]
            self.wiki_pages_current[new_key] = self.wiki_pages_current[key]
            del self.wiki_pages_current[key]
            if key in self.wiki_private_uuids:
                self.wiki_private_uuids[new_key] = self.wiki_private_uuids[key]
                del self.wiki_private_uuids[key]

        self.add_log(
            action=NodeLog.WIKI_RENAMED,
            params={
                'project': self.parent_id,
                'node': self._primary_key,
                'page': page.page_name,
                'page_id': page._primary_key,
                'old_page': old_name,
                'version': page.version,
            },
            auth=auth,
            save=False,
        )
        self.save()

    def delete_node_wiki(self, name, auth):
        name = (name or '').strip()
        key = to_mongo_key(name)
        page = self.get_wiki_page(key)

        del self.wiki_pages_current[key]

        self.add_log(
            action=NodeLog.WIKI_DELETED,
            params={
                'project': self.parent_id,
                'node': self._primary_key,
                'page': page.page_name,
                'page_id': page._primary_key,
            },
            auth=auth,
            save=False,
        )
        self.save()

    def get_stats(self, detailed=False):
        if detailed:
            raise NotImplementedError(
                'Detailed stats exist, but are not yet implemented.'
            )
        else:
            return get_basic_counters('node:%s' % self._primary_key)

    # TODO: Deprecate this; it duplicates much of what serialize_project already
    # does
    def serialize(self, auth=None):
        """Dictionary representation of node that is nested within a NodeLog's
        representation.
        """
        # TODO: incomplete implementation
        return {
            'id': str(self._primary_key),
            'category': self.category_display,
            'node_type': self.project_or_component,
            'url': self.url,
            # TODO: Titles shouldn't contain escaped HTML in the first place
            'title': sanitize.unescape_entities(self.title),
            'path': self.path_above(auth),
            'api_url': self.api_url,
            'is_public': self.is_public,
            'is_registration': self.is_registration,
            'registered_from_id': self.registered_from_id,
        }

    def _initiate_retraction(self, user, justification=None):
        """Initiates the retraction process for a registration
        :param user: User who initiated the retraction
        :param justification: Justification, if given, for retraction
        """

        retraction = Retraction(
            initiated_by=user,
            justification=justification or None,  # make empty strings None
            state=Retraction.UNAPPROVED
        )
        retraction.save()  # Save retraction so it has a primary key
        self.retraction = retraction
        self.save()  # Set foreign field reference Node.retraction
        admins = [contrib for contrib in self.contributors if self.has_permission(contrib, 'admin') and contrib.is_active]
        for admin in admins:
            retraction.add_authorizer(admin)
        retraction.save()  # Save retraction approval state
        return retraction

    def retract_registration(self, user, justification=None, save=True):
        """Retract public registration. Instantiate new Retraction object
        and associate it with the respective registration.
        """

        if not self.is_registration or (not self.is_public and not (self.embargo_end_date or self.is_pending_embargo)):
            raise NodeStateError('Only public or embargoed registrations may be retracted.')

        if self.root is not self:
            raise NodeStateError('Retraction of non-parent registrations is not permitted.')

        retraction = self._initiate_retraction(user, justification)
        self.registered_from.add_log(
            action=NodeLog.RETRACTION_INITIATED,
            params={
                'node': self._id,
                'retraction_id': retraction._id,
            },
            auth=Auth(user),
        )
        self.retraction = retraction
        if save:
            self.save()

    def _is_embargo_date_valid(self, end_date):
        today = datetime.datetime.utcnow()
        if (end_date - today) >= settings.EMBARGO_END_DATE_MIN:
            if (end_date - today) <= settings.EMBARGO_END_DATE_MAX:
                return True
        return False

    def _initiate_embargo(self, user, end_date, for_existing_registration=False, notify_initiator_on_complete=False):
        """Initiates the retraction process for a registration
        :param user: User who initiated the retraction
        :param end_date: Date when the registration should be made public
        """
        embargo = Embargo(
            initiated_by=user,
            end_date=datetime.datetime.combine(end_date, datetime.datetime.min.time()),
            for_existing_registration=for_existing_registration,
            notify_initiator_on_complete=notify_initiator_on_complete
        )
        embargo.save()  # Save embargo so it has a primary key
        self.embargo = embargo
        self.save()  # Set foreign field reference Node.embargo
        admins = [contrib for contrib in self.contributors if self.has_permission(contrib, 'admin') and contrib.is_active]
        for admin in admins:
            embargo.add_authorizer(admin)
        embargo.save()  # Save embargo's approval_state
        return embargo

    def embargo_registration(self, user, end_date, for_existing_registration=False, notify_initiator_on_complete=False):
        """Enter registration into an embargo period at end of which, it will
        be made public
        :param user: User initiating the embargo
        :param end_date: Date when the registration should be made public
        :raises: NodeStateError if Node is not a registration
        :raises: PermissionsError if user is not an admin for the Node
        :raises: ValidationValueError if end_date is not within time constraints
        """

        if not self.is_registration:
            raise NodeStateError('Only registrations may be embargoed')
        if not self.has_permission(user, 'admin'):
            raise PermissionsError('Only admins may embargo a registration')
        if not self._is_embargo_date_valid(end_date):
            raise ValidationValueError('Embargo end date must be more than one day in the future')

        embargo = self._initiate_embargo(user, end_date, for_existing_registration=for_existing_registration, notify_initiator_on_complete=notify_initiator_on_complete)

        self.registered_from.add_log(
            action=NodeLog.EMBARGO_INITIATED,
            params={
                'node': self._id,
                'embargo_id': embargo._id,
            },
            auth=Auth(user),
            save=True,
        )
        if self.is_public:
            self.set_privacy('private', Auth(user))

    def _initiate_approval(self, user, notify_initiator_on_complete=False):
        end_date = datetime.datetime.now() + settings.REGISTRATION_APPROVAL_TIME
        approval = RegistrationApproval(
            initiated_by=user,
            end_date=end_date,
            notify_initiator_on_complete=notify_initiator_on_complete
        )
        approval.save()  # Save approval so it has a primary key
        self.registration_approval = approval
        self.save()  # Set foreign field reference Node.registration_approval
        admins = [contrib for contrib in self.contributors if self.has_permission(contrib, 'admin') and contrib.is_active]
        for admin in admins:
            approval.add_authorizer(admin)
        approval.save()  # Save approval's approval_state
        return approval

    def require_approval(self, user, notify_initiator_on_complete=False):
        if not self.is_registration:
            raise NodeStateError('Only registrations can require registration approval')
        if not self.has_permission(user, 'admin'):
            raise PermissionsError('Only admins can initiate a registration approval')

        approval = self._initiate_approval(user, notify_initiator_on_complete)

        self.registered_from.add_log(
            action=NodeLog.REGISTRATION_APPROVAL_INITIATED,
            params={
                'node': self._id,
                'registration_approval_id': approval._id,
            },
            auth=Auth(user),
            save=True,
        )


@Node.subscribe('before_save')
def validate_permissions(schema, instance):
    """Ensure that user IDs in `contributors` and `permissions` match.

    """
    node = instance
    contributor_ids = set([user._id for user in node.contributors])
    permission_ids = set(node.permissions.keys())
    mismatched_contributors = contributor_ids.difference(permission_ids)
    if mismatched_contributors:
        raise ValidationValueError(
            'Contributors {0} missing from `permissions` on node {1}'.format(
                ', '.join(mismatched_contributors),
                node._id,
            )
        )
    mismatched_permissions = permission_ids.difference(contributor_ids)
    if mismatched_permissions:
        raise ValidationValueError(
            'Permission keys {0} missing from `contributors` on node {1}'.format(
                ', '.join(mismatched_contributors),
                node._id,
            )
        )


@Node.subscribe('before_save')
def validate_visible_contributors(schema, instance):
    """Ensure that user IDs in `contributors` and `visible_contributor_ids`
    match.

    """
    node = instance
    for user_id in node.visible_contributor_ids:
        if user_id not in node.contributors:
            raise ValidationValueError(
                ('User {0} is in `visible_contributor_ids` but not in '
                 '`contributors` on node {1}').format(
                    user_id,
                    node._id,
                )
            )


class WatchConfig(StoredObject):

    _id = fields.StringField(primary=True, default=lambda: str(ObjectId()))
    node = fields.ForeignField('Node', backref='watched')
    digest = fields.BooleanField(default=False)
    immediate = fields.BooleanField(default=False)

    def __repr__(self):
        return '<WatchConfig(node="{self.node}")>'.format(self=self)


class PrivateLink(StoredObject):

    _id = fields.StringField(primary=True, default=lambda: str(ObjectId()))
    date_created = fields.DateTimeField(auto_now_add=datetime.datetime.utcnow)
    key = fields.StringField(required=True, unique=True)
    name = fields.StringField()
    is_deleted = fields.BooleanField(default=False)
    anonymous = fields.BooleanField(default=False)

    nodes = fields.ForeignField('node', list=True, backref='shared')
    creator = fields.ForeignField('user', backref='created')

    @property
    def node_ids(self):
        node_ids = [node._id for node in self.nodes]
        return node_ids

    def node_scale(self, node):
        # node may be None if previous node's parent is deleted
        if node is None or node.parent_id not in self.node_ids:
            return -40
        else:
            offset = 20 if node.parent_node is not None else 0
            return offset + self.node_scale(node.parent_node)

    def to_json(self):
        return {
            "id": self._id,
            "date_created": iso8601format(self.date_created),
            "key": self.key,
            "name": sanitize.unescape_entities(self.name),
            "creator": {'fullname': self.creator.fullname, 'url': self.creator.profile_url},
            "nodes": [{'title': x.title, 'url': x.url, 'scale': str(self.node_scale(x)) + 'px', 'category': x.category}
                      for x in self.nodes if not x.is_deleted],
            "anonymous": self.anonymous
        }


class Sanction(StoredObject):
    """Sanction class is a generic way to track approval states"""
    # Tell modularodm not to attach backends
    _meta = {
        'abstract': True,
    }

    _id = fields.StringField(primary=True, default=lambda: str(ObjectId()))

    # Neither approved not cancelled
    UNAPPROVED = 'unapproved'
    # Has approval
    APPROVED = 'approved'
    # Rejected by at least one person
    REJECTED = 'rejected'

    state = fields.StringField(
        default=UNAPPROVED,
        validate=validators.choice_in((
            UNAPPROVED,
            APPROVED,
            REJECTED
        ))
    )

    DISPLAY_NAME = 'Sanction'
    # SHORT_NAME must correspond with the associated foreign field to query against,
    # e.g. Node.find_one(Q(sanction.SHORT_NAME, 'eq', sanction))
    SHORT_NAME = 'sanction'

    APPROVAL_NOT_AUTHORIZED_MESSAGE = 'This user is not authorized to approve this {DISPLAY_NAME}'
    APPROVAL_INVALID_TOKEN_MESSAGE = 'Invalid approval token provided for this {DISPLAY_NAME}.'
    REJECTION_NOT_AUTHORIZED_MESSAEGE = 'This user is not authorized to reject this {DISPLAY_NAME}'
    REJECTION_INVALID_TOKEN_MESSAGE = 'Invalid rejection token provided for this {DISPLAY_NAME}.'

    # Controls whether or not the Sanction needs unanimous approval or just a single approval
    ANY = 'any'
    UNANIMOUS = 'unanimous'
    mode = UNANIMOUS

    initiation_date = fields.DateTimeField(auto_now_add=datetime.datetime.utcnow)
    # Expiration date-- Sanctions in the UNAPPROVED state that are older than their end_date
    # are automatically made ACTIVE by a daily cron job
    # Use end_date=None for a non-expiring Sanction
    end_date = fields.DateTimeField(default=None)

    # Sanction subclasses must have an initiated_by field
    # initiated_by = fields.ForeignField('user', backref='initiated')

    # Expanded: Dictionary field mapping admin IDs their approval status and relevant tokens:
    # {
    #   'b3k97': {
    #     'has_approved': False,
    #     'approval_token': 'Pew7wj1Puf7DENUPFPnXSwa1rf3xPN',
    #     'rejection_token': 'TwozClTFOic2PYxHDStby94bCQMwJy'}
    # }
    approval_state = fields.DictionaryField()

    def __repr__(self):
        return '<Sanction(end_date={self.end_date!r}) with _id {self._id!r}>'.format(self=self)

    @property
    def is_pending_approval(self):
        return self.state == Sanction.UNAPPROVED

    @property
    def is_approved(self):
        return self.state == Sanction.APPROVED

    @property
    def is_rejected(self):
        return self.state == Sanction.REJECTED

    def approve(self, user):
        raise NotImplementedError("Sanction subclasses must implement an approve method.")

    def reject(self, user):
        raise NotImplementedError("Sanction subclasses must implement an approve method.")

    def _on_reject(self, user):
        """Callback for rejection of a Sanction

        :param User user:
        """
        raise NotImplementedError('Sanction subclasses must implement an #_on_reject method')

    def _on_complete(self, user):
        """Callback for when a Sanction has approval and enters the ACTIVE state

        :param User user:
        """
        raise NotImplementedError('Sanction subclasses must implement an #_on_complete method')

    def forcibly_reject(self):
        self.state = Sanction.REJECTED


class TokenApprovableSanction(Sanction):

    # Tell modularodm not to attach backends
    _meta = {
        'abstract': True,
    }

    def _validate_authorizer(self, user):
        """Subclasses may choose to provide extra restrictions on who can be an authorizer

        :return Boolean: True if user is allowed to be an authorizer else False
        """
        return True

    def add_authorizer(self, user, approved=False, save=False):
        valid = self._validate_authorizer(user)
        if valid and user._id not in self.approval_state:
            self.approval_state[user._id] = {
                'has_approved': approved,
                'approval_token': tokens.encode(
                    {
                        'user_id': user._id,
                        'sanction_id': self._id,
                        'action': 'approve_{}'.format(self.SHORT_NAME)
                    }
                ),
                'rejection_token': tokens.encode(
                    {
                        'user_id': user._id,
                        'sanction_id': self._id,
                        'action': 'reject_{}'.format(self.SHORT_NAME)
                    }
                ),
            }
            if save:
                self.save()
            return True
        return False

    def remove_authorizer(self, user, save=False):
        """Remove a user as an authorizer

        :param User user:
        :return Boolean: True if user is removed else False
        """
        if user._id not in self.approval_state:
            return False

        del self.approval_state[user._id]
        if save:
            self.save()
        return True

    def _on_approve(self, user, token):
        """Callback for when a single user approves a Sanction. Calls #_on_complete under two conditions:
        - mode is ANY and the Sanction has not already been cancelled
        - mode is UNANIMOUS and all users have given approval

        :param User user:
        :param str token: user's approval token
        """
        if self.mode == self.ANY or all(authorizer['has_approved'] for authorizer in self.approval_state.values()):
            self.state = Sanction.APPROVED
            self._on_complete(user)

    def token_for_user(self, user, method):
        """
        :param str method: 'approval' | 'rejection'
        """
        try:
            user_state = self.approval_state[user._id]
        except KeyError:
            raise PermissionsError(self.APPROVAL_NOT_AUTHORIZED_MESSAGE.format(DISPLAY_NAME=self.DISPLAY_NAME))
        return user_state['{0}_token'.format(method)]

    def approve(self, user, token):
        """Add user to approval list if user is admin and token verifies."""
        try:
            if self.approval_state[user._id]['approval_token'] != token:
                raise InvalidSanctionApprovalToken(self.APPROVAL_INVALID_TOKEN_MESSAGE.format(DISPLAY_NAME=self.DISPLAY_NAME))
        except KeyError:
            raise PermissionsError(self.APPROVAL_NOT_AUTHORIZED_MESSAGE.format(DISPLAY_NAME=self.DISPLAY_NAME))
        self.approval_state[user._id]['has_approved'] = True
        self._on_approve(user, token)

    def reject(self, user, token):
        """Cancels sanction if user is admin and token verifies."""
        try:
            if self.approval_state[user._id]['rejection_token'] != token:
                raise InvalidSanctionRejectionToken(self.REJECTION_INVALID_TOKEN_MESSAGE.format(DISPLAY_NAME=self.DISPLAY_NAME))
        except KeyError:
            raise PermissionsError(self.REJECTION_NOT_AUTHORIZED_MESSAEGE.format(DISPLAY_NAME=self.DISPLAY_NAME))
        self.state = Sanction.REJECTED
        self._on_reject(user)

    def _notify_authorizer(self, user):
        pass

    def _notify_non_authorizer(self, user):
        pass

    def ask(self, group):
        for contrib in group:
            if contrib._id in self.approval_state:
                self._notify_authorizer(contrib)
            else:
                self._notify_non_authorizer(contrib)


class EmailApprovableSanction(TokenApprovableSanction):

    # Tell modularodm not to attach backends
    _meta = {
        'abstract': True,
    }

    AUTHORIZER_NOTIFY_EMAIL_TEMPLATE = None
    NON_AUTHORIZER_NOTIFY_EMAIL_TEMPLATE = None

    VIEW_URL_TEMPLATE = ''
    APPROVE_URL_TEMPLATE = ''
    REJECT_URL_TEMPLATE = ''

    # A flag to conditionally run a callback on complete
    notify_initiator_on_complete = fields.BooleanField(default=False)
    # Store a persistant copy of urls for use when needed outside of a request context.
    # This field gets automagically updated whenever models approval_state is modified
    # and the model is saved
    # {
    #   'abcde': {
    #     'approve': [APPROVAL_URL],
    #     'reject': [REJECT_URL],
    #   }
    # }
    stashed_urls = fields.DictionaryField(default=dict)

    @staticmethod
    def _format_or_empty(template, context):
        if context:
            return template.format(**context)
        return ''

    def _view_url(self, user_id):
        return self._format_or_empty(self.VIEW_URL_TEMPLATE, self._view_url_context(user_id))

    def _view_url_context(self, user_id):
        return None

    def _approval_url(self, user_id):
        return self._format_or_empty(self.APPROVE_URL_TEMPLATE, self._approval_url_context(user_id))

    def _approval_url_context(self, user_id):
        return None

    def _rejection_url(self, user_id):
        return self._format_or_empty(self.REJECT_URL_TEMPLATE, self._rejection_url_context(user_id))

    def _rejection_url_context(self, user_id):
        return None

    def _send_approval_request_email(self, user, template, context):
        mails.send_mail(
            user.username,
            template,
            user=user,
            **context
        )

    def _email_template_context(self, user, is_authorizer=False):
        return {}

    def _notify_authorizer(self, authorizer):
        context = self._email_template_context(authorizer, is_authorizer=True)
        if self.AUTHORIZER_NOTIFY_EMAIL_TEMPLATE:
            self._send_approval_request_email(authorizer, self.AUTHORIZER_NOTIFY_EMAIL_TEMPLATE, context)
        else:
            raise NotImplementedError

    def _notify_non_authorizer(self, user):
        context = self._email_template_context(user)
        if self.NON_AUTHORIZER_NOTIFY_EMAIL_TEMPLATE:
            self._send_approval_request_email(user, self.NON_AUTHORIZER_NOTIFY_EMAIL_TEMPLATE, context)
        else:
            raise NotImplementedError

    def add_authorizer(self, user, **kwargs):
        super(EmailApprovableSanction, self).add_authorizer(user, **kwargs)
        self.stashed_urls[user._id] = {
            'view': self._view_url(user._id),
            'approve': self._approval_url(user._id),
            'reject': self._rejection_url(user._id)
        }
        self.save()

    def _notify_initiator(self):
        raise NotImplementedError

    def _on_complete(self, *args):
        if self.notify_initiator_on_complete:
            self._notify_initiator()


class PreregCallbackMixin(object):

    def _notify_initiator(self):
        registration = self._get_registration()
<<<<<<< HEAD
        prereg_schema = get_prereg_schema()
=======
        prereg_schema = prereg_utils.get_prereg_schema()

        draft = DraftRegistration.find_one(
            Q('registered_node', 'eq', registration)
        )

>>>>>>> 4fce9167
        if prereg_schema in registration.registered_schema:
            mails.send_mail(
                draft.initiator.username,
                mails.PREREG_CHALLENGE_ACCEPTED,
                user=draft.initiator,
                registration_url=registration.absolute_url,
                mimetype='html'
            )

    def _email_template_context(self, user, is_authorizer=False, urls=None):
        registration = self._get_registration()
        prereg_schema = get_prereg_schema()
        if prereg_schema in registration.registered_schema:
            return {
                'custom_message': ' as part of the Preregistration Challenge (https://cos.io/prereg)'
            }
        else:
            return {}

class Embargo(PreregCallbackMixin, EmailApprovableSanction):
    """Embargo object for registrations waiting to go public."""

    COMPLETED = 'completed'
    DISPLAY_NAME = 'Embargo'
    SHORT_NAME = 'embargo'

    AUTHORIZER_NOTIFY_EMAIL_TEMPLATE = mails.PENDING_EMBARGO_ADMIN
    NON_AUTHORIZER_NOTIFY_EMAIL_TEMPLATE = mails.PENDING_EMBARGO_NON_ADMIN

    VIEW_URL_TEMPLATE = VIEW_PROJECT_URL_TEMPLATE
    APPROVE_URL_TEMPLATE = settings.DOMAIN + 'project/{node_id}/?token={token}'
    REJECT_URL_TEMPLATE = settings.DOMAIN + 'project/{node_id}/?token={token}'

    initiated_by = fields.ForeignField('user', backref='embargoed')
    for_existing_registration = fields.BooleanField(default=False)

    @property
    def is_completed(self):
        return self.state == self.COMPLETED

    @property
    def embargo_end_date(self):
        if self.state == self.APPROVED:
            return self.end_date
        return False

    # NOTE(hrybacki): Old, private registrations are grandfathered and do not
    # require to be made public or embargoed. This field differentiates them
    # from new registrations entering into an embargo field which should not
    # show up in any search related fields.
    @property
    def pending_registration(self):
        return not self.for_existing_registration and self.is_pending_approval

    def __repr__(self):
        parent_registration = None
        try:
            parent_registration = Node.find_one(Q('embargo', 'eq', self))
        except NoResultsFound:
            pass
        return ('<Embargo(parent_registration={0}, initiated_by={1}, '
                'end_date={2}) with _id {3}>').format(
            parent_registration,
            self.initiated_by,
            self.end_date,
            self._id
        )

    def _get_registration(self):
        return Node.find_one(Q('embargo', 'eq', self))

    def _view_url_context(self, user_id):
        registration = self._get_registration()
        return {
            'node_id': registration._id
        }

    def _approval_url_context(self, user_id):
        approval_token = self.approval_state.get(user_id, {}).get('approval_token')
        if approval_token:
            registration = self._get_registration()
            return {
                'node_id': registration._id,
                'token': approval_token,
            }

    def _rejection_url_context(self, user_id):
        rejection_token = self.approval_state.get(user_id, {}).get('rejection_token')
        if rejection_token:
            registration = self._get_registration()
            return {
                'node_id': registration._id,
                'token': rejection_token,
            }

    def _email_template_context(self, user, is_authorizer=False, urls=None):
        context = super(Embargo, self)._email_template_context(user, is_authorizer, urls)
        urls = urls or self.stashed_urls.get(user._id, {})
        registration_link = urls.get('view', self._view_url(user._id))
        if is_authorizer:
            approval_link = urls.get('approve', '')
            disapproval_link = urls.get('reject', '')
            approval_time_span = settings.EMBARGO_PENDING_TIME.days * 24

            registration = self._get_registration()

            context.update({
                'is_initiator': self.initiated_by == user,
                'initiated_by': self.initiated_by.fullname,
                'approval_link': approval_link,
                'project_name': registration.title,
                'disapproval_link': disapproval_link,
                'registration_link': registration_link,
                'embargo_end_date': self.end_date,
                'approval_time_span': approval_time_span,
            })
        else:
            context.update({
                'initiated_by': self.initiated_by.fullname,
                'registration_link': registration_link,
                'embargo_end_date': self.end_date,
            })
        return context

    def _validate_authorizer(self, user):
        registration = self._get_registration()
        return registration.has_permission(user, ADMIN)

    def _on_reject(self, user):
        parent_registration = self._get_registration()
        parent_registration.registered_from.add_log(
            action=NodeLog.EMBARGO_CANCELLED,
            params={
                'node': parent_registration._id,
                'embargo_id': self._id,
            },
            auth=Auth(user),
        )
        # Remove backref to parent project if embargo was for a new registration
        if not self.for_existing_registration:
            parent_registration.delete_registration_tree(save=True)
            parent_registration.registered_from = None
        # Delete parent registration if it was created at the time the embargo was initiated
        if not self.for_existing_registration:
            parent_registration.is_deleted = True
            parent_registration.save()

    def disapprove_embargo(self, user, token):
        """Cancels retraction if user is admin and token verifies."""
        self.reject(user, token)

    def _on_complete(self, user):
        super(Embargo, self)._on_complete(user)
        parent_registration = self._get_registration()
        parent_registration.registered_from.add_log(
            action=NodeLog.EMBARGO_APPROVED,
            params={
                'node': parent_registration._id,
                'embargo_id': self._id,
            },
            auth=Auth(self.initiated_by),
        )
        self.save()

    def approve_embargo(self, user, token):
        """Add user to approval list if user is admin and token verifies."""
        self.approve(user, token)


class Retraction(EmailApprovableSanction):
    """Retraction object for public registrations."""

    DISPLAY_NAME = 'Retraction'
    SHORT_NAME = 'retraction'

    AUTHORIZER_NOTIFY_EMAIL_TEMPLATE = mails.PENDING_RETRACTION_ADMIN
    NON_AUTHORIZER_NOTIFY_EMAIL_TEMPLATE = mails.PENDING_RETRACTION_NON_ADMIN

    VIEW_URL_TEMPLATE = VIEW_PROJECT_URL_TEMPLATE
    APPROVE_URL_TEMPLATE = settings.DOMAIN + 'project/{node_id}/?token={token}'
    REJECT_URL_TEMPLATE = settings.DOMAIN + 'project/{node_id}/?token={token}'

    initiated_by = fields.ForeignField('user', backref='initiated')
    justification = fields.StringField(default=None, validate=MaxLengthValidator(2048))

    def __repr__(self):
        parent_registration = None
        try:
            parent_registration = Node.find_one(Q('retraction', 'eq', self))
        except NoResultsFound:
            pass
        return ('<Retraction(parent_registration={0}, initiated_by={1}) '
                'with _id {2}>').format(
            parent_registration,
            self.initiated_by,
            self._id
        )

    def _view_url_context(self, user_id):
        registration = Node.find_one(Q('retraction', 'eq', self))
        return {
            'node_id': registration._id
        }

    def _approval_url_context(self, user_id):
        approval_token = self.approval_state.get(user_id, {}).get('approval_token')
        if approval_token:
            registration = Node.find_one(Q('retraction', 'eq', self))
            return {
                'node_id': registration._id,
                'token': approval_token,
            }

    def _rejection_url_context(self, user_id):
        rejection_token = self.approval_state.get(user_id, {}).get('rejection_token')
        if rejection_token:
            registration = Node.find_one(Q('retraction', 'eq', self))
            return {
                'node_id': registration._id,
                'token': rejection_token,
            }

    def _email_template_context(self, user, is_authorizer=False, urls=None):
        urls = urls or self.stashed_urls.get(user._id, {})
        registration_link = urls.get('view', self._view_url(user._id))
        if is_authorizer:
            approval_link = urls.get('approve', '')
            disapproval_link = urls.get('reject', '')
            approval_time_span = settings.RETRACTION_PENDING_TIME.days * 24

            registration = Node.find_one(Q('retraction', 'eq', self))

            return {
                'is_initiator': self.initiated_by == user,
                'initiated_by': self.initiated_by.fullname,
                'project_name': registration.title,
                'registration_link': registration_link,
                'approval_link': approval_link,
                'disapproval_link': disapproval_link,
                'approval_time_span': approval_time_span,
            }
        else:
            return {
                'initiated_by': self.initiated_by.fullname,
                'registration_link': registration_link,
            }

    def _on_reject(self, user):
        parent_registration = Node.find_one(Q('retraction', 'eq', self))
        parent_registration.registered_from.add_log(
            action=NodeLog.RETRACTION_CANCELLED,
            params={
                'node': parent_registration._id,
                'retraction_id': self._id,
            },
            auth=Auth(user),
            save=True,
        )

    def _on_complete(self, user):
        parent_registration = Node.find_one(Q('retraction', 'eq', self))
        parent_registration.registered_from.add_log(
            action=NodeLog.RETRACTION_APPROVED,
            params={
                'node': parent_registration._id,
                'retraction_id': self._id,
            },
            auth=Auth(self.initiated_by),
        )
        # Remove any embargoes associated with the registration
        if parent_registration.embargo_end_date or parent_registration.is_pending_embargo:
            parent_registration.embargo.state = self.REJECTED
            parent_registration.registered_from.add_log(
                action=NodeLog.EMBARGO_CANCELLED,
                params={
                    'node': parent_registration._id,
                    'embargo_id': parent_registration.embargo._id,
                },
                auth=Auth(self.initiated_by),
            )
            parent_registration.embargo.save()
        # Ensure retracted registration is public
        auth = Auth(self.initiated_by)
        for node in parent_registration.node_and_primary_descendants():
            node.set_privacy('public', auth=auth, save=True)
            node.update_search()

    def approve_retraction(self, user, token):
        self.approve(user, token)

    def disapprove_retraction(self, user, token):
        self.reject(user, token)


class RegistrationApproval(PreregCallbackMixin, EmailApprovableSanction):

    DISPLAY_NAME = 'Approval'
    SHORT_NAME = 'registration_approval'

    AUTHORIZER_NOTIFY_EMAIL_TEMPLATE = mails.PENDING_REGISTRATION_ADMIN
    NON_AUTHORIZER_NOTIFY_EMAIL_TEMPLATE = mails.PENDING_REGISTRATION_NON_ADMIN

    VIEW_URL_TEMPLATE = VIEW_PROJECT_URL_TEMPLATE
    APPROVE_URL_TEMPLATE = settings.DOMAIN + 'project/{node_id}/?token={token}'
    REJECT_URL_TEMPLATE = settings.DOMAIN + 'project/{node_id}/?token={token}'

    initiated_by = fields.ForeignField('user', backref='registration_approved')

    def _get_registration(self):
        return Node.find_one(Q('registration_approval', 'eq', self))

    def _view_url_context(self, user_id):
        registration = self._get_registration()
        return {
            'node_id': registration._id
        }

    def _approval_url_context(self, user_id):
        approval_token = self.approval_state.get(user_id, {}).get('approval_token')
        if approval_token:
            registration = self._get_registration()
            return {
                'node_id': registration._id,
                'token': approval_token,
            }

    def _rejection_url_context(self, user_id):
        rejection_token = self.approval_state.get(user_id, {}).get('rejection_token')
        if rejection_token:
            registration = self._get_registration()
            return {
                'node_id': registration._id,
                'token': rejection_token,
            }

    def _email_template_context(self, user, is_authorizer=False, urls=None):
        context = super(RegistrationApproval, self)._email_template_context(user, is_authorizer, urls)
        urls = urls or self.stashed_urls.get(user._id, {})
        registration_link = urls.get('view', self._view_url(user._id))
        if is_authorizer:
            approval_link = urls.get('approve', '')
            disapproval_link = urls.get('reject', '')

            approval_time_span = settings.REGISTRATION_APPROVAL_TIME.days * 24

            registration = self._get_registration()

            context.update({
                'is_initiator': self.initiated_by == user,
                'initiated_by': self.initiated_by.fullname,
                'registration_link': registration_link,
                'approval_link': approval_link,
                'disapproval_link': disapproval_link,
                'approval_time_span': approval_time_span,
                'project_name': registration.title,
            })
        else:
            context.update({
                'initiated_by': self.initiated_by.fullname,
                'registration_link': registration_link,
            })
        return context

    def _add_success_logs(self, node, user):
        src = node.registered_from
        src.add_log(
            action=NodeLog.PROJECT_REGISTERED,
            params={
                'parent_node': src.parent_id,
                'node': src._primary_key,
                'registration': node._primary_key,
            },
            auth=Auth(user),
            save=False
        )
        src.save()

    def _on_complete(self, user):
        super(RegistrationApproval, self)._on_complete(user)
        self.state = Sanction.APPROVED
        register = self._get_registration()
        registered_from = register.registered_from
        auth = Auth(self.initiated_by)
        register.set_privacy('public', auth, log=False)
        for child in register.get_descendants_recursive(lambda n: n.primary):
            child.set_privacy('public', auth, log=False)
        # Accounts for system actions where no `User` performs the final approval
        auth = Auth(user) if user else None
        registered_from.add_log(
            action=NodeLog.REGISTRATION_APPROVAL_APPROVED,
            params={
                'node': registered_from._id,
                'registration_approval_id': self._id,
            },
            auth=auth,
        )
        for node in register.root.node_and_primary_descendants():
            self._add_success_logs(node, user)
            node.update_search()  # update search if public

        self.save()

    def _on_reject(self, user):
        register = self._get_registration()
        registered_from = register.registered_from
        register.delete_registration_tree(save=True)
        registered_from.add_log(
            action=NodeLog.REGISTRATION_APPROVAL_CANCELLED,
            params={
                'node': register._id,
                'registration_approval_id': self._id,
            },
            auth=Auth(user),
        )

class AlternativeCitation(StoredObject):
    _id = fields.StringField(primary=True, default=lambda: str(ObjectId()))
    name = fields.StringField(required=True, validate=MaxLengthValidator(256))
    text = fields.StringField(required=True, validate=MaxLengthValidator(2048))

    def to_json(self):
        return {
            "id": self._id,
            "name": self.name,
            "text": self.text
        }

class DraftRegistrationApproval(Sanction):

    mode = Sanction.ANY

    # Since draft registrations that require approval are not immediately registered,
    # meta stores registration_choice and embargo_end_date (when applicable)
    meta = fields.DictionaryField(default=dict)

    def _send_rejection_email(self, user, draft):
        schema = draft.registration_schema
<<<<<<< HEAD
        prereg_schema = get_prereg_schema()
=======
        prereg_schema = prereg_utils.get_prereg_schema()

>>>>>>> 4fce9167
        if schema._id == prereg_schema._id:
            mails.send_mail(
                user.username,
                mails.PREREG_CHALLENGE_REJECTED,
                user=user,
                draft_url=draft.absolute_url
            )
        else:
            raise NotImplementedError(
                'TODO: add a generic email template for registration approvals'
            )

    def approve(self, user):
        if settings.PREREG_ADMIN_TAG not in user.system_tags:
            raise PermissionsError("This user does not have permission to approve this draft.")
        self.state = Sanction.APPROVED
        self._on_complete(user)

    def reject(self, user):
        if settings.PREREG_ADMIN_TAG not in user.system_tags:
            raise PermissionsError("This user does not have permission to approve this draft.")
        self.state = Sanction.REJECTED
        self._on_reject(user)

    def _on_complete(self, user):
        draft = DraftRegistration.find_one(
            Q('approval', 'eq', self)
        )
        auth = Auth(draft.initiator)
        registration = draft.register(
            auth=auth,
            save=True
        )
        registration_choice = self.meta['registration_choice']

        if registration_choice == 'immediate':
            sanction = functools.partial(registration.require_approval, draft.initiator)
        elif registration_choice == 'embargo':
            sanction = functools.partial(
                registration.embargo_registration,
                draft.initiator,
                parse_date(self.meta.get('embargo_end_date'), ignoretz=True)
            )
        else:
            raise ValueError("'registration_choice' must be either 'embargo' or 'immediate'")
        sanction(notify_initiator_on_complete=True)

    def _on_reject(self, user, *args, **kwargs):
        # clear out previous registration options
        self.meta = {}
        self.save()

        draft = DraftRegistration.find_one(
            Q('approval', 'eq', self)
        )
        self._send_rejection_email(draft.initiator, draft)


class DraftRegistration(StoredObject):

    _id = fields.StringField(primary=True, default=lambda: str(ObjectId()))

    URL_TEMPLATE = settings.DOMAIN + 'project/{node_id}/drafts/{draft_id}'

    datetime_initiated = fields.DateTimeField(auto_now_add=True)
    datetime_updated = fields.DateTimeField(auto_now=True)
    # Original Node a draft registration is associated with
    branched_from = fields.ForeignField('node', index=True)

    initiator = fields.ForeignField('user', index=True)

    # Dictionary field mapping question id to a question's comments and answer
    # {
    #   <qid>: {
    #     'comments': [{
    #       'user': {
    #         'id': <uid>,
    #         'name': <name>
    #       },
    #       value: <value>,
    #       lastModified: <datetime>
    #     }],
    #     'value': <value>
    #   }
    # }
    registration_metadata = fields.DictionaryField(default=dict)
    registration_schema = fields.ForeignField('metaschema')
    registered_node = fields.ForeignField('node', index=True)

    approval = fields.ForeignField('draftregistrationapproval', default=None)

    # Dictionary field mapping extra fields defined in the MetaSchema.schema to their
    # values. Defaults should be provided in the schema (e.g. 'paymentSent': false),
    # and these values are added to the DraftRegistration
    _metaschema_flags = fields.DictionaryField(default=None)
    # lazily set flags
    @property
    def flags(self):
        if not self._metaschema_flags:
            self._metaschema_flags = {}
        meta_schema = self.registration_schema
        if meta_schema:
            schema = meta_schema.schema
            flags = schema.get('flags', {})
            for flag, value in flags.iteritems():
                if flag not in self._metaschema_flags:
                    self._metaschema_flags[flag] = value
            self.save()
        return self._metaschema_flags

    @flags.setter
    def flags(self, flags):
        self._metaschema_flags.update(flags)

    notes = fields.StringField()

    @property
    def url(self):
        return self.URL_TEMPLATE.format(
            node_id=self.branched_from,
            draft_id=self._id
        )

    @property
    def absolute_url(self):
        return urlparse.urljoin(settings.DOMAIN, self.url)

    @property
    def requires_approval(self):
        return self.registration_schema.requires_approval

    @property
    def is_pending_review(self):
        return self.approval.is_pending_approval if (self.requires_approval and self.approval) else False

    @property
    def is_approved(self):
        if self.requires_approval:
            if not self.approval:
                return False
            else:
                return self.approval.is_approved
        else:
            return True

    @property
    def is_rejected(self):
        if self.requires_approval:
            if not self.approval:
                return False
            else:
                return self.approval.is_rejected
        else:
            return False

    @classmethod
    def create_from_node(cls, node, user, schema, data=None):
        draft = cls(
            initiator=user,
            branched_from=node,
            registration_schema=schema,
            registration_metadata=data or {},
        )
        draft.save()
        return draft

    def update_metadata(self, metadata):
        changes = []
        for question_id, value in metadata.iteritems():
            old_value = self.registration_metadata.get(question_id)
            if old_value:
                old_comments = {
                    comment['created']: comment
                    for comment in old_value.get('comments', [])
                }
                new_comments = {
                    comment['created']: comment
                    for comment in value.get('comments', [])
                }
                old_comments.update(new_comments)
                metadata[question_id]['comments'] = sorted(
                    old_comments.values(),
                    key=lambda c: c['created']
                )
                if old_value.get('value') != value.get('value'):
                    changes.append(question_id)
            else:
                changes.append(question_id)
        self.registration_metadata.update(metadata)
        return changes

    def submit_for_review(self, initiated_by, meta, save=False):
        approval = DraftRegistrationApproval(
            initiated_by=initiated_by,
            meta=meta
        )
        approval.save()
        self.approval = approval
        if save:
            self.save()

    def register(self, auth, save=False):
        node = self.branched_from

        # Create the registration
        register = node.register_node(
            schema=self.registration_schema,
            auth=auth,
            data=self.registration_metadata
        )
        self.registered_node = register
        if save:
            self.save()
        return register

    def approve(self, user):
        self.approval.approve(user)
        self.approval.save()

    def reject(self, user):
        self.approval.reject(user)
        self.approval.save()<|MERGE_RESOLUTION|>--- conflicted
+++ resolved
@@ -61,7 +61,6 @@
     NodeLicense,
     NodeLicenseRecord,
 )
-from website.prereg.utils import get_prereg_schema
 from website.project import signals as project_signals
 from website.prereg import utils as prereg_utils
 
@@ -3704,16 +3703,12 @@
 
     def _notify_initiator(self):
         registration = self._get_registration()
-<<<<<<< HEAD
-        prereg_schema = get_prereg_schema()
-=======
         prereg_schema = prereg_utils.get_prereg_schema()
 
         draft = DraftRegistration.find_one(
             Q('registered_node', 'eq', registration)
         )
 
->>>>>>> 4fce9167
         if prereg_schema in registration.registered_schema:
             mails.send_mail(
                 draft.initiator.username,
@@ -3725,7 +3720,7 @@
 
     def _email_template_context(self, user, is_authorizer=False, urls=None):
         registration = self._get_registration()
-        prereg_schema = get_prereg_schema()
+        prereg_schema = prereg_utils.get_prereg_schema()
         if prereg_schema in registration.registered_schema:
             return {
                 'custom_message': ' as part of the Preregistration Challenge (https://cos.io/prereg)'
@@ -4151,12 +4146,8 @@
 
     def _send_rejection_email(self, user, draft):
         schema = draft.registration_schema
-<<<<<<< HEAD
-        prereg_schema = get_prereg_schema()
-=======
         prereg_schema = prereg_utils.get_prereg_schema()
 
->>>>>>> 4fce9167
         if schema._id == prereg_schema._id:
             mails.send_mail(
                 user.username,
