--- conflicted
+++ resolved
@@ -220,16 +220,13 @@
     if (window.contextVars.node.isRegistration && window.contextVars.node.tags.length === 0) {
         $('div.tags').remove();
     }
-<<<<<<< HEAD
+    $('a.btn').mouseup(function(){
+        $(this).blur();
+    });
 
     // Comment pane trigger
     $('.open-comment-pane').click(function(){
         $('.cp-handle').click();
     });
 
-=======
-    $('a.btn').mouseup(function(){
-        $(this).blur();
-    });
->>>>>>> 9fd27cd1
 });