--- conflicted
+++ resolved
@@ -88,13 +88,9 @@
         path = CloudFilesPath(path)
 
         if accept_url:
-<<<<<<< HEAD
-            return self.sign_url(path, _endpoint=self.public_endpoint)
-=======
-            parsed_url = furl.furl(url)
+            parsed_url = furl.furl(self.sign_url(path, _endpoint=self.public_endpoint))
             parsed_url.args['filename'] = kwargs.get('displayName') or path.name
             return parsed_url.url
->>>>>>> 0ba92814
 
         resp = yield from self.make_request(
             'GET',
