--- conflicted
+++ resolved
@@ -2,17 +2,11 @@
 
 import os
 
-<<<<<<< HEAD
 from flask import (Flask, request, jsonify, render_template,  # noqa
     render_template_string, Blueprint, send_file, abort, make_response,
-    redirect, url_for, send_from_directory, current_app
+    redirect as flask_redirect, url_for, send_from_directory, current_app
 )
-=======
 import furl
-from flask import Flask, request, jsonify, render_template, \
-    render_template_string, Blueprint, send_file, abort, make_response, \
-    redirect as flask_redirect, url_for, send_from_directory, current_app
->>>>>>> 0f10e528
 
 from website import settings
 
@@ -63,9 +57,6 @@
 
     """
     for handler_name, func in handlers.iteritems():
-<<<<<<< HEAD
-        add_handler(app, handler_name, func, key=key)
-=======
         add_handler(app, handler_name, func, key=key)
 
 def redirect(location, code=302):
@@ -78,5 +69,4 @@
         url = furl.furl(location)
         url.args['view_only'] = view_only
         location = url.url
-    return flask_redirect(location, code=code)
->>>>>>> 0f10e528
+    return flask_redirect(location, code=code)