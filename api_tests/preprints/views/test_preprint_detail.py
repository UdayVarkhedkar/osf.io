--- conflicted
+++ resolved
@@ -4,7 +4,6 @@
 
 from django.utils import timezone
 from rest_framework import exceptions
-from django.utils import timezone
 
 from api.base.settings.defaults import API_BASE
 from api_tests import utils as test_utils
@@ -101,7 +100,6 @@
         assert deleted_preprint_res.status_code == 200
         assert res.content_type == 'application/vnd.api+json'
 
-<<<<<<< HEAD
         #  test node relationship exists when attached to preprint
         node = ProjectFactory(creator=user)
         preprint_with_node = PreprintFactory(project=node, creator=user)
@@ -114,7 +112,7 @@
 
         assert node_data.get('id', None) == preprint_with_node.node._id
         assert node_data.get('type', None) == 'nodes'
-=======
+
     def test_withdrawn_preprint(self, app, user, preprint_pre_mod):
         # test_retracted_fields
         url = '/{}preprints/{}/'.format(API_BASE, preprint_pre_mod._id)
@@ -143,7 +141,6 @@
         assert 'withdrawal_justification' in data['attributes']
         assert 'assumptions no longer apply' == data['attributes']['withdrawal_justification']
         assert 'date_withdrawn' in data['attributes']
->>>>>>> 801010c1
 
     def test_embed_contributors(self, app, user, preprint):
         url = '/{}preprints/{}/?embed=contributors'.format(
