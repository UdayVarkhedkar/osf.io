# -*- coding: utf-8 -*-
from nose.tools import *  # flake8: noqa (PEP8 asserts)
import mock
import urlparse

from addons.osfstorage.models import OsfStorageFile
from api_tests import utils as api_test_utils
from framework.auth import Auth
from framework.celery_tasks import handlers
from framework.exceptions import PermissionsError
from osf.models import NodeLog, Subject
from osf_tests.factories import (
    AuthUserFactory,
    PreprintFactory,
    PreprintProviderFactory,
    ProjectFactory,
    SubjectFactory,
    UserFactory,
)
from osf_tests.utils import MockShareResponse
from tests.utils import assert_logs
from tests.base import OsfTestCase
from website import settings
from website.identifiers.utils import get_doi_and_metadata_for_object
from website.preprints.tasks import format_preprint, update_preprint_share, on_preprint_updated
from website.project.views.contributor import find_preprint_provider
from website.util import permissions
from website.util.share import format_user


class TestPreprintFactory(OsfTestCase):
    def setUp(self):
        super(TestPreprintFactory, self).setUp()

        self.user = AuthUserFactory()
        self.auth = Auth(user=self.user)
        self.preprint = PreprintFactory(creator=self.user)
        self.preprint.save()

    def test_is_preprint(self):
        assert_true(self.preprint.node.is_preprint)

    def test_preprint_is_public(self):
        assert_true(self.preprint.node.is_public)


class TestSetPreprintFile(OsfTestCase):

    def setUp(self):
        super(TestSetPreprintFile, self).setUp()

        self.user = AuthUserFactory()
        self.auth = Auth(user=self.user)
        self.read_write_user = AuthUserFactory()
        self.read_write_user_auth = Auth(user=self.read_write_user)

        self.project = ProjectFactory(creator=self.user)
        self.file = OsfStorageFile.create(
            node=self.project,
            path='/panda.txt',
            name='panda.txt',
            materialized_path='/panda.txt')
        self.file.save()

        self.file_two = OsfStorageFile.create(
            node=self.project,
            path='/pandapanda.txt',
            name='pandapanda.txt',
            materialized_path='/pandapanda.txt')
        self.file_two.save()

        self.project.add_contributor(self.read_write_user, permissions=[permissions.WRITE])
        self.project.save()

        self.preprint = PreprintFactory(project=self.project, finish=False)

    @assert_logs(NodeLog.MADE_PUBLIC, 'project')
    @assert_logs(NodeLog.PREPRINT_INITIATED, 'project', -2)
    def test_is_preprint_property_new_file_to_published(self):
        assert_false(self.project.is_preprint)
        self.preprint.set_primary_file(self.file, auth=self.auth, save=True)
        self.project.reload()
        assert_false(self.project.is_preprint)
        with assert_raises(ValueError):
            self.preprint.set_published(True, auth=self.auth, save=True)
        self.preprint.provider = PreprintProviderFactory()
        self.preprint.set_subjects([[SubjectFactory()._id]], auth=self.auth)
        self.project.reload()
        assert_false(self.project.is_preprint)
        self.preprint.set_published(True, auth=self.auth, save=True)
        self.project.reload()
        assert_true(self.project.is_preprint)


    def test_project_made_public(self):
        assert_false(self.project.is_public)
        self.preprint.set_primary_file(self.file, auth=self.auth, save=True)
        assert_false(self.project.is_public)
        with assert_raises(ValueError):
            self.preprint.set_published(True, auth=self.auth, save=True)
        self.preprint.provider = PreprintProviderFactory()
        self.preprint.set_subjects([[SubjectFactory()._id]], auth=self.auth)
        self.project.reload()
        assert_false(self.project.is_public)
        self.preprint.set_published(True, auth=self.auth, save=True)
        self.project.reload()
        assert_true(self.project.is_public)

    def test_add_primary_file(self):
        self.preprint.set_primary_file(self.file, auth=self.auth, save=True)
        assert_equal(self.project.preprint_file, self.file)
        assert_equal(type(self.project.preprint_file), type(self.file))

    @assert_logs(NodeLog.PREPRINT_FILE_UPDATED, 'project')
    def test_change_primary_file(self):
        self.preprint.set_primary_file(self.file, auth=self.auth, save=True)
        assert_equal(self.project.preprint_file, self.file)

        self.preprint.set_primary_file(self.file_two, auth=self.auth, save=True)
        assert_equal(self.project.preprint_file._id, self.file_two._id)

    def test_add_invalid_file(self):
        with assert_raises(AttributeError):
            self.preprint.set_primary_file('inatlanta', auth=self.auth, save=True)

    def test_deleted_file_creates_orphan(self):
        self.preprint.set_primary_file(self.file, auth=self.auth, save=True)
        self.file.is_deleted = True
        self.file.save()
        assert_true(self.project.is_preprint_orphan)

    def test_preprint_created_date(self):
        self.preprint.set_primary_file(self.file, auth=self.auth, save=True)
        assert_equal(self.project.preprint_file._id, self.file._id)

        assert(self.preprint.date_created)
        assert_not_equal(self.project.date_created, self.preprint.date_created)

    def test_non_admin_update_file(self):
        self.preprint.set_primary_file(self.file, auth=self.auth, save=True)
        assert_equal(self.project.preprint_file._id, self.file._id)

        with assert_raises(PermissionsError):
            self.preprint.set_primary_file(self.file_two, auth=self.read_write_user_auth, save=True)
        assert_equal(self.project.preprint_file._id, self.file._id)


class TestPreprintServicePermissions(OsfTestCase):
    def setUp(self):
        super(TestPreprintServicePermissions, self).setUp()
        self.user = AuthUserFactory()
        self.write_contrib = AuthUserFactory()
        self.project = ProjectFactory(creator=self.user)
        self.project.add_contributor(self.write_contrib, permissions=[permissions.WRITE])

        self.preprint = PreprintFactory(project=self.project, is_published=False)


    def test_nonadmin_cannot_set_subjects(self):
        initial_subjects = list(self.preprint.subjects.all())
        with assert_raises(PermissionsError):
            self.preprint.set_subjects([[SubjectFactory()._id]], auth=Auth(self.write_contrib))

        self.preprint.reload()
        assert_equal(initial_subjects, list(self.preprint.subjects.all()))

    def test_nonadmin_cannot_set_file(self):
        initial_file = self.preprint.primary_file
        file = OsfStorageFile.create(
            node=self.project,
            path='/panda.txt',
            name='panda.txt',
            materialized_path='/panda.txt')
        file.save()

        with assert_raises(PermissionsError):
            self.preprint.set_primary_file(file, auth=Auth(self.write_contrib), save=True)

        self.preprint.reload()
        self.preprint.node.reload()
        assert_equal(initial_file._id, self.preprint.primary_file._id)

    def test_nonadmin_cannot_publish(self):
        assert_false(self.preprint.is_published)

        with assert_raises(PermissionsError):
            self.preprint.set_published(True, auth=Auth(self.write_contrib), save=True)

        assert_false(self.preprint.is_published)

    def test_admin_can_set_subjects(self):
        initial_subjects = list(self.preprint.subjects.all())
        self.preprint.set_subjects([[SubjectFactory()._id]], auth=Auth(self.user))

        self.preprint.reload()
        assert_not_equal(initial_subjects, list(self.preprint.subjects.all()))

    def test_admin_can_set_file(self):
        initial_file = self.preprint.primary_file
        file = OsfStorageFile.create(
            node=self.project,
            path='/panda.txt',
            name='panda.txt',
            materialized_path='/panda.txt')
        file.save()

        self.preprint.set_primary_file(file, auth=Auth(self.user), save=True)

        self.preprint.reload()
        self.preprint.node.reload()
        assert_not_equal(initial_file._id, self.preprint.primary_file._id)
        assert_equal(file._id, self.preprint.primary_file._id)

    def test_admin_can_publish(self):
        assert_false(self.preprint.is_published)

        self.preprint.set_published(True, auth=Auth(self.user), save=True)

        assert_true(self.preprint.is_published)

    def test_admin_cannot_unpublish(self):
        assert_false(self.preprint.is_published)

        self.preprint.set_published(True, auth=Auth(self.user), save=True)

        assert_true(self.preprint.is_published)

        with assert_raises(ValueError) as e:
            self.preprint.set_published(False, auth=Auth(self.user), save=True)

        assert_in('Cannot unpublish', e.exception.message)


class TestPreprintProvider(OsfTestCase):
    def setUp(self):
        super(TestPreprintProvider, self).setUp()
        self.preprint = PreprintFactory(provider=None, is_published=False)
        self.provider = PreprintProviderFactory(name='WWEArxiv')

    def test_add_provider(self):
        assert_not_equal(self.preprint.provider, self.provider)

        self.preprint.provider = self.provider
        self.preprint.save()
        self.preprint.reload()

        assert_equal(self.preprint.provider, self.provider)

    def test_remove_provider(self):
        self.preprint.provider = None
        self.preprint.save()
        self.preprint.reload()

        assert_equal(self.preprint.provider, None)

    def test_find_provider(self):
        self.preprint.provider = self.provider
        self.preprint.save()
        self.preprint.reload()

        assert ('branded', self.provider) == find_preprint_provider(self.preprint.node)

    def test_top_level_subjects(self):
        subj_a = SubjectFactory(provider=self.provider, text='A')
        subj_b = SubjectFactory(provider=self.provider, text='B')
        subj_aa = SubjectFactory(provider=self.provider, text='AA', parent=subj_a)
        subj_ab = SubjectFactory(provider=self.provider, text='AB', parent=subj_a)
        subj_ba = SubjectFactory(provider=self.provider, text='BA', parent=subj_b)
        subj_bb = SubjectFactory(provider=self.provider, text='BB', parent=subj_b)
        subj_aaa = SubjectFactory(provider=self.provider, text='AAA', parent=subj_aa)

        some_other_provider = PreprintProviderFactory(name='asdfArxiv')
        subj_asdf = SubjectFactory(provider=some_other_provider)

        assert set(self.provider.top_level_subjects) == set([subj_a, subj_b])

    def test_all_subjects(self):
        subj_a = SubjectFactory(provider=self.provider, text='A')
        subj_b = SubjectFactory(provider=self.provider, text='B')
        subj_aa = SubjectFactory(provider=self.provider, text='AA', parent=subj_a)
        subj_ab = SubjectFactory(provider=self.provider, text='AB', parent=subj_a)
        subj_ba = SubjectFactory(provider=self.provider, text='BA', parent=subj_b)
        subj_bb = SubjectFactory(provider=self.provider, text='BB', parent=subj_b)
        subj_aaa = SubjectFactory(provider=self.provider, text='AAA', parent=subj_aa)

        some_other_provider = PreprintProviderFactory(name='asdfArxiv')
        subj_asdf = SubjectFactory(provider=some_other_provider)


        assert set(self.provider.all_subjects) == set([subj_a, subj_b, subj_aa, subj_ab, subj_ba, subj_bb, subj_aaa])

    def test_highlighted_subjects(self):
        subj_a = SubjectFactory(provider=self.provider, text='A')
        subj_b = SubjectFactory(provider=self.provider, text='B')
        subj_aa = SubjectFactory(provider=self.provider, text='AA', parent=subj_a)
        subj_ab = SubjectFactory(provider=self.provider, text='AB', parent=subj_a)
        subj_ba = SubjectFactory(provider=self.provider, text='BA', parent=subj_b)
        subj_bb = SubjectFactory(provider=self.provider, text='BB', parent=subj_b)
        subj_aaa = SubjectFactory(provider=self.provider, text='AAA', parent=subj_aa)

        assert set(self.provider.highlighted_subjects) == set([subj_a, subj_b])
        subj_aaa.highlighted = True
        subj_aaa.save()
        assert set(self.provider.highlighted_subjects) == set([subj_aaa])

class TestPreprintIdentifiers(OsfTestCase):
    def setUp(self):
        super(TestPreprintIdentifiers, self).setUp()
        self.user = AuthUserFactory()
        self.auth = Auth(user=self.user)
        self.preprint = PreprintFactory(is_published=False, creator=self.user)

    @mock.patch('website.preprints.tasks.get_and_set_preprint_identifiers.si')
    def test_identifiers_task_called_on_publish(self, mock_get_and_set_identifiers):
        assert self.preprint.identifiers.count() == 0
        self.preprint.set_published(True, auth=self.auth, save=True)

        assert mock_get_and_set_identifiers.called

    def test_get_doi_for_preprint(self):
        new_provider = PreprintProviderFactory()
        preprint = PreprintFactory(provider=new_provider)
        ideal_doi = '{}osf.io/{}'.format(settings.DOI_NAMESPACE, preprint._id)

        doi, metadata = get_doi_and_metadata_for_object(preprint)

        assert doi == ideal_doi

class TestOnPreprintUpdatedTask(OsfTestCase):
    def setUp(self):
        super(TestOnPreprintUpdatedTask, self).setUp()
        self.user = AuthUserFactory()
        if len(self.user.fullname.split(' ')) > 2:
            # Prevent unexpected keys ('suffix', 'additional_name')
            self.user.fullname = 'David Davidson'
            self.user.middle_names = ''
            self.user.suffix = ''
            self.user.save()

        self.auth = Auth(user=self.user)
        self.preprint = PreprintFactory()
        thesis_provider = PreprintProviderFactory(share_publish_type='Thesis')
        self.thesis = PreprintFactory(provider=thesis_provider)

        for pp in [self.preprint, self.thesis]:

            pp.node.add_tag('preprint', self.auth, save=False)
            pp.node.add_tag('spoderman', self.auth, save=False)
            pp.node.add_unregistered_contributor('BoJack Horseman', 'horse@man.org', Auth(pp.node.creator))
            pp.node.add_contributor(self.user, visible=False)
            pp.node.save()

            pp.node.creator.given_name = u'ZZYZ'
            if len(pp.node.creator.fullname.split(' ')) > 2:
                # Prevent unexpected keys ('suffix', 'additional_name')
                pp.node.creator.fullname = 'David Davidson'
                pp.node.creator.middle_names = ''
                pp.node.creator.suffix = ''
            pp.node.creator.save()

            pp.set_subjects([[SubjectFactory()._id]], auth=Auth(pp.node.creator))


    def tearDown(self):
        handlers.celery_before_request()
        super(TestOnPreprintUpdatedTask, self).tearDown()

    def test_format_preprint(self):
        res = format_preprint(self.preprint, self.preprint.provider.share_publish_type)

        assert set(gn['@type'] for gn in res) == {'creator', 'contributor', 'throughsubjects', 'subject', 'throughtags', 'tag', 'workidentifier', 'agentidentifier', 'person', 'preprint', 'workrelation', 'creativework'}

        nodes = dict(enumerate(res))
        preprint = nodes.pop(next(k for k, v in nodes.items() if v['@type'] == 'preprint'))
        assert preprint['title'] == self.preprint.node.title
        assert preprint['description'] == self.preprint.node.description
        assert preprint['is_deleted'] == (not self.preprint.is_published or not self.preprint.node.is_public or self.preprint.node.is_preprint_orphan)
        assert preprint['date_updated'] == self.preprint.date_modified.isoformat()
        assert preprint['date_published'] == self.preprint.date_published.isoformat()

        tags = [nodes.pop(k) for k, v in nodes.items() if v['@type'] == 'tag']
        through_tags = [nodes.pop(k) for k, v in nodes.items() if v['@type'] == 'throughtags']
        assert sorted(tag['@id'] for tag in tags) == sorted(tt['tag']['@id'] for tt in through_tags)
        assert sorted(tag['name'] for tag in tags) == ['preprint', 'spoderman']

        subjects = [nodes.pop(k) for k, v in nodes.items() if v['@type'] == 'subject']
        through_subjects = [nodes.pop(k) for k, v in nodes.items() if v['@type'] == 'throughsubjects']
        s_ids = [s['@id'] for s in subjects]
        ts_ids = [ts['subject']['@id'] for ts in through_subjects]
        cs_ids = [i for i in set(s.get('central_synonym', {}).get('@id') for s in subjects) if i]
        for ts in ts_ids:
            assert ts in s_ids
            assert ts not in cs_ids  # Only aliased subjects are connected to self.preprint
        for s in subjects:
            subject = Subject.objects.get(text=s['name'])
            assert s['uri'].endswith('v2/taxonomies/{}/'.format(subject._id))  # This cannot change
        assert set(subject['name'] for subject in subjects) == set([s.text for s in self.preprint.subjects.all()] + [s.bepress_subject.text for s in self.preprint.subjects.filter(bepress_subject__isnull=False)])

        people = sorted([nodes.pop(k) for k, v in nodes.items() if v['@type'] == 'person'], key=lambda x: x['given_name'])
        expected_people = sorted([{
            '@type': 'person',
            'given_name': u'BoJack',
            'family_name': u'Horseman',
        }, {
            '@type': 'person',
            'given_name': self.user.given_name,
            'family_name': self.user.family_name,
        }, {
            '@type': 'person',
            'given_name': self.preprint.node.creator.given_name,
            'family_name': self.preprint.node.creator.family_name,
        }], key=lambda x: x['given_name'])
        for i, p in enumerate(expected_people):
            expected_people[i]['@id'] = people[i]['@id']

        assert people == expected_people

        creators = sorted([nodes.pop(k) for k, v in nodes.items() if v['@type'] == 'creator'], key=lambda x: x['order_cited'])
        assert creators == [{
            '@id': creators[0]['@id'],
            '@type': 'creator',
            'order_cited': 0,
            'cited_as': u'{}'.format(self.preprint.node.creator.fullname),
            'agent': {'@id': [p['@id'] for p in people if p['given_name'] == self.preprint.node.creator.given_name][0], '@type': 'person'},
            'creative_work': {'@id': preprint['@id'], '@type': preprint['@type']},
        }, {
            '@id': creators[1]['@id'],
            '@type': 'creator',
            'order_cited': 1,
            'cited_as': u'BoJack Horseman',
            'agent': {'@id': [p['@id'] for p in people if p['given_name'] == u'BoJack'][0], '@type': 'person'},
            'creative_work': {'@id': preprint['@id'], '@type': preprint['@type']},
        }]

        contributors = [nodes.pop(k) for k, v in nodes.items() if v['@type'] == 'contributor']
        assert contributors == [{
            '@id': contributors[0]['@id'],
            '@type': 'contributor',
            'cited_as': u'{}'.format(self.user.fullname),
            'agent': {'@id': [p['@id'] for p in people if p['given_name'] == self.user.given_name][0], '@type': 'person'},
            'creative_work': {'@id': preprint['@id'], '@type': preprint['@type']},
        }]

        agentidentifiers = {nodes.pop(k)['uri'] for k, v in nodes.items() if v['@type'] == 'agentidentifier'}
        assert agentidentifiers == set([
            'mailto:' + self.user.username,
            'mailto:' + self.preprint.node.creator.username,
            self.user.profile_image_url(),
            self.preprint.node.creator.profile_image_url(),
        ]) | set(user.absolute_url for user in self.preprint.node.contributors)

        related_work = next(nodes.pop(k) for k, v in nodes.items() if v['@type'] == 'creativework')
        assert set(related_work.keys()) == {'@id', '@type'}  # Empty except @id and @type

        osf_doi = next(nodes.pop(k) for k, v in nodes.items() if v['@type'] == 'workidentifier' and 'doi' in v['uri'] and 'osf.io' in v['uri'])
        assert osf_doi['creative_work'] == {'@id': preprint['@id'], '@type': preprint['@type']}

        related_doi = next(nodes.pop(k) for k, v in nodes.items() if v['@type'] == 'workidentifier' and 'doi' in v['uri'])
        assert related_doi['creative_work'] == related_work

        workidentifiers = [nodes.pop(k)['uri'] for k, v in nodes.items() if v['@type'] == 'workidentifier']
        assert workidentifiers == [urlparse.urljoin(settings.DOMAIN, self.preprint._id + '/')]

        relation = nodes.pop(nodes.keys()[0])
        assert relation == {'@id': relation['@id'], '@type': 'workrelation', 'related': {'@id': related_work['@id'], '@type': related_work['@type']}, 'subject': {'@id': preprint['@id'], '@type': preprint['@type']}}

        assert nodes == {}

<<<<<<< HEAD
    def test_format_thesis(self):
        res = format_preprint(self.thesis, self.thesis.provider.share_publish_type)

        assert set(gn['@type'] for gn in res) == {'creator', 'contributor', 'throughsubjects', 'subject', 'throughtags', 'tag', 'workidentifier', 'agentidentifier', 'person', 'thesis', 'workrelation', 'creativework'}

        nodes = dict(enumerate(res))
        thesis = nodes.pop(next(k for k, v in nodes.items() if v['@type'] == 'thesis'))
        assert thesis['title'] == self.thesis.node.title
        assert thesis['description'] == self.thesis.node.description
=======
    def test_format_preprint_date_modified_node_updated(self):
        self.preprint.node.save()
        res = format_preprint(self.preprint)
        nodes = dict(enumerate(res))
        preprint = nodes.pop(next(k for k, v in nodes.items() if v['@type'] == 'preprint'))
        assert preprint['date_updated'] == self.preprint.node.date_modified.isoformat()
>>>>>>> 3ae60153

    def test_format_preprint_nones(self):
        self.preprint.node.tags = []
        self.preprint.date_published = None
        self.preprint.node.preprint_article_doi = None
        self.preprint.set_subjects([], auth=Auth(self.preprint.node.creator))

        res = format_preprint(self.preprint, self.preprint.provider.share_publish_type)

        assert self.preprint.provider != 'osf'
        assert set(gn['@type'] for gn in res) == {'creator', 'contributor', 'workidentifier', 'agentidentifier', 'person', 'preprint'}

        nodes = dict(enumerate(res))
        preprint = nodes.pop(next(k for k, v in nodes.items() if v['@type'] == 'preprint'))
        assert preprint['title'] == self.preprint.node.title
        assert preprint['description'] == self.preprint.node.description
        assert preprint['is_deleted'] == (not self.preprint.is_published or not self.preprint.node.is_public or self.preprint.node.is_preprint_orphan)
        assert preprint['date_updated'] == self.preprint.date_modified.isoformat()
        assert preprint.get('date_published') is None

        people = sorted([nodes.pop(k) for k, v in nodes.items() if v['@type'] == 'person'], key=lambda x: x['given_name'])
        expected_people = sorted([{
            '@type': 'person',
            'given_name': u'BoJack',
            'family_name': u'Horseman',
        }, {
            '@type': 'person',
            'given_name': self.user.given_name,
            'family_name': self.user.family_name,
        }, {
            '@type': 'person',
            'given_name': self.preprint.node.creator.given_name,
            'family_name': self.preprint.node.creator.family_name,
        }], key=lambda x: x['given_name'])
        for i, p in enumerate(expected_people):
            expected_people[i]['@id'] = people[i]['@id']

        assert people == expected_people

        creators = sorted([nodes.pop(k) for k, v in nodes.items() if v['@type'] == 'creator'], key=lambda x: x['order_cited'])
        assert creators == [{
            '@id': creators[0]['@id'],
            '@type': 'creator',
            'order_cited': 0,
            'cited_as': self.preprint.node.creator.fullname,
            'agent': {'@id': [p['@id'] for p in people if p['given_name'] == self.preprint.node.creator.given_name][0], '@type': 'person'},
            'creative_work': {'@id': preprint['@id'], '@type': preprint['@type']},
        }, {
            '@id': creators[1]['@id'],
            '@type': 'creator',
            'order_cited': 1,
            'cited_as': u'BoJack Horseman',
            'agent': {'@id': [p['@id'] for p in people if p['given_name'] == u'BoJack'][0], '@type': 'person'},
            'creative_work': {'@id': preprint['@id'], '@type': preprint['@type']},
        }]

        contributors = [nodes.pop(k) for k, v in nodes.items() if v['@type'] == 'contributor']
        assert contributors == [{
            '@id': contributors[0]['@id'],
            '@type': 'contributor',
            'cited_as': self.user.fullname,
            'agent': {'@id': [p['@id'] for p in people if p['given_name'] == self.user.given_name][0], '@type': 'person'},
            'creative_work': {'@id': preprint['@id'], '@type': preprint['@type']},
        }]

        agentidentifiers = {nodes.pop(k)['uri'] for k, v in nodes.items() if v['@type'] == 'agentidentifier'}
        assert agentidentifiers == set([
            'mailto:' + self.user.username,
            'mailto:' + self.preprint.node.creator.username,
            self.user.profile_image_url(),
            self.preprint.node.creator.profile_image_url(),
        ]) | set(user.absolute_url for user in self.preprint.node.contributors)

        workidentifiers = {nodes.pop(k)['uri'] for k, v in nodes.items() if v['@type'] == 'workidentifier'}
        # URLs should *always* be osf.io/guid/
        assert workidentifiers == set([urlparse.urljoin(settings.DOMAIN, self.preprint._id) + '/', 'http://dx.doi.org/{}'.format(self.preprint.get_identifier('doi').value)])

        assert nodes == {}

    def test_format_preprint_is_deleted(self):
        CASES = {
            'is_published': (True, False),
            'is_published': (False, True),
            'node.is_public': (True, False),
            'node.is_public': (False, True),
            'node._is_preprint_orphan': (True, True),
            'node._is_preprint_orphan': (False, False),
            'node.is_deleted': (True, True),
            'node.is_deleted': (False, False),
        }
        for key, (value, is_deleted) in CASES.items():
            target = self.preprint
            for k in key.split('.')[:-1]:
                if k:
                    target = getattr(target, k)
            orig_val = getattr(target, key.split('.')[-1])
            setattr(target, key.split('.')[-1], value)

            res = format_preprint(self.preprint, self.preprint.provider.share_publish_type)

            preprint = next(v for v in res if v['@type'] == 'preprint')
            assert preprint['is_deleted'] is is_deleted

            setattr(target, key.split('.')[-1], orig_val)

    def test_format_preprint_is_deleted_true_if_qatest_tag_is_added(self):
        res = format_preprint(self.preprint, self.preprint.provider.share_publish_type)
        preprint = next(v for v in res if v['@type'] == 'preprint')
        assert preprint['is_deleted'] is False

        self.preprint.node.add_tag('qatest', auth=self.auth, save=True)

        res = format_preprint(self.preprint, self.preprint.provider.share_publish_type)
        preprint = next(v for v in res if v['@type'] == 'preprint')
        assert preprint['is_deleted'] is True

    def test_unregistered_users_guids(self):
        user = UserFactory.build(is_registered=False)
        user.save()

        node = format_user(user)
        assert {x.attrs['uri'] for x in node.get_related()} == {user.absolute_url}

    def test_verified_orcid(self):
        user = UserFactory.build(is_registered=True)
        user.external_identity = {'ORCID': {'fake-orcid': 'VERIFIED'}}
        user.save()

        node = format_user(user)
        assert {x.attrs['uri'] for x in node.get_related()} == {'fake-orcid', user.absolute_url, user.profile_image_url()}

    def test_unverified_orcid(self):
        user = UserFactory.build(is_registered=True)
        user.external_identity = {'ORCID': {'fake-orcid': 'SOMETHINGELSE'}}
        user.save()

        node = format_user(user)
        assert {x.attrs['uri'] for x in node.get_related()} == {user.absolute_url, user.profile_image_url()}


class TestPreprintSaveShareHook(OsfTestCase):
    def setUp(self):
        super(TestPreprintSaveShareHook, self).setUp()
        self.admin = AuthUserFactory()
        self.auth = Auth(user=self.admin)
        self.provider = PreprintProviderFactory(name='Lars Larson Snowmobiling Experience')
        self.project = ProjectFactory(creator=self.admin, is_public=True)
        self.subject = SubjectFactory()
        self.subject_two = SubjectFactory()
        self.file = api_test_utils.create_test_file(self.project, self.admin, 'second_place.pdf')
        self.preprint = PreprintFactory(creator=self.admin, filename='second_place.pdf', provider=self.provider, subjects=[[self.subject._id]], project=self.project, is_published=False)

    @mock.patch('website.preprints.tasks.on_preprint_updated.si')
    def test_save_unpublished_not_called(self, mock_on_preprint_updated):
        self.preprint.save()
        assert not mock_on_preprint_updated.called

    @mock.patch('website.preprints.tasks.on_preprint_updated.si')
    def test_save_published_called(self, mock_on_preprint_updated):
        self.preprint.set_published(True, auth=self.auth, save=True)
        assert mock_on_preprint_updated.called

    # This covers an edge case where a preprint is forced back to unpublished
    # that it sends the information back to share
    @mock.patch('website.preprints.tasks.on_preprint_updated.si')
    def test_save_unpublished_called_forced(self, mock_on_preprint_updated):
        self.preprint.set_published(True, auth=self.auth, save=True)
        self.preprint.published = False
        self.preprint.save(**{'force_update': True})
        assert_equal(mock_on_preprint_updated.call_count, 2)

    @mock.patch('website.preprints.tasks.on_preprint_updated.si')
    def test_save_published_called(self, mock_on_preprint_updated):
        self.preprint.set_published(True, auth=self.auth, save=True)
        assert mock_on_preprint_updated.called

    @mock.patch('website.preprints.tasks.on_preprint_updated.si')
    def test_save_published_subject_change_called(self, mock_on_preprint_updated):
        self.preprint.is_published = True
        self.preprint.set_subjects([[self.subject_two._id]], auth=self.auth)
        assert mock_on_preprint_updated.called
        assert {'old_subjects': [self.subject.id]} in mock_on_preprint_updated.call_args

    @mock.patch('website.preprints.tasks.on_preprint_updated.si')
    def test_save_unpublished_subject_change_not_called(self, mock_on_preprint_updated):
        self.preprint.set_subjects([[self.subject_two._id]], auth=self.auth)
        assert not mock_on_preprint_updated.called

    @mock.patch('website.preprints.tasks.requests')
    @mock.patch('website.preprints.tasks.settings.SHARE_URL', 'ima_real_website')
    def test_send_to_share_is_true(self, mock_requests):
        self.preprint.provider.access_token = 'Snowmobiling'
        self.preprint.provider.save()
        on_preprint_updated(self.preprint._id)

        assert mock_requests.post.called

    @mock.patch('website.preprints.tasks.on_preprint_updated.si')
    def test_node_contributor_changes_updates_preprints_share(self, mock_on_preprint_updated):
        # A user is added as a contributor
        self.preprint.is_published = True
        self.preprint.save()

        assert mock_on_preprint_updated.call_count == 1
        
        user = AuthUserFactory()
        node = self.preprint.node
        node.preprint_file = self.file

        node.add_contributor(contributor=user, auth=self.auth)
        assert mock_on_preprint_updated.call_count == 2
        
        node.move_contributor(contributor=user, index=0, auth=self.auth)
        assert mock_on_preprint_updated.call_count == 3

        data = [{'id': self.admin._id, 'permission': 'admin', 'visible': True},
                {'id': user._id, 'permission': 'write', 'visible': False}]
        node.manage_contributors(data, auth=self.auth, save=True)
        assert mock_on_preprint_updated.call_count == 4
        
        node.update_contributor(user, 'read', True, auth=self.auth, save=True)
        assert mock_on_preprint_updated.call_count == 5

        node.remove_contributor(contributor=user, auth=self.auth)
        assert mock_on_preprint_updated.call_count == 6

    @mock.patch('website.preprints.tasks.settings.SHARE_URL', 'a_real_url')
    @mock.patch('website.preprints.tasks._async_update_preprint_share.delay')
    @mock.patch('website.preprints.tasks.requests')
    def test_call_async_update_on_500_failure(self, requests, mock_async):
        self.preprint.provider.access_token = 'Snowmobiling'
        requests.post.return_value = MockShareResponse(501)
        update_preprint_share(self.preprint)
        assert mock_async.called

    @mock.patch('website.preprints.tasks.settings.SHARE_URL', 'a_real_url')
    @mock.patch('website.preprints.tasks.send_desk_share_preprint_error')
    @mock.patch('website.preprints.tasks._async_update_preprint_share.delay')
    @mock.patch('website.preprints.tasks.requests')
    def test_no_call_async_update_on_400_failure(self, requests, mock_async, mock_mail):
        self.preprint.provider.access_token = 'Snowmobiling'
        requests.post.return_value = MockShareResponse(400)
        update_preprint_share(self.preprint)
        assert not mock_async.called
        assert mock_mail.called<|MERGE_RESOLUTION|>--- conflicted
+++ resolved
@@ -466,7 +466,6 @@
 
         assert nodes == {}
 
-<<<<<<< HEAD
     def test_format_thesis(self):
         res = format_preprint(self.thesis, self.thesis.provider.share_publish_type)
 
@@ -476,14 +475,13 @@
         thesis = nodes.pop(next(k for k, v in nodes.items() if v['@type'] == 'thesis'))
         assert thesis['title'] == self.thesis.node.title
         assert thesis['description'] == self.thesis.node.description
-=======
+
     def test_format_preprint_date_modified_node_updated(self):
         self.preprint.node.save()
         res = format_preprint(self.preprint)
         nodes = dict(enumerate(res))
         preprint = nodes.pop(next(k for k, v in nodes.items() if v['@type'] == 'preprint'))
         assert preprint['date_updated'] == self.preprint.node.date_modified.isoformat()
->>>>>>> 3ae60153
 
     def test_format_preprint_nones(self):
         self.preprint.node.tags = []
