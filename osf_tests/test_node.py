import datetime

from django.utils import timezone
import mock
import pytest
import pytz
import random
import string
from framework.celery_tasks import handlers
from framework.exceptions import PermissionsError
from framework.sessions import set_session
from website.project.model import has_anonymous_link
from website.project.signals import contributor_added, contributor_removed, after_create_registration
from website.exceptions import NodeStateError
from osf.utils import permissions
from website.util import api_url_for, web_url_for
from api_tests.utils import disconnected_from_listeners
from website.citations.utils import datetime_to_csl
from website import language, settings
from website.project.tasks import on_node_updated
from website.project.views.node import serialize_collections
from website.views import find_bookmark_collection

from osf.utils.permissions import READ, WRITE, ADMIN, expand_permissions, DEFAULT_CONTRIBUTOR_PERMISSIONS

from osf.models import (
    AbstractNode,
    Node,
    Tag,
    NodeLog,
    Contributor,
    MetaSchema,
    Sanction,
    NodeRelation,
    Registration,
    DraftRegistration,
    DraftRegistrationApproval,
)
from osf.models.node import AbstractNodeQuerySet
from osf.models.spam import SpamStatus
from osf.exceptions import ValidationError, ValidationValueError
from osf.utils.workflows import DefaultStates
from framework.auth.core import Auth

from osf_tests.factories import (
    AuthUserFactory,
    ProjectFactory,
    ProjectWithAddonFactory,
    NodeFactory,
    NodeLogFactory,
    UserFactory,
    UnregUserFactory,
    PreprintFactory,
    RegistrationFactory,
    DraftRegistrationFactory,
    NodeLicenseRecordFactory,
    PrivateLinkFactory,
    NodeRelationFactory,
    InstitutionFactory,
    SessionFactory,
    SubjectFactory,
    TagFactory,
    CollectionFactory,
    CollectionProviderFactory,
)
from .factories import get_default_metaschema
from addons.wiki.tests.factories import WikiVersionFactory, WikiFactory
from .utils import capture_signals, assert_datetime_equal, mock_archive, MockShareResponse

pytestmark = pytest.mark.django_db

@pytest.fixture()
def user():
    return UserFactory()

@pytest.fixture()
def node(user):
    return NodeFactory(creator=user)

@pytest.fixture()
def project(user):
    return ProjectFactory(creator=user)

@pytest.fixture()
def auth(user):
    return Auth(user)

@pytest.fixture()
def subject():
    return SubjectFactory()

@pytest.fixture()
def preprint(user):
    return PreprintFactory(creator=user)


class TestParentNode:

    @pytest.fixture()
    def project(self, user):
        return ProjectFactory(creator=user)

    @pytest.fixture()
    def child(self, project):
        return NodeFactory(parent=project, creator=project.creator)

    @pytest.fixture()
    def deleted_child(self, project):
        return NodeFactory(parent=project, creator=project.creator, is_deleted=True)

    @pytest.fixture()
    def registration(self, project):
        return RegistrationFactory(project=project)

    @pytest.fixture()
    def template(self, project, auth):
        return project.use_as_template(auth=auth)

    def test_top_level_node_has_parent_node_none(self):
        project = ProjectFactory()
        assert project.parent_node is None

    def test_component_has_parent_node(self):
        project = ProjectFactory()
        node = NodeFactory(parent=project)
        assert node.parent_node == project

    @pytest.mark.django_assert_num_queries
    def test_parent_node_is_cached_for_top_level_nodes(self, django_assert_num_queries):
        root = ProjectFactory()
        # Expect 0 queries because parent_node was already
        # accessed when creating the project_created log
        with django_assert_num_queries(0):
            root.parent_node
            root.parent_node

    def test_components_have_root(self):
        root = ProjectFactory()
        child = NodeFactory(parent=root)
        child1 = NodeFactory(parent=root)
        child2 = NodeFactory(parent=root)
        grandchild = NodeFactory(parent=child)
        grandchild1 = NodeFactory(parent=child)
        grandchild2 = NodeFactory(parent=child)
        grandchild3 = NodeFactory(parent=child)
        grandchild_1 = NodeFactory(parent=child1)
        grandchild1_1 = NodeFactory(parent=child1)
        grandchild2_1 = NodeFactory(parent=child1)
        grandchild3_1 = NodeFactory(parent=child1)
        grandchild_2 = NodeFactory(parent=child2)
        grandchild1_2 = NodeFactory(parent=child2)
        grandchild2_2 = NodeFactory(parent=child2)
        grandchild3_2 = NodeFactory(parent=child2)
        greatgrandchild = NodeFactory(parent=grandchild)
        greatgrandchild1 = NodeFactory(parent=grandchild1)
        greatgrandchild2 = NodeFactory(parent=grandchild2)
        greatgrandchild3 = NodeFactory(parent=grandchild3)
        greatgrandchild_1 = NodeFactory(parent=grandchild_1)

        assert child.root == root
        assert child1.root == root
        assert child2.root == root
        assert grandchild.root == root
        assert grandchild1.root == root
        assert grandchild2.root == root
        assert grandchild3.root == root
        assert grandchild_1.root == root
        assert grandchild1_1.root == root
        assert grandchild2_1.root == root
        assert grandchild3_1.root == root
        assert grandchild_2.root == root
        assert grandchild1_2.root == root
        assert grandchild2_2.root == root
        assert grandchild3_2.root == root
        assert greatgrandchild.root == root
        assert greatgrandchild1.root == root
        assert greatgrandchild2.root == root
        assert greatgrandchild3.root == root
        assert greatgrandchild_1.root == root

    # https://openscience.atlassian.net/browse/OSF-7378
    def test_root_for_linked_node_does_not_return_linking_parent(self):
        project = ProjectFactory(title='Project')
        root = ProjectFactory(title='Root')
        child = NodeFactory(title='Child', parent=root)

        project.add_node_link(root, auth=Auth(project.creator), save=True)
        assert root.root == root
        assert child.root == root

    def test_get_children(self):
        root = ProjectFactory()
        child = NodeFactory(parent=root)
        child1 = NodeFactory(parent=root)
        child2 = NodeFactory(parent=root)
        grandchild = NodeFactory(parent=child)
        grandchild1 = NodeFactory(parent=child)
        grandchild2 = NodeFactory(parent=child)
        grandchild3 = NodeFactory(parent=child)
        grandchild_1 = NodeFactory(parent=child1)
        for _ in range(0, 3):
            NodeFactory(parent=child1)
        for _ in range(0, 4):
            NodeFactory(parent=child2)

        NodeFactory(parent=grandchild)
        NodeFactory(parent=grandchild1)
        NodeFactory(parent=grandchild2)
        NodeFactory(parent=grandchild3)
        greatgrandchild_1 = NodeFactory(parent=grandchild_1, is_deleted=True)

        assert 20 == Node.objects.get_children(root).count()
        pks = Node.objects.get_children(root).values_list('id', flat=True)
        assert 20 == len(pks)
        assert set(pks) == set(Node.objects.exclude(id=root.id).values_list('id', flat=True))

        assert greatgrandchild_1 in Node.objects.get_children(root).all()
        assert greatgrandchild_1 not in Node.objects.get_children(root, active=True).all()

    def test_get_children_root_with_no_children(self):
        root = ProjectFactory()

        assert 0 == len(Node.objects.get_children(root))
        assert isinstance(Node.objects.get_children(root), AbstractNodeQuerySet)

    def test_get_children_child_with_no_children(self):
        root = ProjectFactory()
        child = ProjectFactory(parent=root)

        assert 0 == Node.objects.get_children(child).count()
        assert isinstance(Node.objects.get_children(child), AbstractNodeQuerySet)

    def test_get_children_with_nested_projects(self):
        root = ProjectFactory()
        child = NodeFactory(parent=root)
        grandchild = NodeFactory(parent=child)
        result = Node.objects.get_children(child)
        assert result.count() == 1
        assert grandchild in result

    def test_get_children_with_links(self):
        root = ProjectFactory()
        child = NodeFactory(parent=root)
        child1 = NodeFactory(parent=root)
        child2 = NodeFactory(parent=root)
        grandchild = NodeFactory(parent=child)
        grandchild1 = NodeFactory(parent=child)
        grandchild2 = NodeFactory(parent=child)
        grandchild3 = NodeFactory(parent=child)
        grandchild_1 = NodeFactory(parent=child1)
        for _ in range(0, 3):
            NodeFactory(parent=child1)
        for _ in range(0, 4):
            NodeFactory(parent=child2)

        NodeFactory(parent=grandchild)
        NodeFactory(parent=grandchild1)
        NodeFactory(parent=grandchild2)
        NodeFactory(parent=grandchild3)
        greatgrandchild_1 = NodeFactory(parent=grandchild_1)

        child.add_node_link(root, auth=Auth(root.creator))
        child.add_node_link(greatgrandchild_1, auth=Auth(greatgrandchild_1.creator))
        greatgrandchild_1.add_node_link(child, auth=Auth(child.creator))

        assert 20 == len(Node.objects.get_children(root))

    def test_get_roots(self):
        top_level1 = ProjectFactory(is_public=True)
        top_level2 = ProjectFactory(is_public=True)
        top_level_private = ProjectFactory(is_public=False)
        child1 = NodeFactory(parent=top_level1)
        child2 = NodeFactory(parent=top_level2)

        # top_level2 is linked to by another node
        node = NodeFactory(is_public=True)
        node.add_node_link(top_level2, auth=Auth(node.creator))

        results = AbstractNode.objects.get_roots()
        assert top_level1 in results
        assert top_level2 in results
        assert top_level_private in results
        assert child1 not in results
        assert child2 not in results

        public_results = AbstractNode.objects.filter(is_public=True).get_roots()
        assert top_level1 in public_results
        assert top_level2 in public_results
        assert top_level_private not in public_results
        assert child1 not in public_results
        assert child2 not in public_results

        public_results2 = AbstractNode.objects.get_roots().filter(is_public=True)
        assert top_level1 in public_results2
        assert top_level2 in public_results2
        assert top_level_private not in public_results2
        assert child1 not in public_results2
        assert child2 not in public_results2

    def test_get_roots_distinct(self):
        top_level = ProjectFactory()
        ProjectFactory(parent=top_level)
        ProjectFactory(parent=top_level)
        ProjectFactory(parent=top_level)

        assert AbstractNode.objects.get_roots().count() == 1
        assert top_level in AbstractNode.objects.get_roots()

    def test_license_searches_parent_nodes(self):
        license_record = NodeLicenseRecordFactory()
        project = ProjectFactory(node_license=license_record)
        node = NodeFactory(parent=project)
        assert project.license == license_record
        assert node.license == license_record

    def test_top_level_project_has_no_parent(self, project):
        assert project.parent_node is None

    def test_child_project_has_correct_parent(self, child, project):
        assert child.parent_node._id == project._id

    def test_grandchild_has_parent_of_child(self, child):
        grandchild = NodeFactory(parent=child, description='Spike')
        assert grandchild.parent_node._id == child._id

    def test_registration_has_no_parent(self, registration):
        assert registration.parent_node is None

    def test_registration_child_has_correct_parent(self, registration):
        registration_child = NodeFactory(parent=registration)
        assert registration._id == registration_child.parent_node._id

    def test_registration_grandchild_has_correct_parent(self, registration):
        registration_child = NodeFactory(parent=registration)
        registration_grandchild = NodeFactory(parent=registration_child)
        assert registration_grandchild.parent_node._id == registration_child._id

    def test_recursive_registrations_have_correct_root(self, project, auth):
        child = NodeFactory(parent=project)
        NodeFactory(parent=child)

        with disconnected_from_listeners(after_create_registration):
            reg_root = project.register_node(get_default_metaschema(), auth, '', None)
        reg_child = reg_root._nodes.first()
        reg_grandchild = reg_child._nodes.first()

        assert reg_root.root == reg_root
        assert reg_child.root == reg_root
        assert reg_grandchild.root == reg_root

    def test_fork_has_no_parent(self, project, auth):
        fork = project.fork_node(auth=auth)
        assert fork.parent_node is None

    def test_fork_child_has_parent(self, project, auth):
        fork = project.fork_node(auth=auth)
        fork_child = NodeFactory(parent=fork)
        assert fork_child.parent_node._id == fork._id

    def test_fork_grandchild_has_child_id(self, project, auth):
        fork = project.fork_node(auth=auth)
        fork_child = NodeFactory(parent=fork)
        fork_grandchild = NodeFactory(parent=fork_child)
        assert fork_grandchild.parent_node._id == fork_child._id

    def test_recursive_forks_have_correct_root(self, project, auth):
        child = NodeFactory(parent=project)
        NodeFactory(parent=child)

        fork_root = project.fork_node(auth=auth)
        fork_child = fork_root._nodes.first()
        fork_grandchild = fork_child._nodes.first()

        assert fork_root.root == fork_root
        assert fork_child.root == fork_root
        assert fork_grandchild.root == fork_root

    def test_template_has_no_parent(self, template):
        assert template.parent_node is None

    def test_teplate_project_child_has_correct_parent(self, template):
        template_child = NodeFactory(parent=template)
        assert template_child.parent_node._id == template._id

    def test_template_project_grandchild_has_correct_root(self, template):
        template_child = NodeFactory(parent=template)
        new_project_grandchild = NodeFactory(parent=template_child)
        assert new_project_grandchild.parent_node._id == template_child._id

    def test_recursive_templates_have_correct_root(self, project, auth):
        child = NodeFactory(parent=project)
        NodeFactory(parent=child)

        template_root = project.use_as_template(auth=auth)
        template_child = template_root._nodes.first()
        template_grandchild = template_child._nodes.first()

        assert template_root.root == template_root
        assert template_child.root == template_root
        assert template_grandchild.root == template_root

    def test_template_project_does_not_copy_deleted_components(self, project, child, deleted_child, template):
        """Regression test for https://openscience.atlassian.net/browse/OSF-5942. """
        new_nodes = [node.title for node in template.nodes]
        assert len(template.nodes) == 1
        assert deleted_child.title not in new_nodes

    def test_parent_node_doesnt_return_link_parent(self, project):
        linker = ProjectFactory(title='Linker')
        linker.add_node_link(project, auth=Auth(linker.creator), save=True)
        # Prevent cached parent_node property from being used
        project = Node.objects.get(id=project.id)
        assert project.parent_node is None


class TestRoot:
    @pytest.fixture()
    def project(self, user):
        return ProjectFactory(creator=user)

    @pytest.fixture()
    def registration(self, project):
        return RegistrationFactory(project=project)

    def test_top_level_project_has_own_root(self, project):
        assert project.root._id == project._id

    def test_child_project_has_root_of_parent(self, project):
        child = NodeFactory(parent=project)
        assert child.root._id == project._id
        assert child.root._id == project.root._id

    def test_grandchild_root_relationships(self, project):
        child_node_one = NodeFactory(parent=project)
        child_node_two = NodeFactory(parent=project)
        grandchild_from_one = NodeFactory(parent=child_node_one)
        grandchild_from_two = NodeFactory(parent=child_node_two)

        assert child_node_one.root._id == child_node_two.root._id
        assert grandchild_from_one.root._id == grandchild_from_two.root._id
        assert grandchild_from_two.root._id == project.root._id

    def test_grandchild_has_root_of_immediate_parent(self, project):
        child_node = NodeFactory(parent=project)
        grandchild_node = NodeFactory(parent=child_node)
        assert child_node.root._id == grandchild_node.root._id

    def test_registration_has_own_root(self, registration):
        assert registration.root._id == registration._id

    def test_registration_children_have_correct_root(self, registration):
        registration_child = NodeFactory(parent=registration)
        assert registration_child.root._id == registration._id

    def test_registration_grandchildren_have_correct_root(self, registration):
        registration_child = NodeFactory(parent=registration)
        registration_grandchild = NodeFactory(parent=registration_child)

        assert registration_grandchild.root._id == registration._id

    def test_fork_has_own_root(self, project, auth):
        fork = project.fork_node(auth=auth)
        fork.save()
        assert fork.root._id == fork._id

    def test_fork_children_have_correct_root(self, project, auth):
        fork = project.fork_node(auth=auth)
        fork_child = NodeFactory(parent=fork)
        assert fork_child.root._id == fork._id

    def test_fork_grandchildren_have_correct_root(self, project, auth):
        fork = project.fork_node(auth=auth)
        fork_child = NodeFactory(parent=fork)
        fork_grandchild = NodeFactory(parent=fork_child)
        assert fork_grandchild.root._id == fork._id

    def test_template_project_has_own_root(self, project, auth):
        new_project = project.use_as_template(auth=auth)
        assert new_project.root._id == new_project._id

    def test_template_project_child_has_correct_root(self, project, auth):
        new_project = project.use_as_template(auth=auth)
        new_project_child = NodeFactory(parent=new_project)
        assert new_project_child.root._id == new_project._id

    def test_template_project_grandchild_has_correct_root(self, project, auth):
        new_project = project.use_as_template(auth=auth)
        new_project_child = NodeFactory(parent=new_project)
        new_project_grandchild = NodeFactory(parent=new_project_child)
        assert new_project_grandchild.root._id == new_project._id

    def test_node_find_returns_correct_nodes(self, project):
        # Build up a family of nodes
        child_node_one = NodeFactory(parent=project)
        child_node_two = NodeFactory(parent=project)
        NodeFactory(parent=child_node_one)
        NodeFactory(parent=child_node_two)
        # Create a rogue node that's not related at all
        NodeFactory()

        family_ids = [project._id] + [r._id for r in project.get_descendants_recursive()]
        family_nodes = Node.objects.filter(root=project)
        number_of_nodes = family_nodes.count()

        assert number_of_nodes == 5
        found_ids = []
        for node in family_nodes:
            assert node._id in family_ids
            found_ids.append(node._id)
        for node_id in family_ids:
            assert node_id in found_ids

    def test_get_descendants_recursive_returns_in_depth_order(self, project):
        """Test the get_descendants_recursive function to make sure its
        not returning any new nodes that we're not expecting
        """
        child_node_one = NodeFactory(parent=project)
        child_node_two = NodeFactory(parent=project)
        NodeFactory(parent=child_node_one)
        NodeFactory(parent=child_node_two)

        parent_list = [project._id]
        # Verifies, for every node in the list, that parent, we've seen before, in order.
        for p in project.get_descendants_recursive():
            parent_list.append(p._id)
            if p.parent_node:
                assert p.parent_node._id in parent_list


class TestNodeMODMCompat:

    def test_basic_querying(self):
        node_1 = ProjectFactory(is_public=False)
        node_2 = ProjectFactory(is_public=True)

        assert Node.objects.all().count() == 2

        private = Node.objects.filter(is_public=False)
        assert node_1 in private
        assert node_2 not in private

    def test_compound_query(self):
        node = NodeFactory(is_public=True, title='foo')

        assert node in Node.objects.filter(is_public=True, title='foo')
        assert node not in Node.objects.filter(is_public=False, title='foo')

    def test_title_validation(self):
        node = NodeFactory.build(title='')
        with pytest.raises(ValidationError) as excinfo:
            node.save()
        assert excinfo.value.message_dict == {'title': ['This field cannot be blank.']}

        too_long = 'a' * 201
        node = NodeFactory.build(title=too_long)
        with pytest.raises(ValidationError) as excinfo:
            node.save()
        assert excinfo.value.message_dict == {'title': ['Title cannot exceed 200 characters.']}

    def test_querying_on_guid_id(self):
        node = NodeFactory()
        assert len(node._id) == 5
        assert node in Node.objects.filter(guids___id=node._id, guids___id__isnull=False)


# copied from tests/test_models.py
class TestProject:

    @pytest.fixture()
    def project(self, user):
        return ProjectFactory(creator=user, description='foobar')

    @pytest.fixture()
    def child(self, user, project):
        return ProjectFactory(creator=user, description='barbaz', parent=project)

    def test_repr(self, project):
        assert project.title in repr(project)
        assert project._id in repr(project)

    def test_url(self, project):
        assert (
            project.url ==
            '/{0}/'.format(project._primary_key)
        )

    def test_api_url(self, project):
        api_url = project.api_url
        assert api_url == '/api/v1/project/{0}/'.format(project._primary_key)

    def test_web_url_for(self, node, request_context):
        result = node.web_url_for('view_project')
        assert result == web_url_for(
            'view_project',
            pid=node._id,
        )

    def test_web_url_for_absolute(self, node, request_context):
        result = node.web_url_for('view_project', _absolute=True)
        assert settings.DOMAIN in result

    def test_api_url_for(self, node, request_context):
        result = node.api_url_for('view_project')
        assert result == api_url_for(
            'view_project',
            pid=node._id
        )

    def test_api_url_for_absolute(self, node, request_context):
        result = node.api_url_for('view_project', _absolute=True)
        assert settings.DOMAIN in result

    def test_get_absolute_url(self, node):
        assert node.get_absolute_url() == '{}v2/nodes/{}/'.format(settings.API_DOMAIN, node._id)

    def test_parents(self):
        node = ProjectFactory()
        child1 = ProjectFactory(parent=node)
        child2 = ProjectFactory(parent=child1)
        assert node.parents == []
        assert child1.parents == [node]
        assert child2.parents == [child1, node]

    def test_no_parent(self):
        node = ProjectFactory()
        assert node.parent_node is None

    def test_node_factory(self):
        node = NodeFactory()
        assert node.category == 'hypothesis'
        assert bool(node.parents)
        assert node.logs.first().action == 'project_created'
        assert set(node.get_addon_names()) == set([
            addon_config.short_name
            for addon_config in settings.ADDONS_AVAILABLE
            if 'node' in addon_config.added_default
        ])
        for addon_config in settings.ADDONS_AVAILABLE:
            if 'node' in addon_config.added_default:
                assert addon_config.short_name in node.get_addon_names()
                assert len([
                    addon
                    for addon in node.addons
                    if addon.config.short_name == addon_config.short_name
                ])

    def test_project_factory(self):
        node = ProjectFactory()
        assert node.category == 'project'
        assert bool(node._id)
        # assert_almost_equal(
        #     node.created, timezone.now(),
        #     delta=datetime.timedelta(seconds=5),
        # )
        assert node.is_public is False
        assert node.is_deleted is False
        assert hasattr(node, 'deleted_date')
        assert node.is_registration is False
        assert hasattr(node, 'registered_date')
        assert node.is_fork is False
        assert hasattr(node, 'forked_date')
        assert bool(node.title)
        assert hasattr(node, 'description')
        assert hasattr(node, 'registered_meta')
        assert hasattr(node, 'registered_user')
        assert hasattr(node, 'registered_schema')
        assert bool(node.creator)
        assert bool(node.contributors)
        assert node.logs.count() == 1
        assert hasattr(node, 'tags')
        assert hasattr(node, 'nodes')
        assert hasattr(node, 'forked_from')
        assert hasattr(node, 'registered_from')
        assert node.logs.latest().action == 'project_created'

    def test_parent_id(self, project, child):
        assert child.parent_id == project._id

    def test_parent(self, project, child):
        assert child.parent_node == project

    def test_in_parent_nodes(self, project, child):
        assert child in project.nodes

    def test_root_id_is_same_as_own_id_for_top_level_nodes(self, project):
        project.reload()
        assert project.root_id == project.id

    def test_nodes_active(self, project, auth):
        node = NodeFactory(parent=project)
        deleted_node = NodeFactory(parent=project, is_deleted=True)

        linked_node = NodeFactory()
        project.add_node_link(linked_node, auth=auth)
        deleted_linked_node = NodeFactory(is_deleted=True)
        project.add_node_link(deleted_linked_node, auth=auth)

        assert node in project.nodes_active
        assert deleted_node not in project.nodes_active

        assert linked_node in project.nodes_active
        assert deleted_linked_node not in project.nodes_active

class TestLogging:

    def test_add_log(self, node, auth):
        node.add_log(NodeLog.PROJECT_CREATED, params={'node': node._id}, auth=auth)
        node.add_log(NodeLog.EMBARGO_INITIATED, params={'node': node._id}, auth=auth)
        node.save()

        last_log = node.logs.latest()
        assert last_log.action == NodeLog.EMBARGO_INITIATED
        # date is tzaware
        assert last_log.date.tzinfo == pytz.utc

        # updates node.modified
        assert_datetime_equal(node.modified, last_log.date)


class TestTagging:

    def test_add_tag(self, node, auth):
        node.add_tag('FoO', auth=auth)
        node.save()

        tag = Tag.objects.get(name='FoO')
        assert node.tags.count() == 1
        assert tag in node.tags.all()

        last_log = node.logs.all().order_by('-date')[0]
        assert last_log.action == NodeLog.TAG_ADDED
        assert last_log.params['tag'] == 'FoO'
        assert last_log.params['node'] == node._id

    def test_add_system_tag(self, node):
        original_log_count = node.logs.count()
        node.add_system_tag('FoO')
        node.save()

        tag = Tag.all_tags.get(name='FoO', system=True)
        assert node.all_tags.count() == 1
        assert tag in node.all_tags.all()

        assert tag.system is True

        # No log added
        new_log_count = node.logs.count()
        assert original_log_count == new_log_count

    def test_add_system_tag_instance(self, node):
        tag = TagFactory(system=True)
        node.add_system_tag(tag)

        assert tag in node.all_tags.all()

    def test_add_system_tag_non_system_instance(self, node):
        tag = TagFactory(system=False)
        with pytest.raises(ValueError):
            node.add_system_tag(tag)

        assert tag not in node.all_tags.all()

    def test_system_tags_property(self, node, auth):
        other_node = ProjectFactory()
        other_node.add_system_tag('bAr')

        node.add_system_tag('FoO')
        node.add_tag('bAr', auth=auth)

        assert 'FoO' in node.system_tags
        assert 'bAr' not in node.system_tags

    def test_system_tags_property_on_registration(self):
        project = ProjectFactory()
        project.add_system_tag('from-project')
        registration = RegistrationFactory(project=project)

        registration.add_system_tag('registration-only')

        # Registration gets project's system tags
        assert 'from-project' in registration.system_tags
        assert 'registration-only' not in project.system_tags
        assert 'registration-only' in registration.system_tags

    def test_tags_does_not_return_system_tags(self, node):
        node.add_system_tag('systag')
        assert 'systag' not in node.tags.values_list('name', flat=True)

class TestSearch:

    @mock.patch('website.search.search.update_node')
    def test_update_search(self, mock_update_node, node):
        node.update_search()
        assert mock_update_node.called

class TestNodeCreation:

    def test_creator_is_added_as_contributor(self, fake):
        user = UserFactory()
        node = Node(
            title=fake.bs(),
            creator=user
        )
        node.save()
        assert node.is_contributor(user) is True
        contributor = Contributor.objects.get(user=user, node=node)
        assert contributor.visible is True
        assert contributor.read is True
        assert contributor.write is True
        assert contributor.admin is True

    def test_project_created_log_is_added(self, fake):
        user = UserFactory()
        node = Node(
            title=fake.bs(),
            creator=user
        )
        node.save()
        assert node.logs.count() == 1
        first_log = node.logs.first()
        assert first_log.action == NodeLog.PROJECT_CREATED
        params = first_log.params
        assert params['node'] == node._id
        assert_datetime_equal(first_log.date, node.created)

# Copied from tests/test_models.py
class TestContributorMethods:
    def test_add_contributor(self, node, user, auth):
        # A user is added as a contributor
        user2 = UserFactory()
        node.add_contributor(contributor=user2, auth=auth)
        node.save()
        assert node.is_contributor(user2) is True
        last_log = node.logs.all().order_by('-date')[0]
        assert last_log.action == 'contributor_added'
        assert last_log.params['contributors'] == [user2._id]

        assert user2 in user.recently_added.all()

    def test_add_contributors(self, node, auth):
        user1 = UserFactory()
        user2 = UserFactory()
        node.add_contributors(
            [
                {'user': user1, 'permissions': ['read', 'write', 'admin'], 'visible': True},
                {'user': user2, 'permissions': ['read', 'write'], 'visible': False}
            ],
            auth=auth
        )
        last_log = node.logs.all().order_by('-date')[0]
        assert (
            last_log.params['contributors'] ==
            [user1._id, user2._id]
        )
        assert node.is_contributor(user1)
        assert node.is_contributor(user2)
        assert user1._id in node.visible_contributor_ids
        assert user2._id not in node.visible_contributor_ids
        assert node.get_permissions(user1) == [permissions.READ, permissions.WRITE, permissions.ADMIN]
        assert node.get_permissions(user2) == [permissions.READ, permissions.WRITE]
        last_log = node.logs.all().order_by('-date')[0]
        assert (
            last_log.params['contributors'] ==
            [user1._id, user2._id]
        )

    def test_cant_add_creator_as_contributor_twice(self, node, user):
        node.add_contributor(contributor=user)
        node.save()
        assert len(node.contributors) == 1

    def test_cant_add_same_contributor_twice(self, node):
        contrib = UserFactory()
        node.add_contributor(contributor=contrib)
        node.save()
        node.add_contributor(contributor=contrib)
        node.save()
        assert len(node.contributors) == 2

    def test_remove_unregistered_conributor_removes_unclaimed_record(self, node, auth):
        new_user = node.add_unregistered_contributor(fullname='David Davidson',
            email='david@davidson.com', auth=auth)
        node.save()
        assert node.is_contributor(new_user)  # sanity check
        assert node._primary_key in new_user.unclaimed_records
        node.remove_contributor(
            auth=auth,
            contributor=new_user
        )
        node.save()
        new_user.refresh_from_db()
        assert node._primary_key not in new_user.unclaimed_records

    def test_is_contributor(self, node):
        contrib, noncontrib = UserFactory(), UserFactory()
        Contributor.objects.create(user=contrib, node=node)

        assert node.is_contributor(contrib) is True
        assert node.is_contributor(noncontrib) is False
        assert node.is_contributor(None) is False

    def test_visible_contributor_ids(self, node, user):
        visible_contrib = UserFactory()
        invisible_contrib = UserFactory()
        Contributor.objects.create(user=visible_contrib, node=node, visible=True)
        Contributor.objects.create(user=invisible_contrib, node=node, visible=False)
        assert visible_contrib._id in node.visible_contributor_ids
        assert invisible_contrib._id not in node.visible_contributor_ids

    def test_visible_contributors(self, node, user):
        visible_contrib = UserFactory()
        invisible_contrib = UserFactory()
        Contributor.objects.create(user=visible_contrib, node=node, visible=True)
        Contributor.objects.create(user=invisible_contrib, node=node, visible=False)
        assert visible_contrib in node.visible_contributors
        assert invisible_contrib not in node.visible_contributors

    def test_set_visible_false(self, node, auth):
        contrib = UserFactory()
        Contributor.objects.create(user=contrib, node=node, visible=True)
        node.set_visible(contrib, visible=False, auth=auth)
        node.save()
        assert Contributor.objects.filter(user=contrib, node=node, visible=False).exists() is True

        last_log = node.logs.all().order_by('-date')[0]
        assert last_log.user == auth.user
        assert last_log.action == NodeLog.MADE_CONTRIBUTOR_INVISIBLE

    def test_set_visible_true(self, node, auth):
        contrib = UserFactory()
        Contributor.objects.create(user=contrib, node=node, visible=False)
        node.set_visible(contrib, visible=True, auth=auth)
        node.save()
        assert Contributor.objects.filter(user=contrib, node=node, visible=True).exists() is True

        last_log = node.logs.all().order_by('-date')[0]
        assert last_log.user == auth.user
        assert last_log.action == NodeLog.MADE_CONTRIBUTOR_VISIBLE

    def test_set_visible_is_noop_if_visibility_is_unchanged(self, node, auth):
        visible, invisible = UserFactory(), UserFactory()
        Contributor.objects.create(user=visible, node=node, visible=True)
        Contributor.objects.create(user=invisible, node=node, visible=False)
        original_log_count = node.logs.count()
        node.set_visible(invisible, visible=False, auth=auth)
        node.set_visible(visible, visible=True, auth=auth)
        node.save()
        assert node.logs.count() == original_log_count

    def test_set_visible_contributor_with_only_one_contributor(self, node, user):
        with pytest.raises(ValueError) as excinfo:
            node.set_visible(user=user, visible=False, auth=None)
        assert excinfo.value.message == 'Must have at least one visible contributor'

    def test_set_visible_missing(self, node):
        with pytest.raises(ValueError):
            node.set_visible(UserFactory(), True)

    def test_copy_contributors_from_adds_contributors(self, node):
        contrib, contrib2 = UserFactory(), UserFactory()
        Contributor.objects.create(user=contrib, node=node, visible=True)
        Contributor.objects.create(user=contrib2, node=node, visible=False)

        node2 = NodeFactory()
        node2.copy_contributors_from(node)

        assert node2.is_contributor(contrib)
        assert node2.is_contributor(contrib2)

        assert node.is_contributor(contrib)
        assert node.is_contributor(contrib2)

    def test_copy_contributors_from_preserves_visibility(self, node):
        visible, invisible = UserFactory(), UserFactory()
        Contributor.objects.create(user=visible, node=node, visible=True)
        Contributor.objects.create(user=invisible, node=node, visible=False)

        node2 = NodeFactory()
        node2.copy_contributors_from(node)

        assert Contributor.objects.get(node=node, user=visible).visible is True
        assert Contributor.objects.get(node=node, user=invisible).visible is False

    def test_copy_contributors_from_preserves_permissions(self, node):
        read, admin = UserFactory(), UserFactory()
        Contributor.objects.create(user=read, node=node, read=True, write=False, admin=False)
        Contributor.objects.create(user=admin, node=node, read=True, write=True, admin=True)

        node2 = NodeFactory()
        node2.copy_contributors_from(node)

        assert node2.has_permission(read, 'read') is True
        assert node2.has_permission(read, 'write') is False
        assert node2.has_permission(admin, 'admin') is True

    def test_remove_contributor(self, node, auth):
        # A user is added as a contributor
        user2 = UserFactory()
        node.add_contributor(contributor=user2, auth=auth, save=True)
        assert user2 in node.contributors
        # The user is removed
        with disconnected_from_listeners(contributor_removed):
            node.remove_contributor(auth=auth, contributor=user2)
        node.reload()

        assert user2 not in node.contributors
        assert node.get_permissions(user2) == []
        assert node.logs.latest().action == 'contributor_removed'
        assert node.logs.latest().params['contributors'] == [user2._id]

    def test_remove_contributors(self, node, auth):
        user1 = UserFactory()
        user2 = UserFactory()
        node.add_contributors(
            [
                {'user': user1, 'permissions': ['read', 'write'], 'visible': True},
                {'user': user2, 'permissions': ['read', 'write'], 'visible': True}
            ],
            auth=auth
        )
        assert user1 in node.contributors
        assert user2 in node.contributors

        with disconnected_from_listeners(contributor_removed):
            node.remove_contributors(auth=auth, contributors=[user1, user2], save=True)
        node.reload()

        assert user1 not in node.contributors
        assert user2 not in node.contributors
        assert node.get_permissions(user1) == []
        assert node.get_permissions(user2) == []
        assert node.logs.latest().action == 'contributor_removed'

    def test_replace_contributor(self, node):
        contrib = UserFactory()
        node.add_contributor(contrib, auth=Auth(node.creator))
        node.save()
        assert contrib in node.contributors.all()  # sanity check
        replacer = UserFactory()
        old_length = node.contributors.count()
        node.replace_contributor(contrib, replacer)
        node.save()
        new_length = node.contributors.count()
        assert contrib not in node.contributors.all()
        assert replacer in node.contributors.all()
        assert old_length == new_length

        # test unclaimed_records is removed
        assert (
            node._id not in
            contrib.unclaimed_records.keys()
        )

    def test_permission_override_on_readded_contributor(self, node, user):

        # A child node created
        child_node = NodeFactory(parent=node, creator=user)

        # A user is added as with read permission
        user2 = UserFactory()
        child_node.add_contributor(user2, permissions=['read'])

        # user is readded with permission admin
        child_node.add_contributor(user2, permissions=['read', 'write', 'admin'])
        child_node.save()

        assert child_node.has_permission(user2, 'admin') is True

    def test_permission_override_fails_if_no_admins(self, node, user):
        # User has admin permissions because they are the creator
        # Cannot lower permissions
        with pytest.raises(NodeStateError):
            node.add_contributor(user, permissions=['read', 'write'])

    def test_update_contributor(self, node, auth):
        new_contrib = AuthUserFactory()
        node.add_contributor(new_contrib, permissions=DEFAULT_CONTRIBUTOR_PERMISSIONS, auth=auth)

        assert node.get_permissions(new_contrib) == DEFAULT_CONTRIBUTOR_PERMISSIONS
        assert node.get_visible(new_contrib) is True

        node.update_contributor(
            new_contrib,
            READ,
            False,
            auth=auth
        )
        assert node.get_permissions(new_contrib) == [READ]
        assert node.get_visible(new_contrib) is False

    def test_update_contributor_non_admin_raises_error(self, node, auth):
        non_admin = AuthUserFactory()
        node.add_contributor(
            non_admin,
            permissions=DEFAULT_CONTRIBUTOR_PERMISSIONS,
            auth=auth
        )
        with pytest.raises(PermissionsError):
            node.update_contributor(
                non_admin,
                None,
                False,
                auth=Auth(non_admin)
            )

    def test_update_contributor_only_admin_raises_error(self, node, auth):
        with pytest.raises(NodeStateError):
            node.update_contributor(
                auth.user,
                WRITE,
                True,
                auth=auth
            )

    def test_update_contributor_non_contrib_raises_error(self, node, auth):
        non_contrib = AuthUserFactory()
        with pytest.raises(ValueError):
            node.update_contributor(
                non_contrib,
                ADMIN,
                True,
                auth=auth
            )


# Copied from tests/test_models.py
class TestNodeAddContributorRegisteredOrNot:

    def test_add_contributor_user_id(self, user, node):
        registered_user = UserFactory()
        contributor_obj = node.add_contributor_registered_or_not(auth=Auth(user), user_id=registered_user._id, save=True)
        contributor = contributor_obj.user
        assert contributor in node.contributors
        assert contributor.is_registered is True

    def test_add_contributor_user_id_already_contributor(self, user, node):
        with pytest.raises(ValidationError) as excinfo:
            node.add_contributor_registered_or_not(auth=Auth(user), user_id=user._id, save=True)
        assert 'is already a contributor' in excinfo.value.message

    def test_add_contributor_invalid_user_id(self, user, node):
        with pytest.raises(ValueError) as excinfo:
            node.add_contributor_registered_or_not(auth=Auth(user), user_id='abcde', save=True)
        assert 'was not found' in excinfo.value.message

    def test_add_contributor_fullname_email(self, user, node):
        contributor_obj = node.add_contributor_registered_or_not(auth=Auth(user), full_name='Jane Doe', email='jane@doe.com')
        contributor = contributor_obj.user
        assert contributor in node.contributors
        assert contributor.is_registered is False

    def test_add_contributor_fullname(self, user, node):
        contributor_obj = node.add_contributor_registered_or_not(auth=Auth(user), full_name='Jane Doe')
        contributor = contributor_obj.user
        assert contributor in node.contributors
        assert contributor.is_registered is False

    def test_add_contributor_fullname_email_already_exists(self, user, node):
        registered_user = UserFactory()
        contributor_obj = node.add_contributor_registered_or_not(auth=Auth(user), full_name='F Mercury', email=registered_user.username)
        contributor = contributor_obj.user
        assert contributor in node.contributors
        assert contributor.is_registered is True

class TestContributorProperties:

    def test_admin_contributors(self, user):
        project = ProjectFactory(creator=user)
        assert list(project.admin_contributors) == [user]
        child1 = ProjectFactory(parent=project)
        child2 = ProjectFactory(parent=child1)
        assert list(child1.admin_contributors) == sorted([project.creator, child1.creator], key=lambda user: user.family_name)
        assert (
            list(child2.admin_contributors) ==
            sorted([project.creator, child1.creator, child2.creator], key=lambda user: user.family_name)
        )
        admin = UserFactory()
        project.add_contributor(admin, auth=Auth(project.creator), permissions=['read', 'write', 'admin'])
        project.set_permissions(project.creator, ['read', 'write'])
        project.save()
        assert list(child1.admin_contributors) == sorted([child1.creator, admin], key=lambda user: user.family_name)
        assert list(child2.admin_contributors) == sorted([child2.creator, child1.creator, admin], key=lambda user: user.family_name)

    def test_admin_contributor_ids(self, user):
        project = ProjectFactory(creator=user)
        assert project.admin_contributor_ids == {user._id}
        child1 = ProjectFactory(parent=project)
        child2 = ProjectFactory(parent=child1)
        assert child1.admin_contributor_ids == {project.creator._id, child1.creator._id}
        assert child2.admin_contributor_ids == {project.creator._id, child1.creator._id, child2.creator._id}
        admin = UserFactory()
        project.add_contributor(admin, auth=Auth(project.creator), permissions=['read', 'write', 'admin'])
        project.set_permissions(project.creator, ['read', 'write'])
        project.save()
        assert child1.admin_contributor_ids == {child1.creator._id, admin._id}
        assert child2.admin_contributor_ids == {child2.creator._id, child1.creator._id, admin._id}


class TestContributorAddedSignal:

    # Override disconnected signals from conftest
    @pytest.fixture(autouse=True)
    def disconnected_signals(self):
        return None

    @mock.patch('website.project.views.contributor.mails.send_mail')
    def test_add_contributors_sends_contributor_added_signal(self, mock_send_mail, node, auth):
        user = UserFactory()
        contributors = [{
            'user': user,
            'visible': True,
            'permissions': ['read', 'write']
        }]
        with capture_signals() as mock_signals:
            node.add_contributors(contributors=contributors, auth=auth)
            node.save()
            assert node.is_contributor(user)
            assert mock_signals.signals_sent() == set([contributor_added])


class TestContributorVisibility:

    @pytest.fixture()
    def user2(self):
        return UserFactory()

    @pytest.fixture()
    def project(self, user, user2):
        p = ProjectFactory(creator=user)
        p.add_contributor(user2)
        #p.save()
        return p

    def test_get_visible_true(self, project):
        assert project.get_visible(project.creator) is True

    def test_get_visible_false(self, project):
        project.set_visible(project.creator, False)
        assert project.get_visible(project.creator) is False

    def test_make_invisible(self, project):
        project.set_visible(project.creator, False, save=True)
        project.reload()
        assert project.creator._id not in project.visible_contributor_ids
        assert project.creator not in project.visible_contributors
        assert project.logs.latest().action == NodeLog.MADE_CONTRIBUTOR_INVISIBLE

    def test_make_visible(self, project, user2):
        project.set_visible(project.creator, False, save=True)
        project.set_visible(project.creator, True, save=True)
        project.reload()
        assert project.creator._id in project.visible_contributor_ids
        assert project.creator in project.visible_contributors
        assert project.logs.latest().action == NodeLog.MADE_CONTRIBUTOR_VISIBLE
        # Regression test: Ensure that hiding and showing the first contributor
        # does not change the visible contributor order
        assert list(project.visible_contributors) == [project.creator, user2]

    def test_set_visible_missing(self, project):
        with pytest.raises(ValueError):
            project.set_visible(UserFactory(), True)


class TestPermissionMethods:

    @pytest.fixture()
    def project(self, user):
        return ProjectFactory(creator=user)

    def test_has_permission(self, node):
        user = UserFactory()
        contributor = Contributor.objects.create(
            node=node, user=user,
            read=True, write=False, admin=False
        )

        assert node.has_permission(user, permissions.READ) is True
        assert node.has_permission(user, permissions.WRITE) is False
        assert node.has_permission(user, permissions.ADMIN) is False

        contributor.write = True
        contributor.save()
        assert node.has_permission(user, permissions.WRITE) is True

    def test_has_permission_passed_non_contributor_returns_false(self, node):
        noncontrib = UserFactory()
        assert node.has_permission(noncontrib, permissions.READ) is False

    def test_get_permissions(self, node):
        user = UserFactory()
        contributor = Contributor.objects.create(
            node=node, user=user,
            read=True, write=False, admin=False
        )
        assert node.get_permissions(user) == [permissions.READ]

        contributor.write = True
        contributor.save()
        assert node.get_permissions(user) == [permissions.READ, permissions.WRITE]

    def test_add_permission(self, node):
        user = UserFactory()
        Contributor.objects.create(
            node=node, user=user,
            read=True, write=False, admin=False
        )
        node.add_permission(user, permissions.WRITE)
        node.save()
        assert node.has_permission(user, permissions.WRITE) is True

    def test_remove_permission(self, node):
        assert node.has_permission(node.creator, permissions.ADMIN) is True
        assert node.has_permission(node.creator, permissions.WRITE) is True
        assert node.has_permission(node.creator, permissions.WRITE) is True
        node.remove_permission(node.creator, permissions.ADMIN)
        assert node.has_permission(node.creator, permissions.ADMIN) is False
        assert node.has_permission(node.creator, permissions.WRITE) is False
        assert node.has_permission(node.creator, permissions.WRITE) is False

    def test_remove_permission_not_granted(self, node, auth):
        contrib = UserFactory()
        node.add_contributor(contrib, permissions=[permissions.READ, permissions.WRITE], auth=auth)
        with pytest.raises(ValueError):
            node.remove_permission(contrib, permissions.ADMIN)

    def test_set_permissions(self, node):
        low, high = UserFactory(), UserFactory()
        Contributor.objects.create(
            node=node, user=low,
            read=True, write=False, admin=False
        )
        Contributor.objects.create(
            node=node, user=high,
            read=True, write=True, admin=True
        )
        node.set_permissions(low, [permissions.READ, permissions.WRITE])
        assert node.has_permission(low, permissions.READ) is True
        assert node.has_permission(low, permissions.WRITE) is True
        assert node.has_permission(low, permissions.ADMIN) is False

        node.set_permissions(high, [permissions.READ, permissions.WRITE])
        assert node.has_permission(high, permissions.READ) is True
        assert node.has_permission(high, permissions.WRITE) is True
        assert node.has_permission(high, permissions.ADMIN) is False

    def test_set_permissions_raises_error_if_only_admins_permissions_are_reduced(self, node):
        # creator is the only admin
        with pytest.raises(NodeStateError) as excinfo:
            node.set_permissions(node.creator, permissions=[permissions.READ, permissions.WRITE])
        assert excinfo.value.args[0] == 'Must have at least one registered admin contributor'

    def test_add_permission_with_admin_also_grants_read_and_write(self, node):
        user = UserFactory()
        Contributor.objects.create(
            node=node, user=user,
            read=True, write=False, admin=False
        )
        node.add_permission(user, permissions.ADMIN)
        node.save()
        assert node.has_permission(user, permissions.ADMIN)
        assert node.has_permission(user, permissions.WRITE)

    def test_add_permission_already_granted(self, node):
        user = UserFactory()
        Contributor.objects.create(
            node=node, user=user,
            read=True, write=True, admin=True
        )
        with pytest.raises(ValueError):
            node.add_permission(user, permissions.ADMIN)

    def test_contributor_can_edit(self, node, auth):
        contributor = UserFactory()
        contributor_auth = Auth(user=contributor)
        other_guy = UserFactory()
        other_guy_auth = Auth(user=other_guy)
        node.add_contributor(
            contributor=contributor, auth=auth)
        node.save()
        assert bool(node.can_edit(contributor_auth)) is True
        assert bool(node.can_edit(other_guy_auth)) is False

    def test_can_edit_can_be_passed_a_user(self, user, node):
        assert bool(node.can_edit(user=user)) is True

    def test_creator_can_edit(self, auth, node):
        assert bool(node.can_edit(auth)) is True

    def test_noncontributor_cant_edit_public(self):
        user1 = UserFactory()
        user1_auth = Auth(user=user1)
        node = NodeFactory(is_public=True)
        # Noncontributor can't edit
        assert bool(node.can_edit(user1_auth)) is False

    def test_can_view_private(self, project, auth):
        # Create contributor and noncontributor
        link = PrivateLinkFactory()
        link.nodes.add(project)
        link.save()
        contributor = UserFactory()
        contributor_auth = Auth(user=contributor)
        other_guy = UserFactory()
        other_guy_auth = Auth(user=other_guy)
        project.add_contributor(
            contributor=contributor, auth=auth)
        project.save()
        # Only creator and contributor can view
        assert project.can_view(auth)
        assert project.can_view(contributor_auth)
        assert project.can_view(other_guy_auth) is False
        other_guy_auth.private_key = link.key
        assert project.can_view(other_guy_auth)

    def test_is_admin_parent_target_admin(self, project):
        assert project.is_admin_parent(project.creator)

    def test_is_admin_parent_parent_admin(self, project):
        user = UserFactory()
        node = NodeFactory(parent=project, creator=user)
        assert node.is_admin_parent(project.creator)

    def test_is_admin_parent_grandparent_admin(self, project):
        user = UserFactory()
        parent_node = NodeFactory(
            parent=project,
            category='project',
            creator=user
        )
        child_node = NodeFactory(parent=parent_node, creator=user)
        assert child_node.is_admin_parent(project.creator)
        assert parent_node.is_admin_parent(project.creator)

    def test_is_admin_parent_parent_write(self, project):
        user = UserFactory()
        node = NodeFactory(parent=project, creator=user)
        contrib = UserFactory()
        project.add_contributor(contrib, auth=Auth(project.creator), permissions=[READ, WRITE])
        assert node.is_admin_parent(contrib) is False

    def test_has_permission_read_parent_admin(self, project):
        user = UserFactory()
        node = NodeFactory(parent=project, creator=user)
        assert node.has_permission(project.creator, READ)
        assert node.has_permission(project.creator, ADMIN) is False

    def test_has_permission_read_grandparent_admin(self, project):
        user = UserFactory()
        parent_node = NodeFactory(
            parent=project,
            category='project',
            creator=user
        )
        child_node = NodeFactory(
            parent=parent_node,
            creator=user
        )
        assert child_node.has_permission(project.creator, READ)
        assert child_node.has_permission(project.creator, ADMIN) is False
        assert parent_node.has_permission(project.creator, READ)
        assert parent_node.has_permission(project.creator, ADMIN) is False

    def test_can_view_parent_admin(self, project):
        user = UserFactory()
        node = NodeFactory(parent=project, creator=user)
        assert node.can_view(Auth(user=project.creator))
        assert node.can_edit(Auth(user=project.creator)) is False

    def test_can_view_grandparent_admin(self, project):
        user = UserFactory()
        parent_node = NodeFactory(
            parent=project,
            creator=user,
            category='project'
        )
        child_node = NodeFactory(
            parent=parent_node,
            creator=user
        )
        assert parent_node.can_view(Auth(user=project.creator))
        assert parent_node.can_edit(Auth(user=project.creator)) is False
        assert child_node.can_view(Auth(user=project.creator)) is True
        assert child_node.can_edit(Auth(user=project.creator)) is False

    def test_can_view_parent_write(self, project):
        user = UserFactory()
        node = NodeFactory(parent=project, creator=user)
        contrib = UserFactory()
        project.add_contributor(contrib, auth=Auth(project.creator), permissions=['read', 'write'])
        assert node.can_view(Auth(user=contrib)) is False
        assert node.can_edit(Auth(user=contrib)) is False

    def test_creator_cannot_edit_project_if_they_are_removed(self):
        creator = UserFactory()
        project = ProjectFactory(creator=creator)
        contrib = UserFactory()
        project.add_contributor(contrib, permissions=['read', 'write', 'admin'], auth=Auth(user=creator))
        project.save()
        assert creator in project.contributors.all()
        # Creator is removed from project
        project.remove_contributor(creator, auth=Auth(user=contrib))
        assert project.can_view(Auth(user=creator)) is False
        assert project.can_edit(Auth(user=creator)) is False
        assert project.is_contributor(creator) is False

    def test_can_view_public(self, project, auth):
        # Create contributor and noncontributor
        contributor = UserFactory()
        contributor_auth = Auth(user=contributor)
        other_guy = UserFactory()
        other_guy_auth = Auth(user=other_guy)
        project.add_contributor(
            contributor=contributor, auth=auth)
        # Change project to public
        project.set_privacy('public')
        project.save()
        # Creator, contributor, and noncontributor can view
        assert project.can_view(auth)
        assert project.can_view(contributor_auth)
        assert project.can_view(other_guy_auth)

    def test_is_fork_of(self, project):
        fork1 = project.fork_node(auth=Auth(user=project.creator))
        fork2 = fork1.fork_node(auth=Auth(user=project.creator))
        assert fork1.is_fork_of(project) is True
        assert fork2.is_fork_of(project) is True

    def test_is_fork_of_false(self, project):
        to_fork = ProjectFactory()
        fork = to_fork.fork_node(auth=Auth(user=to_fork.creator))
        assert fork.is_fork_of(project) is False

    def test_is_fork_of_no_forked_from(self, project):
        project2 = ProjectFactory()
        assert project2.is_fork_of(project) is False

    def test_is_registration_of(self, project):
        with mock_archive(project) as reg1:
            assert reg1.is_registration_of(project) is True

    def test_is_registration_of_false(self, project):
        to_reg = ProjectFactory()
        with mock_archive(to_reg) as reg:
            assert reg.is_registration_of(project) is False

    def test_raises_permissions_error_if_not_a_contributor(self, project):
        user = UserFactory()
        with pytest.raises(PermissionsError):
            project.register_node(None, Auth(user=user), '', None)

    def test_admin_can_register_private_children(self, project, user, auth):
        project.set_permissions(user, ['admin', 'write', 'read'])
        child = NodeFactory(parent=project, is_public=False)
        assert child.can_edit(auth=auth) is False  # sanity check
        with mock_archive(project, None, auth, '', None) as registration:
            # child was registered
            child_registration = registration.nodes[0]
            assert child_registration.registered_from == child

    def test_is_registration_of_no_registered_from(self, project):
        project2 = ProjectFactory()
        assert project2.is_registration_of(project) is False

    def test_registration_preserves_license(self, project):
        license = NodeLicenseRecordFactory()
        project.node_license = license
        project.save()
        with mock_archive(project, autocomplete=True) as registration:
            assert registration.node_license.license_id == license.license_id

    def test_is_contributor_unregistered(self, project, auth):
        unreg = UnregUserFactory()
        project.add_unregistered_contributor(
            fullname='David Davidson',
            email=unreg.username,
            auth=auth
        )
        project.save()
        assert project.is_contributor(unreg) is True

# Copied from tests/test_models
# Permissions are now on the Contributor model, and are well-defined (i.e. not 'dance')
# Consider removing this class
@pytest.mark.skip
class TestPermissions:

    @pytest.fixture()
    def project(self):
        return ProjectFactory()

    def test_default_creator_permissions(self, project):
        assert set(permissions.CREATOR_PERMISSIONS) == set(project.permissions[project.creator._id])

    def test_default_contributor_permissions(self, project):
        user = UserFactory()
        project.add_contributor(user, permissions=['read'], auth=Auth(user=project.creator))
        project.save()
        assert set(['read']) == set(self.project.get_permissions(user))

    def test_adjust_permissions(self, project):
        project.permissions[42] = ['dance']
        project.save()
        assert 42 not in self.project.permissions

    def test_add_permission(self, project):
        project.add_permission(project.creator, 'dance')
        assert project.creator._id in project.permissions
        assert 'dance' in project.permissions[project.creator._id]

    def test_add_permission_already_granted(self, project):
        project.add_permission(project.creator, 'dance')
        with pytest.raises(ValueError):
            project.add_permission(project.creator, 'dance')

    def test_remove_permission(self, project):
        project.add_permission(project.creator, 'dance')
        project.remove_permission(project.creator, 'dance')
        assert 'dance' not in project.permissions[project.creator._id]

    def test_remove_permission_not_granted(self, project):
        with pytest.raises(ValueError):
            project.remove_permission(project.creator, 'dance')

    def test_has_permission_true(self, project):
        project.add_permission(project.creator, 'dance')
        assert project.has_permission(project.creator, 'dance') is True

    def test_has_permission_false(self, project):
        project.add_permission(project.creator, 'dance')
        assert project.has_permission(self.project.creator, 'sing') is False

    def test_has_permission_not_in_dict(self, project):
        assert project.has_permission(project.creator, 'dance') is False


class TestNodeSubjects:

    @pytest.fixture()
    def write_contrib(self, project):
        write_contrib = AuthUserFactory()
        project.add_contributor(write_contrib, auth=Auth(project.creator), permissions=(READ, WRITE))
        project.save()
        return write_contrib

    def test_nonadmin_cannot_set_subjects(self, project, subject, write_contrib):
        initial_subjects = list(project.subjects.all())
        with pytest.raises(PermissionsError):
            project.set_subjects([[subject._id]], auth=Auth(write_contrib))

        project.reload()
        assert initial_subjects == list(project.subjects.all())

    def test_admin_can_set_subjects(self, project, subject):
        initial_subjects = list(project.subjects.all())
        project.set_subjects([[subject._id]], auth=Auth(project.creator))

        project.reload()
        assert initial_subjects != list(project.subjects.all())


class TestRegisterNode:

    def test_register_node_creates_new_registration(self, node, auth):
        with disconnected_from_listeners(after_create_registration):
            registration = node.register_node(get_default_metaschema(), auth, '', None)
            assert type(registration) is Registration
            assert node._id != registration._id

    def test_cannot_register_deleted_node(self, node, auth):
        node.is_deleted = True
        node.save()
        with pytest.raises(NodeStateError) as err:
            node.register_node(
                schema=None,
                auth=auth,
                data=None
            )
        assert err.value.message == 'Cannot register deleted node.'

    @mock.patch('website.project.signals.after_create_registration')
    def test_register_node_copies_subjects(self, mock_signal, subject):
        user = UserFactory()
        node = NodeFactory(creator=user)
        node.is_public = True
        node.set_subjects([[subject._id]], auth=Auth(user))
        node.save()
        registration = node.register_node(get_default_metaschema(), Auth(user), '', None)
        assert registration.subjects.filter(id=subject.id).exists()

    @mock.patch('website.project.signals.after_create_registration')
    def test_register_node_makes_private_registration(self, mock_signal):
        user = UserFactory()
        node = NodeFactory(creator=user)
        node.is_public = True
        node.save()
        registration = node.register_node(get_default_metaschema(), Auth(user), '', None)
        assert registration.is_public is False

    @mock.patch('website.project.signals.after_create_registration')
    def test_register_node_makes_private_child_registrations(self, mock_signal):
        user = UserFactory()
        node = NodeFactory(creator=user)
        node.is_public = True
        node.save()
        child = NodeFactory(parent=node)
        child.is_public = True
        child.save()
        childchild = NodeFactory(parent=child)
        childchild.is_public = True
        childchild.save()
        registration = node.register_node(get_default_metaschema(), Auth(user), '', None)
        for node in registration.node_and_primary_descendants():
            assert node.is_public is False

    @mock.patch('website.project.signals.after_create_registration')
    def test_register_node_propagates_schema_and_data_to_children(self, mock_signal, user, auth):
        root = ProjectFactory(creator=user)
        c1 = ProjectFactory(creator=user, parent=root)
        ProjectFactory(creator=user, parent=c1)

        meta_schema = MetaSchema.objects.get(name='Open-Ended Registration', schema_version=1)

        data = {'some': 'data'}
        reg = root.register_node(
            schema=meta_schema,
            auth=auth,
            data=data,
        )
        r1 = reg.nodes[0]
        r1a = r1.nodes[0]
        for r in [reg, r1, r1a]:
            assert r.registered_meta[meta_schema._id] == data
            assert r.registered_schema.first() == meta_schema


# Copied from tests/test_models.py
class TestAddUnregisteredContributor:

    def test_add_unregistered_contributor(self, node, user, auth):
        node.add_unregistered_contributor(
            email='foo@bar.com',
            fullname='Weezy F. Baby',
            auth=auth
        )
        node.save()
        latest_contributor = Contributor.objects.get(node=node, user__username='foo@bar.com').user
        assert latest_contributor.username == 'foo@bar.com'
        assert latest_contributor.fullname == 'Weezy F. Baby'
        assert bool(latest_contributor.is_registered) is False

        # A log event was added
        assert node.logs.first().action == 'contributor_added'
        assert node._id in latest_contributor.unclaimed_records, 'unclaimed record was added'
        unclaimed_data = latest_contributor.get_unclaimed_record(node._primary_key)
        assert unclaimed_data['referrer_id'] == user._primary_key
        assert bool(node.is_contributor(latest_contributor)) is True
        assert unclaimed_data['email'] == 'foo@bar.com'

    def test_add_unregistered_adds_new_unclaimed_record_if_user_already_in_db(self, fake, node, auth):
        user = UnregUserFactory()
        given_name = fake.name()
        new_user = node.add_unregistered_contributor(
            email=user.username,
            fullname=given_name,
            auth=auth
        )
        node.save()
        # new unclaimed record was added
        assert node._primary_key in new_user.unclaimed_records
        unclaimed_data = new_user.get_unclaimed_record(node._primary_key)
        assert unclaimed_data['name'] == given_name

    def test_add_unregistered_raises_error_if_user_is_registered(self, node, auth):
        user = UserFactory(is_registered=True)  # A registered user
        with pytest.raises(ValidationError):
            node.add_unregistered_contributor(
                email=user.username,
                fullname=user.fullname,
                auth=auth
            )

def test_find_by_institutions():
    inst1, inst2 = InstitutionFactory(), InstitutionFactory()
    project = ProjectFactory(is_public=True)
    user = project.creator
    user.affiliated_institutions.add(inst1, inst2)
    project.add_affiliated_institution(inst1, user=user)
    project.save()

    inst1_result = Node.find_by_institutions(inst1)
    assert project in inst1_result.all()

    inst2_result = Node.find_by_institutions(inst2)
    assert project not in inst2_result.all()


def test_can_comment():
    contrib = UserFactory()
    public_node = NodeFactory(is_public=True)
    Contributor.objects.create(node=public_node, user=contrib)
    assert public_node.can_comment(Auth(contrib)) is True
    noncontrib = UserFactory()
    assert public_node.can_comment(Auth(noncontrib)) is True

    private_node = NodeFactory(is_public=False)
    Contributor.objects.create(node=private_node, user=contrib, read=True)
    assert private_node.can_comment(Auth(contrib)) is True
    noncontrib = UserFactory()
    assert private_node.can_comment(Auth(noncontrib)) is False


def test_parent_kwarg():
    parent = NodeFactory()
    child = NodeFactory(parent=parent)
    assert child.parent_node == parent
    assert child in parent._nodes.all()


class TestSetPrivacy:

    def test_set_privacy_checks_admin_permissions(self, user):
        non_contrib = UserFactory()
        project = ProjectFactory(creator=user, is_public=False)
        # Non-contrib can't make project public
        with pytest.raises(PermissionsError):
            project.set_privacy('public', Auth(non_contrib))

        project.set_privacy('public', Auth(project.creator))
        project.save()

        # Non-contrib can't make project private
        with pytest.raises(PermissionsError):
            project.set_privacy('private', Auth(non_contrib))

    def test_set_privacy_pending_embargo(self, user):
        project = ProjectFactory(creator=user, is_public=False)
        with mock_archive(project, embargo=True, autocomplete=True) as registration:
            assert bool(registration.embargo.is_pending_approval) is True
            assert bool(registration.is_pending_embargo) is True
            with pytest.raises(NodeStateError):
                registration.set_privacy('public', Auth(project.creator))

    def test_set_privacy_pending_registration(self, user):
        project = ProjectFactory(creator=user, is_public=False)
        with mock_archive(project, embargo=False, autocomplete=True) as registration:
            assert bool(registration.registration_approval.is_pending_approval) is True
            assert bool(registration.is_pending_registration) is True
            with pytest.raises(NodeStateError):
                registration.set_privacy('public', Auth(project.creator))

    def test_set_privacy(self, node, auth):
        node.set_privacy('public', auth=auth)
        node.save()
        assert bool(node.is_public) is True
        assert node.logs.first().action == NodeLog.MADE_PUBLIC
        assert node.keenio_read_key != ''
        node.set_privacy('private', auth=auth)
        node.save()
        assert bool(node.is_public) is False
        assert node.logs.first().action == NodeLog.MADE_PRIVATE
        assert node.keenio_read_key == ''

    @mock.patch('osf.models.queued_mail.queue_mail')
    def test_set_privacy_sends_mail_default(self, mock_queue, node, auth):
        node.set_privacy('private', auth=auth)
        node.set_privacy('public', auth=auth)
        assert mock_queue.call_count == 1

    @mock.patch('osf.models.queued_mail.queue_mail')
    def test_set_privacy_sends_mail(self, mock_queue, node, auth):
        node.set_privacy('private', auth=auth)
        node.set_privacy('public', auth=auth, meeting_creation=False)
        assert mock_queue.call_count == 1

    @mock.patch('osf.models.queued_mail.queue_mail')
    def test_set_privacy_skips_mail_if_meeting(self, mock_queue, node, auth):
        node.set_privacy('private', auth=auth)
        node.set_privacy('public', auth=auth, meeting_creation=True)
        assert bool(mock_queue.called) is False

    def test_set_privacy_can_not_cancel_pending_embargo_for_registration(self, node, user, auth):
        registration = RegistrationFactory(project=node)
        registration.embargo_registration(
            user,
            timezone.now() + datetime.timedelta(days=10)
        )
        assert bool(registration.is_pending_embargo) is True

        with pytest.raises(NodeStateError):
            registration.set_privacy('public', auth=auth)
        assert bool(registration.is_public) is False

    def test_set_privacy_requests_embargo_termination_on_embargoed_registration(self, node, user, auth):
        for i in range(3):
            c = UserFactory()
            node.add_contributor(c, [ADMIN])
        registration = RegistrationFactory(project=node)
        registration.embargo_registration(
            user,
            timezone.now() + datetime.timedelta(days=10)
        )
        assert len([a for a in registration.get_admin_contributors_recursive(unique_users=True)]) == 4
        embargo = registration.embargo
        embargo.state = Sanction.APPROVED
        embargo.save()
        with mock.patch('osf.models.Registration.request_embargo_termination') as mock_request_embargo_termination:
            registration.set_privacy('public', auth=auth)
            assert mock_request_embargo_termination.call_count == 1

# copied from tests/test_models.py
class TestNodeSpam:

    @pytest.fixture()
    def project(self):
        return ProjectFactory(is_public=True)

    @mock.patch.object(settings, 'SPAM_FLAGGED_MAKE_NODE_PRIVATE', True)
    def test_set_privacy_on_spammy_node(self, project):
        project.is_public = False
        project.save()
        with mock.patch.object(Node, 'is_spammy', mock.PropertyMock(return_value=True)):
            with pytest.raises(NodeStateError):
                project.set_privacy('public')

    def test_check_spam_disabled_by_default(self, project, user):
        # SPAM_CHECK_ENABLED is False by default
        with mock.patch('osf.models.node.Node._get_spam_content', mock.Mock(return_value='some content!')):
            with mock.patch('osf.models.node.Node.do_check_spam', mock.Mock(side_effect=Exception('should not get here'))):
                project.set_privacy('public')
                assert project.check_spam(user, None, None) is False

    @mock.patch.object(settings, 'SPAM_CHECK_ENABLED', True)
    def test_check_spam_only_public_node_by_default(self, project, user):
        # SPAM_CHECK_PUBLIC_ONLY is True by default
        with mock.patch('osf.models.node.Node._get_spam_content', mock.Mock(return_value='some content!')):
            with mock.patch('osf.models.node.Node.do_check_spam', mock.Mock(side_effect=Exception('should not get here'))):
                project.set_privacy('private')
                assert project.check_spam(user, None, None) is False

    @mock.patch.object(settings, 'SPAM_CHECK_ENABLED', True)
    def test_check_spam_skips_ham_user(self, project, user):
        with mock.patch('osf.models.AbstractNode._get_spam_content', mock.Mock(return_value='some content!')):
            with mock.patch('osf.models.AbstractNode.do_check_spam', mock.Mock(side_effect=Exception('should not get here'))):
                user.add_system_tag('ham_confirmed')
                project.set_privacy('public')
                assert project.check_spam(user, None, None) is False

    @mock.patch.object(settings, 'SPAM_CHECK_ENABLED', True)
    @mock.patch.object(settings, 'SPAM_CHECK_PUBLIC_ONLY', False)
    def test_check_spam_on_private_node(self, project, user):
        project.is_public = False
        project.save()
        with mock.patch('osf.models.node.Node._get_spam_content', mock.Mock(return_value='some content!')):
            with mock.patch('osf.models.node.Node.do_check_spam', mock.Mock(return_value=True)):
                project.set_privacy('private')
                assert project.check_spam(user, None, None) is True

    @mock.patch('osf.models.node.mails.send_mail')
    @mock.patch.object(settings, 'SPAM_CHECK_ENABLED', True)
    @mock.patch.object(settings, 'SPAM_ACCOUNT_SUSPENSION_ENABLED', True)
    def test_check_spam_on_private_node_bans_new_spam_user(self, mock_send_mail, project, user):
        project.is_public = False
        project.save()
        with mock.patch('osf.models.AbstractNode._get_spam_content', mock.Mock(return_value='some content!')):
            with mock.patch('osf.models.AbstractNode.do_check_spam', mock.Mock(return_value=True)):
                user.date_confirmed = timezone.now()
                project.set_privacy('public')
                user2 = UserFactory()
                # project w/ one contributor
                project2 = ProjectFactory(creator=user, description='foobar2', is_public=True)
                project2.save()
                # project with more than one contributor
                project3 = ProjectFactory(creator=user, description='foobar3', is_public=True)
                project3.add_contributor(user2)
                project3.save()

                assert project.check_spam(user, None, None) is True

                assert user.is_disabled is True
                assert project.is_public is False
                project2.reload()
                assert project2.is_public is False
                project3.reload()
                assert project3.is_public is True

    @mock.patch('osf.models.node.mails.send_mail')
    @mock.patch.object(settings, 'SPAM_CHECK_ENABLED', True)
    @mock.patch.object(settings, 'SPAM_ACCOUNT_SUSPENSION_ENABLED', True)
    def test_check_spam_on_private_node_does_not_ban_existing_user(self, mock_send_mail, project, user):
        project.is_public = False
        project.save()
        with mock.patch('osf.models.AbstractNode._get_spam_content', mock.Mock(return_value='some content!')):
            with mock.patch('osf.models.AbstractNode.do_check_spam', mock.Mock(return_value=True)):
                project.creator.date_confirmed = timezone.now() - datetime.timedelta(days=9001)
                project.set_privacy('public')
                assert project.check_spam(user, None, None) is True
                assert project.is_public is True

    def test_flag_spam_make_node_private(self, project):
        assert project.is_public
        with mock.patch.object(settings, 'SPAM_FLAGGED_MAKE_NODE_PRIVATE', True):
            project.flag_spam()
        assert project.is_spammy
        assert project.is_public is False

    def test_flag_spam_do_not_make_node_private(self, project):
        assert project.is_public
        with mock.patch.object(settings, 'SPAM_FLAGGED_MAKE_NODE_PRIVATE', False):
            project.flag_spam()
        assert project.is_spammy
        assert project.is_public

    def test_confirm_spam_makes_node_private(self, project):
        assert project.is_public
        project.confirm_spam()
        assert project.is_spammy
        assert project.is_public is False


# copied from tests/test_models.py
class TestPrivateLinks:
    def test_add_private_link(self, node):
        link = PrivateLinkFactory()
        link.nodes.add(node)
        link.save()
        assert link in node.private_links.all()

    @mock.patch('framework.auth.core.Auth.private_link')
    def test_has_anonymous_link(self, mock_property, node):
        mock_property.return_value(mock.MagicMock())
        mock_property.anonymous = True

        link1 = PrivateLinkFactory(key='link1')
        link1.nodes.add(node)
        link1.save()

        user2 = UserFactory()
        auth2 = Auth(user=user2, private_key='link1')

        assert has_anonymous_link(node, auth2) is True

    @mock.patch('framework.auth.core.Auth.private_link')
    def test_has_no_anonymous_link(self, mock_property, node):
        mock_property.return_value(mock.MagicMock())
        mock_property.anonymous = False

        link2 = PrivateLinkFactory(key='link2')
        link2.nodes.add(node)
        link2.save()

        user3 = UserFactory()
        auth3 = Auth(user=user3, private_key='link2')

        assert has_anonymous_link(node, auth3) is False

    def test_node_scale(self):
        link = PrivateLinkFactory()
        project = ProjectFactory()
        comp = NodeFactory(parent=project)
        link.nodes.add(project)
        link.save()
        assert link.node_scale(project) == -40
        assert link.node_scale(comp) == -20

    # Regression test for https://sentry.osf.io/osf/production/group/1119/
    def test_to_json_nodes_with_deleted_parent(self):
        link = PrivateLinkFactory()
        project = ProjectFactory(is_deleted=True)
        node = NodeFactory(parent=project)
        link.nodes.add(project)
        link.nodes.add(node)
        link.save()
        result = link.to_json()
        # result doesn't include deleted parent
        assert len(result['nodes']) == 1

    # Regression test for https://sentry.osf.io/osf/production/group/1119/
    def test_node_scale_with_deleted_parent(self):
        link = PrivateLinkFactory()
        project = ProjectFactory(is_deleted=True)
        node = NodeFactory(parent=project)
        link.nodes.add(project)
        link.nodes.add(node)
        link.save()
        assert link.node_scale(node) == -40

    # TODO: This seems like it should go elsewhere, but was in tests/test_models.py::TestPrivateLink
    def test_create_from_node(self):
        proj = ProjectFactory()
        user = proj.creator
        schema = MetaSchema.objects.first()
        data = {'some': 'data'}
        draft = DraftRegistration.create_from_node(
            proj,
            user=user,
            schema=schema,
            data=data,
        )
        assert user == draft.initiator
        assert schema == draft.registration_schema
        assert data == draft.registration_metadata
        assert proj == draft.branched_from


# copied from tests/test_models.py
class TestManageContributors:

    def test_contributor_manage_visibility(self, node, user, auth):
        reg_user1 = UserFactory()
        #This makes sure manage_contributors uses set_visible so visibility for contributors is added before visibility
        #for other contributors is removed ensuring there is always at least one visible contributor
        node.add_contributor(contributor=user, permissions=['read', 'write', 'admin'], auth=auth)
        node.add_contributor(contributor=reg_user1, permissions=['read', 'write', 'admin'], auth=auth)

        node.manage_contributors(
            user_dicts=[
                {'id': user._id, 'permission': 'admin', 'visible': True},
                {'id': reg_user1._id, 'permission': 'admin', 'visible': False},
            ],
            auth=auth,
            save=True
        )
        node.manage_contributors(
            user_dicts=[
                {'id': user._id, 'permission': 'admin', 'visible': False},
                {'id': reg_user1._id, 'permission': 'admin', 'visible': True},
            ],
            auth=auth,
            save=True
        )

        assert len(node.visible_contributor_ids) == 1

    def test_contributor_set_visibility_validation(self, node, user, auth):
        reg_user1, reg_user2 = UserFactory(), UserFactory()
        node.add_contributors(
            [
                {'user': reg_user1, 'permissions': [
                    'read', 'write', 'admin'], 'visible': True},
                {'user': reg_user2, 'permissions': [
                    'read', 'write', 'admin'], 'visible': False},
            ]
        )
        print(node.visible_contributor_ids)
        with pytest.raises(ValueError) as e:
            node.set_visible(user=reg_user1, visible=False, auth=None)
            node.set_visible(user=user, visible=False, auth=None)
            assert e.value.message == 'Must have at least one visible contributor'

    def test_manage_contributors_cannot_remove_last_admin_contributor(self, auth, node):
        user2 = UserFactory()
        node.add_contributor(contributor=user2, permissions=[READ, WRITE], auth=auth)
        node.save()
        with pytest.raises(NodeStateError) as excinfo:
            node.manage_contributors(
                user_dicts=[{'id': user2._id,
                             'permission': WRITE,
                             'visible': True}],
                auth=auth,
                save=True
            )
        assert excinfo.value.args[0] == 'Must have at least one registered admin contributor'

    def test_manage_contributors_reordering(self, node, user, auth):
        user2, user3 = UserFactory(), UserFactory()
        node.add_contributor(contributor=user2, auth=auth)
        node.add_contributor(contributor=user3, auth=auth)
        node.save()
        assert list(node.contributors.all()) == [user, user2, user3]
        node.manage_contributors(
            user_dicts=[
                {
                    'id': user2._id,
                    'permission': WRITE,
                    'visible': True,
                },
                {
                    'id': user3._id,
                    'permission': WRITE,
                    'visible': True,
                },
                {
                    'id': user._id,
                    'permission': ADMIN,
                    'visible': True,
                },
            ],
            auth=auth,
            save=True
        )
        assert list(node.contributors.all()) == [user2, user3, user]

    def test_manage_contributors_logs_when_users_reorder(self, node, user, auth):
        user2 = UserFactory()
        node.add_contributor(contributor=user2, permissions=[READ, WRITE], auth=auth)
        node.save()
        node.manage_contributors(
            user_dicts=[
                {
                    'id': user2._id,
                    'permission': WRITE,
                    'visible': True,
                },
                {
                    'id': user._id,
                    'permission': ADMIN,
                    'visible': True,
                },
            ],
            auth=auth,
            save=True
        )
        latest_log = node.logs.latest()
        assert latest_log.action == NodeLog.CONTRIB_REORDERED
        assert latest_log.user == user
        assert user._id in latest_log.params['contributors']
        assert user2._id in latest_log.params['contributors']

    def test_manage_contributors_logs_when_permissions_change(self, node, user, auth):
        user2 = UserFactory()
        node.add_contributor(contributor=user2, permissions=[READ, WRITE], auth=auth)
        node.save()
        node.manage_contributors(
            user_dicts=[
                {
                    'id': user._id,
                    'permission': ADMIN,
                    'visible': True,
                },
                {
                    'id': user2._id,
                    'permission': READ,
                    'visible': True,
                },
            ],
            auth=auth,
            save=True
        )
        latest_log = node.logs.latest()
        assert latest_log.action == NodeLog.PERMISSIONS_UPDATED
        assert latest_log.user == user
        assert user2._id in latest_log.params['contributors']
        assert user._id not in latest_log.params['contributors']

    def test_manage_contributors_new_contributor(self, node, user, auth):
        user = UserFactory()
        users = [
            {'id': user._id, 'permission': READ, 'visible': True},
            {'id': node.creator._id, 'permission': [READ, WRITE, ADMIN], 'visible': True},
        ]
        with pytest.raises(ValueError) as excinfo:
            node.manage_contributors(
                users, auth=auth, save=True
            )
        assert excinfo.value.args[0] == 'User {0} not in contributors'.format(user.fullname)

    def test_manage_contributors_no_contributors(self, node, auth):
        with pytest.raises(NodeStateError):
            node.manage_contributors(
                [], auth=auth, save=True,
            )

    def test_manage_contributors_no_admins(self, node, auth):
        user = UserFactory()
        node.add_contributor(
            user,
            permissions=[READ, WRITE, ADMIN],
            save=True
        )
        users = [
            {'id': node.creator._id, 'permission': 'read', 'visible': True},
            {'id': user._id, 'permission': 'read', 'visible': True},
        ]
        with pytest.raises(NodeStateError):
            node.manage_contributors(
                users, auth=auth, save=True,
            )

    def test_manage_contributors_no_registered_admins(self, node, auth):
        unregistered = UnregUserFactory()
        node.add_contributor(
            unregistered,
            permissions=['read', 'write', 'admin'],
            save=True
        )
        users = [
            {'id': node.creator._id, 'permission': READ, 'visible': True},
            {'id': unregistered._id, 'permission': ADMIN, 'visible': True},
        ]
        with pytest.raises(NodeStateError):
            node.manage_contributors(
                users, auth=auth, save=True,
            )

    def test_get_admin_contributors(self, user, auth):
        read, write, admin = UserFactory(), UserFactory(), UserFactory()
        nonactive_admin = UserFactory()
        noncontrib = UserFactory()
        project = ProjectFactory(creator=user)
        project.add_contributor(read, auth=auth, permissions=[READ])
        project.add_contributor(write, auth=auth, permissions=expand_permissions(WRITE))
        project.add_contributor(admin, auth=auth, permissions=expand_permissions(ADMIN))
        project.add_contributor(nonactive_admin, auth=auth, permissions=expand_permissions(ADMIN))
        project.save()

        nonactive_admin.is_disabled = True
        nonactive_admin.save()

        result = list(project.get_admin_contributors([
            read, write, admin, noncontrib, nonactive_admin
        ]))

        assert admin in result
        assert read not in result
        assert write not in result
        assert noncontrib not in result
        assert nonactive_admin not in result

# copied from tests/test_models.py
class TestNodeTraversals:

    @pytest.fixture()
    def viewer(self):
        return UserFactory()

    @pytest.fixture()
    def root(self, user):
        return ProjectFactory(creator=user)

    def test_next_descendants(self, root, user, viewer, auth):
        comp1 = ProjectFactory(creator=user, parent=root)
        comp1a = ProjectFactory(creator=user, parent=comp1)
        comp1a.add_contributor(viewer, auth=auth, permissions=['read'])
        ProjectFactory(creator=user, parent=comp1)
        comp2 = ProjectFactory(creator=user, parent=root)
        comp2.add_contributor(viewer, auth=auth, permissions=['read'])
        comp2a = ProjectFactory(creator=user, parent=comp2)
        comp2a.add_contributor(viewer, auth=auth, permissions=['read'])
        ProjectFactory(creator=user, parent=comp2)

        descendants = root.next_descendants(
            Auth(viewer),
            condition=lambda auth, node: node.is_contributor(auth.user)
        )
        assert len(descendants) == 2  # two immediate children
        assert len(descendants[0][1]) == 1  # only one visible child of comp1
        assert len(descendants[1][1]) == 0  # don't auto-include comp2's children

    @mock.patch('osf.models.node.AbstractNode.update_search')
    def test_delete_registration_tree(self, mock_update_search):
        proj = NodeFactory()
        NodeFactory(parent=proj)
        comp2 = NodeFactory(parent=proj)
        NodeFactory(parent=comp2)
        reg = RegistrationFactory(project=proj)
        reg_ids = [reg._id] + [r._id for r in reg.get_descendants_recursive()]
        orig_call_count = mock_update_search.call_count
        reg.delete_registration_tree(save=True)
        assert Node.objects.filter(guids___id__in=reg_ids, is_deleted=False).count() == 0
        assert mock_update_search.call_count == orig_call_count + len(reg_ids)

    def test_delete_registration_tree_sets_draft_registration_approvals_to_none(self, user):
        reg = RegistrationFactory()

        dr = DraftRegistrationFactory(initiator=user)
        approval = DraftRegistrationApproval(state=Sanction.APPROVED)
        approval.save()
        dr.approval = approval
        dr.registered_node = reg
        dr.save()

        reg.delete_registration_tree(save=True)

        dr.reload()
        assert dr.approval is None

    @mock.patch('osf.models.node.AbstractNode.update_search')
    def test_delete_registration_tree_deletes_backrefs(self, mock_update_search):
        proj = NodeFactory()
        NodeFactory(parent=proj)
        comp2 = NodeFactory(parent=proj)
        NodeFactory(parent=comp2)
        reg = RegistrationFactory(project=proj)
        reg.delete_registration_tree(save=True)
        assert bool(proj.registrations_all) is False

    def test_get_active_contributors_recursive_with_duplicate_users(self, user, viewer, auth):
        parent = ProjectFactory(creator=user)

        child = ProjectFactory(creator=viewer, parent=parent)
        child_non_admin = UserFactory()
        child.add_contributor(child_non_admin,
                              auth=auth,
                              permissions=expand_permissions(WRITE))
        grandchild = ProjectFactory(creator=user, parent=child)

        contributors = list(parent.get_active_contributors_recursive())
        assert len(contributors) == 4
        user_ids = [u._id for u, node in contributors]

        assert user._id in user_ids
        assert viewer._id in user_ids
        assert child_non_admin._id in user_ids

        node_ids = [node._id for u, node in contributors]
        assert parent._id in node_ids
        assert grandchild._id in node_ids

    def test_get_active_contributors_recursive_with_no_duplicate_users(self, user, viewer, auth):
        parent = ProjectFactory(creator=user)

        child = ProjectFactory(creator=viewer, parent=parent)
        child_non_admin = UserFactory()
        child.add_contributor(child_non_admin,
                              auth=auth,
                              permissions=expand_permissions(WRITE))
        grandchild = ProjectFactory(creator=user, parent=child)  # noqa

        contributors = list(parent.get_active_contributors_recursive(unique_users=True))
        assert len(contributors) == 3
        user_ids = [u._id for u, node in contributors]

        assert user._id in user_ids
        assert viewer._id in user_ids
        assert child_non_admin._id in user_ids

        node_ids = [node._id for u, node in contributors]
        assert parent._id in node_ids

    def test_get_admin_contributors_recursive_with_duplicate_users(self, viewer, user, auth):
        parent = ProjectFactory(creator=user)

        child = ProjectFactory(creator=viewer, parent=parent)
        child_non_admin = UserFactory()
        child.add_contributor(child_non_admin,
                              auth=auth,
                              permissions=expand_permissions(WRITE))
        child.save()

        grandchild = ProjectFactory(creator=user, parent=child)  # noqa

        admins = list(parent.get_admin_contributors_recursive())
        assert len(admins) == 3
        admin_ids = [u._id for u, node in admins]
        assert user._id in admin_ids
        assert viewer._id in admin_ids

        node_ids = [node._id for u, node in admins]
        assert parent._id in node_ids

    def test_get_admin_contributors_recursive_no_duplicates(self, user, viewer, auth):
        parent = ProjectFactory(creator=user)

        child = ProjectFactory(creator=viewer, parent=parent)
        child_non_admin = UserFactory()
        child.add_contributor(child_non_admin,
                              auth=auth,
                              permissions=expand_permissions(WRITE))
        child.save()

        grandchild = ProjectFactory(creator=user, parent=child)  # noqa

        admins = list(parent.get_admin_contributors_recursive(unique_users=True))
        assert len(admins) == 2
        admin_ids = [u._id for u, node in admins]
        assert user._id in admin_ids
        assert viewer._id in admin_ids

    def test_get_descendants_recursive(self, user, root, auth, viewer):
        comp1 = ProjectFactory(creator=user, parent=root)
        comp1a = ProjectFactory(creator=user, parent=comp1)
        comp1a.add_contributor(viewer, auth=auth, permissions='read')
        comp1b = ProjectFactory(creator=user, parent=comp1)
        comp2 = ProjectFactory(creator=user, parent=root)
        comp2.add_contributor(viewer, auth=auth, permissions='read')
        comp2a = ProjectFactory(creator=user, parent=comp2)
        comp2a.add_contributor(viewer, auth=auth, permissions='read')
        comp2b = ProjectFactory(creator=user, parent=comp2)

        descendants = root.get_descendants_recursive()
        ids = {d._id for d in descendants}
        assert bool({node._id for node in [comp1, comp1a, comp1b, comp2, comp2a, comp2b]}.difference(ids)) is False

    def test_get_descendants_recursive_cyclic(self, user, root, auth):
        point1 = ProjectFactory(creator=user, parent=root)
        point2 = ProjectFactory(creator=user, parent=root)
        point1.add_pointer(point2, auth=auth)
        point2.add_pointer(point1, auth=auth)

        descendants = list(point1.get_descendants_recursive())
        assert len(descendants) == 1

    def test_linked_from(self, node, auth):
        registration_to_link = RegistrationFactory()
        node_to_link = NodeFactory()

        node.add_pointer(node_to_link, auth=auth)
        node.add_pointer(registration_to_link, auth=auth)
        node.save()

        assert node in node_to_link.linked_from.all()
        assert node in registration_to_link.linked_from.all()


# Copied from tests/test_models.py
class TestPointerMethods:

    def test_add_pointer(self, node, user, auth):
        node2 = NodeFactory(creator=user)
        node.add_pointer(node2, auth=auth)
        assert node2 in node.linked_nodes.all()
        assert (
            node.logs.latest().action == NodeLog.POINTER_CREATED
        )
        assert (
            node.logs.latest().params == {
                'parent_node': node.parent_id,
                'node': node._primary_key,
                'pointer': {
                    'id': node2._id,
                    'url': node2.url,
                    'title': node2.title,
                    'category': node2.category,
                },
            }
        )

    def test_add_linked_nodes_property(self, node, auth):
        child = NodeFactory(parent=node)
        node_link = ProjectFactory()
        node.add_pointer(node_link, auth=auth, save=True)

        assert node_link in node.linked_nodes.all()
        assert child not in node.linked_nodes.all()

    def test_nodes_primary_does_not_return_linked_nodes(self, node, auth):
        child = NodeFactory(parent=node)
        node_link = ProjectFactory()
        node.add_pointer(node_link, auth=auth, save=True)

        assert child in node.nodes_primary.all()
        assert node_link not in node.nodes_primary.all()

    def test_add_pointer_adds_to_end_of_nodes(self, node, user, auth):
        child = NodeFactory(parent=node)
        child2 = NodeFactory(parent=node)

        node_link = ProjectFactory()

        node.add_pointer(node_link, auth=auth, save=True)

        nodes = list(node.nodes)
        assert child == nodes[0]
        assert child2 == nodes[1]
        assert node_link == nodes[2]

    def test_add_pointer_fails_for_registrations(self, user, auth):
        node = ProjectFactory()
        registration = RegistrationFactory(creator=user)

        with pytest.raises(NodeStateError):
            registration.add_pointer(node, auth=auth)

    def test_add_pointer_already_present(self, node, user, auth):
        node2 = NodeFactory(creator=user)
        node.add_pointer(node2, auth=auth)
        with pytest.raises(ValueError):
            node.add_pointer(node2, auth=auth)

    def test_rm_pointer(self, node, user, auth):
        node2 = NodeFactory(creator=user)
        node_relation = node.add_pointer(node2, auth=auth)
        node.rm_pointer(node_relation, auth=auth)
        # assert Pointer.load(pointer._id) is None
        # assert len(node.nodes) == 0
        assert NodeRelation.objects.filter(child=node2, is_node_link=True).count() == 0
        assert (
            node.logs.latest().action == NodeLog.POINTER_REMOVED
        )
        assert(
            node.logs.latest().params == {
                'parent_node': node.parent_id,
                'node': node._primary_key,
                'pointer': {
                    'id': node2._id,
                    'url': node2.url,
                    'title': node2.title,
                    'category': node2.category,
                },
            }
        )

    def test_rm_pointer_not_present(self, user, node, auth):
        node_relation = NodeRelationFactory()
        with pytest.raises(ValueError):
            node.rm_pointer(node_relation, auth=auth)

    def test_fork_pointer_not_present(self, node, auth):
        node_relation = NodeRelationFactory()
        with pytest.raises(ValueError):
            node.fork_pointer(node_relation, auth=auth)

    def test_cannot_fork_deleted_node(self, node, auth):
        child = NodeFactory(parent=node, is_deleted=True)
        child.save()
        fork = node.fork_node(auth=auth)
        assert not fork.nodes

    def test_cannot_template_deleted_node(self, node, auth):
        child = NodeFactory(parent=node, is_deleted=True)
        child.save()
        template = node.use_as_template(auth=auth, top_level=False)
        assert not template.nodes

    def _fork_pointer(self, node, content, auth):
        pointer = node.add_pointer(content, auth=auth)
        forked = node.fork_pointer(pointer, auth=auth)
        assert forked.is_fork is True
        assert forked.forked_from == content
        assert forked.primary is True
        assert(
            node.logs.latest().action == NodeLog.POINTER_FORKED
        )
        assert(
            node.logs.latest().params == {
                'parent_node': node.parent_id,
                'node': node._primary_key,
                'pointer': {
                    'id': content._id,
                    'url': content.url,
                    'title': content.title,
                    'category': content.category,
                },
            }
        )

    def test_fork_pointer_project(self, node, user, auth):
        project = ProjectFactory(creator=user)
        self._fork_pointer(node=node, content=project, auth=auth)

    def test_fork_pointer_component(self, node, user, auth):
        component = NodeFactory(creator=user)
        self._fork_pointer(node=node, content=component, auth=auth)


# copied from tests/test_models.py
class TestForkNode:

    def _cmp_fork_original(self, fork_user, fork_date, fork, original,
                           title_prepend='Fork of '):
        """Compare forked node with original node. Verify copied fields,
        modified fields, and files; recursively compare child nodes.

        :param fork_user: User who forked the original nodes
        :param fork_date: Datetime (UTC) at which the original node was forked
        :param fork: Forked node
        :param original: Original node
        :param title_prepend: String prepended to fork title

        """
        # Test copied fields
        assert title_prepend + original.title == fork.title
        assert original.category == fork.category
        assert original.description == fork.description
        assert fork.logs.count() == original.logs.count() + 1
        assert original.logs.latest().action != NodeLog.NODE_FORKED
        assert fork.logs.latest().action == NodeLog.NODE_FORKED
        assert list(original.tags.values_list('name', flat=True)) == list(fork.tags.values_list('name', flat=True))
        assert (original.parent_node is None) == (fork.parent_node is None)

        # Test modified fields
        assert fork.is_fork is True
        assert fork.private_links.count() == 0
        assert fork.forked_from == original
        assert fork._id in [n._id for n in original.forks.all()]
        # Note: Must cast ForeignList to list for comparison
        assert list(fork.contributors.all()) == [fork_user]
        assert (fork_date - fork.created) < datetime.timedelta(seconds=30)
        assert fork.forked_date != original.created

        # Test that pointers were copied correctly
        assert(
            list(original.nodes_pointer.all()) == list(fork.nodes_pointer.all())
        )

        # Test that subjects were copied correctly
        assert(
            list(original.subjects.all()) == list(fork.subjects.all())
        )

        # Test that add-ons were copied correctly
        assert(
            original.get_addon_names() ==
            fork.get_addon_names()
        )
        assert(
            [addon.config.short_name for addon in original.get_addons()] ==
            [addon.config.short_name for addon in fork.get_addons()]
        )

        fork_user_auth = Auth(user=fork_user)
        # Recursively compare children
        for idx, child in enumerate(original.get_nodes()):
            if child.can_view(fork_user_auth):
                self._cmp_fork_original(fork_user, fork_date, fork.get_nodes()[idx],
                                        child, title_prepend='')

    @mock.patch('framework.status.push_status_message')
    def test_fork_recursion(self, mock_push_status_message, project, user, subject, auth, request_context):
        """Omnibus test for forking.
        """
        # Make some children
        component = NodeFactory(creator=user, parent=project)
        subproject = ProjectFactory(creator=user, parent=project)

        # Add pointers to test copying
        pointee = ProjectFactory()
        project.add_pointer(pointee, auth=auth)
        component.add_pointer(pointee, auth=auth)
        subproject.add_pointer(pointee, auth=auth)

        # Add add-on to test copying
        project.add_addon('dropbox', auth)
        component.add_addon('dropbox', auth)
        subproject.add_addon('dropbox', auth)

        # Add subject to test copying
        project.set_subjects([[subject._id]], auth)

        # Log time
        fork_date = timezone.now()

        # Fork node
        with mock.patch.object(Node, 'bulk_update_search'):
            fork = project.fork_node(auth=auth)

        # Compare fork to original
        self._cmp_fork_original(user, fork_date, fork, project)

    def test_fork_private_children(self, node, user, auth):
        """Tests that only public components are created

        """
        # Make project public
        node.set_privacy('public')
        # Make some children
        # public component
        NodeFactory(
            creator=user,
            parent=node,
            title='Forked',
            is_public=True,
        )
        # public subproject
        ProjectFactory(
            creator=user,
            parent=node,
            title='Forked',
            is_public=True,
        )
        # private component
        NodeFactory(
            creator=user,
            parent=node,
            title='Not Forked',
        )
        # private subproject
        private_subproject = ProjectFactory(
            creator=user,
            parent=node,
            title='Not Forked',
        )
        # private subproject public component
        NodeFactory(
            creator=user,
            parent=private_subproject,
            title='Not Forked',
        )
        # public subproject public component
        NodeFactory(
            creator=user,
            parent=private_subproject,
            title='Forked',
        )
        user2 = UserFactory()
        user2_auth = Auth(user=user2)
        fork = None
        # New user forks the project
        fork = node.fork_node(user2_auth)

        # fork correct children
        assert fork._nodes.count() == 2
        assert 'Not Forked' not in fork._nodes.values_list('title', flat=True)

    def test_fork_not_public(self, node, auth):
        node.set_privacy('public')
        fork = node.fork_node(auth)
        assert fork.is_public is False

    def test_fork_log_has_correct_log(self, node, auth):
        fork = node.fork_node(auth)
        last_log = fork.logs.latest()
        assert last_log.action == NodeLog.NODE_FORKED
        # Legacy 'registration' param should be the ID of the fork
        assert last_log.params['registration'] == fork._primary_key
        # 'node' param is the original node's ID
        assert last_log.params['node'] == node._id

    def test_not_fork_private_link(self, node, auth):
        link = PrivateLinkFactory()
        link.nodes.add(node)
        link.save()
        fork = node.fork_node(auth)
        assert link not in fork.private_links.all()

    def test_cannot_fork_private_node(self, node):
        user2 = UserFactory()
        user2_auth = Auth(user=user2)
        with pytest.raises(PermissionsError):
            node.fork_node(user2_auth)

    def test_can_fork_public_node(self, node):
        node.set_privacy('public')
        user2 = UserFactory()
        user2_auth = Auth(user=user2)
        fork = node.fork_node(user2_auth)
        assert bool(fork) is True

    def test_contributor_can_fork(self, node):
        user2 = UserFactory()
        node.add_contributor(user2)
        user2_auth = Auth(user=user2)
        fork = node.fork_node(user2_auth)
        assert bool(fork) is True
        # Forker has admin permissions
        assert fork.contributors.count() == 1
        assert fork.get_permissions(user2) == ['read', 'write', 'admin']

    def test_fork_preserves_license(self, node, auth):
        license = NodeLicenseRecordFactory()
        node.node_license = license
        node.save()
        fork = node.fork_node(auth)
        assert fork.node_license.license_id == license.license_id

    def test_fork_registration(self, user, node, auth):
        registration = RegistrationFactory(project=node)
        fork = registration.fork_node(auth)

        # fork should not be a registration
        assert fork.is_registration is False

        # Compare fork to original
        self._cmp_fork_original(
            user,
            timezone.now(),
            fork,
            registration,
        )

    def test_fork_project_with_no_wiki_pages(self, user, auth):
        project = ProjectFactory(creator=user)
        fork = project.fork_node(auth)
        assert fork.get_wiki_pages_latest().exists() is False
        assert fork.wikis.all().exists() is False
        assert fork.wiki_private_uuids == {}

    def test_forking_clones_project_wiki_pages(self, user, auth):
        project = ProjectFactory(creator=user, is_public=True)
        # TODO: Unmock when StoredFileNode is implemented
        with mock.patch('osf.models.AbstractNode.update_search'):
            wiki_page = WikiFactory(
                user=user,
                node=project,
            )
            wiki = WikiVersionFactory(
                wiki_page=wiki_page,
            )
            current_wiki = WikiVersionFactory(wiki_page=wiki_page, identifier=2)
        fork = project.fork_node(auth)
        assert fork.wiki_private_uuids == {}

        fork_wiki_current = fork.get_wiki_version(current_wiki.wiki_page.page_name)
        assert fork_wiki_current.wiki_page.node == fork
        assert fork_wiki_current._id != current_wiki._id
        assert fork_wiki_current.identifier == 2

        fork_wiki_version = fork.get_wiki_version(wiki.wiki_page.page_name, version=1)
        assert fork_wiki_version.wiki_page.node == fork
        assert fork_wiki_version._id != wiki._id
        assert fork_wiki_version.identifier == 1

class TestContributorOrdering:

    def test_can_get_contributor_order(self, node):
        user1, user2 = UserFactory(), UserFactory()
        contrib1 = Contributor.objects.create(user=user1, node=node)
        contrib2 = Contributor.objects.create(user=user2, node=node)
        creator_contrib = Contributor.objects.get(user=node.creator, node=node)
        assert list(node.get_contributor_order()) == [creator_contrib.id, contrib1.id, contrib2.id]
        assert list(node.contributors.all()) == [node.creator, user1, user2]

    def test_can_set_contributor_order(self, node):
        user1, user2 = UserFactory(), UserFactory()
        contrib1 = Contributor.objects.create(user=user1, node=node)
        contrib2 = Contributor.objects.create(user=user2, node=node)
        creator_contrib = Contributor.objects.get(user=node.creator, node=node)
        node.set_contributor_order([contrib1.id, contrib2.id, creator_contrib.id])
        assert list(node.get_contributor_order()) == [contrib1.id, contrib2.id, creator_contrib.id]
        assert list(node.contributors.all()) == [user1, user2, node.creator]

    def test_move_contributor(self, user, node, auth):
        user1 = UserFactory()
        user2 = UserFactory()
        node.add_contributors(
            [
                {'user': user1, 'permissions': ['read', 'write'], 'visible': True},
                {'user': user2, 'permissions': ['read', 'write'], 'visible': True}
            ],
            auth=auth
        )

        user_contrib_id = node.contributor_set.get(user=user).id
        user1_contrib_id = node.contributor_set.get(user=user1).id
        user2_contrib_id = node.contributor_set.get(user=user2).id

        old_order = [user_contrib_id, user1_contrib_id, user2_contrib_id]
        assert list(node.get_contributor_order()) == old_order

        node.move_contributor(user2, auth=auth, index=0, save=True)

        new_order = [user2_contrib_id, user_contrib_id, user1_contrib_id]
        assert list(node.get_contributor_order()) == new_order


class TestNodeOrdering:

    @pytest.fixture()
    def project(self, user):
        return ProjectFactory(creator=user)

    @pytest.fixture()
    def children(self, project):
        child1 = NodeFactory(parent=project, is_public=False)
        child2 = NodeFactory(parent=project, is_public=False)
        child3 = NodeFactory(parent=project, is_public=True)

        rel1 = NodeRelation.objects.get(parent=project, child=child1)
        rel2 = NodeRelation.objects.get(parent=project, child=child2)
        rel3 = NodeRelation.objects.get(parent=project, child=child3)
        project.set_noderelation_order([rel2.pk, rel3.pk, rel1.pk])

        return [child1, child2, child3]

    def test_can_get_node_relation_order(self, project, children):
        assert list(project.get_noderelation_order()) == [e.pk for e in project.node_relations.all()]

    def test_nodes_property_returns_ordered_nodes(self, project, children):
        nodes = list(project.nodes)
        assert len(nodes) == 3
        assert nodes == [children[1], children[2], children[0]]

    def test_get_nodes_no_filter(self, project, children):
        nodes = list(project.get_nodes())
        assert nodes == [children[1], children[2], children[0]]

    def test_get_nodes_with_filter(self, project, children):
        public_nodes = list(project.get_nodes(is_public=True))
        assert public_nodes == [children[2]]

        private_nodes = list(project.get_nodes(is_public=False))
        assert private_nodes == [children[1], children[0]]

    def test_get_nodes_does_not_return_duplicates(self):
        parent = ProjectFactory(title='Parent')
        child = NodeFactory(parent=parent, title='Child', is_public=True)
        linker = ProjectFactory(title='Linker', is_public=True)
        unrelated = ProjectFactory(title='Unrelated', is_public=True)

        linker.add_node_link(child, auth=Auth(linker.creator), save=True)
        linker.add_node_link(unrelated, auth=Auth(linker.creator), save=True)

        rel1 = NodeRelation.objects.get(parent=linker, child=child)
        rel2 = NodeRelation.objects.get(parent=linker, child=unrelated)
        linker.set_noderelation_order([rel2.pk, rel1.pk])

        assert len(parent.get_nodes()) == 1  # child
        assert len(linker.get_nodes()) == 2  # child and unrelated

def test_node_ids(node):
    child1, child2 = NodeFactory(parent=node), NodeFactory(parent=node)

    assert child1._id in node.node_ids
    assert child2._id in node.node_ids


def test_templated_list(node):
    templated1, templated2 = ProjectFactory(template_node=node), NodeFactory(template_node=node)
    deleted = ProjectFactory(template_node=node, is_deleted=True)

    assert node.templated_list.count() == 2
    assert templated1 in node.templated_list.all()
    assert templated2 in node.templated_list.all()
    assert deleted not in node.templated_list.all()


def test_querying_on_contributors(node, user, auth):
    deleted = NodeFactory(is_deleted=True)
    deleted.add_contributor(user, auth=auth)
    deleted.save()
    result = Node.objects.filter(_contributors=user)
    assert node in result
    assert deleted in result

    result2 = Node.objects.filter(_contributors=user, is_deleted=False)
    assert node in result2
    assert deleted not in result2


class TestDOIValidation:

    def test_validate_bad_doi(self):
        with pytest.raises(ValidationError):
            Node(preprint_article_doi='nope').save()
        with pytest.raises(ValidationError):
            Node(preprint_article_doi='https://dx.doi.org/10.123.456').save()  # should save the bare DOI, not a URL
        with pytest.raises(ValidationError):
            Node(preprint_article_doi='doi:10.10.1038/nwooo1170').save()  # should save without doi: prefix

    def test_validate_good_doi(self, node):
        doi = '10.11038/nwooo1170'
        node.preprint_article_doi = doi
        node.save()
        assert node.preprint_article_doi == doi


class TestLogMethods:

    @pytest.fixture()
    def parent(self, user):
        return ProjectFactory(creator=user)

    @pytest.fixture()
    def node(self, parent):
        return NodeFactory(parent=parent)

    def test_get_aggregate_logs_queryset_recurses(self, parent, node, auth):
        grandchild = NodeFactory(parent=node)
        parent_log = parent.add_log(NodeLog.FILE_ADDED, auth=auth, params={'node': parent._id}, save=True)
        child_log = node.add_log(NodeLog.FILE_ADDED, auth=auth, params={'node': node._id}, save=True)
        grandchild_log = grandchild.add_log(NodeLog.FILE_ADDED, auth=auth, params={'node': grandchild._id}, save=True)
        logs = parent.get_aggregate_logs_queryset(auth)
        assert parent_log in list(logs)
        assert child_log in list(logs)
        assert grandchild_log in list(logs)

    # copied from tests/test_models.py#TestNode
    def test_get_aggregate_logs_queryset_doesnt_return_hidden_logs(self, parent, auth):
        n_orig_logs = len(parent.get_aggregate_logs_queryset(auth))

        log = parent.logs.latest()
        log.should_hide = True
        log.save()

        n_new_logs = len(parent.get_aggregate_logs_queryset(auth))
        # Hidden log is not returned
        assert n_new_logs == n_orig_logs - 1

    def test_excludes_logs_for_linked_nodes(self, parent):
        pointee = ProjectFactory()
        n_logs_before = parent.get_aggregate_logs_queryset(auth=Auth(parent.creator)).count()
        parent.add_node_link(pointee, auth=Auth(parent.creator))
        n_logs_after = parent.get_aggregate_logs_queryset(auth=Auth(parent.creator)).count()
        # one more log for adding the node link
        assert n_logs_after == n_logs_before + 1

# copied from tests/test_notifications.py
class TestHasPermissionOnChildren:

    def test_has_permission_on_children(self):
        non_admin_user = UserFactory()
        parent = ProjectFactory()
        parent.add_contributor(contributor=non_admin_user, permissions=['read'])
        parent.save()

        node = NodeFactory(parent=parent, category='project')
        sub_component = NodeFactory(parent=node)
        sub_component.add_contributor(contributor=non_admin_user)
        sub_component.save()
        NodeFactory(parent=node)  # another subcomponent

        assert(
            node.has_permission_on_children(non_admin_user, 'read')
        ) is True

    def test_check_user_has_permission_excludes_deleted_components(self):
        non_admin_user = UserFactory()
        parent = ProjectFactory()
        parent.add_contributor(contributor=non_admin_user, permissions=['read'])
        parent.save()

        node = NodeFactory(parent=parent, category='project')
        sub_component = NodeFactory(parent=node)
        sub_component.add_contributor(contributor=non_admin_user)
        sub_component.is_deleted = True
        sub_component.save()
        NodeFactory(parent=node)

        assert(
            node.has_permission_on_children(non_admin_user, 'read')
        ) is False

    def test_check_user_does_not_have_permission_on_private_node_child(self):
        non_admin_user = UserFactory()
        parent = ProjectFactory()
        parent.add_contributor(contributor=non_admin_user, permissions=['read'])
        parent.save()
        node = NodeFactory(parent=parent, category='project')
        NodeFactory(parent=node)

        assert (
            node.has_permission_on_children(non_admin_user, 'read')
        ) is False

    def test_check_user_child_node_permissions_false_if_no_children(self):
        non_admin_user = UserFactory()
        parent = ProjectFactory()
        parent.add_contributor(contributor=non_admin_user, permissions=['read'])
        parent.save()
        node = NodeFactory(parent=parent, category='project')

        assert(
            node.has_permission_on_children(non_admin_user, 'read')
        ) is False

    def test_check_admin_has_permissions_on_private_component(self):
        parent = ProjectFactory()
        node = NodeFactory(parent=parent, category='project')
        NodeFactory(parent=node)

        assert (
            node.has_permission_on_children(parent.creator, 'read')
        ) is True

    def test_check_user_private_node_child_permissions_excludes_pointers(self):
        user = UserFactory()
        parent = ProjectFactory()
        pointed = ProjectFactory(creator=user)
        parent.add_pointer(pointed, Auth(parent.creator))
        parent.save()

        assert (
            parent.has_permission_on_children(user, 'read')
        ) is False


# copied from test/test_citations.py#CitationsNodeTestCase
class TestCitationsProperties:

    def test_csl_single_author(self, node):
        # Nodes with one contributor generate valid CSL-data
        assert (
            node.csl ==
            {
                'publisher': 'Open Science Framework',
                'author': [{
                    'given': node.creator.given_name,
                    'family': node.creator.family_name,
                }],
                'URL': node.display_absolute_url,
                'issued': datetime_to_csl(node.logs.latest().date),
                'title': node.title,
                'type': 'webpage',
                'id': node._id,
            }
        )

    def test_csl_multiple_authors(self, node):
        # Nodes with multiple contributors generate valid CSL-data
        user = UserFactory()
        node.add_contributor(user)
        node.save()

        assert (
            node.csl ==
            {
                'publisher': 'Open Science Framework',
                'author': [
                    {
                        'given': node.creator.given_name,
                        'family': node.creator.family_name,
                    },
                    {
                        'given': user.given_name,
                        'family': user.family_name,
                    }
                ],
                'URL': node.display_absolute_url,
                'issued': datetime_to_csl(node.logs.latest().date),
                'title': node.title,
                'type': 'webpage',
                'id': node._id,
            }
        )

    def test_non_visible_contributors_arent_included_in_csl(self):
        node = ProjectFactory()
        visible = UserFactory()
        node.add_contributor(visible, auth=Auth(node.creator))
        invisible = UserFactory()
        node.add_contributor(invisible, auth=Auth(node.creator), visible=False)
        node.save()
        assert len(node.csl['author']) == 2
        expected_authors = [
            contrib.csl_name(node._id) for contrib in [node.creator, visible]
        ]

        assert node.csl['author'] == expected_authors


# copied from tests/test_models.py
class TestNodeUpdate:

    def test_update_title(self, fake, auth, node):
        # Creator (admin) can update
        new_title = fake.catch_phrase()
        node.update({'title': new_title}, auth=auth, save=True)
        assert node.title == new_title

        last_log = node.logs.latest()
        assert last_log.action == NodeLog.EDITED_TITLE

        # Write contrib can update
        new_title2 = fake.catch_phrase()
        write_contrib = UserFactory()
        node.add_contributor(write_contrib, auth=auth, permissions=(READ, WRITE))
        node.save()
        node.update({'title': new_title2}, auth=auth)
        assert node.title == new_title2

    def test_update_description(self, fake, node, auth):
        new_title = fake.bs()

        node.update({'title': new_title}, auth=auth)
        assert node.title == new_title

        last_log = node.logs.latest()
        assert last_log.action == NodeLog.EDITED_TITLE

    def test_update_title_and_category(self, fake, node, auth):
        new_title = fake.bs()

        new_category = 'data'

        node.update({'title': new_title, 'category': new_category}, auth=auth, save=True)
        assert node.title == new_title
        assert node.category == 'data'

        logs = node.logs.order_by('-date')
        last_log, penultimate_log = logs[:2]
        assert penultimate_log.action == NodeLog.EDITED_TITLE
        assert last_log.action == NodeLog.UPDATED_FIELDS

    def test_set_title_works_with_valid_title(self, user, auth):
        proj = ProjectFactory(title='That Was Then', creator=user)
        proj.set_title('This is now', auth=auth)
        proj.save()
        # Title was changed
        assert proj.title == 'This is now'
        # A log event was saved
        latest_log = proj.logs.latest()
        assert latest_log.action == 'edit_title'
        assert latest_log.params['title_original'] == 'That Was Then'

    def test_set_title_fails_if_empty_or_whitespace(self, user, auth):
        proj = ProjectFactory(title='That Was Then', creator=user)
        with pytest.raises(ValidationValueError):
            proj.set_title(' ', auth=auth)
        with pytest.raises(ValidationValueError):
            proj.set_title('', auth=auth)
        assert proj.title == 'That Was Then'

    def test_set_title_fails_if_too_long(self, user, auth):
        proj = ProjectFactory(title='That Was Then', creator=user)
        long_title = ''.join('a' for _ in range(201))
        with pytest.raises(ValidationValueError):
            proj.set_title(long_title, auth=auth)

    def test_set_description(self, node, auth):
        old_desc = node.description
        node.set_description(
            'new description', auth=auth)
        node.save()
        assert node.description, 'new description'
        latest_log = node.logs.latest()
        assert latest_log.action, NodeLog.EDITED_DESCRIPTION
        assert latest_log.params['description_original'], old_desc
        assert latest_log.params['description_new'], 'new description'

    def test_validate_categories(self):
        with pytest.raises(ValidationError):
            Node(category='invalid').save()  # an invalid category

    def test_category_display(self):
        node = NodeFactory(category='hypothesis')
        assert node.category_display == 'Hypothesis'
        node2 = NodeFactory(category='methods and measures')
        assert node2.category_display == 'Methods and Measures'

    def test_update_is_public(self, node, user, auth):
        node.update({'is_public': True}, auth=auth, save=True)
        assert node.is_public

        last_log = node.logs.latest()
        assert last_log.action == NodeLog.MADE_PUBLIC

        node.update({'is_public': False}, auth=auth, save=True)
        last_log = node.logs.latest()
        assert last_log.action == NodeLog.MADE_PRIVATE

    def test_update_can_make_registration_public(self):
        reg = RegistrationFactory(is_public=False)
        reg.update({'is_public': True})

        assert reg.is_public
        last_log = reg.logs.latest()
        assert last_log.action == NodeLog.MADE_PUBLIC

    def test_updating_title_twice_with_same_title(self, fake, auth, node):
        original_n_logs = node.logs.count()
        new_title = fake.bs()
        node.update({'title': new_title}, auth=auth, save=True)
        assert node.logs.count() == original_n_logs + 1  # sanity check

        # Call update with same title
        node.update({'title': new_title}, auth=auth, save=True)
        # A new log is not created
        assert node.logs.count() == original_n_logs + 1

    def test_updating_description_twice_with_same_content(self, fake, auth, node):
        original_n_logs = node.logs.count()
        new_desc = fake.bs()
        node.update({'description': new_desc}, auth=auth, save=True)
        assert node.logs.count() == original_n_logs + 1  # sanity check

        # Call update with same description
        node.update({'description': new_desc}, auth=auth, save=True)
        # A new log is not created
        assert node.logs.count() == original_n_logs + 1

    # Regression test for https://openscience.atlassian.net/browse/OSF-4664
    def test_updating_category_twice_with_same_content_generates_one_log(self, node, auth):
        node.category = 'project'
        node.save()
        original_n_logs = node.logs.count()
        new_category = 'data'

        node.update({'category': new_category}, auth=auth, save=True)
        assert node.logs.count() == original_n_logs + 1  # sanity check
        assert node.category == new_category

        # Call update with same category
        node.update({'category': new_category}, auth=auth, save=True)

        # Only one new log is created
        assert node.logs.count() == original_n_logs + 1
        assert node.category == new_category

    # TODO: test permissions, non-writable fields


class TestOnNodeUpdate:

    @pytest.fixture(autouse=True)
    def session(self, user, request_context):
        s = SessionFactory(user=user)
        set_session(s)
        return s

    @pytest.fixture()
    def node(self):
        return ProjectFactory(is_public=True)

    @pytest.fixture()
    def registration(self, node):
        return RegistrationFactory(is_public=True)

    def teardown_method(self, method):
        handlers.celery_before_request()

    @mock.patch('osf.models.node.enqueue_task')
    def test_enqueue_called(self, enqueue_task, node, user, request_context):
        node.title = 'A new title'
        node.save()

        (task, ) = enqueue_task.call_args[0]

        assert task.task == 'website.project.tasks.on_node_updated'
        assert task.args[0] == node._id
        assert task.args[1] == user._id
        assert task.args[2] is False
        assert 'title' in task.args[3]

    @mock.patch('website.project.tasks.settings.SHARE_URL', 'https://share.osf.io')
    @mock.patch('website.project.tasks.settings.SHARE_API_TOKEN', 'Token')
    @mock.patch('website.project.tasks.requests')
    def test_updates_share(self, requests, node, user):
        on_node_updated(node._id, user._id, False, {'is_public'})

        kwargs = requests.post.call_args[1]
        graph = kwargs['json']['data']['attributes']['data']['@graph']

        assert requests.post.called
        assert kwargs['headers']['Authorization'] == 'Bearer Token'
        assert graph[0]['uri'] == '{}{}/'.format(settings.DOMAIN, node._id)

    @mock.patch('website.project.tasks.settings.SHARE_URL', 'https://share.osf.io')
    @mock.patch('website.project.tasks.settings.SHARE_API_TOKEN', 'Token')
    @mock.patch('website.project.tasks.requests')
    def test_update_share_correctly_for_projects(self, requests, node, user, request_context):
        cases = [{
            'is_deleted': False,
            'attrs': {'is_public': True, 'is_deleted': False, 'spam_status': SpamStatus.HAM}
        }, {
            'is_deleted': True,
            'attrs': {'is_public': False, 'is_deleted': False, 'spam_status': SpamStatus.HAM}
        }, {
            'is_deleted': True,
            'attrs': {'is_public': True, 'is_deleted': True, 'spam_status': SpamStatus.HAM}
        }, {
            'is_deleted': True,
            'attrs': {'is_public': True, 'is_deleted': False, 'spam_status': SpamStatus.SPAM}
        }]

        for case in cases:
            for attr, value in case['attrs'].items():
                setattr(node, attr, value)
            node.save()

            on_node_updated(node._id, user._id, False, {'is_public'})

            kwargs = requests.post.call_args[1]
            graph = kwargs['json']['data']['attributes']['data']['@graph']
            assert graph[1]['is_deleted'] == case['is_deleted']

    @mock.patch('website.project.tasks.settings.SHARE_URL', 'https://share.osf.io')
    @mock.patch('website.project.tasks.settings.SHARE_API_TOKEN', 'Token')
    @mock.patch('website.project.tasks.requests')
    @mock.patch('osf.models.registrations.Registration.archiving', mock.PropertyMock(return_value=False))
    def test_update_share_correctly_for_registrations(self, requests, registration, user, request_context):
        cases = [{
            'is_deleted': False,
            'attrs': {'is_public': True, 'is_deleted': False}
        }, {
            'is_deleted': True,
            'attrs': {'is_public': False, 'is_deleted': False}
        }, {
            'is_deleted': True,
            'attrs': {'is_public': True, 'is_deleted': True}
        }, {
            'is_deleted': False,
            'attrs': {'is_public': True, 'is_deleted': False}
        }]

        for case in cases:
            for attr, value in case['attrs'].items():
                setattr(registration, attr, value)
            registration.save()

            on_node_updated(registration._id, user._id, False, {'is_public'})

            assert registration.is_registration
            kwargs = requests.post.call_args[1]
            graph = kwargs['json']['data']['attributes']['data']['@graph']
            payload = (item for item in graph if 'is_deleted' in item.keys()).next()
            assert payload['is_deleted'] == case['is_deleted']

    @mock.patch('website.project.tasks.settings.SHARE_URL', 'https://share.osf.io')
    @mock.patch('website.project.tasks.settings.SHARE_API_TOKEN', 'Token')
    @mock.patch('website.project.tasks.requests')
    def test_update_share_correctly_for_projects_with_qa_tags(self, requests, node, user, request_context):
        node.add_tag(settings.DO_NOT_INDEX_LIST['tags'][0], auth=Auth(user))
        on_node_updated(node._id, user._id, False, {'is_public'})
        kwargs = requests.post.call_args[1]
        graph = kwargs['json']['data']['attributes']['data']['@graph']
        payload = (item for item in graph if 'is_deleted' in item.keys()).next()
        assert payload['is_deleted'] is True

        node.remove_tag(settings.DO_NOT_INDEX_LIST['tags'][0], auth=Auth(user), save=True)
        on_node_updated(node._id, user._id, False, {'is_public'})
        kwargs = requests.post.call_args[1]
        graph = kwargs['json']['data']['attributes']['data']['@graph']
        payload = (item for item in graph if 'is_deleted' in item.keys()).next()
        assert payload['is_deleted'] is False

    @mock.patch('website.project.tasks.settings.SHARE_URL', 'https://share.osf.io')
    @mock.patch('website.project.tasks.settings.SHARE_API_TOKEN', 'Token')
    @mock.patch('website.project.tasks.requests')
    @mock.patch('osf.models.registrations.Registration.archiving', mock.PropertyMock(return_value=False))
    def test_update_share_correctly_for_registrations_with_qa_tags(self, requests, registration, user, request_context):
        registration.add_tag(settings.DO_NOT_INDEX_LIST['tags'][0], auth=Auth(user))
        on_node_updated(registration._id, user._id, False, {'is_public'})
        kwargs = requests.post.call_args[1]
        graph = kwargs['json']['data']['attributes']['data']['@graph']
        payload = (item for item in graph if 'is_deleted' in item.keys()).next()
        assert payload['is_deleted'] is True

        registration.remove_tag(settings.DO_NOT_INDEX_LIST['tags'][0], auth=Auth(user), save=True)
        on_node_updated(registration._id, user._id, False, {'is_public'})
        kwargs = requests.post.call_args[1]
        graph = kwargs['json']['data']['attributes']['data']['@graph']
        payload = (item for item in graph if 'is_deleted' in item.keys()).next()
        assert payload['is_deleted'] is False

    @mock.patch('website.project.tasks.settings.SHARE_URL', 'https://share.osf.io')
    @mock.patch('website.project.tasks.settings.SHARE_API_TOKEN', 'Token')
    @mock.patch('website.project.tasks.requests')
    def test_update_share_correctly_for_projects_with_qa_titles(self, requests, node, user, request_context):
        node.title = settings.DO_NOT_INDEX_LIST['titles'][0].join(random.choice(string.ascii_lowercase) for i in range(5))
        node.save()
        on_node_updated(node._id, user._id, False, {'is_public'})
        kwargs = requests.post.call_args[1]
        graph = kwargs['json']['data']['attributes']['data']['@graph']
        payload = (item for item in graph if 'is_deleted' in item.keys()).next()
        assert payload['is_deleted'] is True

        node.title = 'Not a qa title'
        node.save()
        assert node.title not in settings.DO_NOT_INDEX_LIST['titles']
        on_node_updated(node._id, user._id, False, {'is_public'})
        kwargs = requests.post.call_args[1]
        graph = kwargs['json']['data']['attributes']['data']['@graph']
        payload = (item for item in graph if 'is_deleted' in item.keys()).next()
        assert payload['is_deleted'] is False

    @mock.patch('website.project.tasks.settings.SHARE_URL', 'https://share.osf.io')
    @mock.patch('website.project.tasks.settings.SHARE_API_TOKEN', 'Token')
    @mock.patch('website.project.tasks.requests')
    @mock.patch('osf.models.registrations.Registration.archiving', mock.PropertyMock(return_value=False))
    def test_update_share_correctly_for_registrations_with_qa_titles(self, requests, registration, user, request_context):
        registration.title = settings.DO_NOT_INDEX_LIST['titles'][0].join(random.choice(string.ascii_lowercase) for i in range(5))
        registration.save()
        on_node_updated(registration._id, user._id, False, {'is_public'})
        kwargs = requests.post.call_args[1]
        graph = kwargs['json']['data']['attributes']['data']['@graph']
        payload = (item for item in graph if 'is_deleted' in item.keys()).next()
        assert payload['is_deleted'] is True

        registration.title = 'Not a qa title'
        registration.save()
        assert registration.title not in settings.DO_NOT_INDEX_LIST['titles']
        on_node_updated(registration._id, user._id, False, {'is_public'})
        kwargs = requests.post.call_args[1]
        graph = kwargs['json']['data']['attributes']['data']['@graph']
        payload = (item for item in graph if 'is_deleted' in item.keys()).next()
        assert payload['is_deleted'] is False

    @mock.patch('website.project.tasks.settings.SHARE_URL', None)
    @mock.patch('website.project.tasks.settings.SHARE_API_TOKEN', None)
    @mock.patch('website.project.tasks.requests')
    def test_skips_no_settings(self, requests, node, user, request_context):
        on_node_updated(node._id, user._id, False, {'is_public'})
        assert requests.post.called is False

    @mock.patch('website.project.tasks.settings.SHARE_URL', 'a_real_url')
    @mock.patch('website.project.tasks.settings.SHARE_API_TOKEN', 'a_real_token')
    @mock.patch('website.project.tasks._async_update_node_share.delay')
    @mock.patch('website.project.tasks.requests')
    def test_call_async_update_on_500_failure(self, requests, mock_async, node, user, request_context):
        requests.post.return_value = MockShareResponse(501)
        on_node_updated(node._id, user._id, False, {'is_public'})
        assert mock_async.called

    @mock.patch('website.project.tasks.settings.SHARE_URL', 'a_real_url')
    @mock.patch('website.project.tasks.settings.SHARE_API_TOKEN', 'a_real_token')
    @mock.patch('website.project.tasks.send_desk_share_error')
    @mock.patch('website.project.tasks._async_update_node_share.delay')
    @mock.patch('website.project.tasks.requests')
    def test_no_call_async_update_on_400_failure(self, requests, mock_async, mock_mail, node, user, request_context):
        requests.post.return_value = MockShareResponse(400)
        on_node_updated(node._id, user._id, False, {'is_public'})
        assert mock_mail.called
        assert not mock_async.called

# copied from tests/test_models.py
class TestRemoveNode:

    @pytest.fixture()
    def parent_project(self, user):
        return ProjectFactory(creator=user)

    @pytest.fixture()
    def project(self, parent_project, user):
        return ProjectFactory(creator=user, parent=parent_project)

    def test_remove_project_without_children(self, parent_project, project, auth):
        project.remove_node(auth=auth)

        assert project.is_deleted
        # parent node should have a log of the event
        assert (
            parent_project.get_aggregate_logs_queryset(auth)[0].action ==
            'node_removed'
        )

    def test_delete_project_log_present(self, project, parent_project, auth):
        project.remove_node(auth=auth)
        parent_project.remove_node(auth=auth)

        assert parent_project.is_deleted
        # parent node should have a log of the event
        assert parent_project.logs.latest().action == 'project_deleted'

    def test_remove_project_with_project_child_fails(self, parent_project, project, auth):
        with pytest.raises(NodeStateError):
            parent_project.remove_node(auth)

    def test_remove_project_with_component_child_fails(self, user, project, parent_project, auth):
        NodeFactory(creator=user, parent=project)

        with pytest.raises(NodeStateError):
            parent_project.remove_node(auth)

    def test_remove_project_with_pointer_child(self, auth, user, project, parent_project):
        target = ProjectFactory(creator=user)
        project.add_pointer(node=target, auth=auth)

        assert project.linked_nodes.count() == 1

        project.remove_node(auth=auth)

        assert (project.is_deleted)
        # parent node should have a log of the event
        assert parent_project.logs.latest().action == 'node_removed'

        # target node shouldn't be deleted
        assert target.is_deleted is False


class TestTemplateNode:

    @pytest.fixture()
    def project(self, user):
        return ProjectFactory(creator=user)

    def _verify_log(self, node):
        """Tests to see that the "created from" log event is present (alone).

        :param node: A node having been created from a template just prior
        """
        assert node.logs.count() == 1
        assert node.logs.latest().action == NodeLog.CREATED_FROM

    def test_simple_template(self, project, auth):
        """Create a templated node, with no changes"""
        # created templated node
        new = project.use_as_template(
            auth=auth
        )

        assert new.title == self._default_title(project)
        assert new.created != project.created
        self._verify_log(new)

    def test_simple_template_title_changed(self, project, auth):
        """Create a templated node, with the title changed"""
        changed_title = 'Made from template'

        # create templated node
        new = project.use_as_template(
            auth=auth,
            changes={
                project._primary_key: {
                    'title': changed_title,
                }
            }
        )

        assert new.title == changed_title
        assert new.created != project.created
        self._verify_log(new)

    def test_use_as_template_adds_default_addons(self, project, auth):
        new = project.use_as_template(
            auth=auth
        )

        assert new.has_addon('wiki')
        assert new.has_addon('osfstorage')

    def test_use_as_template_preserves_license(self, project, auth):
        license = NodeLicenseRecordFactory()
        project.node_license = license
        project.save()
        new = project.use_as_template(
            auth=auth
        )

        assert new.license.node_license._id == license.node_license._id
        self._verify_log(new)

    def test_can_template_a_registration(self, user, auth):
        registration = RegistrationFactory(creator=user)
        new = registration.use_as_template(auth=auth)
        assert new.is_registration is False

    def test_cannot_template_deleted_registration(self, project, auth):
        registration = RegistrationFactory(project=project, is_deleted=True)
        new = registration.use_as_template(auth=auth)
        assert not new.nodes

    @pytest.fixture()
    def pointee(self, project, user, auth):
        pointee = ProjectFactory(creator=user)
        project.add_pointer(pointee, auth=auth)
        return pointee

    @pytest.fixture()
    def component(self, user, project):
        return NodeFactory(creator=user, parent=project)

    @pytest.fixture()
    def subproject(self, user, project):
        return ProjectFactory(creator=user, parent=project)

    @staticmethod
    def _default_title(x):
        if isinstance(x, Node):
            return str(language.TEMPLATED_FROM_PREFIX + x.title)
        return str(x.title)

    def test_complex_template_without_pointee(self, auth, user):
        """Create a templated node from a node with children"""

        # create templated node
        project1 = ProjectFactory(creator=user)
        ProjectFactory(creator=user, parent=project1)

        new = project1.use_as_template(auth=auth)

        assert new.title == self._default_title(project1)
        assert len(list(new.nodes)) == len(list(project1.nodes))
        # check that all children were copied
        assert (
            [x.title for x in new.nodes] ==
            [x.title for x in project1.nodes if x not in project1.linked_nodes]
        )
        # ensure all child nodes were actually copied, instead of moved
        assert {x._primary_key for x in new.nodes}.isdisjoint(
            {x._primary_key for x in project1.nodes}
        )

    def test_complex_template_with_pointee(self, auth, project, pointee, component, subproject):
        """Create a templated node from a node with children"""

        # create templated node
        new = project.use_as_template(auth=auth)

        assert new.title == self._default_title(project)
        assert len(list(new.nodes)) == len(list(project.nodes)) - 1
        # check that all children were copied
        assert (
            [x.title for x in new.nodes] ==
            [x.title for x in project.nodes if x not in project.linked_nodes]
        )
        # ensure all child nodes were actually copied, instead of moved
        assert {x._primary_key for x in new.nodes}.isdisjoint(
            {x._primary_key for x in project.nodes}
        )

    def test_complex_template_titles_changed(self, auth, project, pointee, component, subproject):

        # build changes dict to change each node's title
        changes = {
            x._primary_key: {
                'title': 'New Title ' + str(idx)
            } for idx, x in enumerate(project.nodes)
        }

        # create templated node
        new = project.use_as_template(
            auth=auth,
            changes=changes
        )
        old_nodes = [x for x in project.nodes if x not in project.linked_nodes]

        for old_node, new_node in zip(old_nodes, new.nodes):
            if isinstance(old_node, Node):
                assert (
                    changes[old_node._primary_key]['title'] ==
                    new_node.title
                )
            else:
                assert (
                    old_node.title ==
                    new_node.title
                )

    def test_template_wiki_pages_not_copied(self, project, auth):
        project.update_node_wiki(
            'template', 'lol',
            auth=auth
        )
        new = project.use_as_template(
            auth=auth
        )
        assert project.get_wiki_page('template').page_name == 'template'
        latest_version = project.get_wiki_version('template')
        assert latest_version.identifier == 1
        assert latest_version.is_current is True

        assert new.get_wiki_page('template') is None
        assert new.get_wiki_version('template') is None

    def test_user_who_makes_node_from_template_has_creator_permission(self):
        project = ProjectFactory(is_public=True)
        user = UserFactory()
        auth = Auth(user)

        templated = project.use_as_template(auth)

        assert templated.get_permissions(user) == ['read', 'write', 'admin']

    def test_template_security(self, user, auth, project, pointee, component, subproject):
        """Create a templated node from a node with public and private children

        Children for which the user has no access should not be copied
        """
        other_user = UserFactory()
        other_user_auth = Auth(user=other_user)

        # set two projects to public - leaving self.component as private
        project.is_public = True
        project.save()
        subproject.is_public = True
        subproject.save()

        # add new children, for which the user has each level of access
        read = NodeFactory(creator=user, parent=project)
        read.add_contributor(other_user, permissions=['read', ])
        read.save()

        write = NodeFactory(creator=user, parent=project)
        write.add_contributor(other_user, permissions=['read', 'write'])
        write.save()

        admin = NodeFactory(creator=user, parent=project)
        admin.add_contributor(other_user)
        admin.save()

        # filter down self.nodes to only include projects the user can see
        visible_nodes = filter(
            lambda x: x.can_view(other_user_auth),
            project.nodes
        )

        # create templated node
        new = project.use_as_template(auth=other_user_auth)

        assert new.title == self._default_title(project)

        # check that all children were copied
        assert (
            set(x.template_node._id for x in new.nodes) ==
            set(x._id for x in visible_nodes if x not in project.linked_nodes)
        )
        # ensure all child nodes were actually copied, instead of moved
        assert bool({x._primary_key for x in new.nodes}.isdisjoint(
            {x._primary_key for x in project.nodes}
        )) is True

        # ensure that the creator is admin for each node copied
        for node in new.nodes:
            assert (
                node.get_permissions(other_user) ==
                ['read', 'write', 'admin']
            )

# copied from tests/test_models.py
class TestNodeLog:

    @pytest.fixture()
    def log(self, node):
        return NodeLogFactory(node=node)

    def test_repr(self, log):
        rep = repr(log)
        assert log.action in rep
        assert log.user._id in rep
        assert log.node._id in rep

    def test_node_log_factory(self, log):
        assert bool(log.action)

    def test_tz_date(self, log):
        assert log.date.tzinfo == pytz.UTC

    def test_original_node_and_current_node_for_registration_logs(self):
        user = UserFactory()
        project = ProjectFactory(creator=user)
        registration = RegistrationFactory(project=project)

        log_project_created_original = project.logs.last()
        log_registration_initiated = project.logs.latest()
        log_project_created_registration = registration.logs.last()

        assert project._id == log_project_created_original.original_node._id
        assert project._id == log_project_created_original.node._id
        assert project._id == log_registration_initiated.original_node._id
        assert project._id == log_registration_initiated.node._id
        assert project._id == log_project_created_registration.original_node._id
        assert registration._id == log_project_created_registration.node._id

    def test_original_node_and_current_node_for_fork_logs(self):
        user = UserFactory()
        project = ProjectFactory(creator=user)
        fork = project.fork_node(auth=Auth(user))

        log_project_created_original = project.logs.last()
        log_project_created_fork = fork.logs.last()
        log_node_forked = fork.logs.latest()

        assert project._id == log_project_created_original.original_node._id
        assert project._id == log_project_created_original.node._id
        assert project._id == log_project_created_fork.original_node._id
        assert project._id == log_node_forked.original_node._id
        assert fork._id == log_project_created_fork.node._id
        assert fork._id == log_node_forked.node._id


class TestProjectWithAddons:

    def test_factory(self):
        p = ProjectWithAddonFactory(addon='s3')
        assert bool(p.get_addon('s3')) is True
        assert bool(p.creator.get_addon('s3')) is True


# copied from tests/test_models.py
class TestAddonMethods:

    def test_add_addon(self, node, auth):
        addon_count = len(node.get_addon_names())
        addon_record_count = len(node.addons)
        added = node.add_addon('dropbox', auth)
        assert bool(added) is True
        node.reload()
        assert (
            len(node.get_addon_names()) ==
            addon_count + 1
        )
        assert (
            len(node.addons) ==
            addon_record_count + 1
        )
        assert (
            node.logs.latest().action ==
            NodeLog.ADDON_ADDED
        )

    def test_add_existing_addon(self, node, auth):
        addon_count = len(node.get_addon_names())
        addon_record_count = len(node.addons)
        added = node.add_addon('wiki', auth)
        assert bool(added) is False
        assert (
            len(node.get_addon_names()) ==
            addon_count
        )
        assert (
            len(node.addons) ==
            addon_record_count
        )

    def test_delete_addon(self, node, auth):
        addon_count = len(node.get_addon_names())
        deleted = node.delete_addon('wiki', auth)
        assert deleted is True
        assert (
            len(node.get_addon_names()) ==
            addon_count - 1
        )
        assert (
            node.logs.latest().action ==
            NodeLog.ADDON_REMOVED
        )

    @mock.patch('addons.dropbox.models.NodeSettings.config')
    def test_delete_mandatory_addon(self, mock_config, node, auth):
        mock_config.added_mandatory = ['node']
        node.add_addon('dropbox', auth)
        with pytest.raises(ValueError):
            node.delete_addon('dropbox', auth)

    def test_delete_nonexistent_addon(self, node, auth):
        addon_count = len(node.get_addon_names())
        deleted = node.delete_addon('dropbox', auth)
        assert bool(deleted) is False
        assert (
            len(node.get_addon_names()) ==
            addon_count
        )

# copied from tests/test_models.py
class TestAddonCallbacks:
    """Verify that callback functions are called at the right times, with the
    right arguments.
    """

    callbacks = {
        'after_remove_contributor': None,
        'after_set_privacy': None,
        'after_fork': (None, None),
        'after_register': (None, None),
    }

    @pytest.fixture()
    def parent(self):
        return ProjectFactory()

    @pytest.fixture()
    def node(self, user, parent):
        return NodeFactory(creator=user, parent=parent)

    @pytest.fixture(autouse=True)
    def mock_addons(self, node):
        def mock_get_addon(addon_name, deleted=False):
            # Overrides AddonModelMixin.get_addon -- without backrefs,
            # no longer guaranteed to return the same set of objects-in-memory
            return self.patched_addons.get(addon_name, None)

        self.patches = []
        self.patched_addons = {}
        self.original_get_addon = Node.get_addon

        # Mock addon callbacks
        for addon in node.addons:
            mock_settings = mock.create_autospec(addon.__class__)
            for callback, return_value in self.callbacks.iteritems():
                mock_callback = getattr(mock_settings, callback)
                mock_callback.return_value = return_value
                patch = mock.patch.object(
                    addon,
                    callback,
                    getattr(mock_settings, callback)
                )
                patch.start()
                self.patches.append(patch)
            self.patched_addons[addon.config.short_name] = addon
        n_patch = mock.patch.object(
            node,
            'get_addon',
            mock_get_addon
        )
        n_patch.start()
        self.patches.append(n_patch)

    def teardown_method(self, method):
        for patcher in self.patches:
            patcher.stop()

    def test_remove_contributor_callback(self, node, auth):
        user2 = UserFactory()
        node.add_contributor(contributor=user2, auth=auth)
        node.remove_contributor(contributor=user2, auth=auth)
        for addon in node.addons:
            callback = addon.after_remove_contributor
            callback.assert_called_once_with(
                node, user2, auth
            )

    def test_set_privacy_callback(self, node, auth):
        node.set_privacy('public', auth)
        for addon in node.addons:
            callback = addon.after_set_privacy
            callback.assert_called_with(
                node, 'public',
            )

        node.set_privacy('private', auth)
        for addon in node.addons:
            callback = addon.after_set_privacy
            callback.assert_called_with(
                node, 'private'
            )

    def test_fork_callback(self, node, auth):
        fork = node.fork_node(auth=auth)
        for addon in node.addons:
            callback = addon.after_fork
            callback.assert_called_once_with(
                node, fork, auth.user
            )

    def test_register_callback(self, node, auth):
        with mock_archive(node) as registration:
            for addon in node.addons:
                callback = addon.after_register
                callback.assert_called_once_with(
                    node, registration, auth.user
                )


class TestAdminImplicitRead(object):

    @pytest.fixture()
    def jane_doe(self):
        return UserFactory()

    @pytest.fixture()
    def creator(self):
        return UserFactory()

    @pytest.fixture()
    def admin_user(self, project):
        user = UserFactory()
        project.add_contributor(user, permissions=['admin'], save=True)
        return user

    @pytest.fixture()
    def project(self, creator):
        return ProjectFactory(is_public=False, creator=creator)

    @pytest.fixture()
    def lvl1component(self, project):
        return ProjectFactory(is_public=False, parent=project)

    @pytest.fixture()
    def lvl2component(self, lvl1component):
        return ProjectFactory(is_public=False, parent=lvl1component)

    @pytest.fixture()
    def lvl3component(self, lvl2component):
        return ProjectFactory(is_public=False, parent=lvl2component)

    def test_direct_child(self, admin_user, lvl1component):
        assert Node.objects.filter(id=lvl1component.pk).can_view(admin_user).count() == 1
        assert Node.objects.filter(id=lvl1component.pk).can_view(admin_user)[0] == lvl1component

    def test_rando(self, lvl1component, jane_doe):
        assert Node.objects.filter(id=lvl1component.pk).can_view(jane_doe).count() == 0

    def test_includes_parent(self, project, admin_user, lvl1component):
        assert Node.objects.filter(
            id__in=[lvl1component.pk, project.pk]
        ).can_view(admin_user).count() == 2

    def test_includes_public(self, admin_user, project, lvl1component):
        proj = ProjectFactory(is_public=True)

        qs = Node.objects.can_view(admin_user)

        assert proj in qs
        assert project in qs
        assert lvl1component in qs

    def test_empty_is_public(self):
        proj = ProjectFactory(is_public=True)

        qs = Node.objects.can_view()

        assert proj in qs
        assert qs.count() == 1

    def test_generations(self, admin_user, project, lvl1component, lvl2component, lvl3component):
        qs = Node.objects.can_view(admin_user)

        assert project in qs
        assert lvl1component in qs
        assert lvl2component in qs
        assert lvl3component in qs

    def test_private_link(self, jane_doe, project, lvl1component):
        pl = PrivateLinkFactory()
        lvl1component.private_links.add(pl)

        qs = Node.objects.can_view(user=jane_doe, private_link=pl)

        assert lvl1component in qs
        assert project not in qs


class TestNodeProperties:
    def test_is_supplemental_node_for_preprint(self, project, preprint, user):
        # If no preprints, is False
        assert project.is_supplemental_node_for_preprint is False

        # A published preprint attached to a project is True
        preprint.node = project
        preprint.save()
        assert project.is_supplemental_node_for_preprint is True

        # Abandoned preprint is False
        preprint.machine_state = DefaultStates.INITIAL.value
        preprint.save()
        assert project.is_supplemental_node_for_preprint is False

<<<<<<< HEAD
        # Unpublished preprint is False
        preprint.machine_state = DefaultStates.ACCEPTED.value
        preprint.is_published = False
        preprint.save()
        assert project.is_supplemental_node_for_preprint is False
=======
    def test_preprint_url_does_not_return_unpublished_preprint_url(self):
        node = ProjectFactory(is_public=True)
        published = PreprintFactory(project=node, is_published=True, filename='file1.txt')
        PreprintFactory(project=node, is_published=False, filename='file2.txt')
        assert node.preprint_url == published.url

class TestCollectionProperties:

    @pytest.fixture()
    def user(self):
        return AuthUserFactory()

    @pytest.fixture()
    def collector(self):
        return AuthUserFactory()

    @pytest.fixture()
    def contrib(self):
        return AuthUserFactory()

    @pytest.fixture()
    def provider(self):
        return CollectionProviderFactory()

    @pytest.fixture()
    def collection_one(self, provider, collector):
        return CollectionFactory(creator=collector, provider=provider)

    @pytest.fixture()
    def collection_two(self, provider, collector):
        return CollectionFactory(creator=collector, provider=provider)

    @pytest.fixture()
    def collection_public(self, provider, collector):
        return CollectionFactory(creator=collector, provider=provider, is_public=True)

    @pytest.fixture()
    def public_non_provided_collection(self, collector):
        return CollectionFactory(creator=collector, is_public=True)

    @pytest.fixture()
    def private_non_provided_collection(self, collector):
        return CollectionFactory(creator=collector, is_public=False)

    @pytest.fixture()
    def bookmark_collection(self, user):
        return find_bookmark_collection(user)

    def test_collection_project_views(
            self, user, node, collection_one, collection_two, collection_public,
            public_non_provided_collection, private_non_provided_collection, bookmark_collection, collector):

        # test_collection_properties
        assert not node.is_collected

        collection_one.collect_object(node, collector)
        collection_two.collect_object(node, collector)
        public_non_provided_collection.collect_object(node, collector)
        private_non_provided_collection.collect_object(node, collector)
        bookmark_collection.collect_object(node, collector)
        collection_public.collect_object(node, collector)

        assert node.is_collected
        assert len(node.collecting_metadata_list) == 3

        ids_actual = {cgm.collection._id for cgm in node.collecting_metadata_list}
        ids_expected = {collection_one._id, collection_two._id, collection_public._id}
        ids_not_expected = {bookmark_collection._id, public_non_provided_collection._id, private_non_provided_collection._id}

        assert ids_not_expected.isdisjoint(ids_actual)
        assert ids_actual == ids_expected

    def test_permissions_collection_project_views(
            self, user, node, contrib, collection_one, collection_two,
            collection_public, public_non_provided_collection, private_non_provided_collection,
            bookmark_collection, collector):

        collection_one.collect_object(node, collector)
        collection_two.collect_object(node, collector)
        public_non_provided_collection.collect_object(node, collector)
        private_non_provided_collection.collect_object(node, collector)
        bookmark_collection.collect_object(node, collector)
        collection_public.collect_object(node, collector)

        ## test_not_logged_in_user_only_sees_public_collection_info
        collection_summary = serialize_collections(node.collecting_metadata_list, Auth())
        assert len(collection_summary) == 1
        assert collection_public._id == collection_summary[0]['url'].strip('/')

        ## test_node_contrib_or_admin_no_collections_permissions_only_sees_public_collection_info
        node.add_contributor(contributor=contrib, auth=Auth(user))
        node.save()

        collection_summary = serialize_collections(node.collecting_metadata_list, Auth(contrib))
        assert len(collection_summary) == 1
        assert collection_public._id == collection_summary[0]['url'].strip('/')

        collection_summary = serialize_collections(node.collecting_metadata_list, Auth(user))
        assert len(collection_summary) == 1
        assert collection_public._id == collection_summary[0]['url'].strip('/')

        ## test_node_contrib_with_collection_permissions_sees_private_and_public_collection_info
        node.add_contributor(contributor=collector, auth=Auth(user))
        node.save()

        collection_summary = serialize_collections(node.collecting_metadata_list, Auth(collector))
        assert len(collection_summary) == 3
        ids_actual = {summary['url'].strip('/') for summary in collection_summary}
        ids_expected = {collection_public._id, collection_one._id, collection_two._id}
        assert ids_actual == ids_expected

        ## test_node_contrib_cannot_see_public_bookmark_collections
        bookmark_collection_public = bookmark_collection
        bookmark_collection_public.is_public = True
        bookmark_collection_public.save()

        collection_summary = serialize_collections(node.collecting_metadata_list, Auth(collector))
        assert len(collection_summary) == 3
        ids_actual = {summary['url'].strip('/') for summary in collection_summary}
        assert bookmark_collection_public._id not in ids_actual
>>>>>>> 2accb716
<|MERGE_RESOLUTION|>--- conflicted
+++ resolved
@@ -4195,13 +4195,12 @@
         preprint.save()
         assert project.is_supplemental_node_for_preprint is False
 
-<<<<<<< HEAD
         # Unpublished preprint is False
         preprint.machine_state = DefaultStates.ACCEPTED.value
         preprint.is_published = False
         preprint.save()
         assert project.is_supplemental_node_for_preprint is False
-=======
+
     def test_preprint_url_does_not_return_unpublished_preprint_url(self):
         node = ProjectFactory(is_public=True)
         published = PreprintFactory(project=node, is_published=True, filename='file1.txt')
@@ -4321,5 +4320,4 @@
         collection_summary = serialize_collections(node.collecting_metadata_list, Auth(collector))
         assert len(collection_summary) == 3
         ids_actual = {summary['url'].strip('/') for summary in collection_summary}
-        assert bookmark_collection_public._id not in ids_actual
->>>>>>> 2accb716
+        assert bookmark_collection_public._id not in ids_actual