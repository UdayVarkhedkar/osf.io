--- conflicted
+++ resolved
@@ -18,36 +18,22 @@
 
 <div class="page-header">
     <div class="profile-fullname">
-<<<<<<< HEAD
         <span class="m-r-sm">
-        % if user['is_profile']:
-            <a href="#changeAvatarModal" data-toggle="modal"><img id='profile-gravatar' src="${profile['gravatar_url']}"
-                    rel="tooltip" title="Click to change avatar"/></a>
-        % else:
-            <img id='profile-gravatar' src="${profile['gravatar_url']}"/>
-        % endif
-        </span>
-    <span id="profileFullname" class="h1 overflow ">${profile["fullname"]}</span>
-        <span class="edit-profile-settings">
-=======
-        <div class="avatar-div">
             % if user['is_profile']:
                 <a href="#changeAvatarModal" data-toggle="modal"><img id='profile-gravatar' src="${profile['gravatar_url']}"
                         rel="tooltip" title="Click to change avatar"/></a>
             % else:
                 <img id='profile-gravatar' src="${profile['gravatar_url']}"/>
             % endif
-        </div>
-        <div class="h1 overflow name-div">
+        </span>
+        <span id="profileFullname" class="h1 overflow ">
             ${profile["fullname"]}
-        </div>
-    </div>
-    <span class="edit-profile-settings">
->>>>>>> e0de5776
-        % if user['is_profile']:
-            <a href="/settings/">Edit your profile</a>
-        % endif
-    </span>
+        </span>
+        <span class="edit-profile-settings">
+            % if user['is_profile']:
+                <a href="/settings/">Edit your profile</a>
+            % endif
+        </span>
 </div><!-- end-page-header -->
 
 
@@ -150,7 +136,6 @@
 <hr />
 <div class="row">
     <div class="col-sm-6">
-<<<<<<< HEAD
         <div class="panel panel-default">
             <div class="panel-heading clearfix">
               <h3 class="panel-title" >Public Projects</h3>
@@ -160,19 +145,10 @@
                    "tpl" : "util/render_nodes.mako",
                    "uri" : "/api/v1/profile/${profile["id"]}/public_projects/",
                    "replace" : true,
-                   "kwargs" : {"sortable" : true, "user": ${json.dumps(user)}, "pluralized_node_type": "projects"}
+                   "kwargs" : {"sortable" : true, "user": ${json.dumps(user)}, "pluralized_node_type": "projects", "skipBindings": true}
                  }'></div>
             </div>
         </div>
-=======
-        <h3>Public Projects</h3>
-        <div mod-meta='{
-                "tpl" : "util/render_nodes.mako",
-                "uri" : "/api/v1/profile/${profile["id"]}/public_projects/",
-                "replace" : true,
-                "kwargs" : {"sortable" : true, "user": ${json.dumps(user)}, "pluralized_node_type": "projects", "skipBindings": true}
-            }'></div>
->>>>>>> e0de5776
     </div>
     <div class="col-sm-6">
         <div class="panel panel-default">
