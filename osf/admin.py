--- conflicted
+++ resolved
@@ -1,12 +1,8 @@
 from django.contrib import admin
 from django_extensions.admin import ForeignKeyAutocompleteAdmin
-<<<<<<< HEAD
 from django.contrib.auth.models import Group
-from osf.models import *  # noqa
-=======
 
 from osf.models import OSFUser, Node, BlacklistedEmailDomain
->>>>>>> b45a914c
 
 
 def list_displayable_fields(cls):
@@ -18,7 +14,6 @@
 class OSFUserAdmin(admin.ModelAdmin):
     fields = ['groups', 'user_permissions'] + list_displayable_fields(OSFUser)
 
-<<<<<<< HEAD
     def formfield_for_manytomany(self, db_field, request, **kwargs):
         """
         Restricts preprint django groups from showing up in the user's groups list in the admin app
@@ -38,11 +33,9 @@
             for group in preprint_groups:
                 form.instance.groups.add(group)
 
-=======
 class BlacklistedEmailDomainAdmin(admin.ModelAdmin):
     fields = list_displayable_fields(BlacklistedEmailDomain)
     ordering = ('domain', )
->>>>>>> b45a914c
 
 admin.site.register(OSFUser, OSFUserAdmin)
 admin.site.register(Node, NodeAdmin)
