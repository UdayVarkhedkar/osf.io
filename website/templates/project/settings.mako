<%inherit file="project/project_base.mako"/>
<%def name="title()">${node['title']} Settings</%def>

##<!-- Show API key settings -->
##<div mod-meta='{
##        "tpl": "util/render_keys.mako",
##        "uri": "${node["api_url"]}keys/",
##        "replace": true,
##        "kwargs": {
##            "route": "${node["url"]}"
##        }
##    }'></div>

<div class="page-header visible-xs">
  <h2 class="text-300">Settings</h2>
</div>

<div class="row project-page">
    <!-- Begin left column -->
    <div class="col-sm-3 affix-parent scrollspy">

        % if 'write' in user['permissions']:

            <div class="panel panel-default osf-affix" data-spy="affix" data-offset-top="60" data-offset-bottom="263"><!-- Begin sidebar -->
                <ul class="nav nav-stacked nav-pills">

                    % if not node['is_registration']:
                        <li><a href="#configureNodeAnchor">${node['node_type'].capitalize()}</a></li>

                        <li><a href="#selectAddonsAnchor">Select Add-ons</a></li>

                        % if addon_enabled_settings:
                            <li><a href="#configureAddonsAnchor">Configure Add-ons</a></li>
                        % endif

                        <li><a href="#configureWikiAnchor">Wiki</a></li>

                        % if 'admin' in user['permissions']:
                            <li><a href="#configureCommentingAnchor">Commenting</a></li>
                        % endif

                        % if enable_institutions:
                            <li><a href="#configureInstitutionAnchor">Project Affiliation / Branding</a></li>
                        % endif

                        <li><a href="#configureNotificationsAnchor">Email Notifications</a></li>

                    % endif

                    % if node['is_registration']:

                        % if (node['is_public'] or node['embargo_end_date']) and 'admin' in user['permissions']:
                            <li><a href="#withdrawRegistrationAnchor">Withdraw Public Registration</a></li>
                        % endif

                    % endif

                </ul>
            </div><!-- End sidebar -->
        % endif

    </div>
    <!-- End left column -->

    <!-- Begin right column -->
    <div class="col-sm-9">

        % if 'write' in user['permissions']:  ## Begin Configure Project

            % if not node['is_registration']:
                <div class="panel panel-default">
                    <span id="configureNodeAnchor" class="anchor"></span>
                    <div class="panel-heading clearfix">
                        <h3 id="configureNode" class="panel-title">${node['node_type'].capitalize()}</h3>
                    </div>

                    <div id="projectSettings" class="panel-body">
                        <div class="form-group">
                            <label>Category:</label>
                            <select data-bind="attr: {disabled: disabled}, options: categoryOptions, optionsValue: 'value', optionsText: 'label', value: selectedCategory"></select>
                            <span data-bind="if: disabled" class="help-block">
                              A top-level project's category cannot be changed
                            </span>
                        </div>
                        <div class="form-group">
                            <label for="title">Title:</label>
                            <input class="form-control" type="text" maxlength="200" placeholder="Required" data-bind="value: title,
                                                                                                      valueUpdate: 'afterkeydown'">
                            <span class="text-danger" data-bind="validationMessage: title"></span>
                        </div>
                        <div class="form-group">
                            <label for="description">Description:</label>
                            <textarea placeholder="Optional" data-bind="value: description,
                                             valueUpdate: 'afterkeydown'",
                            class="form-control resize-vertical" style="max-width: 100%"></textarea>
                        </div>
                           <button data-bind="click: cancelAll"
                            class="btn btn-default">Cancel</button>
                            <button data-bind="click: updateAll"
                            class="btn btn-success">Save changes</button>
                        <div class="help-block">
                            <span data-bind="css: messageClass, html: message"></span>
                        </div>
                    % if 'admin' in user['permissions']:
                        <hr />
                            <div class="help-block">
                                A project cannot be deleted if it has any components within it.
                                To delete a parent project, you must first delete all child components
                                by visiting their settings pages.
                            </div>
                            <button id="deleteNode" class="btn btn-danger btn-delete-node">Delete ${node['node_type']}</button>
                    % endif
                    </div>
                </div>

            % endif

        % endif  ## End Configure Project

        % if 'write' in user['permissions']:  ## Begin Select Addons

            % if not node['is_registration']:

                <div class="panel panel-default">
                    <span id="selectAddonsAnchor" class="anchor"></span>
                    <div class="panel-heading clearfix">
                        <h3 class="panel-title">Select Add-ons</h3>
                    </div>
                    <div class="panel-body">
                        <form id="selectAddonsForm">

                            % for category in addon_categories:

                                <%
                                    addons = [
                                        addon
                                        for addon in addons_available
                                        if category in addon.categories
                                    ]
                                %>

                                % if addons:
                                    <h3>${category.capitalize()}</h3>

                                    % for addon in addons:
                                        <div>
                                            <label>
                                                <input
                                                    type="checkbox"
                                                    name="${addon.short_name}"
                                                    class="addon-select"
                                                    ${'checked' if addon.short_name in addons_enabled else ''}
                                                    ${'disabled' if (node['is_registration'] or bool(addon.added_mandatory)) else ''}
                                                />
                                                ${addon.full_name}
                                            </label>
                                        </div>
                                    % endfor

                                % endif

                            % endfor

                            <br />

                            <div class="addon-settings-message text-success" style="padding-top: 10px;"></div>

                        </form>

                    </div>
                </div>

                % if addon_enabled_settings:
                    <span id="configureAddonsAnchor" class="anchor"></span>

                    <div id="configureAddons" class="panel panel-default">

                        <div class="panel-heading clearfix">
                            <h3 class="panel-title">Configure Add-ons</h3>
                        </div>
                        <div class="panel-body">

                        % for node_settings_dict in addon_enabled_settings or []:
                            ${render_node_settings(node_settings_dict)}

                                % if not loop.last:
                                    <hr />
                                % endif

                        % endfor

                        </div>
                    </div>

                % endif

            % endif

        % endif  ## End Select Addons

        % if 'write' in user['permissions']:  ## Begin Wiki Config
            % if not node['is_registration']:
                <div class="panel panel-default">
                    <span id="configureWikiAnchor" class="anchor"></span>
                    <div class="panel-heading clearfix">
                        <h3 class="panel-title">Wiki</h3>
                    </div>

                <div class="panel-body">
                    %if wiki:
                        <form id="selectWikiForm">
                            <div>
                                <label>
                                    <input
                                            type="checkbox"
                                            name="${wiki.short_name}"
                                            class="wiki-select"
                                            data-bind="checked: enabled"
                                    />
                                    Enable the wiki in <b>${node['title']}</b>.
                                </label>

                                <div data-bind="visible: enabled()" class="text-success" style="padding-left: 15px">
                                    <p data-bind="text: wikiMessage"></p>
                                </div>
                                <div data-bind="visible: !enabled()" class="text-danger" style="padding-left: 15px">
                                    <p data-bind="text: wikiMessage"></p>
                                </div>
                            </div>
                        </form>
                    %endif

                        % if include_wiki_settings:
                            <h3>Configure</h3>
                            <div style="padding-left: 15px">
                                %if  node['is_public']:
                                    <p class="text">Control who can edit the wiki of <b>${node['title']}</b></p>
                                %else:
                                    <p class="text">Control who can edit your wiki. To allow all OSF users to edit the wiki, <b>${node['title']}</b> must be public.</p>
                                %endif
                            </div>

                            <form id="wikiSettings" class="osf-treebeard-minimal">
                                <div id="wgrid">
                                    <div class="spinner-loading-wrapper">
                                        <div class="logo-spin logo-lg"></div>
                                        <p class="m-t-sm fg-load-message"> Loading wiki settings...  </p>
                                    </div>
                                </div>
                                <div class="help-block" style="padding-left: 15px">
                                    <p id="configureWikiMessage"></p>
                                </div>
                            </form>
                        % else:
                            <p class="text">To allow all OSF users to edit the wiki, <b>${node['title']}</b> must be public and the wiki enabled.</p>
                        %endif
                    </div>
                </div>
            %endif
        %endif ## End Wiki Config

        % if 'admin' in user['permissions']:  ## Begin Configure Commenting

            % if not node['is_registration']:

                <div class="panel panel-default">
                    <span id="configureCommentingAnchor" class="anchor"></span>
                    <div class="panel-heading clearfix">
                        <h3 class="panel-title">Commenting</h3>
                    </div>

                    <div class="panel-body">

                        <form class="form" id="commentSettings">

                            <div class="radio">
                                <label>
                                    <input type="radio" name="commentLevel" value="private" ${'checked' if comments['level'] == 'private' else ''}>
                                    Only contributors can post comments
                                </label>
                            </div>
                            <div class="radio">
                                <label>
                                    <input type="radio" name="commentLevel" value="public" ${'checked' if comments['level'] == 'public' else ''}>
                                    When the ${node['node_type']} is public, any OSF user can post comments
                                </label>
                            </div>

                            <button class="btn btn-success">Save</button>

                            <!-- Flashed Messages -->
                            <div class="help-block">
                                <p id="configureCommentingMessage"></p>
                            </div>
                        </form>

                    </div>

                </div>
                %endif
            % endif  ## End Configure Commenting

        % if not node['is_registration']:
                % if enable_institutions:
                    <div class="panel panel-default scripted" id="institutionSettings">
                    <span id="configureInstitutionAnchor" class="anchor"></span>
                    <div class="panel-heading clearfix">
                        <h3 class="panel-title">Project Affiliation / Branding</h3>
                    </div>
                    <div class="panel-body">
                        <div class="help-block">
                            Projects can be affiliated with institutions that have created OSF for Institution accounts.
                            <!-- ko if: affiliatedInstitutions().length == 0 -->
                            This allows:
                            <ul>
                               <li>institutional logos to be displayed on public projects</li>
                               <li>public projects to be discoverable on specific institutional landing pages</li>
                               <li>single sign-on to the OSF with institutional credentials</li>
                            </ul>
                            <!-- /ko -->
                        </div>
                        <span>Affiliated Institutions: </span>
                                <!-- ko if: affiliatedInstitutions().length == 0 -->
                                <i>None</i>
                                <!-- /ko -->
                        <table class="table">
                            <tbody>
                                <!-- ko foreach: {data: affiliatedInstitutions, as: 'item'} -->
                                <tr>
                                    <td><img class="img-circle" width="50px" height="50px" data-bind="attr: {src: item.logo_path}"></td>
                                    <td><span data-bind="text: item.name"></span></td>
                                    % if 'admin' in user['permissions']:
                                        <td><a data-bind="click: $parent.clearInst"><i class="fa fa-times"></i></a></td>
                                    % endif
                                </tr>
                                <!-- /ko -->

                            </tbody>
                        </table>
                        <div data-bind="visible: hasThingsToAdd">
                            <a data-bind="click: toggle">Add institution</a>
                            <div data-bind="visible: showAdd()">
                                <div class="help-block">
                                    You are authorized to affiliate your projects with the following institutions:
                                </div>
                                <div class="radio">
                                    <div data-bind="foreach: {data: availableInstitutions, as: 'item'}">
                                        <div>
                                        <label>
                                            <input type="radio" data-bind="value: item.id, checked: $parent.selectedInstitution" name="primaryInst">
                                            <p data-bind="text: item.name"></p>
                                        </label>

<<<<<<< HEAD
                            <!--
                            <div class="help-block">Your project is currently affiliated with: </div>
                            <p data-bind="text: primaryInstitution"></p>
                            <div class="help-block">
                                Projects affiliated with institutions will show some institutional branding (such as logos), and if public, will be discoverable on OSF institutional landing pages.
                            </div>
                            <button data-bind="click: clearInst" class="btn btn-danger">Remove affiliation</button>
                            -->
                            <div data-bind="visible: !error()">
                                <table class="table">
                                    <thead><span>Affiliated Institutions:</span></thead>
                                    <tbody>
                                        <!-- ko foreach: {data: affiliatedInstitutions, as: 'item'} -->
                                        <tr>
                                            <td><img class="img-circle" width="50px" height="50px" data-bind="attr: {src: item.logo_path}"></td>
                                            <td><span data-bind="text: item.name"></span></td>
                                            <td><button data-bind="click: modifyInst" class="btn btn-primary">Modify</button></td>

                                        </tr>
                                        <!-- /ko -->

                                    </tbody>
                                </table>
                                    <a data-bind="click: toggle">Add institution</a>
                                    <div data-bind="visible: showAdd()">
                                        <div class="help-block">
                                            You are authorized to affiliate your projects with the following institutions:
=======
>>>>>>> 6a0c40a8
                                        </div>
                                    </div>
<<<<<<< HEAD
=======
                                </div>
                                <button data-bind="click: submitInst, css: {disabled: selectedInstitution() == null}" class="btn btn-success">Affiliate</button>
>>>>>>> 6a0c40a8
                            </div>
                       </div>
                    </div>
                </div>
                % endif
        % endif
        % if user['has_read_permissions']:  ## Begin Configure Email Notifications

            % if not node['is_registration']:

                <div class="panel panel-default">
                    <span id="configureNotificationsAnchor" class="anchor"></span>
                    <div class="panel-heading clearfix">
                        <h3 class="panel-title">Email Notifications</h3>
                    </div>
                    <div class="help-block" style="padding-left: 15px">
                        <p class="text-info">These notification settings only apply to you. They do NOT affect any other contributor on this project.</p>
                    </div>
                    <form id="notificationSettings" class="osf-treebeard-minimal">
                        <div id="grid">
                            <div class="spinner-loading-wrapper">
                                <div class="logo-spin logo-lg"></div>
                                <p class="m-t-sm fg-load-message"> Loading notification settings...  </p>
                            </div>
                        </div>
                        <div class="help-block" style="padding-left: 15px">
                            <p id="configureNotificationsMessage"></p>
                        </div>
                    </form>
                </div>

            %endif

        % endif ## End Configure Email Notifications

        % if 'admin' in user['permissions']:  ## Begin Retract Registration

            % if node['is_registration']:

                % if node['is_public'] or node['is_embargoed']:

                    <div class="panel panel-default">
                        <span id="withdrawRegistrationAnchor" class="anchor"></span>

                        <div class="panel-heading clearfix">
                            <h3 class="panel-title">Withdraw Registration</h3>
                        </div>

                        <div class="panel-body">

                            % if parent_node['exists']:

                                <div class="help-block">
                                  Withdrawing children components of a registration is not allowed. Should you wish to
                                  withdraw this component, please withdraw its parent registration <a href="${web_url_for('node_setting', pid=node['root_id'])}">here</a>.
                                </div>

                            % else:

                                <div class="help-block">
                                    Withdrawing a registration will remove its content from the OSF, but leave basic metadata
                                    behind. The title of a withdrawn registration and its contributor list will remain, as will
                                    justification or explanation of the withdrawal, should you wish to provide it. Withdrawn
                                    registrations will be marked with a <strong>withdrawn</strong> tag.
                                </div>

                                %if not node['is_pending_retraction']:
                                    <a class="btn btn-danger" href="${web_url_for('node_registration_retraction_get', pid=node['id'])}">Withdraw Registration</a>
                                % else:
                                    <p><strong>This registration is already pending withdrawal.</strong></p>
                                %endif

                            % endif

                        </div>
                    </div>

                % endif

            % endif

        % endif  ## End Retract Registration

    </div>
    <!-- End right column -->

</div>



<%def name="render_node_settings(data)">
    <%
       template_name = data['node_settings_template']
       tpl = data['template_lookup'].get_template(template_name).render(**data)
    %>
    ${ tpl | n }
</%def>

% for name, capabilities in addon_capabilities.iteritems():
    <script id="capabilities-${name}" type="text/html">${ capabilities | n }</script>
% endfor

<%def name="stylesheets()">
    ${parent.stylesheets()}

    <link rel="stylesheet" href="/static/css/pages/project-page.css">
</%def>

<%def name="javascript_bottom()">
    ${parent.javascript_bottom()}
    <script>
      window.contextVars = window.contextVars || {};
      window.contextVars.node = window.contextVars.node || {};
      window.contextVars.node.description = ${node['description'] | sjson, n };
      window.contextVars.node.nodeType = ${ node['node_type'] | sjson, n };
      window.contextVars.node.institutions = ${ node['institutions'] | sjson, n };
      window.contextVars.nodeCategories = ${ categories | sjson, n };
      window.contextVars.wiki = window.contextVars.wiki || {};
      window.contextVars.wiki.isEnabled = ${wiki.short_name in addons_enabled | sjson, n };
      window.contextVars.currentUser = window.contextVars.currentUser || {};
      window.contextVars.currentUser.institutions = ${ user['institutions'] | sjson, n };
    </script>

    <script type="text/javascript" src=${"/static/public/js/project-settings-page.js" | webpack_asset}></script>

    % for js_asset in addon_js:
    <script src="${js_asset | webpack_asset}"></script>
    % endfor


</%def><|MERGE_RESOLUTION|>--- conflicted
+++ resolved
@@ -1,4 +1,5 @@
 <%inherit file="project/project_base.mako"/>
+<%include file="project/manage_institution.mako"/>
 <%def name="title()">${node['title']} Settings</%def>
 
 ##<!-- Show API key settings -->
@@ -339,6 +340,8 @@
                         </table>
                         <div data-bind="visible: hasThingsToAdd">
                             <a data-bind="click: toggle">Add institution</a>
+                            </br>
+                            <a class="btn btn-default" href="#manageInstitution" data-toggle="modal">ManageInstitution</a>
                             <div data-bind="visible: showAdd()">
                                 <div class="help-block">
                                     You are authorized to affiliate your projects with the following institutions:
@@ -351,43 +354,11 @@
                                             <p data-bind="text: item.name"></p>
                                         </label>
 
-<<<<<<< HEAD
-                            <!--
-                            <div class="help-block">Your project is currently affiliated with: </div>
-                            <p data-bind="text: primaryInstitution"></p>
-                            <div class="help-block">
-                                Projects affiliated with institutions will show some institutional branding (such as logos), and if public, will be discoverable on OSF institutional landing pages.
-                            </div>
-                            <button data-bind="click: clearInst" class="btn btn-danger">Remove affiliation</button>
-                            -->
-                            <div data-bind="visible: !error()">
-                                <table class="table">
-                                    <thead><span>Affiliated Institutions:</span></thead>
-                                    <tbody>
-                                        <!-- ko foreach: {data: affiliatedInstitutions, as: 'item'} -->
-                                        <tr>
-                                            <td><img class="img-circle" width="50px" height="50px" data-bind="attr: {src: item.logo_path}"></td>
-                                            <td><span data-bind="text: item.name"></span></td>
-                                            <td><button data-bind="click: modifyInst" class="btn btn-primary">Modify</button></td>
-
-                                        </tr>
-                                        <!-- /ko -->
-
-                                    </tbody>
-                                </table>
-                                    <a data-bind="click: toggle">Add institution</a>
-                                    <div data-bind="visible: showAdd()">
-                                        <div class="help-block">
-                                            You are authorized to affiliate your projects with the following institutions:
-=======
->>>>>>> 6a0c40a8
                                         </div>
                                     </div>
-<<<<<<< HEAD
-=======
                                 </div>
                                 <button data-bind="click: submitInst, css: {disabled: selectedInstitution() == null}" class="btn btn-success">Affiliate</button>
->>>>>>> 6a0c40a8
+
                             </div>
                        </div>
                     </div>
