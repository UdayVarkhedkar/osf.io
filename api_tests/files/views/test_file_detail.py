--- conflicted
+++ resolved
@@ -4,12 +4,8 @@
 from nose.tools import *  # flake8: noqa
 
 from api.base.settings.defaults import API_BASE
-<<<<<<< HEAD
-=======
 from framework.auth.core import Auth
-from website.addons.osfstorage import settings as osfstorage_settings
-
->>>>>>> 62a9ea83
+
 from tests.base import ApiTestCase
 from tests.factories import (
     ProjectFactory,
