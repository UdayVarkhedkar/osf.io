--- conflicted
+++ resolved
@@ -1594,9 +1594,8 @@
         toggleIcon = tbOptions.resolveToggle(item),
         addonList = [],
         i;
-<<<<<<< HEAD
-
-    if (item.depth > 1 && !item.data.isAddonRoot && item.children.length == 0 && item.open) {
+
+    if (item.depth > 1 && !item.data.isAddonRoot && item.children.length === 0 && item.open) {
         m.render(icon.get(0), tbOptions.resolveRefreshIcon());
         $osf.ajaxJSON(
             'GET',
@@ -1609,22 +1608,6 @@
                     addonList.push(child);
                 }
                 item.add(child);
-=======
-    if (item.children.length > 0 && item.depth === 1) {
-        // NOTE: On the RPP and a few select projects *only*: Load the top-level project's OSF Storage
-        // but do NOT lazy-load children in order to save hundreds of requests.
-        // TODO: We might want to do this for every project, but that's TBD.
-        // /sloria
-        if (window.contextVars && window.contextVars.node && NO_AUTO_EXPAND_PROJECTS.indexOf(window.contextVars.node.id) > -1) {
-            var osfsItems = item.children.filter(function(child) { return child.isAddonRoot && child.provider === 'osfstorage'; });
-            if (osfsItems.length) {
-                var osfsItem = osfsItems[0];
-                tb.updateFolder(null, osfsItem);
-            }
-        } else {
-            for (i = 0; i < item.children.length; i++) {
-                tb.updateFolder(null, item.children[i]);
->>>>>>> f020a3a7
             }
 
             item.open = true;
