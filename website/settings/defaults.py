--- conflicted
+++ resolved
@@ -73,7 +73,6 @@
 MAIL_USERNAME = 'osf-smtp'
 MAIL_PASSWORD = ''  # Set this in local.py
 
-<<<<<<< HEAD
 # Notification options
 SUBSCRIPTIONS_AVAILABLE = {
     'comments': 'Comments Added'
@@ -88,12 +87,11 @@
     'email_digest': 'Daily email digest of all changes to this project',
     'none': 'None'
 }
-=======
+
 # Mandrill
 MANDRILL_USERNAME = None
 MANDRILL_PASSWORD = None
 MANDRILL_MAIL_SERVER = None
->>>>>>> 071bda9d
 
 # Mailchimp
 MAILCHIMP_API_KEY = None
