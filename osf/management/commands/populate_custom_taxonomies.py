import json
import logging

from django.core.management.base import BaseCommand
from django.db import transaction

<<<<<<< HEAD
from osf.models import PreprintProvider, Preprint, Subject
=======
from osf.models import AbstractProvider, PreprintProvider, PreprintService, Subject
>>>>>>> 7f4e3557
from osf.models.provider import rules_to_subjects
from scripts import utils as script_utils
from osf.models.validators import validate_subject_hierarchy
from website.preprints.tasks import on_preprint_updated

logger = logging.getLogger(__name__)

BEPRESS_PROVIDER = None

def validate_input(custom_provider, data, provider_type='osf.preprintprovider', copy=False, add_missing=False):

    # This function may be run outside of this command (e.g. in the admin app) so we
    # need to make sure that BEPRESS_PROVIDER is set
    global BEPRESS_PROVIDER

    BEPRESS_PROVIDER = AbstractProvider.objects.filter(_id='osf', type='osf.preprintprovider').first()

    logger.info('Validating data')
    includes = data.get('include', [])
    excludes = data.get('exclude', [])
    customs = data.get('custom', {})
    merges = data.get('merge', {})

    if copy:
        included_subjects = rules_to_subjects(custom_provider.subjects_acceptable)
    else:
        assert not set(includes) & set(excludes), 'There must be no overlap between includes and excludes'

        for text in includes:
            assert Subject.objects.filter(provider=BEPRESS_PROVIDER, text=text).exists(), 'Unable to find included subject with text {}'.format(text)
        included_subjects = Subject.objects.filter(provider=BEPRESS_PROVIDER, text__in=includes).include_children()
        logger.info('Successfully validated `include`')

        for text in excludes:
            try:
                Subject.objects.get(provider=BEPRESS_PROVIDER, text=text)
            except Subject.DoesNotExist:
                raise RuntimeError('Unable to find excluded subject with text {}'.format(text))
            assert included_subjects.filter(text=text).exists(), 'Excluded subject with text {} was not included'.format(text)

        included_subjects = included_subjects.exclude(text__in=excludes)
        logger.info('Successfully validated `exclude`')

    for cust_name, map_dict in customs.iteritems():
        assert not included_subjects.filter(text=cust_name).exists(), 'Custom text {} already exists in mapped set'.format(cust_name)
        assert Subject.objects.filter(provider=BEPRESS_PROVIDER, text=map_dict.get('bepress')).exists(), 'Unable to find specified BePress subject with text {}'.format(map_dict.get('bepress'))
        if map_dict.get('parent'):  # Null parent possible
            assert map_dict['parent'] in set(customs.keys()) | set(included_subjects.values_list('text', flat=True)), 'Unable to find specified parent with text {} in mapped set'.format(map_dict['parent'])
            # TODO: hierarchy length validation? Probably more trouble than worth here, done on .save

    logger.info('Successfully validated `custom`')
    included_subjects = included_subjects | Subject.objects.filter(text__in=[map_dict['bepress'] for map_dict in customs.values()])

    for merged_from, merged_into in merges.iteritems():
        assert not included_subjects.filter(text=merged_from).exists(), 'Cannot merge subject "{}" that will be included'.format(merged_from)
        assert merged_into in set(included_subjects.values_list('text', flat=True)) | set(customs.keys()), 'Unable to determine merge target for "{}"'.format(merged_into)
    included_subjects = included_subjects | Subject.objects.filter(text__in=merges.keys())
<<<<<<< HEAD
    missing_subjects = Subject.objects.filter(id__in=set([hier[-1].id for ps in Preprint.objects.filter(provider=custom_provider) for hier in ps.subject_hierarchy])).exclude(id__in=included_subjects.values_list('id', flat=True))
=======
    missing_subjects = Subject.objects.filter(id__in=set([hier[-1].id for ps in PreprintService.objects.filter(provider=custom_provider) for hier in ps.subject_hierarchy])).exclude(id__in=included_subjects.values_list('id', flat=True))

>>>>>>> 7f4e3557
    if not add_missing:
        assert not missing_subjects.exists(), 'Incomplete mapping -- following subjects in use but not included:\n{}'.format(list(missing_subjects.values_list('text', flat=True)))

    if isinstance(custom_provider, PreprintProvider):
        assert custom_provider.share_title not in [None, '', 'bepress'], 'share title not set; please set the share title on this provider before creating a custom taxonomy.'

    logger.info('Successfully validated mapping completeness')
    return list(missing_subjects) if add_missing else None

def create_subjects_recursive(custom_provider, root_text, exclude_texts, parent=None):
    logger.info('Duplicating BePress subject {} on {}'.format(root_text, custom_provider._id))
    bepress_subj = Subject.objects.get(provider=BEPRESS_PROVIDER, text=root_text)
    custom_subj = Subject(text=root_text, parent=parent, bepress_subject=bepress_subj, provider=custom_provider)
    custom_subj.save()

    # This is not a problem now, as all excluded subjects are leafs, but it could be problematic if non-leafs had their children excluded.
    # It could also be problematic if they didn't, if any of those children are used by existing preprints.
    # TODO: Determine correct resolution
    for child_text in bepress_subj.children.exclude(text__in=exclude_texts).values_list('text', flat=True):
        create_subjects_recursive(custom_provider, child_text, exclude_texts, parent=custom_subj)

def create_from_subjects_acceptable(custom_provider, add_missing=False, missing=None):
    tries = 0
    subjects_to_copy = list(rules_to_subjects(custom_provider.subjects_acceptable))

    if missing and add_missing:
        subjects_to_copy = subjects_to_copy + missing

    while len(subjects_to_copy):
        previous_len = len(subjects_to_copy)
        tries += 1
        if tries == 10:
            raise RuntimeError('Unable to map subjects acceptable with 10 iterations -- subjects remaining: {}'.format(subjects_to_copy))

        for subj in list(subjects_to_copy):
            if map_custom_subject(custom_provider, subj.text, subj.parent.text if subj.parent else None, subj.text):
                subjects_to_copy.remove(subj)
            elif add_missing and subj.parent and subj.parent not in subjects_to_copy:
                # Dirty
                subjects_to_copy.append(subj.parent)
                previous_len += 1
            else:
                logger.warn('Failed. Retrying next iteration')

        new_len = len(subjects_to_copy)
        if new_len == previous_len:
            raise RuntimeError('Unable to map any custom subjects on iteration -- subjects remaining: {}'.format(subjects_to_copy))


def do_create_subjects(custom_provider, includes, excludes, copy=False, add_missing=False, missing=None):
    if copy:
        create_from_subjects_acceptable(custom_provider, add_missing=add_missing, missing=missing)
    else:
        for root_text in includes:
            create_subjects_recursive(custom_provider, root_text, excludes)

def map_custom_subject(custom_provider, name, parent, mapping):
    logger.info('Attempting to create subject {} on {} from {} with {}'.format(name, custom_provider._id, mapping, 'parent {}'.format(parent) if parent else 'no parent'))

    if parent:
        parent_subject = Subject.objects.filter(provider=custom_provider, text=parent).first()
    else:
        parent_subject = None
    bepress_subject = Subject.objects.get(provider=BEPRESS_PROVIDER, text=mapping)

    if parent and not parent_subject:
        return False

    custom_subject = Subject(provider=custom_provider, text=name, parent=parent_subject, bepress_subject=bepress_subject)
    custom_subject.save()

    return True

def do_custom_mapping(custom_provider, customs):
    tries = 0
    unmapped_customs = customs

    while len(unmapped_customs):
        previous_len = len(unmapped_customs)
        tries += 1
        if tries == 10:
            raise RuntimeError('Unable to map custom subjects with 10 iterations -- invalid input')
        successes = []
        for cust_name, map_dict in unmapped_customs.iteritems():
            if map_custom_subject(custom_provider, cust_name, map_dict.get('parent'), map_dict.get('bepress')):
                successes.append(cust_name)
            else:
                logger.warn('Failed. Retrying next iteration')
        [unmapped_customs.pop(key) for key in successes]
        new_len = len(unmapped_customs)
        if new_len == previous_len:
            raise RuntimeError('Unable to map any custom subjects on iteration -- invalid input')

def map_preprints_to_custom_subjects(custom_provider, merge_dict, dry_run=False):
    for preprint in Preprint.objects.filter(provider=custom_provider):
        logger.info('Preparing to migrate preprint {}'.format(preprint.id))
        old_hier = preprint.subject_hierarchy
        subjects_to_map = [hier[-1] for hier in old_hier]
        merged_subject_ids = set(Subject.objects.filter(provider=custom_provider, text__in=[merge_dict[k] for k in set(merge_dict.keys()) & set([s.text for s in subjects_to_map])]).values_list('id', flat=True))
        subject_ids_to_map = set(s.id for s in subjects_to_map if s.text not in merge_dict.keys())
        aliased_subject_ids = set(Subject.objects.filter(bepress_subject__id__in=subject_ids_to_map, provider=custom_provider).values_list('id', flat=True)) | merged_subject_ids
        aliased_hiers = [s.object_hierarchy for s in Subject.objects.filter(id__in=aliased_subject_ids)]
        old_subjects = list(preprint.subjects.values_list('id', flat=True))
        preprint.subjects.clear()

        for hier in aliased_hiers:
            validate_subject_hierarchy([s._id for s in hier])
            for s in hier:
                preprint.subjects.add(s)

        # Update preprint in SHARE
        if not dry_run:
            on_preprint_updated(preprint._id, old_subjects=old_subjects, update_share=True)
        preprint.reload()
        new_hier = [s.object_hierarchy for s in preprint.subjects.exclude(children__in=preprint.subjects.all())]
        logger.info('Successfully migrated preprint {}.\n\tOld hierarchy:{}\n\tNew hierarchy:{}'.format(preprint.id, old_hier, new_hier))

def migrate(provider=None, provider_type='osf.preprintprovider', share_title=None, data=None, dry_run=False, copy=False, add_missing=False):
    # This function may be run outside of this command (e.g. in the admin app) so we
    # need to make sure that BEPRESS_PROVIDER is set
    global BEPRESS_PROVIDER

    if not BEPRESS_PROVIDER:
        BEPRESS_PROVIDER = AbstractProvider.objects.filter(_id='osf', type='osf.preprintprovider').first()
    custom_provider = AbstractProvider.objects.filter(_id=provider, type=provider_type).first()

    assert custom_provider, 'Unable to find specified provider: {}'.format(provider)
    assert custom_provider.id != BEPRESS_PROVIDER.id, 'Cannot add custom mapping to BePress provider'
    assert not custom_provider.subjects.exists(), 'Provider aldready has a custom taxonomy'

    if isinstance(custom_provider, PreprintProvider) and custom_provider.share_title in [None, '', 'bepress']:
        if not share_title:
            raise RuntimeError('`--share-title` is required if not already set on the provider')
        custom_provider.share_title = share_title
        custom_provider.save()

    missing = validate_input(custom_provider, data, provider_type=provider_type, copy=copy, add_missing=add_missing)
    do_create_subjects(custom_provider, data['include'], data.get('exclude', []), copy=copy, add_missing=add_missing, missing=missing)
    do_custom_mapping(custom_provider, data.get('custom', {}))
    map_preprints_to_custom_subjects(custom_provider, data.get('merge', {}), dry_run=dry_run)

class Command(BaseCommand):
    def add_arguments(self, parser):
        super(Command, self).add_arguments(parser)
        parser.add_argument(
            '--dry',
            action='store_true',
            dest='dry_run',
            help='Run migration and roll back changes to db',
        )
        parser.add_argument(
            '--data',
            action='store',
            dest='data',
            help='List of targets, of form {\n"include": [<list of subject texts to include at top level, children implicit>],'
            '\n"exclude": [<list of children to exclude from included trees>],'
            '\n"custom": [{"<Custom Name": {"parent": <Parent text>", "bepress": "<Bepress Name>"}}, ...]'
            '\n"merge": {"<Merged from (bepress)>": "<Merged into (custom)", ...}}',
        )
        parser.add_argument(
            '--provider',
            action='store',
            dest='provider',
            required=True,
            help='_id of the <provider> object, e.g. "osf". <provider> is expected to not already have a custom taxonomy.'
        )
        parser.add_argument(
            '--from-subjects-acceptable',
            action='store_true',
            dest='from_subjects_acceptable',
            help='Specifies that the provider\'s `subjects_acceptable` be copied. `data.include` and `exclude` are ignored, the other keys may still be used'
        )
        parser.add_argument(
            '--add-missing',
            action='store_true',
            dest='add_missing',
            help='Adds "used-but-not-included" subjects.'
        )
        parser.add_argument(
            '--share-title',
            action='store',
            type=str,
            dest='share_title',
            help='Sets <provider>.share_title. Ignored if already set on provider, required if not.'
        )
        parser.add_argument(
            '--type',
            action='store',
            type=str,
            dest='provider_type',
            help='Specifies provider type [`osf.preprintprovider`, `osf.registrationprovider`]'
        )

    def handle(self, *args, **options):
        global BEPRESS_PROVIDER

        provider_type = options.get('provider_type') or 'osf.preprintprovider'
        BEPRESS_PROVIDER = AbstractProvider.objects.filter(_id='osf', type='osf.preprintprovider').first()

        dry_run = options.get('dry_run')
        provider = options['provider']
        data = json.loads(options['data'] or '{}')
        share_title = options.get('share_title')
        copy = options.get('from_subjects_acceptable')
        add_missing = options.get('add_missing')

        if copy:
            data['include'] = list(Subject.objects.filter(provider=BEPRESS_PROVIDER, parent__isnull=True).values_list('text', flat=True))
        if not dry_run:
            script_utils.add_file_logger(logger, __file__)
        with transaction.atomic():
            migrate(provider=provider, share_title=share_title, provider_type=provider_type, data=data, dry_run=dry_run, copy=copy, add_missing=add_missing)
            if dry_run:
                raise RuntimeError('Dry run, transaction rolled back.')<|MERGE_RESOLUTION|>--- conflicted
+++ resolved
@@ -4,11 +4,7 @@
 from django.core.management.base import BaseCommand
 from django.db import transaction
 
-<<<<<<< HEAD
-from osf.models import PreprintProvider, Preprint, Subject
-=======
-from osf.models import AbstractProvider, PreprintProvider, PreprintService, Subject
->>>>>>> 7f4e3557
+from osf.models import AbstractProvider, PreprintProvider, Preprint, Subject
 from osf.models.provider import rules_to_subjects
 from scripts import utils as script_utils
 from osf.models.validators import validate_subject_hierarchy
@@ -66,12 +62,8 @@
         assert not included_subjects.filter(text=merged_from).exists(), 'Cannot merge subject "{}" that will be included'.format(merged_from)
         assert merged_into in set(included_subjects.values_list('text', flat=True)) | set(customs.keys()), 'Unable to determine merge target for "{}"'.format(merged_into)
     included_subjects = included_subjects | Subject.objects.filter(text__in=merges.keys())
-<<<<<<< HEAD
     missing_subjects = Subject.objects.filter(id__in=set([hier[-1].id for ps in Preprint.objects.filter(provider=custom_provider) for hier in ps.subject_hierarchy])).exclude(id__in=included_subjects.values_list('id', flat=True))
-=======
-    missing_subjects = Subject.objects.filter(id__in=set([hier[-1].id for ps in PreprintService.objects.filter(provider=custom_provider) for hier in ps.subject_hierarchy])).exclude(id__in=included_subjects.values_list('id', flat=True))
-
->>>>>>> 7f4e3557
+
     if not add_missing:
         assert not missing_subjects.exists(), 'Incomplete mapping -- following subjects in use but not included:\n{}'.format(list(missing_subjects.values_list('text', flat=True)))
 
