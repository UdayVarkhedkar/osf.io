# -*- coding: utf-8 -*-
'''Unit tests for models and their factories.'''

import mock
import unittest
from nose.tools import *  # PEP8 asserts

import pytz
import hashlib
import datetime
import urlparse
from dateutil import parser

from modularodm.exceptions import ValidationError

from framework.analytics import get_total_activity_count
from framework.auth import User
from framework.auth.utils import parse_name
from framework.auth.decorators import Auth
from framework import utils
from framework.bcrypt import check_password_hash
from framework.git.exceptions import FileNotModified
from website import settings, filters
from website.profile.utils import serialize_user
from website.project.model import Pointer, ApiKey, NodeLog, ensure_schemas

from website.addons.osffiles.model import NodeFile

from tests.base import DbTestCase, test_app, Guid
from tests.factories import (
    UserFactory, ApiKeyFactory, NodeFactory, PointerFactory,
    ProjectFactory, NodeLogFactory, WatchConfigFactory, MetaDataFactory,
    NodeWikiFactory, UnregUserFactory, RegistrationFactory
)


GUID_FACTORIES = UserFactory, NodeFactory, ProjectFactory, MetaDataFactory

# TODO: Move me to test_auth.py (User is a framework model, not a website model)
class TestUser(DbTestCase):

    def setUp(self):
        self.user = UserFactory()
        self.consolidate_auth = Auth(user=self.user)
<<<<<<< HEAD
=======

    def test_cant_create_user_without_username(self):
        u = User()  # No username given
        with assert_raises(ValidationError):
            u.save()

    def test_cant_create_user_without_full_name(self):
        u = User(username='fred@queen.com')
        with assert_raises(ValidationError):
            u.save()
>>>>>>> 2b828343

    def test_factory(self):
        # Clear users
        User.remove()
        user = UserFactory()
        assert_equal(User.find().count(), 1)
        assert_true(user.username)
        another_user = UserFactory(username='joe@example.com')
        assert_equal(another_user.username, 'joe@example.com')
        assert_equal(User.find().count(), 2)
        assert_true(user.date_registered)

    def test_format_surname(self):
        user = UserFactory(fullname='Duane Johnson')
        summary = user.get_summary(formatter='surname')
        assert_equal(
            summary['user_display_name'],
            'Johnson'
        )

    def test_format_surname_one_name(self):
        user = UserFactory(fullname='Rock')
        summary = user.get_summary(formatter='surname')
        assert_equal(
            summary['user_display_name'],
            'Rock'
        )

    def test_is_watching(self):
        # User watches a node
        watched_node = NodeFactory()
        unwatched_node = NodeFactory()
        config = WatchConfigFactory(node=watched_node)
        self.user.watched.append(config)
        self.user.save()
        assert_true(self.user.is_watching(watched_node))
        assert_false(self.user.is_watching(unwatched_node))

    def test_serialize(self):
        d = self.user.serialize()
        assert_equal(d['id'], str(self.user._primary_key))
        assert_equal(d['fullname'], self.user.fullname)
        assert_equal(d['registered'], self.user.is_registered)
        assert_equal(d['url'], self.user.url)

    def test_set_password(self):
        user = User(username='nick@cage.com', fullname='Nick Cage')
        user.set_password('ghostrider')
        user.save()
        assert_true(check_password_hash(user.password, 'ghostrider'))

    def test_check_password(self):
        user = User(username='nick@cage.com', fullname='Nick Cage')
        user.set_password('ghostrider')
        user.save()
        assert_true(user.check_password('ghostrider'))
        assert_false(user.check_password('ghostride'))

    def test_url(self):
        assert_equal(
            self.user.url,
            '/{0}/'.format(self.user._primary_key)
        )

    def test_absolute_url(self):
        assert_equal(
            self.user.absolute_url,
            urlparse.urljoin(settings.DOMAIN, '/{0}/'.format(self.user._primary_key))
        )

    def test_gravatar_url(self):
        expected = filters.gravatar(
            self.user,
            use_ssl=True,
            size=settings.GRAVATAR_SIZE_ADD_CONTRIBUTOR
        )
        assert_equal(self.user.gravatar_url, expected)

    def test_activity_points(self):
        assert_equal(self.user.activity_points,
                    get_total_activity_count(self.user._primary_key))

    def test_serialize_user(self):
        master = UserFactory()
        user = UserFactory.build()
        master.merge_user(user, save=True)
        d = serialize_user(user)
        assert_equal(d['id'], user._primary_key)
        assert_equal(d['url'], user.url)
        assert_equal(d['username'], user.username)
        assert_equal(d['fullname'], user.fullname)
        assert_equal(d['registered'], user.is_registered)
        assert_equal(d['absolute_url'], user.absolute_url)
        assert_equal(d['date_registered'], user.date_registered.strftime('%Y-%m-%d'))

    def test_serialize_user_full(self):
        master = UserFactory()
        user = UserFactory.build()
        master.merge_user(user, save=True)
        d = serialize_user(user, full=True)
        assert_equal(d['id'], user._primary_key)
        assert_equal(d['url'], user.url)
        assert_equal(d['username'], user.username)
        assert_equal(d['fullname'], user.fullname)
        assert_equal(d['registered'], user.is_registered)
        assert_equal(d['gravatar_url'], user.gravatar_url)
        assert_equal(d['absolute_url'], user.absolute_url)
        assert_equal(d['date_registered'], user.date_registered.strftime('%Y-%m-%d'))
        assert_equal(d['activity_points'], user.activity_points)
        assert_equal(d['is_merged'], user.is_merged)
        assert_equal(d['merged_by']['url'], user.merged_by.url)
        assert_equal(d['merged_by']['absolute_url'], user.merged_by.absolute_url)
        projects = [
            node
            for node in user.node__contributed
            if node.category == 'project'
            and not node.is_registration
            and not node.is_deleted
        ]
        public_projects = [p for p in projects if p.is_public]
        assert_equal(d['number_projects'], len(projects))
        assert_equal(d['number_public_projects'], len(public_projects))

    def test_recently_added(self):
        # Project created
        project = ProjectFactory()

        assert_true(hasattr(self.user, 'recently_added'))

        # Two users added as contributors
        user2 = UserFactory()
        user3 = UserFactory()
        project.add_contributor(contributor=user2, auth=self.consolidate_auth)
        project.add_contributor(contributor=user3, auth=self.consolidate_auth)
        assert_equal(user3, self.user.recently_added[0])
        assert_equal(user2, self.user.recently_added[1])
        assert_equal(len(self.user.recently_added), 2)

    def test_recently_added_multi_project(self):
        # Three users are created
        user2 = UserFactory()
        user3 = UserFactory()
        user4 = UserFactory()

        # 2 projects created
        project = ProjectFactory()
        project2 = ProjectFactory()

        # Users 2 and 3 are added to original project
        project.add_contributor(contributor=user2, auth=self.consolidate_auth)
        project.add_contributor(contributor=user3, auth=self.consolidate_auth)

        # Users 2 and 3 are added to original project
        project2.add_contributor(contributor=user2, auth=self.consolidate_auth)
        project2.add_contributor(contributor=user4, auth=self.consolidate_auth)

        assert_equal(user4, self.user.recently_added[0])
        assert_equal(user2, self.user.recently_added[1])
        assert_equal(user3, self.user.recently_added[2])
        assert_equal(len(self.user.recently_added), 3)

    def test_recently_added_length(self):
        # Project created
        project = ProjectFactory()

        assert_equal(len(self.user.recently_added), 0)
        # Add 17 users
        for _ in range(17):
            project.add_contributor(
                contributor=UserFactory(),
                auth=self.consolidate_auth
            )

        assert_equal(len(self.user.recently_added), 15)


class TestUserParse(unittest.TestCase):

    def test_parse_first_last(self):
        parsed = parse_name('John Darnielle')
        assert_equal(parsed['given_name'], 'John')
        assert_equal(parsed['family_name'], 'Darnielle')

    def test_parse_first_last_particles(self):
        parsed = parse_name('John van der Slice')
        assert_equal(parsed['given_name'], 'John')
        assert_equal(parsed['family_name'], 'van der Slice')


class TestMergingUsers(DbTestCase):

    def setUp(self):
        self.master = UserFactory(username='joe@example.com',
                            fullname='Joe Shmo',
                            is_registered=True,
                            emails=['joe@example.com'])
        self.dupe = UserFactory(username='joseph123@hotmail.com',
                            fullname='Joseph Shmo',
                            emails=['joseph123@hotmail.com'])

    def _merge_dupe(self):
        '''Do the actual merge.'''
        self.master.merge_user(self.dupe)
        self.master.save()

    def test_dupe_is_merged(self):
        self._merge_dupe()
        assert_true(self.dupe.is_merged)
        assert_equal(self.dupe.merged_by, self.master)

    def test_dupe_email_is_appended(self):
        self._merge_dupe()
        assert_in('joseph123@hotmail.com', self.master.emails)

    def test_inherits_projects_contributed_by_dupe(self):
        project = ProjectFactory()
        project.contributors.append(self.dupe)
        project.save()
        self._merge_dupe()
        assert_true(project.is_contributor(self.master))
        assert_false(project.is_contributor(self.dupe))

    def test_inherits_projects_created_by_dupe(self):
        project = ProjectFactory(creator=self.dupe)
        self._merge_dupe()
        assert_equal(project.creator, self.master)

    def test_adding_merged_user_as_contributor_adds_master(self):
        project = ProjectFactory(creator=UserFactory())
        self._merge_dupe()
        project.add_contributor(contributor=self.dupe)
        assert_true(project.is_contributor(self.master))
        assert_false(project.is_contributor(self.dupe))


class TestGUID(DbTestCase):

    def setUp(self):

        self.records = {}
        for factory in GUID_FACTORIES:
            record = factory()
            self.records[record._name] = record

    def test_guid(self):

        for record in self.records.values():

            record_guid = Guid.load(record._primary_key)

            # GUID must exist
            assert_false(record_guid is None)

            # Primary keys of GUID and record must be the same
            assert_equal(
                record_guid._primary_key,
                record._primary_key
            )

            # GUID must refer to record
            assert_equal(
                record_guid.referent,
                record
            )


class TestMetaData(DbTestCase):

    def setUp(self):
        pass

    def test_referent(self):
        pass


class TestNodeFile(DbTestCase):

    def setUp(self):
        # Create a project with a NodeFile
        self.node = ProjectFactory()
        self.node_file = NodeFile(node=self.node, path='foo.py', filename='foo.py', size=128)
        self.node.files_versions[self.node_file.clean_filename] = [self.node_file._primary_key]
        self.node.save()

    def test_url(self):
        assert_equal(
            self.node_file.api_url(self.node),
            '{0}osffiles/{1}/'.format(self.node.api_url, self.node_file.filename),
        )

    def test_clean(self):
        assert_equal(self.node_file.clean_filename, 'foo_py')

    def test_latest_version_number(self):
        assert_equal(self.node_file.latest_version_number, 1)

    def test_download_url(self):
        assert_equal(
            self.node_file.download_url(self.node),
            self.node.url + 'osffiles/download/{0}/version/1/'.format(self.node_file.filename)
        )


class TestAddFile(DbTestCase):

    def setUp(self):
        # Create a project
        self.user = UserFactory()
        self.consolidate_auth = Auth(user=self.user)
        self.user2 = UserFactory()
        self.consolidate_auth2 = Auth(user=self.user2)
        self.project = ProjectFactory(creator=self.user)
        # Add a file
        self.file_name = 'foo.py'
        self.file_key = self.file_name.replace('.', '_')
        self.node_file = self.project.add_file(
            self.consolidate_auth, self.file_name, 'Content', 128, 'Type'
        )
        self.project.save()

    def test_added(self):
        assert_equal(len(self.project.files_versions), 1)

    def test_component_add_file(self):
        # Add exact copy of parent project's file to component
        component = NodeFactory(project=self.project, creator=self.user)
        component_file = component.add_file(
            self.consolidate_auth, self.file_name, 'Content', 128, 'Type'
        )
        # File is correctly assigned to component
        assert_equal(component_file.node, component)
        # File does not overwrite parent project's version
        assert_equal(len(self.project.files_versions), 1)

    def test_uploader_is_user(self):
        assert_equal(self.node_file.uploader, self.user)

    def test_revise_content(self):
        user2 = UserFactory()
        consolidate_auth2 = Auth(user=user2)
        updated_file = self.project.add_file(
            consolidate_auth2,
            self.file_name,
            'Content 2',
            129,
            'Type 2',
        )
        # There are two versions of the file
        assert_equal(len(self.project.files_versions[self.file_key]), 2)
        assert_equal(self.node_file.filename, updated_file.filename)
        # Each version has the correct user, size, and type
        assert_equal(self.node_file.uploader, self.user)
        assert_equal(updated_file.uploader, user2)
        assert_equal(self.node_file.size, 128)
        assert_equal(updated_file.size, 129)
        assert_equal(self.node_file.content_type, 'Type')
        assert_equal(updated_file.content_type, 'Type 2')


    @raises(FileNotModified)
    def test_not_modified(self):

        # Modify user, size, and type, but not content
        self.project.add_file(self.consolidate_auth2, self.file_name, 'Content', 256,
                              'Type 2')


class TestApiKey(DbTestCase):

    def test_factory(self):
        key = ApiKeyFactory()
        user = UserFactory()
        user.api_keys.append(key)
        user.save()
        assert_equal(len(user.api_keys), 1)
        assert_equal(ApiKey.find().count(), 1)


class TestNodeWikiPage(DbTestCase):

    def setUp(self):
        self.user = UserFactory()
        self.project = ProjectFactory(creator=self.user)
        self.wiki = NodeWikiFactory(user=self.user, node=self.project)

    def test_factory(self):
        wiki = NodeWikiFactory()
        assert_equal(wiki.page_name, 'home')
        assert_equal(wiki.version, 1)
        assert_true(hasattr(wiki, 'is_current'))
        assert_equal(wiki.content, 'Some content')
        assert_true(wiki.user)
        assert_true(wiki.node)

    def test_url(self):
        assert_equal(self.wiki.url, '{project_url}wiki/home/'
                                    .format(project_url=self.project.url))


class TestUpdateNodeWiki(DbTestCase):

    def setUp(self):
        # Create project with component
        self.user = UserFactory()
        self.consolidate_auth = Auth(user=self.user)
        self.project = ProjectFactory()
        self.node = NodeFactory(creator=self.user, project=self.project)
        # user updates the wiki
        self.project.update_node_wiki('home', 'Hello world', self.consolidate_auth)
        self.versions = self.project.wiki_pages_versions

    def test_default_wiki(self):
        # There is no default wiki
        project1 = ProjectFactory()
        assert_equal(project1.get_wiki_page('home'), None)

    def test_default_is_current(self):
        assert_true(self.project.get_wiki_page('home').is_current)
        self.project.update_node_wiki('home', 'Hello world 2', self.consolidate_auth)
        assert_true(self.project.get_wiki_page('home').is_current)
        self.project.update_node_wiki('home', 'Hello world 3', self.consolidate_auth)

    def test_wiki_content(self):
        # Wiki has correct content
        assert_equal(self.project.get_wiki_page('home').content, 'Hello world')
        # user updates the wiki a second time
        self.project.update_node_wiki('home', 'Hola mundo', self.consolidate_auth)
        # Both versions have the expected content
        assert_equal(self.project.get_wiki_page('home', 2).content, 'Hola mundo')
        assert_equal(self.project.get_wiki_page('home', 1).content, 'Hello world')

    def test_current(self):
        # Wiki is current
        assert_true(self.project.get_wiki_page('home', 1).is_current)
        # user updates the wiki a second time
        self.project.update_node_wiki('home', 'Hola mundo', self.consolidate_auth)
        # New version is current, old version is not
        assert_true(self.project.get_wiki_page('home', 2).is_current)
        assert_false(self.project.get_wiki_page('home', 1).is_current)

    def test_update_log(self):
        # Updates are logged
        assert_equal(self.project.logs[-1].action, 'wiki_updated')
        # user updates the wiki a second time
        self.project.update_node_wiki('home', 'Hola mundo', self.consolidate_auth)
        # There are two update logs
        assert_equal([log.action for log in self.project.logs].count('wiki_updated'), 2)

    def test_wiki_versions(self):
        # Number of versions is correct
        assert_equal(len(self.versions['home']), 1)
        # Update wiki
        self.project.update_node_wiki('home', 'Hello world', self.consolidate_auth)
        # Number of versions is correct
        assert_equal(len(self.versions['home']), 2)
        # Versions are different
        assert_not_equal(self.versions['home'][0], self.versions['home'][1])

    def test_update_two_node_wikis(self):
        # user updates a second wiki for the same node
        self.project.update_node_wiki('second', 'Hola mundo', self.consolidate_auth)
        # each wiki only has one version
        assert_equal(len(self.versions['home']), 1)
        assert_equal(len(self.versions['second']), 1)
        # There are 2 logs saved
        assert_equal([log.action for log in self.project.logs].count('wiki_updated'), 2)
        # Each wiki has the expected content
        assert_equal(self.project.get_wiki_page('home').content, 'Hello world')
        assert_equal(self.project.get_wiki_page('second').content, 'Hola mundo')


class TestNode(DbTestCase):

    def setUp(self):
        # Create project with component
        self.user = UserFactory()
        self.consolidate_auth = Auth(user=self.user)
        self.parent = ProjectFactory()
        self.node = NodeFactory(creator=self.user, project=self.parent)

    def test_node_factory(self):
        node = NodeFactory()
        assert_equal(node.category, 'hypothesis')
        assert_true(node.node__parent)
        assert_equal(node.logs[-1].action, 'node_created')
        assert_equal(
            set(node.get_addon_names()),
            set([
                addon_config.short_name
                for addon_config in settings.ADDONS_AVAILABLE
                if addon_config.added_to['node']
            ])
        )
        for addon_config in settings.ADDONS_AVAILABLE:
            if addon_config.added_to['node']:
                assert_in(
                    addon_config.short_name,
                    node.get_addon_names()
                )
                assert_true(
                    len([
                        addon
                        for addon in node.addons
                        if addon.config.short_name == addon_config.short_name
                    ]),
                    1
                )

    def test_add_addon(self):
        addon_count = len(self.node.get_addon_names())
        addon_record_count = len(self.node.addons)
        added = self.node.add_addon('github')
        assert_true(added)
        assert_equal(
            len(self.node.get_addon_names()),
            addon_count + 1
        )
        assert_equal(
            len(self.node.addons),
            addon_record_count + 1
        )

    def test_add_existing_addon(self):
        addon_count = len(self.node.get_addon_names())
        addon_record_count = len(self.node.addons)
        added = self.node.add_addon('files')
        assert_false(added)
        assert_equal(
            len(self.node.get_addon_names()),
            addon_count
        )
        assert_equal(
            len(self.node.addons),
            addon_record_count
        )

    def test_delete_addon(self):
        addon_count = len(self.node.get_addon_names())
        deleted = self.node.delete_addon('wiki')
        assert_true(deleted)
        assert_equal(
            len(self.node.get_addon_names()),
            addon_count - 1
        )

    def test_delete_nonexistent_addon(self):
        addon_count = len(self.node.get_addon_names())
        deleted = self.node.delete_addon('github')
        assert_false(deleted)
        assert_equal(
            len(self.node.get_addon_names()),
            addon_count
        )

    def test_cant_add_component_to_component(self):
        with assert_raises(ValueError):
            NodeFactory(project=self.node)

    def test_remove_node(self):
        # Add some components and delete the project
        subproject = ProjectFactory(creator=self.user, project=self.parent)
        subsubproject = ProjectFactory(creator=self.user, project=subproject)
        component = NodeFactory(creator=self.user, project=subproject)
        subproject.remove_node(self.consolidate_auth)
        # The correct nodes were deleted
        assert_true(component.is_deleted)
        assert_true(subproject.is_deleted)
        assert_false(subsubproject.is_deleted)
        assert_false(self.parent.is_deleted)
        # A log was saved
        assert_equal(self.parent.logs[-1].action, 'node_removed')

    def test_url(self):
        assert_equal(
            self.node.url,
            '/{0}/'.format(self.node._primary_key)
        )

    def test_watch_url(self):
        url = self.node.watch_url
        assert_equal(url, '/api/v1/project/{0}/node/{1}/watch/'
                                .format(self.parent._primary_key,
                                        self.node._primary_key))

    def test_parent_id(self):
        assert_equal(self.node.parent_id, self.parent._id)

    def test_parent(self):
        assert_equal(self.node.parent, self.parent)

    def test_in_parent_nodes(self):
        assert_in(self.node, self.parent.nodes)

    def test_log(self):
        latest_log = self.node.logs[-1]
        assert_equal(latest_log.action, 'node_created')
        assert_equal(latest_log.params, {
            'node': self.node._primary_key,
            'project': self.parent._primary_key,
        })
        assert_equal(latest_log.user, self.user)

    def test_add_pointer(self):
        node2 = NodeFactory(creator=self.user)
        pointer = self.node.add_pointer(node2, auth=self.consolidate_auth)
        assert_equal(pointer, self.node.nodes[0])
        assert_equal(len(self.node.nodes), 1)
        assert_false(self.node.nodes[0].primary)
        assert_equal(self.node.nodes[0].node, node2)
        assert_equal(node2.points, 1)
        assert_equal(
            self.node.logs[-1].action, NodeLog.POINTER_CREATED
        )
        assert_equal(
            self.node.logs[-1].params, {
                'project': self.node.parent_id,
                'node': self.node._primary_key,
                'pointer': {
                    'id': pointer.node._id,
                    'url': pointer.node.url,
                    'title': pointer.node.title,
                    'category': pointer.node.category,
                },
            }
        )

    def test_add_pointer_already_present(self):
        node2 = NodeFactory(creator=self.user)
        self.node.add_pointer(node2, auth=self.consolidate_auth)
        with assert_raises(ValueError):
            self.node.add_pointer(node2, auth=self.consolidate_auth)

    def test_rm_pointer(self):
        node2 = NodeFactory(creator=self.user)
        pointer = self.node.add_pointer(node2, auth=self.consolidate_auth)
        self.node.rm_pointer(pointer, auth=self.consolidate_auth)
        assert_equal(len(self.node.nodes), 0)
        assert_equal(node2.points, 0)
        assert_equal(
            self.node.logs[-1].action, NodeLog.POINTER_REMOVED
        )
        assert_equal(
            self.node.logs[-1].params, {
                'project': self.node.parent_id,
                'node': self.node._primary_key,
                'pointer': {
                    'id': pointer.node._id,
                    'url': pointer.node.url,
                    'title': pointer.node.title,
                    'category': pointer.node.category,
                },
            }
        )

    def test_rm_pointer_not_present(self):
        node2 = NodeFactory(creator=self.user)
        pointer = Pointer(node=node2)
        with assert_raises(ValueError):
            self.node.rm_pointer(pointer, auth=self.consolidate_auth)

    def test_fork_pointer_not_present(self):
        pointer = PointerFactory()
        with assert_raises(ValueError):
            self.node.fork_pointer(pointer, auth=self.consolidate_auth)

    def _fork_pointer(self, content):
        pointer = self.node.add_pointer(content, auth=self.consolidate_auth)
        forked = self.node.fork_pointer(pointer, auth=self.consolidate_auth)
        assert_true(forked.is_fork)
        assert_equal(forked.forked_from, content)
        assert_true(self.node.nodes[-1].primary)
        assert_equal(self.node.nodes[-1], forked)
        assert_equal(
            self.node.logs[-1].action, NodeLog.POINTER_FORKED
        )
        assert_equal(
            self.node.logs[-1].params, {
                'project': self.node.parent_id,
                'node': self.node._primary_key,
                'pointer': {
                    'id': pointer.node._id,
                    'url': pointer.node.url,
                    'title': pointer.node.title,
                    'category': pointer.node.category,
                },
            }
        )

    def test_fork_pointer_project(self):
        project = ProjectFactory(creator=self.user)
        self._fork_pointer(project)

    def test_fork_pointer_component(self):
        component = NodeFactory(creator=self.user)
        self._fork_pointer(component)

    def test_add_file(self):
        #todo Add file series of tests
        pass


class TestAddonCallbacks(DbTestCase):
    """Verify that callback functions are called at the right times, with the
    right arguments.

    """
    callbacks = {
        'after_remove_contributor': None,
        'after_set_permissions': None,
        'after_fork': (None, None),
        'after_register': (None, None),
    }

    def setUp(self):

        # Create project with component
        self.user = UserFactory()
        self.consolidate_auth = Auth(user=self.user)
        self.parent = ProjectFactory()
        self.node = NodeFactory(creator=self.user, project=self.parent)

        # Mock addon callbacks
        for addon in self.node.addons:
            mock_settings = mock.create_autospec(addon.__class__)
            for callback, return_value in self.callbacks.iteritems():
                mock_callback = getattr(mock_settings, callback)
                mock_callback.return_value = return_value
                setattr(
                    addon,
                    callback,
                    getattr(mock_settings, callback)
                )

    def test_remove_contributor_callback(self):

        user2 = UserFactory()
        self.node.add_contributor(contributor=user2, auth=self.consolidate_auth)
        self.node.remove_contributor(contributor=user2, auth=self.consolidate_auth)
        for addon in self.node.addons:
            callback = addon.after_remove_contributor
            callback.assert_called_once_with(
                self.node, user2
            )

    def test_set_permissions_callback(self):

        self.node.set_permissions('public', self.consolidate_auth)
        for addon in self.node.addons:
            callback = addon.after_set_permissions
            callback.assert_called_with(
                self.node, 'public',
            )

        self.node.set_permissions('private', self.consolidate_auth)
        for addon in self.node.addons:
            callback = addon.after_set_permissions
            callback.assert_called_with(
                self.node, 'private'
            )

    def test_fork_callback(self):
        fork = self.node.fork_node(auth=self.consolidate_auth)
        for addon in self.node.addons:
            callback = addon.after_fork
            callback.assert_called_once_with(
                self.node, fork, self.user
            )

    def test_register_callback(self):
        registration = self.node.register_node(
            None, self.consolidate_auth, '', '',
        )
        for addon in self.node.addons:
            callback = addon.after_register
            callback.assert_called_once_with(
                self.node, registration, self.user
            )


class TestProject(DbTestCase):

    def setUp(self):
        # Create project
        self.user = UserFactory()
        self.consolidate_auth = Auth(user=self.user)
        self.project = ProjectFactory(creator=self.user, description='foobar')

    def test_project_factory(self):
        node = ProjectFactory()
        assert_equal(node.category, 'project')
        assert_true(node._id)
        assert_almost_equal(
            node.date_created, datetime.datetime.utcnow(),
            delta=datetime.timedelta(seconds=5),
        )
        assert_false(node.is_public)
        assert_false(node.is_deleted)
        assert_true(hasattr(node, 'deleted_date'))
        assert_false(node.is_registration)
        assert_true(hasattr(node, 'registered_date'))
        assert_false(node.is_fork)
        assert_true(hasattr(node, 'forked_date'))
        assert_true(node.title)
        assert_true(hasattr(node, 'description'))
        assert_true(hasattr(node, 'registration_list'))
        assert_true(hasattr(node, 'fork_list'))
        assert_true(hasattr(node, 'registered_meta'))
        assert_true(hasattr(node, 'registered_user'))
        assert_true(hasattr(node, 'registered_schema'))
        assert_true(node.creator)
        assert_true(node.contributors)
        assert_true(node.contributor_list)
        assert_equal(len(node.logs), 1)
        assert_true(hasattr(node, 'tags'))
        assert_true(hasattr(node, 'nodes'))
        assert_true(hasattr(node, 'forked_from'))
        assert_true(hasattr(node, 'registered_from'))
        assert_true(hasattr(node, 'api_keys'))
        assert_equal(node.logs[-1].action, 'project_created')

    def test_log(self):
        latest_log = self.project.logs[-1]
        assert_equal(latest_log.action, 'project_created')
        assert_equal(latest_log.params['project'], self.project._primary_key)
        assert_equal(latest_log.user, self.user)

    def test_url(self):
        assert_equal(
            self.project.url,
            '/{0}/'.format(self.project._primary_key)
        )

    def test_api_url(self):
        api_url = self.project.api_url
        assert_equal(api_url, '/api/v1/project/{0}/'.format(self.project._primary_key))

    def test_watch_url(self):
        watch_url = self.project.watch_url
        assert_equal(
            watch_url,
            '/api/v1/project/{0}/watch/'.format(self.project._primary_key)
        )

    def test_parent_id(self):
        assert_false(self.project.parent_id)

    def test_watching(self):
        # A user watched a node
        user = UserFactory()
        config1 = WatchConfigFactory(node=self.project)
        user.watched.append(config1)
        user.save()
        assert_in(config1._id, self.project.watchconfig__watched)

    def test_add_contributor(self):
        # A user is added as a contributor
        user2 = UserFactory()
        self.project.add_contributor(contributor=user2, auth=self.consolidate_auth)
        self.project.save()
        assert_in(user2, self.project.contributors)
        assert_equal(self.project.logs[-1].action, 'contributor_added')

    def test_add_nonregistered_contributor(self):
        self.project.add_nonregistered_contributor(
            email='foo@bar.com',
            name='Weezy F. Baby',
            auth=self.consolidate_auth
        )
        self.project.save()
        # Contributor list include nonregistered contributor
        latest_contributor = self.project.contributor_list[-1]
        assert_dict_equal(latest_contributor,
                        {'nr_name': 'Weezy F. Baby', 'nr_email': 'foo@bar.com'})
        # A log event was added
        assert_equal(self.project.logs[-1].action, 'contributor_added')



    def test_remove_contributor(self):
        # A user is added as a contributor
        user2 = UserFactory()
        self.project.add_contributor(contributor=user2, auth=self.consolidate_auth)
        self.project.save()
        # The user is removed
        self.project.remove_contributor(
            auth=self.consolidate_auth,
            contributor=user2
        )
        assert_not_in(user2, self.project.contributors)
        assert_not_in(
            user2._id,
            [contrib.get('id') for contrib in self.project.contributor_list]
        )
        assert_equal(self.project.logs[-1].action, 'contributor_removed')

    def test_remove_nonregistered_contributor(self):
        nr_user = {
            'email': 'foo@bar.com',
            'name': 'Weezy F. Baby',
        }
        self.project.add_nonregistered_contributor(
            auth=self.consolidate_auth, **nr_user)
        self.project.save()
        # The user is removed
        hash_id = hashlib.md5(nr_user['email']).hexdigest()
        self.project.remove_nonregistered_contributor(
            auth=self.consolidate_auth,
            name=nr_user['name'],
            hash_id=hash_id,
        )
        # List does not contain nonregistered contributor
        assert_not_in(nr_user, self.project.contributors)
        assert_equal(self.project.logs[-1].action, 'contributor_removed')
        assert_not_in('Weezy F. Baby', [contrib.get('nr_name') for contrib in self.project.contributor_list])

    def test_set_title(self):
        proj = ProjectFactory(title='That Was Then', creator=self.user)
        proj.set_title('This is now', auth=self.consolidate_auth)
        proj.save()
        # Title was changed
        assert_equal(proj.title, 'This is now')
        # A log event was saved
        latest_log = proj.logs[-1]
        assert_equal(latest_log.action, 'edit_title')
        assert_equal(latest_log.params['title_original'], 'That Was Then')

    def test_contributor_can_edit(self):
        contributor = UserFactory()
        contributor_auth = Auth(user=contributor)
        other_guy = UserFactory()
        other_guy_auth = Auth(user=other_guy)
        self.project.add_contributor(
            contributor=contributor, auth=self.consolidate_auth)
        self.project.save()
        assert_true(self.project.can_edit(contributor_auth))
        assert_false(self.project.can_edit(other_guy_auth))

    def test_creator_can_edit(self):
        assert_true(self.project.can_edit(self.consolidate_auth))

    def test_noncontributor_cant_edit_public(self):
        user1 = UserFactory()
        user1_auth = Auth(user=user1)
        # Change project to public
        self.project.set_permissions('public')
        self.project.save()
        # Noncontributor can't edit
        assert_false(self.project.can_edit(user1_auth))

    def test_can_view_private(self):
        # Create contributor and noncontributor
        contributor = UserFactory()
        contributor_auth = Auth(user=contributor)
        other_guy = UserFactory()
        other_guy_auth = Auth(user=other_guy)
        self.project.add_contributor(
            contributor=contributor, auth=self.consolidate_auth)
        self.project.save()
        # Only creator and contributor can view
        assert_true(self.project.can_view(self.consolidate_auth))
        assert_true(self.project.can_view(contributor_auth))
        assert_false(self.project.can_view(other_guy_auth))

    def test_can_view_public(self):
        # Create contributor and noncontributor
        contributor = UserFactory()
        contributor_auth = Auth(user=contributor)
        other_guy = UserFactory()
        other_guy_auth = Auth(user=other_guy)
        self.project.add_contributor(
            contributor=contributor, auth=self.consolidate_auth)
        # Change project to public
        self.project.set_permissions('public')
        self.project.save()
        # Creator, contributor, and noncontributor can view
        assert_true(self.project.can_view(self.consolidate_auth))
        assert_true(self.project.can_view(contributor_auth))
        assert_true(self.project.can_view(other_guy_auth))

    def test_is_contributor(self):
        contributor = UserFactory()
        other_guy = UserFactory()
        self.project.add_contributor(
            contributor=contributor, auth=self.consolidate_auth)
        self.project.save()
        assert_true(self.project.is_contributor(contributor))
        assert_false(self.project.is_contributor(other_guy))
        assert_false(self.project.is_contributor(None))

    def test_creator_is_contributor(self):
        assert_true(self.project.is_contributor(self.user))
        assert_in(self.user, self.project.contributors)

    def test_cant_add_creator_as_contributor(self):
        self.project.add_contributor(contributor=self.user)
        self.project.save()
        assert_equal(len(self.project.contributors), 1)

    def test_cant_add_same_contributor_twice(self):
        contrib = UserFactory()
        self.project.add_contributor(contributor=contrib)
        self.project.save()
        self.project.add_contributor(contributor=contrib)
        self.project.save()
        assert_equal(len(self.project.contributors), 2)

    def test_add_contributors(self):
        user1 = UserFactory()
        user2 = UserFactory()
        self.project.add_contributors([user1, user2], auth=self.consolidate_auth)
        self.project.save()
        assert_equal(len(self.project.contributors), 3)
        assert_equal(len(self.project.contributor_list), 3)
        assert_equal(self.project.logs[-1].params['contributors'],
                        [user1._id, user2._id])

    def test_set_permissions(self):
        self.project.set_permissions('public', auth=self.consolidate_auth)
        self.project.save()
        assert_true(self.project.is_public)
        assert_equal(self.project.logs[-1].action, 'made_public')
        self.project.set_permissions('private', auth=self.consolidate_auth)
        self.project.save()
        assert_false(self.project.is_public)
        assert_equal(self.project.logs[-1].action, NodeLog.MADE_PRIVATE)

    def test_set_description(self):
        old_desc = self.project.description
        self.project.set_description(
            'new description', auth=self.consolidate_auth)
        self.project.save()
        assert_equal(self.project.description, 'new description')
        latest_log = self.project.logs[-1]
        assert_equal(latest_log.action, NodeLog.EDITED_DESCRIPTION)
        assert_equal(latest_log.params['description_original'], old_desc)
        assert_equal(latest_log.params['description_new'], 'new description')

    def test_no_parent(self):
        assert_equal(self.project.parent, None)

    def test_get_recent_logs(self):
        # Add some logs
        for _ in range(5):
            self.project.logs.append(NodeLogFactory())
        # Expected logs appears
        assert_equal(
            self.project.get_recent_logs(3),
            list(reversed(self.project.logs)[:3])
        )
        assert_equal(
            self.project.get_recent_logs(),
            list(reversed(self.project.logs))
        )

    def test_date_modified(self):
        self.project.logs.append(NodeLogFactory())
        assert_equal(self.project.date_modified, self.project.logs[-1].date)
        assert_not_equal(self.project.date_modified, self.project.date_created)

    def test_has_files(self):
        assert_true(self.project.has_files)

    def test_has_files_false(self):
        self.project.delete_addon('osffiles')
        assert_false(self.project.has_files)

    def test_has_files_recursive(self):
        child = NodeFactory(
            category='hypothesis',
            creator=self.user,
            project=self.project,
        )
        self.project.delete_addon('files')
        assert_true(child.has_files)
        assert_true(self.project.has_files)


class TestForkNode(DbTestCase):

    def setUp(self):
        self.user = UserFactory()
        self.consolidate_auth = Auth(user=self.user)
        self.project = ProjectFactory(creator=self.user)

    def _cmp_fork_original(self, fork_user, fork_date, fork, original,
                           title_prepend='Fork of '):
        """Compare forked node with original node. Verify copied fields,
        modified fields, and files; recursively compare child nodes.

        :param fork_user: User who forked the original nodes
        :param fork_date: Datetime (UTC) at which the original node was forked
        :param fork: Forked node
        :param original: Original node
        :param title_prepend: String prepended to fork title

        """
        # Test copied fields
        assert_equal(title_prepend + original.title, fork.title)
        assert_equal(original.category, fork.category)
        assert_equal(original.description, fork.description)
        assert_equal(original.logs, fork.logs[:-1])
        assert_true(len(fork.logs) == len(original.logs) + 1)
        assert_equal(fork.logs[-1].action, NodeLog.NODE_FORKED)
        assert_equal(original.tags, fork.tags)
        assert_equal(original.parent is None, fork.parent is None)

        # Test modified fields
        assert_true(fork.is_fork)
        assert_equal(fork.forked_from, original)
        assert_in(fork._id, original.fork_list)
        assert_in(fork._id, original.node__forked)
        # Note: Must cast ForeignList to list for comparison
        assert_equal(list(fork.contributors), [fork_user])
        assert_equal(len(fork.contributor_list), 1)
        assert_in(
            fork_user._id,
            [user.get('id') for user in fork.contributor_list]
        )
        assert_true((fork_date - fork.date_created) < datetime.timedelta(seconds=30))
        assert_not_equal(fork.forked_date, original.date_created)

        # Test that files were copied correctly
        for fname in original.files_versions:
            assert_true(fname in original.files_versions)
            assert_true(fname in fork.files_versions)
            assert_equal(
                len(original.files_versions[fname]),
                len(fork.files_versions[fname]),
             )
            for vidx in range(len(original.files_versions[fname])):
                file_original = NodeFile.load(original.files_versions[fname][vidx])
                file_fork = NodeFile.load(original.files_versions[fname][vidx])
                data_original = original.get_file(file_original.path, vidx)
                data_fork = fork.get_file(file_fork.path, vidx)
                assert_equal(data_original, data_fork)

        # Test that pointers were copied correctly
        assert_equal(
            [pointer.node for pointer in original.nodes_pointer],
            [pointer.node for pointer in fork.nodes_pointer],
        )

        # Test that add-ons were copied correctly
        assert_equal(
            original.get_addon_names(),
            fork.get_addon_names()
        )
        assert_equal(
            [addon.config.short_name for addon in original.get_addons()],
            [addon.config.short_name for addon in fork.get_addons()]
        )

        fork_user_auth = Auth(user=fork_user)
        # Recursively compare children
        for idx, child in enumerate(original.nodes):
            if child.can_view(fork_user_auth):
                self._cmp_fork_original(fork_user, fork_date, fork.nodes[idx],
                                        child, title_prepend='')

    @mock.patch('framework.status.push_status_message')
    def test_fork_recursion(self, mock_push_status_message):
        """Omnibus test for forking.

        """
        # Make some children
        self.component = NodeFactory(creator=self.user, project=self.project)
        self.subproject = ProjectFactory(creator=self.user, project=self.project)

        # Add files to test copying
        self.project.add_file(
            self.consolidate_auth, 'test.txt', 'test content', 4, 'text/plain'
        )
        self.component.add_file(
            self.consolidate_auth, 'test2.txt', 'test content2', 4, 'text/plain'
        )
        self.subproject.add_file(
            self.consolidate_auth, 'test3.txt', 'test content3', 4, 'text/plain'
        )

        # Add pointers to test copying
        pointee = ProjectFactory()
        self.project.add_pointer(pointee, auth=self.consolidate_auth)
        self.component.add_pointer(pointee, auth=self.consolidate_auth)
        self.subproject.add_pointer(pointee, auth=self.consolidate_auth)

        # Add add-on to test copying
        self.project.add_addon('github')
        self.component.add_addon('github')
        self.subproject.add_addon('github')

        # Log time
        fork_date = datetime.datetime.utcnow()

        # Fork node
        fork = self.project.fork_node(auth=self.consolidate_auth)

        # Compare fork to original
        self._cmp_fork_original(self.user, fork_date, fork, self.project)

    def test_fork_private_children(self):
        """Tests that only public components are created

        """
        # Make project public
        self.project.set_permissions('public')
        # Make some children
        self.public_component = NodeFactory(
            creator=self.user,
            project=self.project,
            title='Forked',
            is_public=True,
        )
        self.public_subproject = ProjectFactory(
            creator=self.user,
            project=self.project,
            title='Forked',
            is_public=True,
        )
        self.private_component = NodeFactory(
            creator=self.user,
            project=self.project,
            title='Not Forked',
        )
        self.private_subproject = ProjectFactory(
            creator=self.user,
            project=self.project,
            title='Not Forked',
        )
        self.private_subproject_public_component = NodeFactory(
            creator=self.user,
            project=self.private_subproject,
            title='Not Forked',
        )
        self.public_subproject_public_component = NodeFactory(
            creator=self.user,
            project=self.private_subproject,
            title='Forked',
        )
        user2 = UserFactory()
        user2_auth = Auth(user=user2)
        # New user forks the project
        fork = self.project.fork_node(user2_auth)

        # fork correct children
        assert_equal(len(fork.nodes), 2)
        assert_not_in('Not Forked', [node.title for node in fork.nodes])

    def test_fork_not_public(self):
        self.project.set_permissions('public')
        fork = self.project.fork_node(self.consolidate_auth)
        assert_false(fork.is_public)

    def test_cannot_fork_private_node(self):
        user2 = UserFactory()
        user2_auth = Auth(user=user2)
        fork = self.project.fork_node(user2_auth)
        assert_false(fork)

    def test_can_fork_public_node(self):
        self.project.set_permissions('public')
        user2 = UserFactory()
        user2_auth = Auth(user=user2)
        fork = self.project.fork_node(user2_auth)
        assert_true(fork)

    def test_contributor_can_fork(self):
        user2 = UserFactory()
        self.project.add_contributor(user2)
        user2_auth = Auth(user=user2)
        fork = self.project.fork_node(user2_auth)
        assert_true(fork)


class TestRegisterNode(DbTestCase):

    def setUp(self):
        ensure_schemas()
        self.user = UserFactory()
        self.consolidate_auth = Auth(user=self.user)
        self.project = ProjectFactory(creator=self.user)
        self.registration = RegistrationFactory(project=self.project)

    def test_factory(self):
        # Create a registration with kwargs
        registration1 = RegistrationFactory(
            title='t1', description='d1', creator=self.user,
        )
        assert_equal(registration1.title, 't1')
        assert_equal(registration1.description, 'd1')
        assert_equal(len(registration1.contributors), 1)
        assert_in(self.user, registration1.contributors)
        assert_equal(registration1.registered_user, self.user)
        assert_equal(len(registration1.registered_meta), 1)
        assert_true(registration1.registered_schema)

        # Create a registration from a project
        user2 = UserFactory()
        self.project.add_contributor(user2)
        registration2 = RegistrationFactory(
            project=self.project,
            user=user2,
            template='Template2',
            data='Something else',
        )
        assert_equal(registration2.registered_from, self.project)
        assert_equal(registration2.registered_user, user2)
        assert_equal(registration2.registered_meta['Template2'], 'Something else')

        # Test default user
        assert_equal(self.registration.registered_user, self.user)


    def test_title(self):
        assert_equal(self.registration.title, self.project.title)

    def test_description(self):
        assert_equal(self.registration.description, self.project.description)

    def test_category(self):
        assert_equal(self.registration.category, self.project.category)

    def test_permissions(self):
        assert_false(self.registration.is_public)
        self.project.set_permissions('public')
        registration = RegistrationFactory(project=self.project)
        assert_true(registration.is_public)

    def test_contributors(self):
        assert_equal(self.registration.contributors, self.project.contributors)

    def test_contributors_list(self):
        assert_equal(
            self.registration.contributor_list,
            self.project.contributor_list,
        )

    def test_forked_from(self):
        # A a node that is not a fork
        assert_equal(self.registration.forked_from, None)
        # A node that is a fork
        fork = self.project.fork_node(self.consolidate_auth)
        registration = RegistrationFactory(project=fork)
        assert_equal(registration.forked_from, self.project)

    def test_creator(self):
        user2 = UserFactory()
        self.project.add_contributor(user2)
        registration = RegistrationFactory(project=self.project)
        assert_equal(registration.creator, self.user)

    def test_logs(self):
        # Registered node has all logs except the Project Registered log
        assert_equal(self.registration.logs, self.project.logs[:-1])

    def test_registration_log(self):
        assert_equal(self.project.logs[-1].action, 'project_registered')

    def test_tags(self):
        assert_equal(self.registration.tags, self.project.tags)

    def test_nodes(self):

        # Create some nodes
        self.component = NodeFactory(
            creator=self.user,
            project=self.project,
            title='Title1',
        )
        self.subproject = ProjectFactory(
            creator=self.user,
            project=self.project,
            title='Title2',
        )
        self.subproject_component = NodeFactory(
            creator=self.user,
            project=self.subproject,
            title='Title3',
        )

        # Make a registration
        registration = RegistrationFactory(project=self.project)

        # Reload the registration; else test won't catch failures to save
        registration.reload()

        # Registration has the nodes
        assert_equal(len(registration.nodes), 2)
        assert_equal(
            [node.title for node in registration.nodes],
            [node.title for node in self.project.nodes],
        )
        # Nodes are copies and not the original versions
        for node in registration.nodes:
            assert_not_in(node, self.project.nodes)
            assert_true(node.is_registration)

    def test_partial_contributor_registration(self):

        # Create some nodes
        self.component = NodeFactory(
            creator=self.user,
            project=self.project,
            title='Not Registered',
        )
        self.subproject = ProjectFactory(
            creator=self.user,
            project=self.project,
            title='Not Registered',
        )

        # Create some nodes to share
        self.shared_component = NodeFactory(
            creator=self.user,
            project=self.project,
            title='Registered',
        )
        self.shared_subproject = ProjectFactory(
            creator=self.user,
            project=self.project,
            title='Registered',
        )

        # Share the project and some nodes
        user2 = UserFactory()
        self.project.add_contributor(user2)
        self.shared_component.add_contributor(user2)
        self.shared_subproject.add_contributor(user2)

        # Partial contributor registers the node
        registration = RegistrationFactory(project=self.project, user=user2)

        # The correct subprojects were registered
        assert_equal(len(registration.nodes), 2)
        assert_not_in(
            'Not Registered',
            [node.title for node in registration.nodes],
        )

    def test_is_registration(self):
        assert_true(self.registration.is_registration)

    def test_registered_date(self):
        assert_almost_equal(
            self.registration.registered_date,
            datetime.datetime.utcnow(),
            delta=datetime.timedelta(seconds=30),
        )

    def test_registered_addons(self):
        assert_equal(
            [addon.config.short_name for addon in self.registration.get_addons()],
            [addon.config.short_name for addon in self.registration.registered_from.get_addons()],
        )

    def test_registered_meta(self):
        assert_equal(self.registration.registered_meta['Template1'],
                     'Some words')

    def test_registered_user(self):
        # Add a second contributor
        user2 = UserFactory()
        self.project.add_contributor(user2)
        # Second contributor registers project
        registration = RegistrationFactory(project=self.project, user=user2)
        assert_equal(registration.registered_user, user2)

    def test_registered_from(self):
        assert_equal(self.registration.registered_from, self.project)

    def test_registration_list(self):
        assert_in(self.registration._id, self.project.registration_list)


class TestNodeLog(DbTestCase):

    def setUp(self):
        self.log = NodeLogFactory()

    def test_node_log_factory(self):
        log = NodeLogFactory()
        assert_true(log.action)

    def test_serialize(self):
        node = NodeFactory(category='hypothesis')
        log = NodeLogFactory(params={'node': node._primary_key})
        node.logs.append(log)
        node.save()
        d = log.serialize()
        assert_equal(d['action'], log.action)
        assert_equal(d['node']['category'], 'component')
        assert_equal(d['node']['url'], log.node.url)
        assert_equal(d['date'], utils.rfcformat(log.date))
        assert_in('contributors', d)
        assert_equal(d['user']['fullname'], log.user.fullname)
        assert_equal(d['user']['url'], log.user.url)
        assert_in('api_key', d)
        assert_equal(d['params'], log.params)
        assert_equal(d['node']['title'], log.node.title)

    def test_tz_date(self):
        assert_equal(self.log.tz_date.tzinfo, pytz.UTC)

    def test_formatted_date(self):
        iso_formatted = self.log.formatted_date  # The string version in iso format
        # Reparse the date
        parsed = parser.parse(iso_formatted)
        assert_equal(parsed, self.log.tz_date)


class TestPointer(DbTestCase):

    def setUp(self):
        self.pointer = PointerFactory()

    def test_title(self):
        assert_equal(
            self.pointer.title,
            self.pointer.node.title
        )

    def test_contributors(self):
        assert_equal(
            self.pointer.contributors,
            self.pointer.node.contributors
        )

    def _assert_clone(self, pointer, cloned):
        assert_not_equal(
            pointer._id,
            cloned._id
        )
        assert_equal(
            pointer.node,
            cloned.node
        )

    def test_clone(self):
        cloned = self.pointer._clone()
        self._assert_clone(self.pointer, cloned)

    def test_clone_no_node(self):
        pointer = Pointer()
        cloned = pointer._clone()
        assert_equal(cloned, None)

    def test_fork(self):
        forked = self.pointer.fork_node()
        self._assert_clone(self.pointer, forked)

    def test_register(self):
        registered = self.pointer.fork_node()
        self._assert_clone(self.pointer, registered)


class TestWatchConfig(DbTestCase):

    def tearDown(self):
        User.remove()

    def test_factory(self):
        config = WatchConfigFactory(digest=True, immediate=False)
        assert_true(config.digest)
        assert_false(config.immediate)
        assert_true(config.node._id)


class TestUnregisteredUser(unittest.TestCase):
    def test_factory(self):
        u1 = UnregUserFactory()
        assert_true(u1['nr_name'])
        assert_true(u1['nr_email'])
        u2 = UnregUserFactory()
        assert_not_equal(u1['nr_name'], u2['nr_name'])

if __name__ == '__main__':
    unittest.main()<|MERGE_RESOLUTION|>--- conflicted
+++ resolved
@@ -42,8 +42,6 @@
     def setUp(self):
         self.user = UserFactory()
         self.consolidate_auth = Auth(user=self.user)
-<<<<<<< HEAD
-=======
 
     def test_cant_create_user_without_username(self):
         u = User()  # No username given
@@ -54,7 +52,6 @@
         u = User(username='fred@queen.com')
         with assert_raises(ValidationError):
             u.save()
->>>>>>> 2b828343
 
     def test_factory(self):
         # Clear users
@@ -354,7 +351,7 @@
     def test_download_url(self):
         assert_equal(
             self.node_file.download_url(self.node),
-            self.node.url + 'osffiles/download/{0}/version/1/'.format(self.node_file.filename)
+            self.node.url + 'osffiles/{0}/version/1/download/'.format(self.node_file.filename)
         )
 
 
