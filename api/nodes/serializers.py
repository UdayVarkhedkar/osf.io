from rest_framework import serializers as ser
from rest_framework import exceptions
from modularodm.exceptions import ValidationValueError

from framework.auth.core import Auth
from framework.exceptions import PermissionsError

from website.models import Node, User, Comment
from website.exceptions import NodeStateError
from website.util import permissions as osf_permissions

from api.base.utils import get_object_or_error, absolute_reverse, add_dev_only_items
from api.base.serializers import (JSONAPISerializer, WaterbutlerLink, NodeFileHyperLink, IDField, TypeField,
    TargetTypeField, JSONAPIListField, LinksField, JSONAPIHyperlinkedIdentityField, DevOnly, CheckRetraction)
from api.base.exceptions import InvalidModelValueError


class NodeTagField(ser.Field):
    def to_representation(self, obj):
        if obj is not None:
            return obj._id
        return None

    def to_internal_value(self, data):
        return data


class NodeSerializer(JSONAPISerializer):
    # TODO: If we have to redo this implementation in any of the other serializers, subclass ChoiceField and make it
    # handle blank choices properly. Currently DRF ChoiceFields ignore blank options, which is incorrect in this
    # instance
    filterable_fields = frozenset([
        'title',
        'description',
        'public',
        'registration',
        'tags',
        'category',
        'date_created',
        'date_modified'
    ])

    id = IDField(source='_id', read_only=True)
    type = TypeField()

    category_choices = Node.CATEGORY_MAP.keys()
    category_choices_string = ', '.join(["'{}'".format(choice) for choice in category_choices])

    title = ser.CharField(required=True)
    description = ser.CharField(required=False, allow_blank=True, allow_null=True)
    category = CheckRetraction(ser.ChoiceField(choices=category_choices, help_text="Choices: " + category_choices_string))
    date_created = ser.DateTimeField(read_only=True)
    date_modified = CheckRetraction(ser.DateTimeField(read_only=True))
    registration = ser.BooleanField(read_only=True, source='is_registration')
    fork = CheckRetraction(ser.BooleanField(read_only=True, source='is_fork'))
    collection = CheckRetraction(DevOnly(ser.BooleanField(read_only=True, source='is_folder')))
    dashboard = CheckRetraction(ser.BooleanField(read_only=True, source='is_dashboard'))
    tags = CheckRetraction(JSONAPIListField(child=NodeTagField(), required=False))

    # Public is only write-able by admins--see update method
    public = CheckRetraction(ser.BooleanField(source='is_public', required=False,
                              help_text='Nodes that are made public will give read-only access '
                                        'to everyone. Private nodes require explicit read '
                                        'permission. Write and admin access are the same for '
                                        'public and private nodes. Administrators on a parent '
                                        'node have implicit read permissions for all child nodes')
                             )

    links = LinksField({'html': 'get_absolute_url'})
    # TODO: When we have osf_permissions.ADMIN permissions, make this writable for admins

    children = CheckRetraction(JSONAPIHyperlinkedIdentityField(view_name='nodes:node-children', lookup_field='pk', link_type='related',
                                                lookup_url_kwarg='node_id', meta={'count': 'get_node_count'}))

    contributors = JSONAPIHyperlinkedIdentityField(view_name='nodes:node-contributors', lookup_field='pk', link_type='related',
                                                    lookup_url_kwarg='node_id', meta={'count': 'get_contrib_count'})

    files = CheckRetraction(JSONAPIHyperlinkedIdentityField(view_name='nodes:node-providers', lookup_field='pk', lookup_url_kwarg='node_id',
                                             link_type='related'))

<<<<<<< HEAD
    node_links = CheckRetraction(DevOnly(JSONAPIHyperlinkedIdentityField(view_name='nodes:node-pointers', lookup_field='pk', link_type='related',
                                                  lookup_url_kwarg='node_id', meta={'count': 'get_pointers_count'})))
=======
    comments = JSONAPIHyperlinkedIdentityField(view_name='nodes:node-comments', lookup_field='pk', lookup_url_kwarg='node_id',
                                               link_type='related', meta={'unread': 'get_unread_comments_count'})

    node_links = DevOnly(JSONAPIHyperlinkedIdentityField(view_name='nodes:node-pointers', lookup_field='pk', link_type='related',
                                                  lookup_url_kwarg='node_id', meta={'count': 'get_pointers_count'}))
>>>>>>> 3e7dcb01

    parent = CheckRetraction(JSONAPIHyperlinkedIdentityField(view_name='nodes:node-detail', lookup_field='parent_id', link_type='related',
                                              lookup_url_kwarg='node_id'))

    registrations = CheckRetraction(DevOnly(JSONAPIHyperlinkedIdentityField(view_name='nodes:node-registrations', lookup_field='pk', link_type='related',
                                                     lookup_url_kwarg='node_id', meta={'count': 'get_registration_count'})))

    forked_from = CheckRetraction(JSONAPIHyperlinkedIdentityField(
        view_name='nodes:node-detail',
        lookup_field='forked_from_id',
        link_type='related',
        lookup_url_kwarg='node_id'
    ))

    class Meta:
        type_ = 'nodes'

    def get_absolute_url(self, obj):
        return obj.absolute_url

    # TODO: See if we can get the count filters into the filter rather than the serializer.

    def get_user_auth(self, request):
        user = request.user
        if user.is_anonymous():
            auth = Auth(None)
        else:
            auth = Auth(user)
        return auth

    def get_node_count(self, obj):
        auth = self.get_user_auth(self.context['request'])
        nodes = [node for node in obj.nodes if node.can_view(auth) and node.primary and not node.is_deleted]
        return len(nodes)

    def get_contrib_count(self, obj):
        return len(obj.contributors)

    def get_registration_count(self, obj):
        auth = self.get_user_auth(self.context['request'])
        registrations = [node for node in obj.node__registrations if node.can_view(auth)]
        return len(registrations)

    def get_pointers_count(self, obj):
        return len(obj.nodes_pointer)

    def get_unread_comments_count(self, obj):
        auth = self.get_user_auth(self.context['request'])
        user = auth.user
        return Comment.find_unread(user=user, node=obj)

    def create(self, validated_data):
        node = Node(**validated_data)
        try:
            node.save()
        except ValidationValueError as e:
            raise InvalidModelValueError(detail=e.message)
        return node

    def update(self, node, validated_data):
        """Update instance with the validated data. Requires
        the request to be in the serializer context.
        """
        assert isinstance(node, Node), 'node must be a Node'
        auth = self.get_user_auth(self.context['request'])
        tags = validated_data.get('tags')
        if tags is not None:
            del validated_data['tags']
            current_tags = set(tags)
        else:
            current_tags = set()
        old_tags = set([tag._id for tag in node.tags])
        for new_tag in (current_tags - old_tags):
            node.add_tag(new_tag, auth=auth)
        for deleted_tag in (old_tags - current_tags):
            node.remove_tag(deleted_tag, auth=auth)

        if validated_data:
            try:
                node.update(validated_data, auth=auth)
            except ValidationValueError as e:
                raise InvalidModelValueError(detail=e.message)
            except PermissionsError:
                raise exceptions.PermissionDenied

        return node


class NodeDetailSerializer(NodeSerializer):
    """
    Overrides NodeSerializer to make id required.
    """
    id = IDField(source='_id', required=True)


class NodeContributorsSerializer(JSONAPISerializer):
    """ Separate from UserSerializer due to necessity to override almost every field as read only
    """
    filterable_fields = frozenset([
        'id',
        'bibliographic',
        'permission'
    ])

    id = IDField(source='_id', required=True)
    type = TypeField()

    bibliographic = ser.BooleanField(help_text='Whether the user will be included in citations for this node or not.',
                                     default=True)
    permission = ser.ChoiceField(choices=osf_permissions.PERMISSIONS, required=False, allow_null=True,
                                 default=osf_permissions.reduce_permissions(osf_permissions.DEFAULT_CONTRIBUTOR_PERMISSIONS),
                                 help_text='User permission level. Must be "read", "write", or "admin". Defaults to "write".')

    links = LinksField(add_dev_only_items({
        'html': 'absolute_url',
        'self': 'get_absolute_url'
    }, {
        'profile_image': 'profile_image_url',
    }))
    users = JSONAPIHyperlinkedIdentityField(view_name='users:user-detail', lookup_field='pk', lookup_url_kwarg='user_id',
                                             link_type='related')

    def profile_image_url(self, user):
        size = self.context['request'].query_params.get('profile_image_size')
        return user.profile_image_url(size=size)

    class Meta:
        type_ = 'contributors'

    def absolute_url(self, obj):
        return obj.absolute_url

    def get_absolute_url(self, obj):
        node_id = self.context['request'].parser_context['kwargs']['node_id']
        return absolute_reverse(
            'nodes:node-contributor-detail',
            kwargs={
                'node_id': node_id,
                'user_id': obj._id
            }
        )


class NodeContributorsCreateSerializer(NodeContributorsSerializer):
    """
    Overrides NodeContributorsSerializer to add target_type field
    """
    target_type = TargetTypeField(target_type='users')

    def create(self, validated_data):
        auth = Auth(self.context['request'].user)
        node = self.context['view'].get_node()
        contributor = get_object_or_error(User, validated_data['_id'], display_name='user')
        # Node object checks for contributor existence but can still change permissions anyway
        if contributor in node.contributors:
            raise exceptions.ValidationError('{} is already a contributor'.format(contributor.fullname))

        bibliographic = validated_data['bibliographic']
        permissions = osf_permissions.expand_permissions(validated_data.get('permission')) or osf_permissions.DEFAULT_CONTRIBUTOR_PERMISSIONS
        node.add_contributor(contributor=contributor, auth=auth, visible=bibliographic, permissions=permissions, save=True)
        contributor.permission = osf_permissions.reduce_permissions(node.get_permissions(contributor))
        contributor.bibliographic = node.get_visible(contributor)
        contributor.node_id = node._id
        return contributor


class NodeContributorDetailSerializer(NodeContributorsSerializer):
    """
    Overrides node contributor serializer to add additional methods
    """

    def update(self, instance, validated_data):
        contributor = instance
        auth = Auth(self.context['request'].user)
        node = self.context['view'].get_node()

        visible = validated_data.get('bibliographic')
        permission = validated_data.get('permission')
        try:
            node.update_contributor(contributor, permission, visible, auth, save=True)
        except NodeStateError as e:
            raise exceptions.ValidationError(e)
        contributor.permission = osf_permissions.reduce_permissions(node.get_permissions(contributor))
        contributor.bibliographic = node.get_visible(contributor)
        contributor.node_id = node._id
        return contributor


class NodeLinksSerializer(JSONAPISerializer):

    id = IDField(source='_id')
    type = TypeField()
    target_type = TargetTypeField(target_type='nodes')

    # TODO: We don't show the title because the current user may not have access to this node. We may want to conditionally
    # include this field in the future.
    # title = ser.CharField(read_only=True, source='node.title', help_text='The title of the node that this Node Link '
    #                                                                      'points to')

    target_node = JSONAPIHyperlinkedIdentityField(view_name='nodes:node-detail', lookup_field='pk', link_type='related',
                                              lookup_url_kwarg='node_id')
    class Meta:
        type_ = 'node_links'

    links = LinksField({
        'self': 'get_absolute_url'
    })

    def get_absolute_url(self, obj):
        node_id = self.context['request'].parser_context['kwargs']['node_id']
        return absolute_reverse(
            'nodes:node-pointer-detail',
            kwargs={
                'node_id': node_id,
                'node_link_id': obj._id
            }
        )

    def create(self, validated_data):
        request = self.context['request']
        user = request.user
        auth = Auth(user)
        node = self.context['view'].get_node()
        pointer_node = Node.load(validated_data['_id'])
        if not pointer_node:
            raise exceptions.NotFound('Node not found.')
        try:
            pointer = node.add_pointer(pointer_node, auth, save=True)
            return pointer
        except ValueError:
            raise exceptions.ValidationError('Node link to node {} already in list'.format(pointer_node._id))

    def update(self, instance, validated_data):
        pass


class NodeProviderSerializer(JSONAPISerializer):

    id = ser.SerializerMethodField(read_only=True)
    kind = ser.CharField(read_only=True)
    name = ser.CharField(read_only=True)
    path = ser.CharField(read_only=True)
    node = ser.CharField(source='node_id', read_only=True)
    provider = ser.CharField(read_only=True)
    files = NodeFileHyperLink(kind='folder', read_only=True, link_type='related', view_name='nodes:node-files', kwargs=('node_id', 'path', 'provider'))
    links = LinksField({
        'upload': WaterbutlerLink(),
        'new_folder': WaterbutlerLink(kind='folder')
    })

    class Meta:
        type_ = 'files'

    @staticmethod
    def get_id(obj):
        return '{}:{}'.format(obj.node._id, obj.provider)<|MERGE_RESOLUTION|>--- conflicted
+++ resolved
@@ -78,16 +78,11 @@
     files = CheckRetraction(JSONAPIHyperlinkedIdentityField(view_name='nodes:node-providers', lookup_field='pk', lookup_url_kwarg='node_id',
                                              link_type='related'))
 
-<<<<<<< HEAD
     node_links = CheckRetraction(DevOnly(JSONAPIHyperlinkedIdentityField(view_name='nodes:node-pointers', lookup_field='pk', link_type='related',
                                                   lookup_url_kwarg='node_id', meta={'count': 'get_pointers_count'})))
-=======
+    
     comments = JSONAPIHyperlinkedIdentityField(view_name='nodes:node-comments', lookup_field='pk', lookup_url_kwarg='node_id',
                                                link_type='related', meta={'unread': 'get_unread_comments_count'})
-
-    node_links = DevOnly(JSONAPIHyperlinkedIdentityField(view_name='nodes:node-pointers', lookup_field='pk', link_type='related',
-                                                  lookup_url_kwarg='node_id', meta={'count': 'get_pointers_count'}))
->>>>>>> 3e7dcb01
 
     parent = CheckRetraction(JSONAPIHyperlinkedIdentityField(view_name='nodes:node-detail', lookup_field='parent_id', link_type='related',
                                               lookup_url_kwarg='node_id'))
