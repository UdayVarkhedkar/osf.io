<%inherit file="project/project_base.mako"/>
<%def name="title()">${node['title']} Registrations</%def>
<div id="registrationsListScope">
<ul id="registrationsTabs" class="nav nav-tabs" role="tablist">
  <li role="presentation" class="active">
    <a id="registrationsControl" aria-controls="registrations" href="#registrations">Registrations</a>
  </li>
  % if 'admin' in user['permissions'] and node['has_draft_registrations']:
  <li role="presentation" data-bind="visible: hasDrafts">
      <a id="draftsControl" aria-controls="drafts" href="#drafts">Draft Registrations</a>
  </li>
  % endif
</ul>
<div class="tab-content registrations-view">
  <div role="tabpanel" class="tab-pane active" id="registrations">
    <div class="row" style="min-height: 150px; padding-top:20px;">
      <div class="col-md-9">
        % if node["registration_count"]:
        <div mod-meta='{
            "tpl": "util/render_nodes.mako",
            "uri": "${node["api_url"]}get_registrations/",
            "replace": true,
            "kwargs": {"sortable": false, "pluralized_node_type": "registrations"}
            }'></div>
    ## Uncomment to disable registering Components
    ##% elif node['node_type'] != 'project':
    ##      %if user['is_admin_parent']:
    ##          To register this component, you must <a href="${parent_node['url']}registrations"><b>register its parent project</b></a> (<a href="${parent_node['url']}">${parent_node['title']}</a>).
    ##      %else:
    ##          There have been no registrations of the parent project (<a href="${parent_node['url']}">${parent_node['title']}</a>).
    ##      %endif
        % else:
        <p>
<<<<<<< HEAD
          There have been no completed registrations of this project. You can start a new registration by clicking the “New Registration” button, 
          and you have the option of saving as a draft registration before submission. For a list of the most viewed and most recent public 
          registrations on the Open Science Framework, click <a href="/explore/activity/#newPublicRegistrations">here</a>.
=======
          There have been no completed registrations of this project. You can start a new registration by clicking the “New Registration” button, and you have the option of saving as a draft registration before submission. For a list of the most viewed and most recent public registrations on the Open Science Framework, click <a href="/explore/activity/#newPublicRegistrations">here</a>.
>>>>>>> 209b2314
        </p>
        % endif
        %if parent_node['exists'] and user['is_admin_parent']:
        <br />
        <br />
        To register the entire project "${parent_node['title']}" instead, click <a href="${parent_node['registrations_url']}">here.</a>
        %endif
      </div>
      % if 'admin' in user['permissions'] and not disk_saving_mode:
      <div class="col-md-3">
        <a id="registerNode" class="btn btn-default" type="button">
          New Registration
        </a>
      </div>
      % endif
    </div>
  </div>
  <div role="tabpanel" class="tab-pane" id="drafts">
    <div id="draftRegistrationsScope" class="row scripted" style="min-height: 150px;padding-top:20px;">
      <div data-bind="visible: loading" class="spinner-loading-wrapper">
        <div class="logo-spin logo-lg"></div>
      </div>
      <form id="newDraftRegistrationForm" method="POST" style="display:none">
        <!-- ko if: selectedSchema() -->
        <input type="hidden" name="schema_name" data-bind="value: selectedSchema().name">
        <input type="hidden" name="schema_version" data-bind="value: selectedSchema().version">
        <!-- /ko -->
      </form>
      <div>
        <div class="col-md-9">
          <div class="scripted" data-bind="foreach: drafts">
            <li class="project list-group-item list-group-item-node">
              <h4 data-bind="text: schema().title" ></h4>
              <h4 class="list-group-item-heading">
                <div class="progress progress-bar-md">
                  <div class="progress-bar" role="progressbar" aria-valuemin="0" aria-valuemax="100"
                       data-bind="attr.aria-completion: completion,
                                  style: {width: completion() + '%'}">
                    <span class="sr-only"></span>
                  </div>
                </div>
                <small>
                <p>Initiated by: <span data-bind="text: initiator.fullname"></span>
                <p>Started: <span data-bind="text: initiated"></span></p>
                <p>Last updated: <span data-bind="text: updated"></span></p>
                <span data-bind="if: requiresApproval">
                    <div data-bind="if: isPendingApproval">
                        <div class="draft-status-badge bg-warning"> Pending Review</div>
                    </div>
                    <div data-bind="if: userHasUnseenComment">
                        <div class="draft-status-badge bg-warning"> Unseen Comments</div>
                    </div>
                </span>
                </small>
                <div class="row">
                  <div class="col-md-10">
                    <a class="btn btn-info"
                       data-bind="visible: !isPendingApproval,
                                  click: $root.editDraft">
                      <i style="margin-right: 5px;" class="fa fa-pencil"></i>Edit
                    </a>
                    <a class="btn btn-info"
                       data-bind="visible: isPendingApproval,
                                  click: $root.previewDraft">
                      <i style="margin-right: 5px;" class="fa fa-pencil"></i>Preview
                    </a>
                    <button class="btn btn-danger"
                            data-bind="click: $root.deleteDraft">
                      <i style="margin-right: 5px;" class="fa fa-times"></i>Delete
                    </button>
                  </div>
                  <div class="col-md-1">
                    <!-- TODO(samchrisinger): pin down behavior here
                    <span data-bind="if: requiresApproval">
                      <button id="register-submit" type="button" class="btn btn-primary pull-right" data-toggle="tooltip" data-placement="top" title="Not eligible for the Pre-Registration Challenge" data-bind="click: registerWithoutReview">Register without review</button>
                    </span>
                    -->
                    <span data-bind="ifnot: requiresApproval">
                     <a class="btn btn-success" data-bind="attr.href: urls.register_page,
                                                           css: {'disabled': !isApproved}">Register</a>
                    </span>
                  </div>
                </div>
              </h4>
            </li>
          </div>
        </div>
      </div>
    </div>
  </div>
</div>
</div>
<script type="text/html" id="createDraftRegistrationModal">
    <p>Registration creates a frozen version of the project that can never be edited or deleted but can be retracted. Your original project remains editable but will now have the registration linked to it. Things to know about registration:</p>
    <ul>
        <li>Ensure your project is in the state you wish to freeze before registering.</li>
        <li>Consider turning links into forks.</li>
        <li>Registrations can have embargo periods for up to four years. If you choose an embargo period, the registration will automatically become public when the embargo expires.</li>
        <li>Retracting a registration removes the contents of the registrations but will leave behind a log showing when the registration was created and retracted.</li>
    </ul>

    <p>Continue your registration by selecting a registration form:</p>
    <span data-bind="foreach: schemas">
    <div class="radio">
        <label>
          <input type="radio" name="selectedDraftSchema"
                 data-bind="attr {value: id}, checked: $root.selectedSchemaId" />
          {{ schema.title }}
          <!-- ko if: schema.description -->
          <i data-bind="tooltip: {title: schema.description}" class="fa fa-info-circle"> </i>
          <!-- /ko -->
        </label>
    </div>
    </span>
</script>
<%def name="javascript_bottom()">
    ${parent.javascript_bottom()}

    <script src=${"/static/public/js/project-registrations-page.js" | webpack_asset}> </script>
</%def>

<%include file="project/registration_preview.mako" />
<%include file="project/registration_utils.mako" /><|MERGE_RESOLUTION|>--- conflicted
+++ resolved
@@ -31,13 +31,7 @@
     ##      %endif
         % else:
         <p>
-<<<<<<< HEAD
-          There have been no completed registrations of this project. You can start a new registration by clicking the “New Registration” button, 
-          and you have the option of saving as a draft registration before submission. For a list of the most viewed and most recent public 
-          registrations on the Open Science Framework, click <a href="/explore/activity/#newPublicRegistrations">here</a>.
-=======
           There have been no completed registrations of this project. You can start a new registration by clicking the “New Registration” button, and you have the option of saving as a draft registration before submission. For a list of the most viewed and most recent public registrations on the Open Science Framework, click <a href="/explore/activity/#newPublicRegistrations">here</a>.
->>>>>>> 209b2314
         </p>
         % endif
         %if parent_node['exists'] and user['is_admin_parent']:
