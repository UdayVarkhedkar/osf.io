--- conflicted
+++ resolved
@@ -7,10 +7,6 @@
 app = init_app('website.settings', set_backends=True, routes=True)
 
 if __name__ == '__main__':
-<<<<<<< HEAD
-    app.run(host='0.0.0.0', port=5000)
-=======
     host = os.environ.get('OSF_HOST', None)
     port = os.environ.get('OSF_PORT', None)
-    app.run(host=host, port=port)
->>>>>>> 6f0519ee
+    app.run(host=host, port=port)