--- conflicted
+++ resolved
@@ -47,11 +47,7 @@
 
 from tests.base import OsfTestCase, Guid, fake, capture_signals
 from tests.factories import (
-<<<<<<< HEAD
-    UserFactory, ApiKeyFactory, ApiOAuth2ApplicationFactory, NodeFactory, PointerFactory,
-=======
-    UserFactory, NodeFactory, PointerFactory,
->>>>>>> f29cc718
+    UserFactory, ApiOAuth2ApplicationFactory, NodeFactory, PointerFactory,
     ProjectFactory, NodeLogFactory, WatchConfigFactory,
     NodeWikiFactory, RegistrationFactory, UnregUserFactory,
     ProjectWithAddonFactory, UnconfirmedUserFactory, CommentFactory, PrivateLinkFactory,
@@ -976,19 +972,6 @@
             )
 
 
-<<<<<<< HEAD
-class TestApiKey(OsfTestCase):
-
-    def test_factory(self):
-        super(TestApiKey, self).setUp()
-        key = ApiKeyFactory()
-        user = UserFactory()
-        user.api_keys.append(key)
-        user.save()
-        assert_equal(len(user.api_keys), 1)
-        assert_equal(ApiKey.find().count(), 1)
-
-
 class TestApiOAuth2Application(OsfTestCase):
     def setUp(self):
         super(TestApiOAuth2Application, self).setUp()
@@ -1046,8 +1029,6 @@
         assert_true(self.api_app.active)
 
 
-=======
->>>>>>> f29cc718
 class TestNodeWikiPage(OsfTestCase):
 
     def setUp(self):
