{% extends 'base.html' %}
{% load static %}
{% load user_extras %}
{% load node_extras %}
{% block title %}
    <title>Preprint</title>
{% endblock title %}
{% block content %}
    <div class="container-fluid">
        <div class="row">
            <div class="col-md-12">
                <div class="btn-group" role="group">
                    <a href="{% url 'preprints:search' %}"
                       class="btn btn-primary">
                        <i class="fa fa-search"></i>
                    </a>
                    {% if perms.osf.delete_preprint %}
                        {% if not serialized_preprint.deleted %}
                            <a href="{% url 'preprints:remove' guid=serialized_preprint.id %}"
                               data-toggle="modal" data-target="#deleteModal"
                               class="btn btn-danger">
                                Delete Preprint
                            </a>
                            <div class="modal" id="deleteModal">
                                <div class="modal-dialog">
                                    <div class="modal-content"></div>
                                     Data from above link
                                </div>
                            </div>
                        {% else %}
                            <form method="post" action="{% url 'preprints:restore' guid=serialized_preprint.id %}">
                                {% csrf_token %}
                                <input class="btn btn-success" type="submit"
                                       value="Restore Preprint" />
                            </form>
                        {% endif %}
                    {% endif %}
                    {% if perms.osf.mark_spam %}
                        <a href="{% url 'preprints:confirm-spam' guid=serialized_preprint.id %}"
                           data-toggle="modal" data-target="#confirmSpamModal"
                           class="btn btn-warning">
                            Confirm Spam
                        </a>
                        <div class="modal" id="confirmSpamModal">
                            <div class="modal-dialog">
                                <div class="modal-content"></div>
                                {# Data from above link #}
                            </div>
                        </div>
                        <a href="{% url 'preprints:confirm-ham' guid=serialized_preprint.id %}"
                           data-toggle="modal" data-target="#confirmHamModal"
                           class="btn btn-default">
                            Confirm <strong>Not</strong> Spam
                        </a>
                        <div class="modal" id="confirmHamModal">
                            <div class="modal-dialog">
                                <div class="modal-content"></div>
                                {# Data from above link #}
                            </div>
                        </div>
<<<<<<< HEAD
                    {% endif %}
                    <a href="{% url 'preprints:reindex-share-preprint' guid=serialized_preprint.id %}"
                       data-toggle="modal" data-target="#confirmReindexSharePreprint"
                       class="btn btn-default">
                        SHARE Reindex
                    </a>
                    <div class="modal" id="confirmReindexSharePreprint">
                        <div class="modal-dialog">
                            <div class="modal-content"></div>
                            {# Data from above link #}
                        </div>
                    </div>
                    <a href="{% url 'preprints:reindex-elastic-preprint' guid=serialized_preprint.id %}"
                       data-toggle="modal" data-target="#confirmReindexElasticNode"
                       class="btn btn-default">
                        Elastic Reindex
                    </a>
                    <div class="modal" id="confirmReindexElasticNode">
                        <div class="modal-dialog">
                            <div class="modal-content"></div>
                            {# Data from above link #}
                        </div>
                    </div>
=======
                    {% else %}
                        <span class="col-md-2">
                        <form method="post" action="{% url 'nodes:restore' guid=serialized_preprint.node.id %}">
                            {% csrf_token %}
                            <input class="btn btn-success" type="submit"
                                   value="Restore Preprint Node" />
                        </form>
                    </span>
                {% endif %}
                {% endif %}
            {% if perms.osf.mark_spam %}
            <span class="col-md-2">
                <a href="{% url 'preprints:confirm-spam' guid=serialized_preprint.id %}"
                   data-toggle="modal" data-target="#confirmSpamModal"
                   class="btn btn-warning">
                    Confirm Spam
                </a>
            </span>
            <div class="modal" id="confirmSpamModal">
                <div class="modal-dialog">
                    <div class="modal-content"></div>
                    {# Data from above link #}
                </div>
            </div>
            <span class="col-md-2">
                <a href="{% url 'preprints:confirm-ham' guid=serialized_preprint.id %}"
                   data-toggle="modal" data-target="#confirmHamModal"
                   class="btn btn-default">
                    Confirm <strong>Not</strong> Spam
                </a>
            </span>
            <div class="modal" id="confirmHamModal">
                <div class="modal-dialog">
                    <div class="modal-content"></div>
                    {# Data from above link #}
                </div>
            </div>
            {% endif %}
            <span class="col-md-2">
                <a href="{% url 'preprints:reindex-share-preprint' guid=serialized_preprint.id %}"
                   data-toggle="modal" data-target="#confirmReindexSharePreprint"
                   class="btn btn-default">
                    SHARE Reindex
                </a>
            </span>
            <div class="modal" id="confirmReindexSharePreprint">
                <div class="modal-dialog">
                    <div class="modal-content"></div>
                    {# Data from above link #}
>>>>>>> 577051fd
                </div>
            </div>
        </div>
        <div class="row">
            <div class="col-md-12">
                <h3>Preprint Details</h3>
            </div>
        </div>
        <div class="row">
            <div class="col-md-12">
                <table class="table table-striped">
                <thead>
                    <tr>
                        <th>Field</th>
                        <th>Value</th>
                    </tr>
                </thead>
                <tbody>
                    <tr>
                        <td>GUID</td>
                        <td>{{ serialized_preprint.id }}</td>
                    </tr>
                    <tr>
                        <td>Title</td>
                        <td>{{ serialized_preprint.title }}</td>
                    </tr>
                    <tr>
                        <td>Node</td>
                        <td>
                            {% if serialized_preprint.node %}
                                <a href="{{ serialized_preprint.node.id | reverse_node }}">{{ serialized_preprint.node.id }}</a>
                            {% else %}
                                None
                            {% endif %}
                        </td>
                    </tr>
                    <tr>
                        <td>Public</td>
                        <td>{{ serialized_preprint.is_public }}</td>
                    </tr>
                    <tr>
                        <td>Provider</td>
                        <td>
                            {{ serialized_preprint.provider.name }}
                            {% if perms.osf.change_preprint %}
                            <span class="provider_form_link" style="margin-left: 100px;">
                                <a class="btn btn-link" role="button" data-toggle="collapse" href="#collapseChangeProvider">
                                    Change preprint provider
                                </a>
                                <div class="collapse" id="collapseChangeProvider">
                                    <div class="well">
                                        <form action="" method="post">
                                            {% csrf_token %}
                                            {{ change_provider_form.as_p }}
                                            <input class="btn-btn-primary" type="submit" value="Submit" />
                                        </form>
                                    </div>
                                </div>
                            </span>
                            {% endif %}
                        </td>
                    </tr>
                    <tr>
                        <td>Subjects</td>
                        <td>
                            <ul>
                                {%  for subject in serialized_preprint.subjects %}
                                <li>{{ subject.text }}</li>
                                {%  endfor %}
                            </ul>
                        </td>
                    </tr>
                    <tr>
                        <td>Date Created</td>
                        <td>{{ serialized_preprint.date_created }} UTC</td>
                    </tr>
                    <tr>
                        <td>Date Modified</td>
                        <td>{{ serialized_preprint.modified }} UTC</td>
                    </tr>
                    <tr>
                        <td>Published</td>
                        <td>{{ serialized_preprint.is_published }}</td>
                    </tr>
                    {%  if serialized_preprint.is_published %}
                    <tr>
                        <td>Date Published</td>
                        <td>{{ serialized_preprint.date_published }} UTC</td>
                    </tr>
                    {%  endif %}
                    <tr>
                        <td>Verified Publishable</td>
                        <td>{{ serialized_preprint.verified_publishable }}</td>
                    </tr>
                    <tr>
                        <td>Creator</td>
                        <td>
                             <a href="{{ serialized_preprint.creator | reverse_user }}">
                                {{ serialized_preprint.creator }}
                            </a>
                        </td>
                    </tr>
                    <tr>
                        <td>Contributors</td>
                        <td>
                            <table class="table table-bordered table-hover">
                            <thead>
                                <tr>
                                    <td>User id</td>
                                    <td>Name</td>
                                    <td>Permissions</td>
                                </tr>
                            </thead>
                            <tbody>
                            {% for user in serialized_preprint.contributors %}
                                <tr>
                                    <td>
                                        <a href="{{ user.id | reverse_user }}">
                                            {{ user.id }}
                                        </a>
                                    </td>
                                    <td>{{ user.name }}</td>
                                    <td>{{ user.permission|capfirst }}</td>
                                    {%  if perms.osf.change_preprint %}
                                        <td>
                                            <a href="{% url 'preprints:remove_user' guid=serialized_preprint.id user_id=user.id %}"
                                               data-toggle="modal"
                                               data-target="#{{ user.id }}Modal"
                                               class="btn btn-danger">
                                                Remove
                                            </a>
                                            <div class="modal" id="{{ user.id }}Modal">
                                                <div class="modal-dialog">
                                                    <div class="modal-content">
                                                    {# from remove_preprintcontributor.html#}
                                                    </div>
                                                </div>
                                            </div>
                                        </td>
                                    {% endif %}
                                </tr>
                            {% endfor %}
                            </tbody>
                            </table>
                        </td>
                    </tr>
                    <tr>
                        <td>SPAM Pro Tip</td>
<<<<<<< HEAD
                            <td>{{ preprint.spam_pro_tip }}</td>
                        <td>
                    </tr>
                    <tr>
                        <td>SPAM Status</td>
                        <td>
                            {% if preprint.spam_status == SPAM_STATUS.UNKNOWN %}
                                <span class="label label-default">Unknown</span>
                            {% elif preprint.spam_status == SPAM_STATUS.FLAGGED %}
                                <span class="label label-warning">Flagged</span>
                            {% elif preprint.spam_status == SPAM_STATUS.SPAM %}
                                <span class="label label-danger">Spam</span>
                            {% elif preprint.spam_status == SPAM_STATUS.HAM %}
                                <span class="label label-success">Ham</span>
                            {% endif %}
                        </td>
=======
                        <td>{{ serialized_preprint.spam_pro_tip }}</td>
                    </tr>
                    <tr>
                    <td>SPAM Status</td>
                    <td>
                        {% if serialized_preprint.spam_status == SPAM_STATUS.UNKNOWN %}
                            <span class="label label-default">Unknown</span>
                        {% elif serialized_preprint.spam_status == SPAM_STATUS.FLAGGED %}
                            <span class="label label-warning">Flagged</span>
                        {% elif serialized_preprint.spam_status == SPAM_STATUS.SPAM %}
                            <span class="label label-danger">Spam</span>
                        {% elif serialized_preprint.spam_status == SPAM_STATUS.HAM %}
                            <span class="label label-success">Ham</span>
                        {% endif %}
                    </td>
>>>>>>> 577051fd
                    </tr>
                    <tr>
                        <td>SPAM Data</td>
                        <td>
<<<<<<< HEAD
                            <pre>{{ preprint.spam_data }}</pre>
=======
                            <pre>{{ serialized_preprint.spam_data }}</pre>
>>>>>>> 577051fd
                        </td>
                    </tr>
                </tbody>
                </table>
            </div>
        </div>
    </div>
{% endblock content %}<|MERGE_RESOLUTION|>--- conflicted
+++ resolved
@@ -58,7 +58,6 @@
                                 {# Data from above link #}
                             </div>
                         </div>
-<<<<<<< HEAD
                     {% endif %}
                     <a href="{% url 'preprints:reindex-share-preprint' guid=serialized_preprint.id %}"
                        data-toggle="modal" data-target="#confirmReindexSharePreprint"
@@ -82,57 +81,6 @@
                             {# Data from above link #}
                         </div>
                     </div>
-=======
-                    {% else %}
-                        <span class="col-md-2">
-                        <form method="post" action="{% url 'nodes:restore' guid=serialized_preprint.node.id %}">
-                            {% csrf_token %}
-                            <input class="btn btn-success" type="submit"
-                                   value="Restore Preprint Node" />
-                        </form>
-                    </span>
-                {% endif %}
-                {% endif %}
-            {% if perms.osf.mark_spam %}
-            <span class="col-md-2">
-                <a href="{% url 'preprints:confirm-spam' guid=serialized_preprint.id %}"
-                   data-toggle="modal" data-target="#confirmSpamModal"
-                   class="btn btn-warning">
-                    Confirm Spam
-                </a>
-            </span>
-            <div class="modal" id="confirmSpamModal">
-                <div class="modal-dialog">
-                    <div class="modal-content"></div>
-                    {# Data from above link #}
-                </div>
-            </div>
-            <span class="col-md-2">
-                <a href="{% url 'preprints:confirm-ham' guid=serialized_preprint.id %}"
-                   data-toggle="modal" data-target="#confirmHamModal"
-                   class="btn btn-default">
-                    Confirm <strong>Not</strong> Spam
-                </a>
-            </span>
-            <div class="modal" id="confirmHamModal">
-                <div class="modal-dialog">
-                    <div class="modal-content"></div>
-                    {# Data from above link #}
-                </div>
-            </div>
-            {% endif %}
-            <span class="col-md-2">
-                <a href="{% url 'preprints:reindex-share-preprint' guid=serialized_preprint.id %}"
-                   data-toggle="modal" data-target="#confirmReindexSharePreprint"
-                   class="btn btn-default">
-                    SHARE Reindex
-                </a>
-            </span>
-            <div class="modal" id="confirmReindexSharePreprint">
-                <div class="modal-dialog">
-                    <div class="modal-content"></div>
-                    {# Data from above link #}
->>>>>>> 577051fd
                 </div>
             </div>
         </div>
@@ -281,24 +229,6 @@
                     </tr>
                     <tr>
                         <td>SPAM Pro Tip</td>
-<<<<<<< HEAD
-                            <td>{{ preprint.spam_pro_tip }}</td>
-                        <td>
-                    </tr>
-                    <tr>
-                        <td>SPAM Status</td>
-                        <td>
-                            {% if preprint.spam_status == SPAM_STATUS.UNKNOWN %}
-                                <span class="label label-default">Unknown</span>
-                            {% elif preprint.spam_status == SPAM_STATUS.FLAGGED %}
-                                <span class="label label-warning">Flagged</span>
-                            {% elif preprint.spam_status == SPAM_STATUS.SPAM %}
-                                <span class="label label-danger">Spam</span>
-                            {% elif preprint.spam_status == SPAM_STATUS.HAM %}
-                                <span class="label label-success">Ham</span>
-                            {% endif %}
-                        </td>
-=======
                         <td>{{ serialized_preprint.spam_pro_tip }}</td>
                     </tr>
                     <tr>
@@ -314,16 +244,11 @@
                             <span class="label label-success">Ham</span>
                         {% endif %}
                     </td>
->>>>>>> 577051fd
                     </tr>
                     <tr>
                         <td>SPAM Data</td>
                         <td>
-<<<<<<< HEAD
-                            <pre>{{ preprint.spam_data }}</pre>
-=======
                             <pre>{{ serialized_preprint.spam_data }}</pre>
->>>>>>> 577051fd
                         </td>
                     </tr>
                 </tbody>
