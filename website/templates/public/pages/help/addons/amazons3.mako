<<<<<<< HEAD
<div class="col-md-12 col-sm-12">
    <span id="amazon" class="anchor"></span>
    <h4 class="m-t-lg f-w-lg">Amazon Simple Storage Service Add-on</h4>
    <p><a href="http://aws.amazon.com/s3/">Amazon Simple Storage Service </a> (Amazon S3), provides developers and IT teams
        with secure, durable, highly-scalable object storage."</p>
    <p>After linking your OSF project to Amazon s3, you can add files to your Amazon s3 bucket and those files can be
        accessed via the OSF. Likewise, files added to the Amazon s3 bucket in your OSF account will update your Amazon s3
        account with that file.</p>
    <p>To link Amazon Simple Storage Service bucket to a project/component, visit your profile settings by clicking the
        gear in the top right of the page. Check "Amazon Simple Storage Service" under "Select Add-on." Next, authenticate
        Amazon Simple Storage Service by entering the access key and secret key. Then, click "Submit."</p>
    <p>Once you have enabled Amazon Simple Storage Service in your user settings, you won't need to do those previous steps
        again. To associate a bucket with a project, visit the project you want to add a Amazon Simple Storage Service
        bucket to. Go to "Settings" in the grey navigation bar. Select the Amazon Simple Storage Service add-on under
        "Select Add-ons" and click"OK" on the pop-up. Then, submit your new settings.</p>
    <p>Once you have authorized Amazon Simple Storage you need to either create or select a bucket from the dropdown.</p>
</div>
=======
<span id="amazon" class="anchor"></span>
<h4>Amazon Simple Storage Service Add-on</h4>
<p><a href="http://aws.amazon.com/s3/">Amazon Simple Storage Service </a> (Amazon S3), provides developers and IT teams
    with secure, durable, highly-scalable object storage."</p>
<p>After linking your OSF project to Amazon s3, you can add files to your Amazon s3 bucket and those files can be
    accessed via the OSF. Likewise, files added to the Amazon s3 bucket in your OSF account will update your Amazon s3
    account with that file.</p>
<p>To link Amazon Simple Storage Service bucket to a project/component, visit your profile settings by clicking the
    gear in the top right of the page. Check "Amazon Simple Storage Service" under "Select Add-on." Next, authenticate
    Amazon Simple Storage Service by entering the access key and secret key. Then, click "Submit."</p>
<p>Once you have enabled Amazon Simple Storage Service in your user settings, you won't need to do those previous steps
    again. To associate a bucket with a project, visit the project you want to add a Amazon Simple Storage Service
    bucket to. Go to "Settings" in the grey navigation bar. Select the Amazon Simple Storage Service add-on under
    "Select Add-ons" and click"OK" on the pop-up. Then, submit your new settings.</p>
<p>Once you have authorized Amazon Simple Storage you need to either create or select a bucket from the dropdown.</p>
>>>>>>> e0de5776
<|MERGE_RESOLUTION|>--- conflicted
+++ resolved
@@ -1,4 +1,3 @@
-<<<<<<< HEAD
 <div class="col-md-12 col-sm-12">
     <span id="amazon" class="anchor"></span>
     <h4 class="m-t-lg f-w-lg">Amazon Simple Storage Service Add-on</h4>
@@ -15,21 +14,4 @@
         bucket to. Go to "Settings" in the grey navigation bar. Select the Amazon Simple Storage Service add-on under
         "Select Add-ons" and click"OK" on the pop-up. Then, submit your new settings.</p>
     <p>Once you have authorized Amazon Simple Storage you need to either create or select a bucket from the dropdown.</p>
-</div>
-=======
-<span id="amazon" class="anchor"></span>
-<h4>Amazon Simple Storage Service Add-on</h4>
-<p><a href="http://aws.amazon.com/s3/">Amazon Simple Storage Service </a> (Amazon S3), provides developers and IT teams
-    with secure, durable, highly-scalable object storage."</p>
-<p>After linking your OSF project to Amazon s3, you can add files to your Amazon s3 bucket and those files can be
-    accessed via the OSF. Likewise, files added to the Amazon s3 bucket in your OSF account will update your Amazon s3
-    account with that file.</p>
-<p>To link Amazon Simple Storage Service bucket to a project/component, visit your profile settings by clicking the
-    gear in the top right of the page. Check "Amazon Simple Storage Service" under "Select Add-on." Next, authenticate
-    Amazon Simple Storage Service by entering the access key and secret key. Then, click "Submit."</p>
-<p>Once you have enabled Amazon Simple Storage Service in your user settings, you won't need to do those previous steps
-    again. To associate a bucket with a project, visit the project you want to add a Amazon Simple Storage Service
-    bucket to. Go to "Settings" in the grey navigation bar. Select the Amazon Simple Storage Service add-on under
-    "Select Add-ons" and click"OK" on the pop-up. Then, submit your new settings.</p>
-<p>Once you have authorized Amazon Simple Storage you need to either create or select a bucket from the dropdown.</p>
->>>>>>> e0de5776
+</div>