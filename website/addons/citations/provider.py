--- conflicted
+++ resolved
@@ -58,13 +58,8 @@
             'nodeHasAuth': node_settings.has_auth,
             'userIsOwner': user_is_owner,
             'userHasAuth': user_has_auth,
-<<<<<<< HEAD
             'urls': self._serialize_urls(node_settings),            
             'externalAccountId': user_account_id,
-=======
-            'urls': self._serialize_urls(node_settings),
-            'userAccountId': user_account_id,
->>>>>>> 23b53ae2
             'validCredentials': True
         }
         if node_account is not None:
@@ -85,7 +80,6 @@
         }
 
     def set_config(self, node_addon, user, external_account_id, external_list_id):
-<<<<<<< HEAD
         # Ensure request has all required information
         try:
             external_account = ExternalAccount.load(external_account_id)
@@ -109,25 +103,16 @@
                 
     def add_user_auth(self, node_addon, user, external_account_id):
         
-        external_account = ExternalAccount.load(external_account_id)        
-=======
         external_account = ExternalAccount.load(external_account_id)
-
->>>>>>> 23b53ae2
+        
         if external_account not in user.external_accounts:
             raise HTTPError(http.FORBIDDEN)
-
-        return external_account
-
-    def add_user_auth(self, node_addon, user, external_account_id):
-
-        external_account = ExternalAccount.load(external_account_id)
 
         try:
             node_addon.set_auth(external_account, user)
         except PermissionsError:
             raise HTTPError(http.FORBIDDEN)
-
+        
         result = self.serialize_settings(node_addon, user)
         return {'result': result}
 
