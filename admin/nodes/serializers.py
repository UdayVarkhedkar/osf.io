from website.project.model import User
from website.util.permissions import reduce_permissions

from admin.users.serializers import serialize_simple_node


def serialize_node(node):
<<<<<<< HEAD
    user_list = {key: reduce_permissions(value) for key, value in node.permissions.iteritems()}
    embargo = node.embargo
    if embargo is not None:
        embargo = node.embargo.end_date
=======
>>>>>>> 561e5573

    return {
        'id': node._id,
        'title': node.title,
        'public': node.is_public,
        'parent': node.parent_id,
<<<<<<< HEAD
        'root': node.root._id,
        'is_registration': node.is_registration,
        'date_created': node.date_created,
        'contributors': map(serialize_simple_user, user_list.iteritems()),
        'retraction': node.is_retracted,
        'embargo': embargo,
=======
        'contributors': map(serialize_simple_user,
                            node.permissions.iteritems()),
>>>>>>> 561e5573
        'children': map(serialize_simple_node, node.nodes),
    }


def serialize_simple_user(user_info):
    user = User.load(user_info[0])
    return {
        'id': user._id,
        'name': user.fullname,
        'permission': reduce_permissions(user_info[1]),
    }<|MERGE_RESOLUTION|>--- conflicted
+++ resolved
@@ -5,30 +5,22 @@
 
 
 def serialize_node(node):
-<<<<<<< HEAD
-    user_list = {key: reduce_permissions(value) for key, value in node.permissions.iteritems()}
     embargo = node.embargo
     if embargo is not None:
         embargo = node.embargo.end_date
-=======
->>>>>>> 561e5573
 
     return {
         'id': node._id,
         'title': node.title,
         'public': node.is_public,
         'parent': node.parent_id,
-<<<<<<< HEAD
         'root': node.root._id,
         'is_registration': node.is_registration,
         'date_created': node.date_created,
-        'contributors': map(serialize_simple_user, user_list.iteritems()),
         'retraction': node.is_retracted,
         'embargo': embargo,
-=======
         'contributors': map(serialize_simple_user,
                             node.permissions.iteritems()),
->>>>>>> 561e5573
         'children': map(serialize_simple_node, node.nodes),
     }
 
