--- conflicted
+++ resolved
@@ -152,13 +152,8 @@
     if config:
         cmd += ' --config {0}'.format(config)
     if daemon:
-<<<<<<< HEAD
-        cmd += " --fork --logpath /data/log.txt"
-    run(cmd)
-=======
         cmd += " --fork"
     run(cmd, echo=True)
->>>>>>> c21f4d04
 
 
 @task(aliases=['mongoshell'])
