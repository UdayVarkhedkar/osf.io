import pytz
import json

from django.core.exceptions import ValidationError
from rest_framework import serializers as ser
from rest_framework import exceptions
from api.base.exceptions import Conflict

from api.base.utils import absolute_reverse, get_user_auth
from website.project.metadata.utils import is_prereg_admin_not_project_admin
from website.exceptions import NodeStateError
from website.project.model import NodeUpdateError

from api.files.serializers import OsfStorageFileSerializer
from api.nodes.serializers import NodeSerializer, NodeStorageProviderSerializer
from api.nodes.serializers import NodeLinksSerializer, NodeLicenseSerializer
from api.nodes.serializers import NodeContributorsSerializer, RegistrationProviderRelationshipField
from api.base.serializers import (
    IDField, RelationshipField, LinksField, HideIfWithdrawal,
    FileCommentRelationshipField, NodeFileHyperLinkField, HideIfRegistration,
    ShowIfVersion, VersionedDateTimeField, ValuesListField,
)
from framework.auth.core import Auth
from osf.exceptions import ValidationValueError
from osf.utils import permissions


class BaseRegistrationSerializer(NodeSerializer):

    title = ser.CharField(read_only=True)
    description = ser.CharField(read_only=True)
    category_choices = NodeSerializer.category_choices
    category_choices_string = NodeSerializer.category_choices_string
    category = HideIfWithdrawal(ser.ChoiceField(read_only=True, choices=category_choices, help_text='Choices: ' + category_choices_string))
    date_modified = VersionedDateTimeField(source='last_logged', read_only=True)
    fork = HideIfWithdrawal(ser.BooleanField(read_only=True, source='is_fork'))
    collection = HideIfWithdrawal(ser.BooleanField(read_only=True, source='is_collection'))
    access_requests_enabled = HideIfWithdrawal(ser.BooleanField(read_only=True))
    node_license = HideIfWithdrawal(NodeLicenseSerializer(read_only=True))
    tags = HideIfWithdrawal(ValuesListField(attr_name='name', child=ser.CharField(), required=False))
    public = HideIfWithdrawal(ser.BooleanField(
        source='is_public', required=False,
               help_text='Nodes that are made public will give read-only access '
        'to everyone. Private nodes require explicit read '
        'permission. Write and admin access are the same for '
        'public and private nodes. Administrators on a parent '
        'node have implicit read permissions for all child nodes',
    ))
    current_user_permissions = HideIfWithdrawal(ser.SerializerMethodField(
        help_text='List of strings representing the permissions '
        'for the current user on this node.',
    ))

    pending_embargo_approval = HideIfWithdrawal(ser.BooleanField(
        read_only=True, source='is_pending_embargo',
        help_text='The associated Embargo is awaiting approval by project admins.',
    ))
    embargoed = HideIfWithdrawal(ser.BooleanField(read_only=True, source='is_embargoed'))
    pending_registration_approval = HideIfWithdrawal(ser.BooleanField(
        source='is_pending_registration', read_only=True,
        help_text='The associated RegistrationApproval is awaiting approval by project admins.',
    ))
    archiving = HideIfWithdrawal(ser.BooleanField(read_only=True))
    pending_withdrawal = HideIfWithdrawal(ser.BooleanField(
        source='is_pending_retraction', read_only=True,
        help_text='The registration is awaiting withdrawal approval by project admins.',
    ))
    withdrawn = ser.BooleanField(
        source='is_retracted', read_only=True,
        help_text='The registration has been withdrawn.',
    )

    date_registered = VersionedDateTimeField(source='registered_date', read_only=True, help_text='Date time of registration.')
    date_withdrawn = VersionedDateTimeField(source='retraction.date_retracted', read_only=True, help_text='Date time of when this registration was retracted.')
    embargo_end_date = HideIfWithdrawal(ser.SerializerMethodField(help_text='When the embargo on this registration will be lifted.'))
    custom_citation = HideIfWithdrawal(ser.CharField(allow_blank=True, required=False))

    withdrawal_justification = ser.CharField(source='retraction.justification', read_only=True)
    template_from = HideIfWithdrawal(ser.CharField(
        read_only=True, allow_blank=False, allow_null=False,
        help_text='Specify a node id for a node you would like to use as a template for the '
        'new node. Templating is like forking, except that you do not copy the '
        'files, only the project structure. Some information is changed on the top '
        'level project by submitting the appropriate fields in the request body, '
        'and some information will not change. By default, the description will '
        'be cleared and the project will be made private.',
    ))
    registration_supplement = ser.SerializerMethodField()
    registered_meta = HideIfWithdrawal(ser.SerializerMethodField(
        help_text='A dictionary with supplemental registration questions and responses.',
    ))

    registered_by = HideIfWithdrawal(RelationshipField(
        related_view='users:user-detail',
        related_view_kwargs={'user_id': '<registered_user._id>'},
    ))

    registered_from = HideIfWithdrawal(RelationshipField(
        related_view='nodes:node-detail',
        related_view_kwargs={'node_id': '<registered_from._id>'},
    ))

    children = HideIfWithdrawal(RelationshipField(
        related_view='registrations:registration-children',
        related_view_kwargs={'node_id': '<_id>'},
        related_meta={'count': 'get_node_count'},
    ))

    comments = HideIfWithdrawal(RelationshipField(
        related_view='registrations:registration-comments',
        related_view_kwargs={'node_id': '<_id>'},
        related_meta={'unread': 'get_unread_comments_count'},
        filter={'target': '<_id>'},
    ))

    contributors = RelationshipField(
        related_view='registrations:registration-contributors',
        related_view_kwargs={'node_id': '<_id>'},
        related_meta={'count': 'get_contrib_count'},
    )

    implicit_contributors = RelationshipField(
        related_view='registrations:registration-implicit-contributors',
        related_view_kwargs={'node_id': '<_id>'},
        help_text='This feature is experimental and being tested. It may be deprecated.',
    )

    files = HideIfWithdrawal(RelationshipField(
        related_view='registrations:registration-storage-providers',
        related_view_kwargs={'node_id': '<_id>'},
    ))

    wikis = HideIfWithdrawal(RelationshipField(
        related_view='registrations:registration-wikis',
        related_view_kwargs={'node_id': '<_id>'},
    ))

    forked_from = HideIfWithdrawal(RelationshipField(
        related_view=lambda n: 'registrations:registration-detail' if getattr(n, 'is_registration', False) else 'nodes:node-detail',
        related_view_kwargs={'node_id': '<forked_from_id>'},
    ))

    template_node = HideIfWithdrawal(RelationshipField(
        related_view='nodes:node-detail',
        related_view_kwargs={'node_id': '<template_node._id>'},
    ))

    license = HideIfWithdrawal(RelationshipField(
        related_view='licenses:license-detail',
        related_view_kwargs={'license_id': '<node_license.node_license._id>'},
    ))

    logs = HideIfWithdrawal(RelationshipField(
        related_view='registrations:registration-logs',
        related_view_kwargs={'node_id': '<_id>'},
    ))

    forks = HideIfWithdrawal(RelationshipField(
        related_view='registrations:registration-forks',
        related_view_kwargs={'node_id': '<_id>'},
        related_meta={'count': 'get_forks_count'},
    ))

    node_links = ShowIfVersion(
        HideIfWithdrawal(RelationshipField(
            related_view='registrations:registration-pointers',
            related_view_kwargs={'node_id': '<_id>'},
            related_meta={'count': 'get_pointers_count'},
            help_text='This feature is deprecated as of version 2.1. Use linked_nodes instead.',
        )), min_version='2.0', max_version='2.0',
    )

    linked_by_nodes = HideIfWithdrawal(RelationshipField(
        related_view='registrations:registration-linked-by-nodes',
        related_view_kwargs={'node_id': '<_id>'},
        related_meta={'count': 'get_linked_by_nodes_count'},
    ))

    linked_by_registrations = HideIfWithdrawal(RelationshipField(
        related_view='registrations:registration-linked-by-registrations',
        related_view_kwargs={'node_id': '<_id>'},
        related_meta={'count': 'get_linked_by_registrations_count'},
    ))

    parent = HideIfWithdrawal(RelationshipField(
        related_view='registrations:registration-detail',
        related_view_kwargs={'node_id': '<parent_node._id>'},
        filter_key='parent_node',
    ))

    root = HideIfWithdrawal(RelationshipField(
        related_view='registrations:registration-detail',
        related_view_kwargs={'node_id': '<root._id>'},
    ))

    region = HideIfWithdrawal(RelationshipField(
        related_view='regions:region-detail',
        related_view_kwargs={'region_id': '<osfstorage_region._id>'},
        read_only=True,
    ))

    affiliated_institutions = HideIfWithdrawal(RelationshipField(
        related_view='registrations:registration-institutions',
        related_view_kwargs={'node_id': '<_id>'},
    ))

    registration_schema = RelationshipField(
        related_view='schemas:registration-schema-detail',
        related_view_kwargs={'schema_id': '<registered_schema_id>'},
    )

    settings = HideIfRegistration(RelationshipField(
        related_view='nodes:node-settings',
        related_view_kwargs={'node_id': '<_id>'},
    ))

    registrations = HideIfRegistration(RelationshipField(
        related_view='nodes:node-registrations',
        related_view_kwargs={'node_id': '<_id>'},
    ))

    draft_registrations = HideIfRegistration(RelationshipField(
        related_view='nodes:node-draft-registrations',
        related_view_kwargs={'node_id': '<_id>'},
    ))

    preprints = HideIfWithdrawal(HideIfRegistration(RelationshipField(
        related_view='nodes:node-preprints',
        related_view_kwargs={'node_id': '<_id>'},
    )))

    identifiers = HideIfWithdrawal(RelationshipField(
        related_view='registrations:identifier-list',
        related_view_kwargs={'node_id': '<_id>'},
    ))

    linked_nodes = HideIfWithdrawal(RelationshipField(
        related_view='registrations:linked-nodes',
        related_view_kwargs={'node_id': '<_id>'},
        related_meta={'count': 'get_node_links_count'},
        self_view='registrations:node-pointer-relationship',
        self_view_kwargs={'node_id': '<_id>'},
    ))

    linked_registrations = HideIfWithdrawal(RelationshipField(
        related_view='registrations:linked-registrations',
        related_view_kwargs={'node_id': '<_id>'},
        related_meta={'count': 'get_registration_links_count'},
        self_view='registrations:node-registration-pointer-relationship',
        self_view_kwargs={'node_id': '<_id>'},
    ))

    view_only_links = HideIfWithdrawal(RelationshipField(
        related_view='registrations:registration-view-only-links',
        related_view_kwargs={'node_id': '<_id>'},
        related_meta={'count': 'get_view_only_links_count'},
    ))

    citation = HideIfWithdrawal(RelationshipField(
        related_view='registrations:registration-citation',
        related_view_kwargs={'node_id': '<_id>'},
    ))

    provider = RegistrationProviderRelationshipField(
        related_view='providers:registration-providers:registration-provider-detail',
        related_view_kwargs={'provider_id': '<provider._id>'},
        read_only=True,
    )

    links = LinksField({'self': 'get_registration_url', 'html': 'get_absolute_html_url'})

    def get_registration_url(self, obj):
        return absolute_reverse(
            'registrations:registration-detail', kwargs={
                'node_id': obj._id,
                'version': self.context['request'].parser_context['kwargs']['version'],
            },
        )

    def get_absolute_url(self, obj):
        return self.get_registration_url(obj)

    def create(self, validated_data):
        auth = get_user_auth(self.context['request'])
        draft = validated_data.pop('draft')
        registration_choice = validated_data.pop('registration_choice', 'immediate')
        embargo_lifted = validated_data.pop('lift_embargo', None)
        reviewer = is_prereg_admin_not_project_admin(self.context['request'], draft)

        try:
            draft.validate_metadata(metadata=draft.registration_metadata, reviewer=reviewer, required_fields=True)
        except ValidationValueError as e:
            raise exceptions.ValidationError(e.message)

        registration = draft.register(auth, save=True)

        if registration_choice == 'embargo':
            if not embargo_lifted:
                raise exceptions.ValidationError('lift_embargo must be specified.')
            embargo_end_date = embargo_lifted.replace(tzinfo=pytz.utc)
            try:
                registration.embargo_registration(auth.user, embargo_end_date)
            except ValidationError as err:
                raise exceptions.ValidationError(err.message)
        else:
            try:
                registration.require_approval(auth.user)
            except NodeStateError as err:
                raise exceptions.ValidationError(err)

        registration.save()
        return registration

    def get_registered_meta(self, obj):
        if obj.registered_meta:
            meta_values = obj.registered_meta.values()[0]
            try:
                return json.loads(meta_values)
            except TypeError:
                return meta_values
            except ValueError:
                return meta_values
        return None

    def get_embargo_end_date(self, obj):
        if obj.embargo_end_date:
            return obj.embargo_end_date
        return None

    def get_registration_supplement(self, obj):
        if obj.registered_schema:
            schema = obj.registered_schema.first()
            if schema is None:
                return None
            return schema.name
        return None

    def get_current_user_permissions(self, obj):
        return NodeSerializer.get_current_user_permissions(self, obj)

    def get_view_only_links_count(self, obj):
        return obj.private_links.filter(is_deleted=False).count()

    def update(self, registration, validated_data):
        # TODO - when withdrawal is added, make sure to restrict to admin only here
        user = self.context['request'].user
        auth = Auth(user)
        user_is_admin = registration.has_permission(user, permissions.ADMIN)
        # Update tags
        if 'tags' in validated_data:
            new_tags = validated_data.pop('tags', [])
            try:
                registration.update_tags(new_tags, auth=auth)
            except NodeStateError as err:
                raise Conflict(str(err))
        if 'custom_citation' in validated_data:
            if user_is_admin:
                registration.update_custom_citation(validated_data.pop('custom_citation'), auth)
            else:
                raise exceptions.PermissionDenied()
        is_public = validated_data.get('is_public', None)
        if is_public is not None:
            if is_public:
<<<<<<< HEAD
                if user_is_admin:
                    try:
                        registration.update(validated_data, auth=auth)
                    except NodeUpdateError as err:
                        raise exceptions.ValidationError(err.reason)
                    except NodeStateError as err:
                        raise exceptions.ValidationError(err.message)
                else:
                    raise exceptions.PermissionDenied()
=======
                try:
                    registration.update(validated_data, auth=auth)
                except NodeUpdateError as err:
                    raise exceptions.ValidationError(err.reason)
                except NodeStateError as err:
                    raise exceptions.ValidationError(str(err))
>>>>>>> 50688780
            else:
                raise exceptions.ValidationError('Registrations can only be turned from private to public.')
        return registration

    class Meta:
        type_ = 'registrations'


class RegistrationSerializer(BaseRegistrationSerializer):
    """
    Overrides BaseRegistrationSerializer to add draft_registration, registration_choice, and lift_embargo fields
    """
    draft_registration = ser.CharField(write_only=True)
    registration_choice = ser.ChoiceField(write_only=True, choices=['immediate', 'embargo'])
    lift_embargo = VersionedDateTimeField(write_only=True, default=None, input_formats=['%Y-%m-%dT%H:%M:%S'])


class RegistrationDetailSerializer(BaseRegistrationSerializer):
    """
    Overrides BaseRegistrationSerializer to make id required.
    """

    id = IDField(source='_id', required=True)


class RegistrationNodeLinksSerializer(NodeLinksSerializer):
    def get_absolute_url(self, obj):
        return absolute_reverse(
            'registrations:registration-pointer-detail',
            kwargs={
                'node_link_id': obj._id,
                'node_id': self.context['request'].parser_context['kwargs']['node_id'],
                'version': self.context['request'].parser_context['kwargs']['version'],
            },
        )


class RegistrationContributorsSerializer(NodeContributorsSerializer):
    def get_absolute_url(self, obj):
        return absolute_reverse(
            'registrations:registration-contributor-detail',
            kwargs={
                'user_id': obj.user._id,
                'node_id': self.context['request'].parser_context['kwargs']['node_id'],
                'version': self.context['request'].parser_context['kwargs']['version'],
            },
        )


class RegistrationFileSerializer(OsfStorageFileSerializer):

    files = NodeFileHyperLinkField(
        related_view='registrations:registration-files',
        related_view_kwargs={'node_id': '<target._id>', 'path': '<path>', 'provider': '<provider>'},
        kind='folder',
    )

    comments = FileCommentRelationshipField(
        related_view='registrations:registration-comments',
        related_view_kwargs={'node_id': '<target._id>'},
        related_meta={'unread': 'get_unread_comments_count'},
        filter={'target': 'get_file_guid'},
    )

    node = RelationshipField(
        related_view='registrations:registration-detail',
        related_view_kwargs={'node_id': '<target._id>'},
        help_text='The registration that this file belongs to',
    )

class RegistrationStorageProviderSerializer(NodeStorageProviderSerializer):
    """
    Overrides NodeStorageProviderSerializer to lead to correct registration file links
    """
    files = NodeFileHyperLinkField(
        related_view='registrations:registration-files',
        related_view_kwargs={'node_id': '<target._id>', 'path': '<path>', 'provider': '<provider>'},
        kind='folder',
        never_embed=True,
    )<|MERGE_RESOLUTION|>--- conflicted
+++ resolved
@@ -361,24 +361,15 @@
         is_public = validated_data.get('is_public', None)
         if is_public is not None:
             if is_public:
-<<<<<<< HEAD
                 if user_is_admin:
                     try:
                         registration.update(validated_data, auth=auth)
                     except NodeUpdateError as err:
                         raise exceptions.ValidationError(err.reason)
                     except NodeStateError as err:
-                        raise exceptions.ValidationError(err.message)
+                        raise exceptions.ValidationError(str(err))
                 else:
                     raise exceptions.PermissionDenied()
-=======
-                try:
-                    registration.update(validated_data, auth=auth)
-                except NodeUpdateError as err:
-                    raise exceptions.ValidationError(err.reason)
-                except NodeStateError as err:
-                    raise exceptions.ValidationError(str(err))
->>>>>>> 50688780
             else:
                 raise exceptions.ValidationError('Registrations can only be turned from private to public.')
         return registration
