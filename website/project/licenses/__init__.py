--- conflicted
+++ resolved
@@ -1,13 +1,7 @@
 from django.apps import apps
 from django.core.exceptions import ValidationError
-<<<<<<< HEAD
-=======
-from modularodm import Q
-from modularodm import exceptions as modm_exceptions
->>>>>>> 04b38eaf
 
 from framework import exceptions as framework_exceptions
-
 from website import exceptions as web_exceptions
 from website.util import permissions
 
