import re

from django.apps import apps
from django.db.models import Q, OuterRef, Exists
from rest_framework import generics, permissions as drf_permissions
from rest_framework.exceptions import PermissionDenied, ValidationError, NotFound, MethodNotAllowed, NotAuthenticated
from rest_framework.response import Response
from rest_framework.status import HTTP_204_NO_CONTENT

from api.addons.serializers import NodeAddonFolderSerializer
from api.addons.views import AddonSettingsMixin
from api.base import generic_bulk_views as bulk_views
from api.base import permissions as base_permissions
from api.base.exceptions import (
    InvalidModelValueError,
    JSONAPIException,
    Gone,
    InvalidFilterOperator,
    InvalidFilterValue,
    RelationshipPostMakesNoChanges,
    EndpointNotImplementedError,
)
from api.base.filters import ListFilterMixin, PreprintFilterMixin
from api.base.pagination import CommentPagination, NodeContributorPagination, MaxSizePagination
from api.base.parsers import (
    JSONAPIRelationshipParser,
    JSONAPIRelationshipParserForRegularJSON,
    JSONAPIMultipleRelationshipsParser,
    JSONAPIMultipleRelationshipsParserForRegularJSON,
)
from api.base.settings import ADDONS_OAUTH, API_BASE
from api.base.throttling import (
    UserRateThrottle,
    NonCookieAuthThrottle,
    AddContributorThrottle,
)
from api.base.utils import default_node_list_queryset, default_node_list_permission_queryset
from api.base.utils import get_object_or_error, is_bulk_request, get_user_auth, is_truthy
from api.base.views import JSONAPIBaseView
from api.base.views import (
    BaseContributorDetail,
    BaseContributorList,
    BaseLinkedList,
    BaseNodeLinksDetail,
    BaseNodeLinksList,
    LinkedNodesRelationship,
    LinkedRegistrationsRelationship,
    WaterButlerMixin
)
from api.caching.tasks import ban_url
from api.citations.utils import render_citation
from api.comments.permissions import CanCommentOrPublic
from api.comments.serializers import (CommentCreateSerializer,
                                      NodeCommentSerializer)
from api.files.serializers import FileSerializer, OsfStorageFileSerializer
from api.identifiers.serializers import NodeIdentifierSerializer
from api.identifiers.views import IdentifierList
from api.institutions.serializers import InstitutionSerializer
from api.logs.serializers import NodeLogSerializer
from api.nodes.filters import NodesFilterMixin
from api.nodes.permissions import (
    IsAdmin,
    IsPublic,
    AdminOrPublic,
    ContributorOrPublic,
    RegistrationAndPermissionCheckForPointers,
    ContributorDetailPermissions,
    ReadOnlyIfRegistration,
    IsAdminOrReviewer,
    WriteOrPublicForRelationshipInstitutions,
    ExcludeWithdrawals,
    NodeLinksShowIfVersion,
)
from api.nodes.serializers import (
    NodeSerializer,
    ForwardNodeAddonSettingsSerializer,
    NodeAddonSettingsSerializer,
    NodeLinksSerializer,
    NodeForksSerializer,
    NodeDetailSerializer,
    NodeProviderSerializer,
    DraftRegistrationSerializer,
    DraftRegistrationDetailSerializer,
    NodeContributorsSerializer,
    NodeContributorDetailSerializer,
    NodeInstitutionsRelationshipSerializer,
    NodeContributorsCreateSerializer,
    NodeViewOnlyLinkSerializer,
    NodeViewOnlyLinkUpdateSerializer,
    NodeCitationSerializer,
    NodeCitationStyleSerializer
)
from api.preprints.serializers import PreprintSerializer
from api.registrations.serializers import RegistrationSerializer
from api.users.views import UserMixin
from api.wikis.serializers import NodeWikiSerializer
from framework.auth.oauth_scopes import CoreScopes
from framework.postcommit_tasks.handlers import enqueue_postcommit_task
from osf.models import AbstractNode
from osf.models import (Node, PrivateLink, Institution, Comment, DraftRegistration,)
from osf.models import OSFUser, Contributor
from osf.models import NodeRelation, Guid
from osf.models import BaseFileNode
from osf.models.files import File, Folder
from addons.wiki.models import NodeWikiPage
from website.exceptions import NodeStateError
from website.util.permissions import ADMIN, PERMISSIONS


class NodeMixin(object):
    """Mixin with convenience methods for retrieving the current node based on the
    current URL. By default, fetches the current node based on the node_id kwarg.
    """

    serializer_class = NodeSerializer
    node_lookup_url_kwarg = 'node_id'

    def get_node(self, check_object_permissions=True):
        node = None

        if self.kwargs.get('is_embedded') is True:
            # If this is an embedded request, the node might be cached somewhere
            node = self.request.parents[Node].get(self.kwargs[self.node_lookup_url_kwarg])

        if node is None:
            node = get_object_or_error(
                Node,
                self.kwargs[self.node_lookup_url_kwarg],
                self.request,
                display_name='node'
            )

        # Nodes that are folders/collections are treated as a separate resource, so if the client
        # requests a collection through a node endpoint, we return a 404
        if node.is_collection or node.is_registration:
            raise NotFound
        # May raise a permission denied
        if check_object_permissions:
            self.check_object_permissions(self.request, node)
        return node


class DraftMixin(object):

    serializer_class = DraftRegistrationSerializer

    def get_draft(self, draft_id=None):
        node_id = self.kwargs['node_id']
        if draft_id is None:
            draft_id = self.kwargs['draft_id']
        draft = get_object_or_error(DraftRegistration, draft_id, self.request)

        if not draft.branched_from._id == node_id:
            raise ValidationError('This draft registration is not created from the given node.')

        if self.request.method not in drf_permissions.SAFE_METHODS:
            registered_and_deleted = draft.registered_node and draft.registered_node.is_deleted

            if draft.registered_node and not draft.registered_node.is_deleted:
                raise PermissionDenied('This draft has already been registered and cannot be modified.')

            if draft.is_pending_review:
                raise PermissionDenied('This draft is pending review and cannot be modified.')

            if draft.requires_approval and draft.is_approved and (not registered_and_deleted):
                raise PermissionDenied('This draft has already been approved and cannot be modified.')

        self.check_object_permissions(self.request, draft.branched_from)
        return draft


class NodeList(JSONAPIBaseView, bulk_views.BulkUpdateJSONAPIView, bulk_views.BulkDestroyJSONAPIView, bulk_views.ListBulkCreateJSONAPIView, NodesFilterMixin, WaterButlerMixin):
    """Nodes that represent projects and components. *Writeable*.

    Paginated list of nodes ordered by their `date_modified`.  Each resource contains the full representation of the
    node, meaning additional requests to an individual node's detail view are not necessary.  Registrations and withdrawn
    registrations cannot be accessed through this endpoint (see registration endpoints instead).

    <!--- Copied Spiel from NodeDetail -->

    On the front end, nodes are considered 'projects' or 'components'. The difference between a project and a component
    is that a project is the top-level node, and components are children of the project. There is also a [category
    field](/v2/#osf-node-categories) that includes 'project' as an option. The categorization essentially determines
    which icon is displayed by the node in the front-end UI and helps with search organization. Top-level nodes may have
    a category other than project, and children nodes may have a category of project.

    ##Node Attributes

    <!--- Copied Attributes from NodeDetail -->

    OSF Node entities have the "nodes" `type`.

        name                            type               description
        =================================================================================
        title                           string             title of project or component
        description                     string             description of the node
        category                        string             node category, must be one of the allowed values
        date_created                    iso8601 timestamp  timestamp that the node was created
        date_modified                   iso8601 timestamp  timestamp when the node was last updated
        tags                            array of strings   list of tags that describe the node
        current_user_can_comment        boolean            Whether the current user is allowed to post comments
        current_user_permissions        array of strings   list of strings representing the permissions for the current user on this node
        registration                    boolean            is this a registration? (always false - may be deprecated in future versions)
        fork                            boolean            is this node a fork of another node?
        public                          boolean            has this node been made publicly-visible?
        preprint                        boolean            is this a preprint?
        collection                      boolean            is this a collection? (always false - may be deprecated in future versions)
        node_license                    object             details of the license applied to the node
            year                        string             date range of the license
            copyright_holders           array of strings   holders of the applied license

    ##Links

    See the [JSON-API spec regarding pagination](http://jsonapi.org/format/1.0/#fetching-pagination).

    ##Actions

    ###Creating New Nodes

        Method:        POST
        URL:           /links/self
        Query Params:  <none>
        Body (JSON):   {
                         "data": {
                           "type": "nodes", # required
                           "attributes": {
                             "title":         {title},          # required
                             "category":      {category},       # required
                             "description":   {description},    # optional
                             "tags":          [{tag1}, {tag2}], # optional
                             "public":        true|false        # optional
                             "template_from": {node_id}         # optional
                           }
                         }
                       }
        Success:       201 CREATED + node representation

    New nodes are created by issuing a POST request to this endpoint.  The `title` and `category` fields are
    mandatory. `category` must be one of the [permitted node categories](/v2/#osf-node-categories).  `public` defaults
    to false.  All other fields not listed above will be ignored.  If the node creation is successful the API will
    return a 201 response with the representation of the new node in the body.  For the new node's canonical URL, see
    the `/links/self` field of the response.

    ##Query Params

    + `page=<Int>` -- page number of results to view, default 1

    + `filter[<fieldname>]=<Str>` -- fields and values to filter the search results on.

    + `view_only=<Str>` -- Allow users with limited access keys to access this node. Note that some keys are anonymous,
    so using the view_only key will cause user-related information to no longer serialize. This includes blank ids for
    users and contributors and missing serializer fields and relationships.

    Nodes may be filtered by their `id`, `title`, `category`, `description`, `public`, `tags`, `date_created`, `date_modified`,
    `root`, `parent`, 'preprint', and `contributors`.  Most are string fields and will be filtered using simple substring matching.  `public`
    and `preprint` are boolean values, and can be filtered using truthy values, such as `true`, `false`, `0`, or `1`.  Note that quoting `true`
    or `false` in the query will cause the match to fail regardless.  `tags` is an array of simple strings.

    #This Request/Response

    """
    permission_classes = (
        drf_permissions.IsAuthenticatedOrReadOnly,
        base_permissions.TokenHasScope,
    )

    required_read_scopes = [CoreScopes.NODE_BASE_READ]
    required_write_scopes = [CoreScopes.NODE_BASE_WRITE]
    model_class = apps.get_model('osf.AbstractNode')

    serializer_class = NodeSerializer
    view_category = 'nodes'
    view_name = 'node-list'

    ordering = ('-date_modified', )  # default ordering

    # overrides NodesFilterMixin
    def get_default_queryset(self):
        return default_node_list_permission_queryset(user=self.request.user, model_cls=Node)

    # overrides ListBulkCreateJSONAPIView, BulkUpdateJSONAPIView
    def get_queryset(self):
        # For bulk requests, queryset is formed from request body.
        if is_bulk_request(self.request):
            auth = get_user_auth(self.request)
            nodes = Node.objects.filter(guids___id__in=[node['id'] for node in self.request.data])

            # If skip_uneditable=True in query_params, skip nodes for which the user
            # does not have EDIT permissions.
            if is_truthy(self.request.query_params.get('skip_uneditable', False)):
                has_permission = nodes.filter(contributor__user_id=auth.user.id, contributor__write=True).values_list('guids___id', flat=True)
                return Node.objects.filter(guids___id__in=has_permission)

            for node in nodes:
                if not node.can_edit(auth):
                    raise PermissionDenied
            return nodes
        else:
            return self.get_queryset_from_request()

    # overrides ListBulkCreateJSONAPIView, BulkUpdateJSONAPIView, BulkDestroyJSONAPIView
    def get_serializer_class(self):
        """
        Use NodeDetailSerializer which requires 'id'
        """
        if self.request.method in ('PUT', 'PATCH', 'DELETE'):
            return NodeDetailSerializer
        else:
            return NodeSerializer

    # overrides ListBulkCreateJSONAPIView
    def perform_create(self, serializer):
        """Create a node.

        :param serializer:
        """
        # On creation, make sure that current user is the creator
        user = self.request.user
        serializer.save(creator=user)

    # overrides BulkDestroyJSONAPIView
    def allow_bulk_destroy_resources(self, user, resource_list):
        """User must have admin permissions to delete nodes."""
        if is_truthy(self.request.query_params.get('skip_uneditable', False)):
            return any([node.has_permission(user, ADMIN) for node in resource_list])
        return all([node.has_permission(user, ADMIN) for node in resource_list])

    def bulk_destroy_skip_uneditable(self, resource_object_list, user, object_type):
        """
        If skip_uneditable=True in query_params, skip the resources for which the user does not have
        admin permissions and delete the remaining resources
        """
        allowed = []
        skipped = []

        if not is_truthy(self.request.query_params.get('skip_uneditable', False)):
            return None

        for resource in resource_object_list:
            if resource.has_permission(user, ADMIN):
                allowed.append(resource)
            else:
                skipped.append({'id': resource._id, 'type': object_type})

        return {'skipped': skipped, 'allowed': allowed}

    # Overrides BulkDestroyJSONAPIView
    def perform_destroy(self, instance):
        auth = get_user_auth(self.request)
        try:
            instance.remove_node(auth=auth)
        except NodeStateError as err:
            raise ValidationError(err.message)
        instance.save()


class NodeDetail(JSONAPIBaseView, generics.RetrieveUpdateDestroyAPIView, NodeMixin, WaterButlerMixin):
    """Details about a given node (project or component). *Writeable*.

    A registration or withdrawn registration cannot be accessed through this endpoint. See Registration Detail endpoint.

    On the front end, nodes are considered 'projects' or 'components'. The difference between a project and a component
    is that a project is the top-level node, and components are children of the project. There is also a [category
    field](/v2/#osf-node-categories) that includes 'project' as an option. The categorization essentially determines
    which icon is displayed by the node in the front-end UI and helps with search organization. Top-level nodes may have
    a category other than project, and children nodes may have a category of project.

    ###Permissions

    Nodes that are made public will give read-only access to everyone. Private nodes require explicit read
    permission. Write and admin access are the same for public and private nodes. Administrators on a parent node have
    implicit read permissions for all child nodes.

    ##Attributes

    OSF Node entities have the "nodes" `type`.

        name                            type                description
        =================================================================================
        title                           string              title of project or component
        description                     string              description of the node
        category                        string              node category, must be one of the allowed values
        date_created                    iso8601 timestamp   timestamp that the node was created
        date_modified                   iso8601 timestamp   timestamp when the node was last updated
        tags                            array of strings    list of tags that describe the node
        current_user_can_comment        boolean            Whether the current user is allowed to post comments
        current_user_permissions        array of strings    list of strings representing the permissions for the current user on this node
        registration                    boolean             is this a registration? (always false - may be deprecated in future versions)
        fork                            boolean             is this node a fork of another node?
        public                          boolean             has this node been made publicly-visible?
        collection                      boolean             is this a collection? (always false - may be deprecated in future versions)
        node_license                    object             details of the license applied to the node
        year                            string             date range of the license
        copyright_holders               array of strings   holders of the applied license

    ##Relationships

    ###Children

    List of nodes that are children of this node.  New child nodes may be added through this endpoint.

    ###Comments

    List of comments on this node.  New comments can be left on the node through this endpoint.

    ###Contributors

    List of users who are contributors to this node. Contributors may have "read", "write", or "admin" permissions.
    A node must always have at least one "admin" contributor.  Contributors may be added via this endpoint.

    ###Draft Registrations

    List of draft registrations of the current node.

    ###Files

    List of top-level folders (actually cloud-storage providers) associated with this node. This is the starting point
    for accessing the actual files stored within this node.

    ###Forked From

    If this node was forked from another node, the canonical endpoint of the node that was forked from will be
    available in the `/forked_from/links/related/href` key.  Otherwise, it will be null.

    ###Logs

    List of read-only log actions pertaining to the node.

    ###Node Links

    List of links (pointers) to other nodes on the OSF.  Node links can be added through this endpoint.

    ###Parent

    If this node is a child node of another node, the parent's canonical endpoint will be available in the
    `/parent/links/related/href` key.  Otherwise, it will be null.

    ###Registrations

    List of registrations of the current node.

    ###Root

    Returns the top-level node associated with the current node.  If the current node is the top-level node, the root is
    the current node.

    ### Linked Nodes

    List of nodes linked to the current node.

    ### Linked Registrations

    List of registrations linked to the current node.

    ##Links

        self:  the canonical api endpoint of this node
        html:  this node's page on the OSF website

    ##Actions

    ###Update

        Method:        PUT / PATCH
        URL:           /links/self
        Query Params:  <none>
        Body (JSON):   {
                         "data": {
                           "type": "nodes",   # required
                           "id":   {node_id}, # required
                           "attributes": {
                             "title":       {title},          # mandatory
                             "category":    {category},       # mandatory
                             "description": {description},    # optional
                             "tags":        [{tag1}, {tag2}], # optional
                             "public":      true|false        # optional
                           }
                         }
                       }
        Success:       200 OK + node representation

    To update a node, issue either a PUT or a PATCH request against the `/links/self` URL.  The `title` and `category`
    fields are mandatory if you PUT and optional if you PATCH.  The `tags` parameter must be an array of strings.
    Non-string values will be accepted and stringified, but we make no promises about the stringification output.  So
    don't do that.

    ###Delete

        Method:   DELETE
        URL:      /links/self
        Params:   <none>
        Success:  204 No Content

    To delete a node, issue a DELETE request against `/links/self`.  A successful delete will return a 204 No Content
    response. Attempting to delete a node you do not own will result in a 403 Forbidden.

    ##Query Params

    + `view_only=<Str>` -- Allow users with limited access keys to access this node. Note that some keys are anonymous, so using the view_only key will cause user-related information to no longer serialize. This includes blank ids for users and contributors and missing serializer fields and relationships.

    #This Request/Response

    """
    permission_classes = (
        drf_permissions.IsAuthenticatedOrReadOnly,
        ContributorOrPublic,
        ReadOnlyIfRegistration,
        base_permissions.TokenHasScope,
        ExcludeWithdrawals,
    )

    required_read_scopes = [CoreScopes.NODE_BASE_READ]
    required_write_scopes = [CoreScopes.NODE_BASE_WRITE]

    parser_classes = (JSONAPIMultipleRelationshipsParser, JSONAPIMultipleRelationshipsParserForRegularJSON,)

    serializer_class = NodeDetailSerializer
    view_category = 'nodes'
    view_name = 'node-detail'

    # overrides RetrieveUpdateDestroyAPIView
    def get_object(self):
        return self.get_node()

    # overrides RetrieveUpdateDestroyAPIView
    def perform_destroy(self, instance):
        auth = get_user_auth(self.request)
        node = self.get_object()
        try:
            node.remove_node(auth=auth)
        except NodeStateError as err:
            raise ValidationError(err.message)
        node.save()


class NodeContributorsList(BaseContributorList, bulk_views.BulkUpdateJSONAPIView, bulk_views.BulkDestroyJSONAPIView, bulk_views.ListBulkCreateJSONAPIView, NodeMixin):
    """Contributors (users) for a node.

    Contributors are users who can make changes to the node or, in the case of private nodes,
    have read access to the node. Contributors are divided between 'bibliographic' and 'non-bibliographic'
    contributors. From a permissions standpoint, both are the same, but bibliographic contributors
    are included in citations, while non-bibliographic contributors are not included in citations.

    Note that if an anonymous view_only key is being used, the user relationship will not be exposed and the id for
    the contributor will be an empty string.

    ##Node Contributor Attributes

    <!--- Copied Attributes from NodeContributorDetail -->

    `type` is "contributors"

        name                        type     description
        ======================================================================================================
        bibliographic               boolean  Whether the user will be included in citations for this node. Default is true.
        permission                  string   User permission level. Must be "read", "write", or "admin". Default is "write".
        unregistered_contributor    string   Contributor's assigned name if contributor hasn't yet claimed account

    ##Links

    See the [JSON-API spec regarding pagination](http://jsonapi.org/format/1.0/#fetching-pagination).

    ##Relationships

    ###Users

    This endpoint shows the contributor user detail and is automatically embedded.

    ##Actions

    ###Adding Contributors

        Method:        POST
        URL:           /links/self
        Query Params:  <none>
        Body (JSON): {
                      "data": {
                        "type": "contributors",                   # required
                        "attributes": {
                          "bibliographic": true|false,            # optional
                          "permission": "read"|"write"|"admin"    # optional
                        },
                        "relationships": {
                          "users": {
                            "data": {
                              "type": "users",                    # required
                              "id":   "{user_id}"                 # required
                            }
                        }
                    }
                }
            }
        Success:       201 CREATED + node contributor representation

    Add a contributor to a node by issuing a POST request to this endpoint.  This effectively creates a relationship
    between the node and the user.  Besides the top-level type, there are optional "attributes" which describe the
    relationship between the node and the user. `bibliographic` is a boolean and defaults to `true`.  `permission` must
    be a [valid OSF permission key](/v2/#osf-node-permission-keys) and defaults to `"write"`.  A relationship object
    with a "data" member, containing the user `type` and user `id` must be included.  The id must be a valid user id.
    All other fields not listed above will be ignored.  If the request is successful the API will return
    a 201 response with the representation of the new node contributor in the body.  For the new node contributor's
    canonical URL, see the `/links/self` field of the response.

    ##Query Params

    + `page=<Int>` -- page number of results to view, default 1

    + `filter[<fieldname>]=<Str>` -- fields and values to filter the search results on.

    NodeContributors may be filtered by `bibliographic`, or `permission` attributes.  `bibliographic` is a boolean, and
    can be filtered using truthy values, such as `true`, `false`, `0`, or `1`.  Note that quoting `true` or `false` in
    the query will cause the match to fail regardless.

    + `profile_image_size=<Int>` -- Modifies `/links/profile_image_url` of the user entities so that it points to
    the user's profile image scaled to the given size in pixels.  If left blank, the size depends on the image provider.

    #This Request/Response
    """
    permission_classes = (
        AdminOrPublic,
        drf_permissions.IsAuthenticatedOrReadOnly,
        ReadOnlyIfRegistration,
        base_permissions.TokenHasScope,
    )

    required_read_scopes = [CoreScopes.NODE_CONTRIBUTORS_READ]
    required_write_scopes = [CoreScopes.NODE_CONTRIBUTORS_WRITE]
    model_class = OSFUser

    throttle_classes = (AddContributorThrottle, UserRateThrottle, NonCookieAuthThrottle, )

    pagination_class = NodeContributorPagination
    serializer_class = NodeContributorsSerializer
    view_category = 'nodes'
    view_name = 'node-contributors'
    ordering = ('_order',)  # default ordering

    # overrides FilterMixin
    def postprocess_query_param(self, key, field_name, operation):
        if field_name == 'bibliographic':
            operation['source_field_name'] = 'visible'

    def build_query_from_field(self, field_name, operation):
        if field_name == 'permission':
            if operation['op'] != 'eq':
                raise InvalidFilterOperator(value=operation['op'], valid_operators=['eq'])
            # operation['value'] should be 'admin', 'write', or 'read'
            if operation['value'].lower().strip() not in PERMISSIONS:
                raise InvalidFilterValue(value=operation['value'])
            return Q(**{operation['value'].lower().strip(): True})
        return super(NodeContributorsList, self).build_query_from_field(field_name, operation)

    # overrides ListBulkCreateJSONAPIView, BulkUpdateJSONAPIView, BulkDeleteJSONAPIView
    def get_serializer_class(self):
        """
        Use NodeContributorDetailSerializer which requires 'id'
        """
        if self.request.method == 'PUT' or self.request.method == 'PATCH' or self.request.method == 'DELETE':
            return NodeContributorDetailSerializer
        elif self.request.method == 'POST':
            return NodeContributorsCreateSerializer
        else:
            return NodeContributorsSerializer

    # overrides ListBulkCreateJSONAPIView, BulkUpdateJSONAPIView
    def get_queryset(self):
        queryset = self.get_queryset_from_request()
        # If bulk request, queryset only contains contributors in request
        if is_bulk_request(self.request):
            contrib_ids = []
            for item in self.request.data:
                try:
                    contrib_ids.append(item['id'].split('-')[1])
                except AttributeError:
                    raise ValidationError('Contributor identifier not provided.')
                except IndexError:
                    raise ValidationError('Contributor identifier incorrectly formatted.')
            queryset = queryset.filter(user__guids___id__in=contrib_ids)
        return queryset

    # Overrides BulkDestroyJSONAPIView
    def perform_destroy(self, instance):
        auth = get_user_auth(self.request)
        node = self.get_node()
        if len(node.visible_contributors) == 1 and node.get_visible(instance):
            raise ValidationError('Must have at least one visible contributor')
        if not node.contributor_set.filter(user=instance).exists():
            raise NotFound('User cannot be found in the list of contributors.')
        removed = node.remove_contributor(instance, auth)
        if not removed:
            raise ValidationError('Must have at least one registered admin contributor')

    # Overrides BulkDestroyJSONAPIView
    def get_requested_resources(self, request, request_data):
        requested_ids = []
        for data in request_data:
            try:
                requested_ids.append(data['id'].split('-')[1])
            except IndexError:
                raise ValidationError('Contributor identifier incorrectly formatted.')

        resource_object_list = OSFUser.objects.filter(guids___id__in=requested_ids)
        for resource in resource_object_list:
            if getattr(resource, 'is_deleted', None):
                raise Gone

        if len(resource_object_list) != len(request_data):
            raise ValidationError({'non_field_errors': 'Could not find all objects to delete.'})

        return resource_object_list


class NodeContributorDetail(BaseContributorDetail, generics.RetrieveUpdateDestroyAPIView, NodeMixin, UserMixin):
    """Detail of a contributor for a node. *Writeable*.

    Contributors are users who can make changes to the node or, in the case of private nodes,
    have read access to the node. Contributors are divided between 'bibliographic' and 'non-bibliographic'
    contributors. From a permissions standpoint, both are the same, but bibliographic contributors
    are included in citations, while non-bibliographic contributors are not included in citations.

    Note that if an anonymous view_only key is being used, the user relationship will not be exposed and the id for
    the contributor will be an empty string.

    Contributors can be viewed, removed, and have their permissions and bibliographic status changed via this
    endpoint.

    ##Attributes

    `type` is "contributors"

        name                        type     description
        ======================================================================================================
        bibliographic               boolean  Whether the user will be included in citations for this node. Default is true.
        permission                  string   User permission level. Must be "read", "write", or "admin". Default is "write".
        unregistered_contributor    string   Contributor's assigned name if contributor hasn't yet claimed account
        index                       integer  The position in the list of contributors reflected in the bibliography. Zero Indexed.

    ##Relationships

    ###Users

    This endpoint shows the contributor user detail.

    ##Links

        self:           the canonical api endpoint of this contributor
        html:           the contributing user's page on the OSF website
        profile_image:  a url to the contributing user's profile image

    ##Actions

    ###Update Contributor

        Method:        PUT / PATCH
        URL:           /links/self
        Query Params:  <none>
        Body (JSON):   {
                         "data": {
                           "type": "contributors",                    # required
                           "id": {contributor_id},                    # required
                           "attributes": {
                             "bibliographic": true|false,             # optional
                             "permission": "read"|"write"|"admin"     # optional
                             "index": "0"                             # optional
                           }
                         }
                       }
        Success:       200 OK + node representation

    To update a contributor's bibliographic preferences, order in the bibliography,
    or access permissions for the node, issue a PUT request to the
    `self` link. Since this endpoint has no mandatory attributes, PUT and PATCH are functionally the same.  If the given
    user is not already in the contributor list, a 404 Not Found error will be returned.  A node must always have at
    least one admin, and any attempt to downgrade the permissions of a sole admin will result in a 400 Bad Request
    error.

    ###Remove Contributor

        Method:        DELETE
        URL:           /links/self
        Query Params:  <none>
        Success:       204 No Content

    To remove a contributor from a node, issue a DELETE request to the `self` link.  Attempting to remove the only admin
    from a node will result in a 400 Bad Request response.  This request will only remove the relationship between the
    node and the user, not the user itself.

    ##Query Params

    + `profile_image_size=<Int>` -- Modifies `/links/profile_image_url` so that it points the image scaled to the given
    size in pixels.  If left blank, the size depends on the image provider.

    #This Request/Response

    """
    permission_classes = (
        ContributorDetailPermissions,
        drf_permissions.IsAuthenticatedOrReadOnly,
        ReadOnlyIfRegistration,
        base_permissions.TokenHasScope,
    )

    required_read_scopes = [CoreScopes.NODE_CONTRIBUTORS_READ]
    required_write_scopes = [CoreScopes.NODE_CONTRIBUTORS_WRITE]

    serializer_class = NodeContributorDetailSerializer
    view_category = 'nodes'
    view_name = 'node-contributor-detail'

    # overrides DestroyAPIView
    def perform_destroy(self, instance):
        node = self.get_node()
        auth = get_user_auth(self.request)
        if len(node.visible_contributors) == 1 and instance.visible:
            raise ValidationError('Must have at least one visible contributor')
        removed = node.remove_contributor(instance, auth)
        if not removed:
            raise ValidationError('Must have at least one registered admin contributor')


class NodeDraftRegistrationsList(JSONAPIBaseView, generics.ListCreateAPIView, NodeMixin):
    """Draft registrations of the current node.

     <!--- Copied partially from NodeDraftRegistrationDetail -->

    Draft registrations contain the supplemental registration questions that accompany a registration. A registration
    is a frozen version of the project that can never be edited or deleted but can be withdrawn.
    Your original project remains editable but will now have the registration linked to it.

    ###Permissions

    Users must have admin permission on the node in order to view or create a draft registration.

    ##Draft Registration Attributes


    Draft Registrations have the "draft_registrations" `type`.

        name                       type               description
        ===========================================================================
        registration_supplement    string             id of registration_schema, must be an active schema
        registration_metadata      dictionary         dictionary of question ids and responses from registration schema
        datetime_initiated         iso8601 timestamp  timestamp that the draft was created
        datetime_updated           iso8601 timestamp  timestamp when the draft was last updated

    ##Relationships

    ###Branched From

    Node that the draft is branched from.  The node endpoint is available in `/branched_from/links/related/href`.

    ###Initiator

    User who initiated the draft registration.  The user endpoint is available in `/initiator/links/related/href`.

    ##Registration Schema

    Detailed registration schema.  The schema endpoint is available in `/registration_schema/links/related/href`.

    ##Actions

    ###Create Draft Registration

        Method:        POST
        URL:           /links/self
        Query Params:  <none>
        Body (JSON):   {
                        "data": {
                            "type": "draft_registrations",  # required
                            "attributes": {
                                "registration_supplement": {schema_id}, # required
                                "registration_metadata": {"question_id": {"value": "question response"}} # optional
                            }
                        }
                    }
        Success:       201 OK + draft representation

    To create a draft registration, issue a POST request to the `self` link.  Registration supplement must be the id of an
    active registration schema.  Registration metadata is not required on the creation of the draft. If registration metadata is included,
    it must be a dictionary with keys as question ids in the registration supplement, and values as nested dictionaries
    matching the specific format in the registration schema.  See registration schema endpoints for specifics. If question
    is multiple-choice, question response must exactly match one of the possible choices.

    ##Links

    See the [JSON-API spec regarding pagination](http://jsonapi.org/format/1.0/#fetching-pagination).

    #This request/response

    """
    permission_classes = (
        IsAdmin,
        drf_permissions.IsAuthenticatedOrReadOnly,
        base_permissions.TokenHasScope,
    )

    required_read_scopes = [CoreScopes.NODE_DRAFT_REGISTRATIONS_READ]
    required_write_scopes = [CoreScopes.NODE_DRAFT_REGISTRATIONS_WRITE]

    serializer_class = DraftRegistrationSerializer
    view_category = 'nodes'
    view_name = 'node-draft-registrations'

    ordering = ('-datetime_updated',)

    # overrides ListCreateAPIView
    def get_queryset(self):
        node = self.get_node()
        return DraftRegistration.objects.filter(
            Q(registered_node=None) |
            Q(registered_node__is_deleted=True),
            branched_from=node
        )

    # overrides ListBulkCreateJSONAPIView
    def perform_create(self, serializer):
        user = self.request.user
        serializer.save(initiator=user, node=self.get_node())


class NodeDraftRegistrationDetail(JSONAPIBaseView, generics.RetrieveUpdateDestroyAPIView, DraftMixin):
    """Details about a given draft registration. *Writeable*.

    Draft registrations contain the supplemental registration questions that accompany a registration. A registration
    is a frozen version of the project that can never be edited or deleted but can be withdrawn.  Answer the questions
    in the draft registration with PUT/PATCH requests until you are ready to submit.  Final submission will include sending the
    draft registration id as part of a POST request to the Node Registrations endpoint.

    ###Permissions

    Users must have admin permission on the node in order to view, update, or delete a draft registration.

    ##Attributes

    Draft Registrations have the "draft_registrations" `type`.

        name                       type               description
        ===========================================================================
        registration_supplement    string             id of registration_schema, must be an active schema
        registration_metadata      dictionary         dictionary of question ids and responses from registration schema
        datetime_initiated         iso8601 timestamp  timestamp that the draft was created
        datetime_updated           iso8601 timestamp  timestamp when the draft was last updated

    ##Relationships

    ###Branched From

    Node that the draft is branched from.  The node endpoint is available in `/branched_from/links/related/href`.

    ###Initiator

    User who initiated the draft registration.  The user endpoint is available in `/initiator/links/related/href`.

    ##Registration Schema

    Detailed registration schema.  The schema endpoint is available in `/registration_schema/links/related/href`.

    ##Actions

    ###Update Draft Registration

        Method:        PUT/PATCH
        URL:           /links/self
        Query Params:  <none>
        Body (JSON):   {
                        "data": {
                            "id": {draft_registration_id},  # required
                            "type": "draft_registrations",  # required
                            "attributes": {
                                "registration_metadata": {"question_id": {"value": "question response"}} # optional
                            }
                        }
                    }
        Success:       200 OK + draft representation

    To update a draft registration, issue a PUT/PATCH request to the `self` link.  Registration supplement cannot be updated
    after the draft registration has been created.  Registration metadata is required.  It must be a dictionary with
    keys as question ids in the registration form, and values as nested dictionaries matching the specific format in the
    registration schema. See registration schema endpoints for specifics. If question is multiple-choice, question response
    must exactly match one of the possible choices.


    ###Delete Draft Registration

        Method:        DELETE
        URL:           /links/self
        Query Params:  <none>
        Success:       204 No Content

    To delete a draft registration, issue a DELETE request to the `self` link.  This request will remove the draft completely.
    A draft that has already been registered cannot be deleted.

    ##Query Params

    + `view_only=<Str>` -- Allow users with limited access keys to access this node. Note that some keys are anonymous,
    so using the view_only key will cause user-related information to no longer serialize. This includes blank ids for users and contributors and missing serializer fields and relationships.

    #This Request/Response

    """
    permission_classes = (
        IsAdminOrReviewer,
        drf_permissions.IsAuthenticatedOrReadOnly,
        base_permissions.TokenHasScope
    )

    required_read_scopes = [CoreScopes.NODE_DRAFT_REGISTRATIONS_READ]
    required_write_scopes = [CoreScopes.NODE_DRAFT_REGISTRATIONS_WRITE]

    serializer_class = DraftRegistrationDetailSerializer
    view_category = 'nodes'
    view_name = 'node-draft-registration-detail'

    def get_object(self):
        return self.get_draft()

    def perform_destroy(self, draft):
        DraftRegistration.remove_one(draft)


class NodeRegistrationsList(JSONAPIBaseView, generics.ListCreateAPIView, NodeMixin, DraftMixin):
    """Registrations of the current node.

    Registrations are read-only snapshots of a project that can never be edited or deleted but can be withdrawn. This view
    is a list of all the registrations and withdrawn registrations of the current node. To create a registration, first
    create a draft registration and answer the required supplemental registration questions. Then, submit a POST request
    to this endpoint with the draft registration id in the body of the request.

    <!--- Copied from RegistrationList -->

    A withdrawn registration will display a limited subset of information, namely, title, description,
    date_created, registration, withdrawn, date_registered, withdrawal_justification, and registration supplement. All
    other fields will be displayed as null. Additionally, the only relationships permitted to be accessed for a withdrawn
    registration are the contributors - other relationships will return a 403. Each resource contains the full representation
    of the registration, meaning additional requests to an individual registrations's detail view are not necessary.


    <!--- Copied Attributes from RegistrationList -->

    ##Registration Attributes

    Registrations have the "registrations" `type`.

        name                            type               description
        =======================================================================================================
        title                           string             title of the registered project or component
        description                     string             description of the registered node
        category                        string             bode category, must be one of the allowed values
        date_created                    iso8601 timestamp  timestamp that the node was created
        date_modified                   iso8601 timestamp  timestamp when the node was last updated
        tags                            array of strings   list of tags that describe the registered node
        current_user_can_comment        boolean            Whether the current user is allowed to post comments
        current_user_permissions        array of strings   list of strings representing the permissions for the current user on this node
        fork                            boolean            is this project a fork?
        registration                    boolean            is this node a registration? (always true - may be deprecated in future versions)
        collection                      boolean            is this registered node a collection? (always false - may be deprecated in future versions)
        public                          boolean            has this registration been made publicly-visible?
        withdrawn                       boolean            has this registration been withdrawn?
        date_registered                 iso8601 timestamp  timestamp that the registration was created
        embargo_end_date                iso8601 timestamp  when the embargo on this registration will be lifted (if applicable)
        withdrawal_justification        string             reasons for withdrawing the registration
        pending_withdrawal              boolean            is this registration pending withdrawal?
        pending_withdrawal_approval     boolean            is this registration pending approval?
        pending_embargo_approval        boolean            is the associated Embargo awaiting approval by project admins?
        registered_meta                 dictionary         registration supplementary information
        registration_supplement         string             registration template

    ##Actions

    ###Create Registration

        Method:        POST
        URL:           /links/self
        Query Params:  <none>
        Body (JSON):   {
                        "data": {
                            "type": "registrations",                                         # required
                            "attributes": {
                                "draft_registration": {draft_registration_id},               # required, write-only
                                "registration_choice": one of ['embargo', 'immediate'],      # required, write-only
                                "lift_embargo": format %Y-%m-%dT%H:%M:%S'                    # required if registration_choice is 'embargo'
                            }
                        }
                    }
        Success:       201 OK + draft representation

    To create a registration, issue a POST request to the `self` link.  'draft_registration' must be the id of a completed
    draft registration created for the current node.  All required supplemental questions in the draft registration must
    have been answered. Registration choice should be 'embargo' if you wish to add an embargo date to the registration.
    Registrations can have embargo periods for up to four years. 'lift_embargo' should be the embargo end date.
    When the embargo expires, the registration will be made public. If 'immediate' is selected as the "registration_choice",
    the registration will be made public once it is approved.

    ##Relationships

    ###Registered from

    The registration is branched from this node.

    ###Registered by

    The registration was initiated by this user.

    ##Registration Schema

    Detailed registration schema.  The schema endpoint is available in `/registration_schema/links/related/href`.

    ##Links

    See the [JSON-API spec regarding pagination](http://jsonapi.org/format/1.0/#fetching-pagination).

    #This request/response

    """
    permission_classes = (
        AdminOrPublic,
        drf_permissions.IsAuthenticatedOrReadOnly,
        base_permissions.TokenHasScope,
        ExcludeWithdrawals
    )

    required_read_scopes = [CoreScopes.NODE_REGISTRATIONS_READ]
    required_write_scopes = [CoreScopes.NODE_REGISTRATIONS_WRITE]

    serializer_class = RegistrationSerializer
    view_category = 'nodes'
    view_name = 'node-registrations'

    ordering = ('-date_modified',)

    # overrides ListCreateAPIView
    # TODO: Filter out withdrawals by default
    def get_queryset(self):
        nodes = self.get_node().registrations_all
        auth = get_user_auth(self.request)
        registrations = [node for node in nodes if node.can_view(auth)]
        return registrations

    # overrides ListCreateJSONAPIView
    def perform_create(self, serializer):
        """Create a registration from a draft.
        """
        # On creation, make sure that current user is the creator
        draft_id = self.request.data.get('draft_registration', None)
        draft = self.get_draft(draft_id)
        serializer.save(draft=draft)


class NodeChildrenList(JSONAPIBaseView, bulk_views.ListBulkCreateJSONAPIView, NodeMixin, NodesFilterMixin):
    """Children of the current node. *Writeable*.

    This will get the next level of child nodes for the selected node if the current user has read access for those
    nodes. Creating a node via this endpoint will behave the same as the [node list endpoint](/v2/nodes/), but the new
    node will have the selected node set as its parent.

    ##Node Attributes

    <!--- Copied Attributes from NodeDetail -->

    OSF Node entities have the "nodes" `type`.

        name                            type                description
        =================================================================================
        title                           string              title of project or component
        description                     string              description of the node
        category                        string              node category, must be one of the allowed values
        date_created                    iso8601 timestamp   timestamp that the node was created
        date_modified                   iso8601 timestamp   timestamp when the node was last updated
        tags                            array of strings    list of tags that describe the node
        current_user_can_comment        boolean            Whether the current user is allowed to post comments
        current_user_permissions        array of strings    list of strings representing the permissions for the current user on this node
        registration                    boolean             is this a registration? (always false - may be deprecated in future versions)
        fork                            boolean             is this node a fork of another node?
        public                          boolean             has this node been made publicly-visible?
        collection                      boolean             is this a collection? (always false - may be deprecated in future versions)

    ##Links

    See the [JSON-API spec regarding pagination](http://jsonapi.org/format/1.0/#fetching-pagination).

    ##Actions

    ###Create Child Node

    <!--- Copied Creating New Node from NodeList -->

        Method:        POST
        URL:           /links/self
        Query Params:  <none>
        Body (JSON):   {
                         "data": {
                           "type": "nodes", # required
                           "attributes": {
                             "title":       {title},         # required
                             "category":    {category},      # required
                             "description": {description},   # optional
                             "tags":        [{tag1}, {tag2}] # optional
                           }
                         }
                       }
        Success:       201 CREATED + node representation

    To create a child node of the current node, issue a POST request to this endpoint.  The `title` and `category`
    fields are mandatory. `category` must be one of the [permitted node categories](/v2/#osf-node-categories).  If the
    node creation is successful the API will return a 201 response with the representation of the new node in the body.
    For the new node's canonical URL, see the `/links/self` field of the response.

    ##Query Params

    + `page=<Int>` -- page number of results to view, default 1

    + `filter[<fieldname>]=<Str>` -- fields and values to filter the search results on.

    <!--- Copied Query Params from NodeList -->

    Nodes may be filtered by their `id`, `title`, `category`, `description`, `public`, `tags`, `date_created`, `date_modified`,
    `root`, `parent`, and `contributors`.  Most are string fields and will be filtered using simple substring matching.  `public`
    is a boolean, and can be filtered using truthy values, such as `true`, `false`, `0`, or `1`.  Note that quoting `true`
    or `false` in the query will cause the match to fail regardless.  `tags` is an array of simple strings.

    #This Request/Response

    """
    permission_classes = (
        ContributorOrPublic,
        drf_permissions.IsAuthenticatedOrReadOnly,
        ReadOnlyIfRegistration,
        base_permissions.TokenHasScope,
        ExcludeWithdrawals
    )

    required_read_scopes = [CoreScopes.NODE_CHILDREN_READ]
    required_write_scopes = [CoreScopes.NODE_CHILDREN_WRITE]

    serializer_class = NodeSerializer
    view_category = 'nodes'
    view_name = 'node-children'

    ordering = ('-date_modified',)

    def get_default_queryset(self):
        return default_node_list_queryset(model_cls=Node)

    # overrides ListBulkCreateJSONAPIView
    def get_queryset(self):
        node = self.get_node()
        auth = get_user_auth(self.request)
        node_pks = node.node_relations.filter(is_node_link=False).select_related('child')\
                .values_list('child__pk', flat=True)
        return self.get_queryset_from_request().filter(pk__in=node_pks).can_view(auth.user).order_by('-date_modified')

    # overrides ListBulkCreateJSONAPIView
    def perform_create(self, serializer):
        user = self.request.user
        serializer.save(creator=user, parent=self.get_node())


class NodeCitationDetail(JSONAPIBaseView, generics.RetrieveAPIView, NodeMixin):
    """ The node citation for a node in CSL format *read only*

    ##Note
    **This API endpoint is under active development, and is subject to change in the future**

    ##NodeCitationDetail Attributes

        name                     type                description
        =================================================================================
        id                       string               unique ID for the citation
        title                    string               title of project or component
        author                   list                 list of authors for the work
        publisher                string               publisher - most always 'Open Science Framework'
        type                     string               type of citation - web
        doi                      string               doi of the resource

    """
    permission_classes = (
        drf_permissions.IsAuthenticatedOrReadOnly,
        base_permissions.TokenHasScope,
    )

    required_read_scopes = [CoreScopes.NODE_CITATIONS_READ]
    required_write_scopes = [CoreScopes.NULL]

    serializer_class = NodeCitationSerializer
    view_category = 'nodes'
    view_name = 'node-citation'

    def get_object(self):
        node = self.get_node()
        auth = get_user_auth(self.request)
        if not node.is_public and not node.can_view(auth):
            raise PermissionDenied if auth.user else NotAuthenticated
        return node.csl


class NodeCitationStyleDetail(JSONAPIBaseView, generics.RetrieveAPIView, NodeMixin):
    """ The node citation for a node in a specific style's format *read only*

        ##Note
        **This API endpoint is under active development, and is subject to change in the future**

    ##NodeCitationDetail Attributes

        name                     type                description
        =================================================================================
        citation                string               complete citation for a node in the given style

    """
    permission_classes = (
        drf_permissions.IsAuthenticatedOrReadOnly,
        base_permissions.TokenHasScope,
    )

    required_read_scopes = [CoreScopes.NODE_CITATIONS_READ]
    required_write_scopes = [CoreScopes.NULL]

    serializer_class = NodeCitationStyleSerializer
    view_category = 'nodes'
    view_name = 'node-citation'

    def get_object(self):
        node = self.get_node()
        auth = get_user_auth(self.request)
        if not node.is_public and not node.can_view(auth):
            raise PermissionDenied if auth.user else NotAuthenticated

        style = self.kwargs.get('style_id')
        try:
            citation = render_citation(node=node, style=style)
        except ValueError as err:  # style requested could not be found
            csl_name = re.findall('[a-zA-Z]+\.csl', err.message)[0]
            raise NotFound('{} is not a known style.'.format(csl_name))

        return {'citation': citation, 'id': style}


# TODO: Make NodeLinks filterable. They currently aren't filterable because we have can't
# currently query on a Pointer's node's attributes.
# e.g. Pointer.find(MQ('node.title', 'eq', ...)) doesn't work
class NodeLinksList(BaseNodeLinksList, bulk_views.BulkDestroyJSONAPIView, bulk_views.ListBulkCreateJSONAPIView, NodeMixin):
    """Node Links to other nodes. *Writeable*.

    Node Links act as pointers to other nodes. Unlike Forks, they are not copies of nodes;
    Node Links are a direct reference to the node that they point to.

    ##Node Link Attributes
    `type` is "node_links"

        None

    ##Links

    See the [JSON-API spec regarding pagination](http://jsonapi.org/format/1.0/#fetching-pagination).

    ##Relationships

    ### Target Node

    This endpoint shows the target node detail and is automatically embedded.

    ##Actions

    ###Adding Node Links
        Method:        POST
        URL:           /links/self
        Query Params:  <none>
        Body (JSON): {
                       "data": {
                          "type": "node_links",                  # required
                          "relationships": {
                            "nodes": {
                              "data": {
                                "type": "nodes",                 # required
                                "id": "{target_node_id}",        # required
                              }
                            }
                          }
                       }
                    }
        Success:       201 CREATED + node link representation

    To add a node link (a pointer to another node), issue a POST request to this endpoint.  This effectively creates a
    relationship between the node and the target node.  The target node must be described as a relationship object with
    a "data" member, containing the nodes `type` and the target node `id`.

    ##Query Params

    + `page=<Int>` -- page number of results to view, default 1

    + `filter[<fieldname>]=<Str>` -- fields and values to filter the search results on.

    #This Request/Response
    """
    permission_classes = (
        drf_permissions.IsAuthenticatedOrReadOnly,
        ContributorOrPublic,
        base_permissions.TokenHasScope,
        ExcludeWithdrawals,
        NodeLinksShowIfVersion,
    )

    required_read_scopes = [CoreScopes.NODE_LINKS_READ]
    required_write_scopes = [CoreScopes.NODE_LINKS_WRITE]
    model_class = NodeRelation

    serializer_class = NodeLinksSerializer
    view_category = 'nodes'
    view_name = 'node-pointers'

    def get_queryset(self):
        return self.get_node().node_relations.select_related('child').filter(is_node_link=True, child__is_deleted=False)

    # Overrides BulkDestroyJSONAPIView
    def perform_destroy(self, instance):
        auth = get_user_auth(self.request)
        node = get_object_or_error(
            Node,
            self.kwargs[self.node_lookup_url_kwarg],
            self.request,
            display_name='node'
        )
        if node.is_registration:
            raise MethodNotAllowed(method=self.request.method)
        node = self.get_node()
        try:
            node.rm_pointer(instance, auth=auth)
        except ValueError as err:  # pointer doesn't belong to node
            raise ValidationError(err.message)
        node.save()

    # overrides ListCreateAPIView
    def get_parser_context(self, http_request):
        """
        Tells parser that we are creating a relationship
        """
        res = super(NodeLinksList, self).get_parser_context(http_request)
        res['is_relationship'] = True
        return res


class NodeLinksDetail(BaseNodeLinksDetail, generics.RetrieveDestroyAPIView, NodeMixin):
    """Node Link details. *Writeable*.

    Node Links act as pointers to other nodes. Unlike Forks, they are not copies of nodes;
    Node Links are a direct reference to the node that they point to.

    ##Attributes
    `type` is "node_links"

        None

    ##Links

    *None*

    ##Relationships

    ###Target node

    This endpoint shows the target node detail and is automatically embedded.

    ##Actions

    ###Remove Node Link

        Method:        DELETE
        URL:           /links/self
        Query Params:  <none>
        Success:       204 No Content

    To remove a node link from a node, issue a DELETE request to the `self` link.  This request will remove the
    relationship between the node and the target node, not the nodes themselves.

    ##Query Params

    *None*.

    #This Request/Response
    """
    permission_classes = (
        base_permissions.TokenHasScope,
        drf_permissions.IsAuthenticatedOrReadOnly,
        RegistrationAndPermissionCheckForPointers,
        ExcludeWithdrawals,
        NodeLinksShowIfVersion,
    )

    required_read_scopes = [CoreScopes.NODE_LINKS_READ]
    required_write_scopes = [CoreScopes.NODE_LINKS_WRITE]

    serializer_class = NodeLinksSerializer
    view_category = 'nodes'
    view_name = 'node-pointer-detail'
    node_link_lookup_url_kwarg = 'node_link_id'

    # overrides RetrieveAPIView
    def get_object(self):
        node_link = get_object_or_error(
            NodeRelation,
            self.kwargs[self.node_link_lookup_url_kwarg],
            self.request,
            'node link'
        )
        self.check_object_permissions(self.request, node_link.parent)
        return node_link

    # overrides DestroyAPIView
    def perform_destroy(self, instance):
        auth = get_user_auth(self.request)
        node = self.get_node()
        pointer = self.get_object()
        try:
            node.rm_pointer(pointer, auth=auth)
        except ValueError as err:  # pointer doesn't belong to node
            raise NotFound(err.message)
        node.save()


class NodeForksList(JSONAPIBaseView, generics.ListCreateAPIView, NodeMixin, NodesFilterMixin):
    """Forks of the current node. *Writeable*.

    Paginated list of the current node's forks ordered by their `forked_date`. Forks are copies of projects that you can
    change without affecting the original project.  When creating a fork, your fork will will only contain public components or those
    for which you are a contributor.  Private components that you do not have access to will not be forked.

    ##Node Fork Attributes

    <!--- Copied Attributes from NodeDetail with exception of forked_date-->

    OSF Node Fork entities have the "nodes" `type`.

        name                        type               description
        ===============================================================================================================================
        title                       string             title of project or component
        description                 string             description of the node
        category                    string             node category, must be one of the allowed values
        date_created                iso8601 timestamp  timestamp that the node was created
        date_modified               iso8601 timestamp  timestamp when the node was last updated
        tags                        array of strings   list of tags that describe the node
        registration                boolean            has this project been registered? (always False)
        collection                  boolean            is this node a collection (always False)
        fork                        boolean            is this node a fork of another node? (always True)
        public                      boolean            has this node been made publicly-visible?
        forked_date                 iso8601 timestamp  timestamp when the node was forked
        current_user_can_comment    boolean            Whether the current user is allowed to post comments
        current_user_permissions    array of strings   List of strings representing the permissions for the current user on this node

    ##Links

    See the [JSON-API spec regarding pagination](http://jsonapi.org/format/1.0/#fetching-pagination).

    ##Actions

    ###Create Node Fork

        Method:        POST
        URL:           /links/self
        Query Params:  <none>
        Body (JSON): {
                         "data": {
                           "type": "nodes", # required
                           "attributes": {
                             "title": {title} # optional
                           }
                         }
                    }
        Success: 201 CREATED + node representation

    To create a fork of the current node, issue a POST request to this endpoint.  The `title` field is optional, with the
    default title being 'Fork of ' + the current node's title. If the fork's creation is successful the API will return a
    201 response with the representation of the forked node in the body. For the new fork's canonical URL, see the `/links/self`
    field of the response.

    ##Query Params

    + `page=<Int>` -- page number of results to view, default 1

    + `filter[<fieldname>]=<Str>` -- fields and values to filter the search results on.

    <!--- Copied Query Params from NodeList -->

    Nodes may be filtered by their `title`, `category`, `description`, `public`, `registration`, `tags`, `date_created`,
    `date_modified`, `root`, `parent`, and `contributors`. Most are string fields and will be filtered using simple
    substring matching.  Others are booleans, and can be filtered using truthy values, such as `true`, `false`, `0`, or `1`.
    Note that quoting `true` or `false` in the query will cause the match to fail regardless. `tags` is an array of simple strings.

    #This Request/Response
    """
    permission_classes = (
        IsPublic,
        drf_permissions.IsAuthenticatedOrReadOnly,
        base_permissions.TokenHasScope,
        ExcludeWithdrawals
    )

    required_read_scopes = [CoreScopes.NODE_FORKS_READ, CoreScopes.NODE_BASE_READ]
    required_write_scopes = [CoreScopes.NODE_FORKS_WRITE]

    serializer_class = NodeForksSerializer
    view_category = 'nodes'
    view_name = 'node-forks'

    ordering = ('-forked_date',)

    # overrides ListCreateAPIView
    def get_queryset(self):
        all_forks = self.get_node().forks.order_by('-forked_date')
        auth = get_user_auth(self.request)

        node_pks = [node.pk for node in all_forks if node.can_view(auth)]
        return AbstractNode.objects.filter(pk__in=node_pks)

    # overrides ListCreateAPIView
    def perform_create(self, serializer):
        serializer.save(node=self.get_node())

    # overrides ListCreateAPIView
    def get_parser_context(self, http_request):
        """
        Tells parser that attributes are not required in request
        """
        res = super(NodeForksList, self).get_parser_context(http_request)
        res['attributes_required'] = False
        return res


class NodeFilesList(JSONAPIBaseView, generics.ListAPIView, WaterButlerMixin, ListFilterMixin, NodeMixin):
    """Files attached to a node for a given provider. *Read-only*.

    This gives a list of all of the files and folders that are attached to your project for the given storage provider.
    If the provider is not "osfstorage", the metadata for the files in the storage will be retrieved and cached whenever
    this endpoint is accessed.  To see the cached metadata, GET the endpoint for the file directly (available through
    its `/links/info` attribute).

    When a create/update/delete action is performed against the file or folder, the action is handled by an external
    service called WaterButler.  The WaterButler response format differs slightly from the OSF's.

    <!--- Copied from FileDetail.Spiel -->

    ###Waterbutler Entities

    When an action is performed against a WaterButler endpoint, it will generally respond with a file entity, a folder
    entity, or no content.

    ####File Entity

        name                        type              description
        ==========================================================================================================
        name                        string            name of the file
        path                        string            unique identifier for this file entity for this
                                                        project and storage provider. may not end with '/'
        materialized                string            the full path of the file relative to the storage
                                                        root.  may not end with '/'
        kind                        string            "file"
        etag                        string            etag - http caching identifier w/o wrapping quotes
        modified                    timestamp         last modified timestamp - format depends on provider
        contentType                 string            MIME-type when available
        provider                    string            id of provider e.g. "osfstorage", "s3", "googledrive".
                                                        equivalent to addon_short_name on the OSF
        size                        integer           size of file in bytes
        current_version             integer           current file version

        current_user_can_comment    boolean           Whether the current user is allowed to post comments

        tags                        array of strings  list of tags that describes the file (osfstorage only)
        extra                       object            may contain additional data beyond what's described here,
                                                       depending on the provider
        version                     integer           version number of file. will be 1 on initial upload
        hashes                      object
        md5                         string            md5 hash of file
        sha256                      string            SHA-256 hash of file

    ####Folder Entity

        name          type    description
        ======================================================================
        name          string  name of the folder
        path          string  unique identifier for this folder entity for this
                              project and storage provider. must end with '/'
        materialized  string  the full path of the folder relative to the storage
                              root.  must end with '/'
        kind          string  "folder"
        etag          string  etag - http caching identifier w/o wrapping quotes
        extra         object  varies depending on provider

    ##File Attributes

    <!--- Copied Attributes from FileDetail -->

    For an OSF File entity, the `type` is "files" regardless of whether the entity is actually a file or folder.  They
    can be distinguished by the `kind` attribute.  Files and folders use the same representation, but some attributes may
    be null for one kind but not the other. `size` will be null for folders.  A list of storage provider keys can be
    found [here](/v2/#storage-providers).

        name          type               description
        ===================================================================================================
        guid              string             OSF GUID for this file (if one has been assigned)
        name              string             name of the file or folder; used for display
        kind              string             "file" or "folder"
        path              string             same as for corresponding WaterButler entity
        materialized_path string             the unix-style path to the file relative to the provider root
        size              integer            size of file in bytes, null for folders
        provider          string             storage provider for this file. "osfstorage" if stored on the
                                             OSF.  other examples include "s3" for Amazon S3, "googledrive"
                                             for Google Drive, "box" for Box.com.
        last_touched      iso8601 timestamp  last time the metadata for the file was retrieved. only
                                             applies to non-OSF storage providers.
        date_modified     iso8601 timestamp  timestamp of when this file was last updated*
        date_created      iso8601 timestamp  timestamp of when this file was created*
        extra             object             may contain additional data beyond what's described here,
                                             depending on the provider
          hashes          object
            md5           string             md5 hash of file, null for folders
            sha256        string             SHA-256 hash of file, null for folders
          downloads       integer            number of times the file has been downloaded (for osfstorage files)

    * A note on timestamps: for files stored in osfstorage, `date_created` refers to the time the file was
    first uploaded to osfstorage, and `date_modified` is the time the file was last updated while in osfstorage.
    Other providers may or may not provide this information, but if they do it will correspond to the provider's
    semantics for created/modified times.  These timestamps may also be stale; metadata retrieved via the File Detail
    endpoint is cached.  The `last_touched` field describes the last time the metadata was retrieved from the external
    provider.  To force a metadata update, access the parent folder via its Node Files List endpoint.

    ##Links

    See the [JSON-API spec regarding pagination](http://jsonapi.org/format/1.0/#fetching-pagination).

    ##Actions

    <!--- Copied from FileDetail.Actions -->

    The `links` property of the response provides endpoints for common file operations. The currently-supported actions
    are:

    ###Get Info (*files, folders*)

        Method:   GET
        URL:      /links/info
        Params:   <none>
        Success:  200 OK + file representation

    The contents of a folder or details of a particular file can be retrieved by performing a GET request against the
    `info` link. The response will be a standard OSF response format with the [OSF File attributes](#attributes).

    ###Download (*files*)

        Method:   GET
        URL:      /links/download
        Params:   <none>
        Success:  200 OK + file body

    To download a file, issue a GET request against the `download` link.  The response will have the Content-Disposition
    header set, which will will trigger a download in a browser.

    ###Create Subfolder (*folders*)

        Method:       PUT
        URL:          /links/new_folder
        Query Params: ?kind=folder&name={new_folder_name}
        Body:         <empty>
        Success:      201 Created + new folder representation

    You can create a subfolder of an existing folder by issuing a PUT request against the `new_folder` link.  The
    `?kind=folder` portion of the query parameter is already included in the `new_folder` link.  The name of the new
    subfolder should be provided in the `name` query parameter.  The response will contain a [WaterButler folder
    entity](#folder-entity).  If a folder with that name already exists in the parent directory, the server will return
    a 409 Conflict error response.

    ###Upload New File (*folders*)

        Method:       PUT
        URL:          /links/upload
        Query Params: ?kind=file&name={new_file_name}
        Body (Raw):   <file data (not form-encoded)>
        Success:      201 Created + new file representation

    To upload a file to a folder, issue a PUT request to the folder's `upload` link with the raw file data in the
    request body, and the `kind` and `name` query parameters set to `'file'` and the desired name of the file.  The
    response will contain a [WaterButler file entity](#file-entity) that describes the new file.  If a file with the
    same name already exists in the folder, the server will return a 409 Conflict error response.

    ###Update Existing File (*file*)

        Method:       PUT
        URL:          /links/upload
        Query Params: ?kind=file
        Body (Raw):   <file data (not form-encoded)>
        Success:      200 OK + updated file representation

    To update an existing file, issue a PUT request to the file's `upload` link with the raw file data in the request
    body and the `kind` query parameter set to `"file"`.  The update action will create a new version of the file.
    The response will contain a [WaterButler file entity](#file-entity) that describes the updated file.

    ###Rename (*files, folders*)

        Method:        POST
        URL:           /links/move
        Query Params:  <none>
        Body (JSON):   {
                        "action": "rename",
                        "rename": {new_file_name}
                       }
        Success:       200 OK + new entity representation

    To rename a file or folder, issue a POST request to the `move` link with the `action` body parameter set to
    `"rename"` and the `rename` body parameter set to the desired name.  The response will contain either a folder
    entity or file entity with the new name.

    ###Move & Copy (*files, folders*)

        Method:        POST
        URL:           /links/move
        Query Params:  <none>
        Body (JSON):   {
                        // mandatory
                        "action":   "move"|"copy",
                        "path":     {path_attribute_of_target_folder},
                        // optional
                        "rename":   {new_name},
                        "conflict": "replace"|"keep", // defaults to 'replace'
                        "resource": {node_id},        // defaults to current {node_id}
                        "provider": {provider}        // defaults to current {provider}
                       }
        Success:       200 OK or 201 Created + new entity representation

    Move and copy actions both use the same request structure, a POST to the `move` url, but with different values for
    the `action` body parameters.  The `path` parameter is also required and should be the OSF `path` attribute of the
    folder being written to.  The `rename` and `conflict` parameters are optional.  If you wish to change the name of
    the file or folder at its destination, set the `rename` parameter to the new name.  The `conflict` param governs how
    name clashes are resolved.  Possible values are `replace` and `keep`.  `replace` is the default and will overwrite
    the file that already exists in the target folder.  `keep` will attempt to keep both by adding a suffix to the new
    file's name until it no longer conflicts.  The suffix will be ' (**x**)' where **x** is a increasing integer
    starting from 1.  This behavior is intended to mimic that of the OS X Finder.  The response will contain either a
    folder entity or file entity with the new name.

    Files and folders can also be moved between nodes and providers.  The `resource` parameter is the id of the node
    under which the file/folder should be moved.  It *must* agree with the `path` parameter, that is the `path` must
    identify a valid folder under the node identified by `resource`.  Likewise, the `provider` parameter may be used to
    move the file/folder to another storage provider, but both the `resource` and `path` parameters must belong to a
    node and folder already extant on that provider.  Both `resource` and `provider` default to the current node and
    providers.

    If a moved/copied file is overwriting an existing file, a 200 OK response will be returned.  Otherwise, a 201
    Created will be returned.

    ###Delete (*file, folders*)

        Method:        DELETE
        URL:           /links/delete
        Query Params:  <none>
        Success:       204 No Content

    To delete a file or folder send a DELETE request to the `delete` link.  Nothing will be returned in the response
    body.

    ##Query Params

    + `page=<Int>` -- page number of results to view, default 1

    + `filter[<fieldname>]=<Str>` -- fields and values to filter the search results on.

    Node files may be filtered by `id`, `name`, `node`, `kind`, `path`, `provider`, `size`, and `last_touched`.

    #This Request/Response

    """
    permission_classes = (
        drf_permissions.IsAuthenticatedOrReadOnly,
        base_permissions.PermissionWithGetter(ContributorOrPublic, 'node'),
        base_permissions.PermissionWithGetter(ReadOnlyIfRegistration, 'node'),
        base_permissions.TokenHasScope,
        ExcludeWithdrawals
    )

    ordering = ('_materialized_path',)  # default ordering

    required_read_scopes = [CoreScopes.NODE_FILE_READ]
    required_write_scopes = [CoreScopes.NODE_FILE_WRITE]

    view_category = 'nodes'
    view_name = 'node-files'

    @property
    def serializer_class(self):
        if self.kwargs[self.provider_lookup_url_kwarg] == 'osfstorage':
            return OsfStorageFileSerializer
        return FileSerializer

    # overrides FilterMixin
    def postprocess_query_param(self, key, field_name, operation):
        # tag queries will usually be on Tag.name,
        # ?filter[tags]=foo should be translated to MQ('tags__name', 'eq', 'foo')
        # But queries on lists should be tags, e.g.
        # ?filter[tags]=foo,bar should be translated to MQ('tags', 'isnull', True)
        # ?filter[tags]=[] should be translated to MQ('tags', 'isnull', True)
        if field_name == 'tags':
            if operation['value'] not in (list(), tuple()):
                operation['source_field_name'] = 'tags__name'
                operation['op'] = 'iexact'
        if field_name == 'path':
            operation['source_field_name'] = '_path'
        # NOTE: This is potentially fragile, if we ever add filtering on provider
        # we're going to have to get a bit tricky. get_default_queryset should ramain filtering on BaseFileNode, for now
        if field_name == 'kind':
            if operation['value'].lower() == 'folder':
                kind = Folder
            else:
                # Default to File, should probably raise an exception in the future
                kind = File  # Default to file

            operation['source_field_name'] = 'type'
            operation['op'] = 'in'
            operation['value'] = [
                sub._typedmodels_type
                for sub in kind.__subclasses__()
                if hasattr(sub, '_typedmodels_type')
            ]

    def get_default_queryset(self):
        files_list = self.fetch_from_waterbutler()

        if isinstance(files_list, list):
            provider = self.kwargs[self.provider_lookup_url_kwarg]
            # Resolve to a provider-specific subclass, so that
            # trashed file nodes are filtered out automatically
            ConcreteFileNode = BaseFileNode.resolve_class(provider, BaseFileNode.ANY)
            return ConcreteFileNode.objects.filter(
                id__in=[self.get_file_item(file).id for file in files_list],
            )

        if isinstance(files_list, list) or not isinstance(files_list, Folder):
            # We should not have gotten a file here
            raise NotFound

        sub_qs = type(files_list).objects.filter(_children=OuterRef('pk'), pk=files_list.pk)
        return files_list.children.annotate(folder=Exists(sub_qs)).filter(Q(folder=True)).prefetch_related('node__guids', 'versions', 'tags', 'guids')

    # overrides ListAPIView
    def get_queryset(self):
        return self.get_queryset_from_request()


class NodeFileDetail(JSONAPIBaseView, generics.RetrieveAPIView, WaterButlerMixin, NodeMixin):
    permission_classes = (
        drf_permissions.IsAuthenticatedOrReadOnly,
        base_permissions.PermissionWithGetter(ContributorOrPublic, 'node'),
        base_permissions.PermissionWithGetter(ReadOnlyIfRegistration, 'node'),
        base_permissions.TokenHasScope,
        ExcludeWithdrawals
    )

    serializer_class = FileSerializer

    required_read_scopes = [CoreScopes.NODE_FILE_READ]
    required_write_scopes = [CoreScopes.NODE_FILE_WRITE]
    view_category = 'nodes'
    view_name = 'node-file-detail'

    def get_object(self):
        fobj = self.fetch_from_waterbutler()
        if isinstance(fobj, dict):
            return self.get_file_item(fobj)

        if isinstance(fobj, list) or not isinstance(fobj, File):
            # We should not have gotten a folder here
            raise NotFound

        return fobj


class NodeAddonList(JSONAPIBaseView, generics.ListAPIView, ListFilterMixin, NodeMixin, AddonSettingsMixin):
    """List of addons connected to this node *Read-only*

    Paginated list of node addons ordered by their `id` or `addon_short_name`. Attributes other than
    `enabled` will be `null` if the addon is not enabled for this node.

    ## <Addon\>NodeSettings Attributes

    OSF <Addon\>NodeSettings entities have the "node_addons" `type`, and their `id` indicates the addon
    service provider (eg. `box`, `googledrive`, etc).

        name                    type                description
        ======================================================================================================
        external_account_id     string              _id of the associated ExternalAccount, if any
        configured              boolean             has this node been configured with a folder?
        enabled                 boolean             has a node settings object been associated with this node?
        folder_id               string              folder id of linked folder, from third-party service
        node_has_auth           boolean             is this node fully authorized to use an ExternalAccount?
        folder_path             boolean             folder path of linked folder, from third-party service

    ##Links

    See the [JSON-API spec regarding pagination](http://jsonapi.org/format/1.0/#fetching-pagination).

        self:  the canonical api endpoint of this node_addon

    #This Request/Response
    """

    permission_classes = (
        drf_permissions.IsAuthenticatedOrReadOnly,
        ContributorOrPublic,
        ExcludeWithdrawals,
        base_permissions.TokenHasScope,
    )

    required_read_scopes = [CoreScopes.NODE_ADDON_READ]
    required_write_scopes = [CoreScopes.NULL]

    serializer_class = NodeAddonSettingsSerializer
    view_category = 'nodes'
    view_name = 'node-addons'

    ordering = ('-id',)

    def get_default_queryset(self):
        qs = []
        for addon in ADDONS_OAUTH:
            obj = self.get_addon_settings(provider=addon, fail_if_absent=False, check_object_permissions=False)
            if obj:
                qs.append(obj)
        qs.sort()
        return qs

    get_queryset = get_default_queryset


class NodeAddonDetail(JSONAPIBaseView, generics.RetrieveUpdateDestroyAPIView, generics.CreateAPIView, NodeMixin, AddonSettingsMixin):
    """
    Detail of individual addon connected to this node *Writeable*.

    Attributes other than `enabled` will be null if the addon is not enabled for this node.

    ##Permissions

    <Addon>NodeSettings that are attached to public Nodes will give read-only access to everyone. Private nodes require explicit read
    permission. Write and admin access are the same for public and private nodes. Administrators on a parent node have
    implicit read permissions for all child nodes.

    Any users with write or admin access to the node are able to deauthorize an enabled addon, but only the addon authorizer is able
    to change the configuration (i.e. selected folder) of an already-configured <Addon>NodeSettings entity.

    ## <Addon>NodeSettings Attributes

    OSF <Addon>NodeSettings entities have the "node_addons" `type`, and their `id` indicates the addon
    service provider (eg. `box`, `googledrive`, etc).

        name                    type                description
        ======================================================================================================
        external_account_id     string              _id of the associated ExternalAccount, if any
        configured              boolean             has this node been configured with a folder?
        enabled                 boolean             has a node settings object been associated with this node?
        folder_id               string              folder id of linked folder, from third-party service
        node_has_auth           boolean             is this node fully authorized to use an ExternalAccount?
        folder_path             boolean             folder path of linked folder, from third-party service
        url                     string              Specific to the `forward` addon
        label                   string              Specific to the `forward` addon

    ##Links

        self:  the canonical api endpoint of this node_addon

    ##Actions

    ###Update

        Method:        PUT / PATCH
        URL:           /links/self
        Query Params:  <none>
        Body (JSON):   {"data": {
                           "type": "node_addons",                   # required
                           "id":   {provider},                      # required
                           "attributes": {
                             "external_account_id": {account_id},   # optional
                             "folder_id":           {folder_id},    # optional
                             "folder_path":         {folder_path},  # optional - Google Drive specific
                             "url":                 {url},          # optional - External Link specific
                             "label":               {label}         # optional - External Link specific
                           }
                         }
                       }
        Success:       200 OK + node_addon representation

    To update a node, issue either a PUT or a PATCH request against the `/links/self` URL.  The `external_account_id`,
    `enabled`, and `folder_id` fields are mandatory if you PUT and optional if you PATCH. However, at least one is always mandatory.
    Non-string values will be accepted and stringified, but we make no promises about the stringification output.  So
    don't do that.

    To delete or deauthorize a node_addon, issue a PUT with all fields set to `null` / `False`, or a PATCH with `enabled` set to `False`.

    ####Note

    Not all addons are currently configurable via the API. The current list of addons that accept PUT/PATCH is [`box`, `dropbox`, `s3`, `googledrive`]

    #This Request/Response
    """

    permission_classes = (
        drf_permissions.IsAuthenticatedOrReadOnly,
        ContributorOrPublic,
        ExcludeWithdrawals,
        ReadOnlyIfRegistration,
        base_permissions.TokenHasScope,
    )

    required_read_scopes = [CoreScopes.NODE_ADDON_READ]
    required_write_scopes = [CoreScopes.NODE_ADDON_WRITE]

    serializer_class = NodeAddonSettingsSerializer
    view_category = 'nodes'
    view_name = 'node-addon-detail'

    def get_object(self):
        return self.get_addon_settings(check_object_permissions=False)

    def perform_create(self, serializer):
        addon = self.kwargs['provider']
        if addon not in ADDONS_OAUTH:
            raise NotFound('Requested addon unavailable')

        node = self.get_node()
        if node.has_addon(addon):
            raise InvalidModelValueError(
                detail='Add-on {} already enabled for node {}'.format(addon, node._id)
            )

        return super(NodeAddonDetail, self).perform_create(serializer)

    def perform_destroy(self, instance):
        addon = instance.config.short_name
        node = self.get_node()
        if not node.has_addon(instance.config.short_name):
            raise NotFound('Node {} does not have add-on {}'.format(node._id, addon))

        node.delete_addon(addon, auth=get_user_auth(self.request))

    def get_serializer_class(self):
        """
        Use NodeDetailSerializer which requires 'id'
        """
        if 'provider' in self.kwargs and self.kwargs['provider'] == 'forward':
            return ForwardNodeAddonSettingsSerializer
        else:
            return NodeAddonSettingsSerializer


class NodeAddonFolderList(JSONAPIBaseView, generics.ListAPIView, NodeMixin, AddonSettingsMixin):
    """List of folders that this node can connect to *Read-only*.

    Paginated list of folders retrieved from the associated third-party service

    ##Permissions

    <Addon> Folders are visible only to the addon authorizer.

    ## <Addon> Folder Attributes

    OSF <Addon\> Folder entities have the "node_addon_folders" `type`, and their `id` indicates the folder_id
    according to the associated service provider (eg. `box`, `googledrive`, etc).

        name        type        description
        ======================================================================================================
        path        string      path of this folder, according to third-party service
        kind        string      `"folder"`, typically.
        provider    string      `short_name` of third-party service provider
        name        string      name of this folder
        folder_id   string      id of this folder, according to third-party service

    ##Links

    See the [JSON-API spec regarding pagination](http://jsonapi.org/format/1.0/#fetching-pagination).

        root:  the canonical api endpoint of the root folder for this account
        children: the canonical api endpoint of this folder's children

    #This Request/Response
    """
    permission_classes = (
        drf_permissions.IsAuthenticatedOrReadOnly,
        ContributorOrPublic,
        ExcludeWithdrawals,
        base_permissions.TokenHasScope,
    )

    required_read_scopes = [CoreScopes.NODE_ADDON_READ, CoreScopes.NODE_FILE_READ]
    required_write_scopes = [CoreScopes.NULL]

    pagination_class = MaxSizePagination
    serializer_class = NodeAddonFolderSerializer
    view_category = 'nodes'
    view_name = 'node-addon-folders'

    def get_queryset(self):
        # TODO: [OSF-6120] refactor this/NS models to be generalizable
        node_addon = self.get_addon_settings()
        if not node_addon.has_auth:
            raise JSONAPIException(detail='This addon is enabled but an account has not been imported from your user settings',
                meta={'link': '{}users/me/addons/{}/accounts/'.format(API_BASE, node_addon.config.short_name)})

        path = self.request.query_params.get('path')
        folder_id = self.request.query_params.get('id')

        if not hasattr(node_addon, 'get_folders'):
            raise EndpointNotImplementedError('Endpoint not yet implemented for this addon')

        return node_addon.get_folders(path=path, folder_id=folder_id)


class NodeProvider(object):

    def __init__(self, provider, node):
        self.path = '/'
        self.node = node
        self.kind = 'folder'
        self.name = provider
        self.provider = provider
        self.node_id = node._id
        self.pk = node._id
        self.id = node.id


class NodeProvidersList(JSONAPIBaseView, generics.ListAPIView, NodeMixin):
    """List of storage providers enabled for this node. *Read-only*.

    Users of the OSF may access their data on a [number of cloud-storage](/v2/#storage-providers) services that have
    integrations with the OSF.  We call these "providers".  By default every node has access to the OSF-provided
    storage but may use as many of the supported providers as desired.  This endpoint lists all of the providers that are
    configured for this node.  If you want to add more, you will need to do that in the Open Science Framework front end
    for now.

    In the OSF filesystem model, providers are treated as folders, but with special properties that distinguish them
    from regular folders.  Every provider folder is considered a root folder, and may not be deleted through the regular
    file API.  To see the contents of the provider, issue a GET request to the `/relationships/files/links/related/href`
    attribute of the provider resource.  The `new_folder` and `upload` actions are handled by another service called
    WaterButler, whose response format differs slightly from the OSF's.

    <!--- Copied from FileDetail.Spiel -->

    ###Waterbutler Entities

    When an action is performed against a WaterButler endpoint, it will generally respond with a file entity, a folder
    entity, or no content.

    ####File Entity

        name          type       description
        =========================================================================
        name          string     name of the file
        path          string     unique identifier for this file entity for this
                                 project and storage provider. may not end with '/'
        materialized  string     the full path of the file relative to the storage
                                 root.  may not end with '/'
        kind          string     "file"
        etag          string     etag - http caching identifier w/o wrapping quotes
        modified      timestamp  last modified timestamp - format depends on provider
        contentType   string     MIME-type when available
        provider      string     id of provider e.g. "osfstorage", "s3", "googledrive".
                                 equivalent to addon_short_name on the OSF
        size          integer    size of file in bytes
        extra         object     may contain additional data beyond what's described here,
                                 depending on the provider
          version     integer    version number of file. will be 1 on initial upload
          downloads   integer    count of the number times the file has been downloaded
          hashes      object
            md5       string     md5 hash of file
            sha256    string     SHA-256 hash of file

    ####Folder Entity

        name          type    description
        ======================================================================
        name          string  name of the folder
        path          string  unique identifier for this folder entity for this
                              project and storage provider. must end with '/'
        materialized  string  the full path of the folder relative to the storage
                              root.  must end with '/'
        kind          string  "folder"
        etag          string  etag - http caching identifier w/o wrapping quotes
        extra         object  varies depending on provider

    ##Provider Attributes

    `type` is "files"

        name      type    description
        =================================================================================
        name      string  name of the provider
        kind      string  type of this file/folder.  always "folder"
        path      path    relative path of this folder within the provider filesys. always "/"
        node      string  node this provider belongs to
        provider  string  provider id, same as "name"

    ##Links

    See the [JSON-API spec regarding pagination](http://jsonapi.org/format/1.0/#fetching-pagination).

    ##Actions

    <!--- Copied from FileDetail.Actions -->

    ###Create Subfolder (*folders*)

        Method:       PUT
        URL:          /links/new_folder
        Query Params: ?kind=folder&name={new_folder_name}
        Body:         <empty>
        Success:      201 Created + new folder representation

    You can create a subfolder of an existing folder by issuing a PUT request against the `new_folder` link.  The
    `?kind=folder` portion of the query parameter is already included in the `new_folder` link.  The name of the new
    subfolder should be provided in the `name` query parameter.  The response will contain a [WaterButler folder
    entity](#folder-entity).  If a folder with that name already exists in the parent directory, the server will return
    a 409 Conflict error response.

    ###Upload New File (*folders*)

        Method:       PUT
        URL:          /links/upload
        Query Params: ?kind=file&name={new_file_name}
        Body (Raw):   <file data (not form-encoded)>
        Success:      201 Created + new file representation

    To upload a file to a folder, issue a PUT request to the folder's `upload` link with the raw file data in the
    request body, and the `kind` and `name` query parameters set to `'file'` and the desired name of the file.  The
    response will contain a [WaterButler file entity](#file-entity) that describes the new file.  If a file with the
    same name already exists in the folder, the server will return a 409 Conflict error response.

    ##Query Params

    + `page=<Int>` -- page number of results to view, default 1

    #This Request/Response

    """
    permission_classes = (
        drf_permissions.IsAuthenticatedOrReadOnly,
        ContributorOrPublic,
        ExcludeWithdrawals,
        base_permissions.TokenHasScope,
    )

    required_read_scopes = [CoreScopes.NODE_FILE_READ]
    required_write_scopes = [CoreScopes.NODE_FILE_WRITE]

    serializer_class = NodeProviderSerializer
    view_category = 'nodes'
    view_name = 'node-providers'

    ordering = ('-id',)

    def get_provider_item(self, provider):
        return NodeProvider(provider, self.get_node())

    def get_queryset(self):
        return [
            self.get_provider_item(addon.config.short_name)
            for addon
            in self.get_node().get_addons()
            if addon.config.has_hgrid_files
            and addon.configured
        ]

class NodeProviderDetail(JSONAPIBaseView, generics.RetrieveAPIView, NodeMixin):
    permission_classes = (
        drf_permissions.IsAuthenticatedOrReadOnly,
        ContributorOrPublic,
        ExcludeWithdrawals,
        base_permissions.TokenHasScope,
    )

    required_read_scopes = [CoreScopes.NODE_FILE_READ]
    required_write_scopes = [CoreScopes.NODE_FILE_WRITE]

    serializer_class = NodeProviderSerializer
    view_category = 'nodes'
    view_name = 'node-provider-detail'

    def get_object(self):
        return NodeProvider(self.kwargs['provider'], self.get_node())


class NodeLogList(JSONAPIBaseView, generics.ListAPIView, NodeMixin, ListFilterMixin):
    """List of Logs associated with a given Node. *Read-only*.

    <!--- Copied Description from NodeLogDetail -->

    Paginated list of Logs ordered by their `date`. This includes the Logs of the specified Node as well as the logs of that Node's children that the current user has access to.

    Note that if an anonymous view_only key is being used, the user relationship will not be exposed.

    On the front end, logs show record and show actions done on the OSF. The complete list of loggable actions (in the format {identifier}: {description}) is as follows:

    * 'project_created': A Node is created
    * 'project_registered': A Node is registered
    * 'project_deleted': A Node is deleted
    * 'created_from': A Node is created using an existing Node as a template
    * 'pointer_created': A Pointer is created
    * 'pointer_forked': A Pointer is forked
    * 'pointer_removed': A Pointer is removed
    * 'node_removed': A component is deleted
    * 'node_forked': A Node is forked
    ===
    * 'made_public': A Node is made public
    * 'made_private': A Node is made private
    * 'tag_added': A tag is added to a Node
    * 'tag_removed': A tag is removed from a Node
    * 'edit_title': A Node's title is changed
    * 'edit_description': A Node's description is changed
    * 'updated_fields': One or more of a Node's fields are changed
    * 'external_ids_added': An external identifier is added to a Node (e.g. DOI, ARK)
    ===
    * 'contributor_added': A Contributor is added to a Node
    * 'contributor_removed': A Contributor is removed from a Node
    * 'contributors_reordered': A Contributor's position in a Node's bibliography is changed
    * 'permissions_updated': A Contributor's permissions on a Node are changed
    * 'made_contributor_visible': A Contributor is made bibliographically visible on a Node
    * 'made_contributor_invisible': A Contributor is made bibliographically invisible on a Node
    ===
    * 'wiki_updated': A Node's wiki is updated
    * 'wiki_deleted': A Node's wiki is deleted
    * 'wiki_renamed': A Node's wiki is renamed
    * 'made_wiki_public': A Node's wiki is made public
    * 'made_wiki_private': A Node's wiki is made private
    ===
    * 'addon_added': An add-on is linked to a Node
    * 'addon_removed': An add-on is unlinked from a Node
    * 'addon_file_moved': A File in a Node's linked add-on is moved
    * 'addon_file_copied': A File in a Node's linked add-on is copied
    * 'addon_file_renamed': A File in a Node's linked add-on is renamed
    * 'node_authorized': An addon is authorized for a project
    * 'node_deauthorized': An addon is deauthorized for a project
    * 'folder_created': A Folder is created in a Node's linked add-on
    * 'file_added': A File is added to a Node's linked add-on
    * 'file_updated': A File is updated on a Node's linked add-on
    * 'file_removed': A File is removed from a Node's linked add-on
    * 'file_restored': A File is restored in a Node's linked add-on
    ===
    * 'comment_added': A Comment is added to some item
    * 'comment_removed': A Comment is removed from some item
    * 'comment_updated': A Comment is updated on some item
    ===
    * 'embargo_initiated': An embargoed Registration is proposed on a Node
    * 'embargo_approved': A proposed Embargo of a Node is approved
    * 'embargo_cancelled': A proposed Embargo of a Node is cancelled
    * 'embargo_completed': A proposed Embargo of a Node is completed
    * 'retraction_initiated': A Withdrawal of a Registration is proposed
    * 'retraction_approved': A Withdrawal of a Registration is approved
    * 'retraction_cancelled': A Withdrawal of a Registration is cancelled
    * 'registration_initiated': A Registration of a Node is proposed
    * 'registration_approved': A proposed Registration is approved
    * 'registration_cancelled': A proposed Registration is cancelled
    ===
    * 'node_created': A Node is created (_deprecated_)

   ##Log Attributes

    <!--- Copied Attributes from LogList -->

    OSF Log entities have the "logs" `type`.

        name           type                   description
        ============================================================================
        date           iso8601 timestamp      timestamp of Log creation
        action         string                 Log action (see list above)

    ##Relationships

    ###Node

    The node this log belongs to.

    ###User

    The user who performed the logged action.

    ##Links

    See the [JSON-API spec regarding pagination](http://jsonapi.org/format/1.0/#fetching-pagination).

    ##Actions

    ##Query Params

    <!--- Copied Query Params from LogList -->

    Logs may be filtered by their `action` and `date`.

    #This Request/Response

    """

    serializer_class = NodeLogSerializer
    view_category = 'nodes'
    view_name = 'node-logs'

    required_read_scopes = [CoreScopes.NODE_LOG_READ]
    required_write_scopes = [CoreScopes.NULL]

    log_lookup_url_kwarg = 'node_id'

    ordering = ('-date', )

    permission_classes = (
        drf_permissions.IsAuthenticatedOrReadOnly,
        ContributorOrPublic,
        base_permissions.TokenHasScope,
        ExcludeWithdrawals
    )

    def get_default_queryset(self):
        auth = get_user_auth(self.request)
        return self.get_node().get_aggregate_logs_queryset(auth)

    def get_queryset(self):
        return self.get_queryset_from_request().include(
            'node__guids', 'user__guids', 'original_node__guids', limit_includes=10
        )


class NodeCommentsList(JSONAPIBaseView, generics.ListCreateAPIView, ListFilterMixin, NodeMixin):
    """List of comments on a node. *Writeable*.

    Paginated list of comments ordered by their `date_created.` Each resource contains the full representation of the
    comment, meaning additional requests to an individual comment's detail view are not necessary.

    Note that if an anonymous view_only key is being used, the user relationship will not be exposed.

    ###Permissions

    Comments on public nodes are given read-only access to everyone. If the node comment-level is "private",
    only contributors have permission to comment. If the comment-level is "public" any logged-in OSF user can comment.
    Comments on private nodes are only visible to contributors and administrators on the parent node.

    ##Attributes

    OSF comment entities have the "comments" `type`.

        name           type               description
        =================================================================================
        content        string             content of the comment
        date_created   iso8601 timestamp  timestamp that the comment was created
        date_modified  iso8601 timestamp  timestamp when the comment was last updated
        modified       boolean            has this comment been edited?
        deleted        boolean            is this comment deleted?
        is_abuse       boolean            has this comment been reported by the current user?
        has_children   boolean            does this comment have replies?
        can_edit       boolean            can the current user edit this comment?

    ##Links

    See the [JSON-API spec regarding pagination](http://jsonapi.org/format/1.0/#fetching-pagination).

    ##Actions

    ###Create

        Method:        POST
        URL:           /links/self
        Query Params:  <none>
        Body (JSON):   {
                         "data": {
                           "type": "comments",   # required
                           "attributes": {
                             "content":       {content},        # mandatory
                           },
                           "relationships": {
                             "target": {
                               "data": {
                                  "type": {target type}         # mandatory
                                  "id": {target._id}            # mandatory
                               }
                             }
                           }
                         }
                       }
        Success:       201 CREATED + comment representation

    To create a comment on this node, issue a POST request against this endpoint. The comment target id and target type
    must be specified. To create a comment on the node overview page, the target `type` would be "nodes" and the `id`
    would be the node id. To reply to a comment on this node, the target `type` would be "comments" and the `id` would
    be the id of the comment to reply to. The `content` field is mandatory.

    If the comment creation is successful the API will return
    a 201 response with the representation of the new comment in the body. For the new comment's canonical URL, see the
    `/links/self` field of the response.

    ##Query Params

    + `filter[deleted]=True|False` -- filter comments based on whether or not they are deleted.

    The list of node comments includes deleted comments by default. The `deleted` field is a boolean and can be
    filtered using truthy values, such as `true`, `false`, `0`, or `1`. Note that quoting `true` or `false` in
    the query will cause the match to fail regardless.

    + `filter[date_created][comparison_operator]=YYYY-MM-DDTH:M:S` -- filter comments based on date created.

    Comments can also be filtered based on their `date_created` and `date_modified` fields. Possible comparison
    operators include 'gt' (greater than), 'gte'(greater than or equal to), 'lt' (less than) and 'lte'
    (less than or equal to). The date must be in the format YYYY-MM-DD and the time is optional.

    + `filter[target]=target_id` -- filter comments based on their target id.

    The list of comments can be filtered by target id. For example, to get all comments with target = project,
    the target_id would be the project_id.

    #This Request/Response
    """
    permission_classes = (
        drf_permissions.IsAuthenticatedOrReadOnly,
        CanCommentOrPublic,
        base_permissions.TokenHasScope,
        ExcludeWithdrawals
    )

    required_read_scopes = [CoreScopes.NODE_COMMENTS_READ]
    required_write_scopes = [CoreScopes.NODE_COMMENTS_WRITE]

    pagination_class = CommentPagination
    serializer_class = NodeCommentSerializer
    view_category = 'nodes'
    view_name = 'node-comments'

    ordering = ('-date_created', )  # default ordering

    def get_default_queryset(self):
        return Comment.objects.filter(node=self.get_node(), root_target__isnull=False)

    # Hook to make filtering on 'target' work
    def postprocess_query_param(self, key, field_name, operation):
        if field_name == 'target':
            operation['value'] = Guid.load(operation['value'])

    def get_queryset(self):
        comments = self.get_queryset_from_request()
        for comment in comments:
            # Deleted root targets still appear as tuples in the database,
            # but need to be None in order for the query to be correct.
            if comment.root_target.referent.is_deleted:
                comment.root_target = None
                comment.save()
        return comments

    def get_serializer_class(self):
        if self.request.method == 'POST':
            return CommentCreateSerializer
        else:
            return NodeCommentSerializer

    # overrides ListCreateAPIView
    def get_parser_context(self, http_request):
        """
        Tells parser that we are creating a relationship
        """
        res = super(NodeCommentsList, self).get_parser_context(http_request)
        res['is_relationship'] = True
        return res

    def perform_create(self, serializer):
        node = self.get_node()
        serializer.validated_data['user'] = self.request.user
        serializer.validated_data['node'] = node
        serializer.save()


class NodeInstitutionsList(JSONAPIBaseView, generics.ListAPIView, ListFilterMixin, NodeMixin):
    """ Detail of the affiliated institutions a node has, if any. Returns [] if the node has no
    affiliated institution.

    ##Attributes

    OSF Institutions have the "institutions" `type`.

        name           type               description
        =========================================================================
        name           string             title of the institution
        id             string             unique identifier in the OSF
        logo_path      string             a path to the institution's static logo



    #This Request/Response

    """
    permission_classes = (
        drf_permissions.IsAuthenticatedOrReadOnly,
        base_permissions.TokenHasScope,
        AdminOrPublic
    )

    required_read_scopes = [CoreScopes.NODE_BASE_READ, CoreScopes.INSTITUTION_READ]
    required_write_scopes = [CoreScopes.NULL]
    serializer_class = InstitutionSerializer

    model = Institution
    view_category = 'nodes'
    view_name = 'node-institutions'

    ordering = ('-id',)

    def get_queryset(self):
        node = self.get_node()
        return node.affiliated_institutions.all() or []


class NodeInstitutionsRelationship(JSONAPIBaseView, generics.RetrieveUpdateDestroyAPIView, generics.CreateAPIView, NodeMixin):
    """ Relationship Endpoint for Node -> Institutions Relationship

    Used to set, remove, update and retrieve the affiliated_institutions of a node to an institution

    ##Actions

    ###Create

        Method:        POST
        URL:           /links/self
        Query Params:  <none>
        Body (JSON):   {
                         "data": [{
                           "type": "institutions",   # required
                           "id": <institution_id>   # required
                         }]
                       }
        Success:       201

        This requires write permissions on the node and for the user making the request to
        have the institutions in the payload as affiliated in their account.

    ###Update

        Method:        PUT || PATCH
        URL:           /links/self
        Query Params:  <none>
        Body (JSON):   {
                         "data": [{
                           "type": "institutions",   # required
                           "id": <institution_id>   # required
                         }]
                       }
        Success:       200

        This requires write permissions on the node and for the user making the request to
        have the institutions in the payload as affiliated in their account. This will delete
        all institutions not listed, meaning a data: [] payload does the same as a DELETE with all
        the institutions.

    ###Destroy

        Method:        DELETE
        URL:           /links/self
        Query Params:  <none>
        Body (JSON):   {
                         "data": [{
                           "type": "institutions",   # required
                           "id": <institution_id>   # required
                         }]
                       }
        Success:       204

        This requires write permissions in the node. If the user has admin permissions, the institution in the payload does
        not need to be affiliated in their account.
    """
    permission_classes = (
        drf_permissions.IsAuthenticatedOrReadOnly,
        base_permissions.TokenHasScope,
        WriteOrPublicForRelationshipInstitutions
    )
    required_read_scopes = [CoreScopes.NODE_BASE_READ]
    required_write_scopes = [CoreScopes.NODE_BASE_WRITE]
    serializer_class = NodeInstitutionsRelationshipSerializer
    parser_classes = (JSONAPIRelationshipParser, JSONAPIRelationshipParserForRegularJSON, )

    view_category = 'nodes'
    view_name = 'node-relationships-institutions'

    def get_object(self):
        node = self.get_node(check_object_permissions=False)
        obj = {
            'data': node.affiliated_institutions.all(),
            'self': node
        }
        self.check_object_permissions(self.request, obj)
        return obj

    def perform_destroy(self, instance):
        data = self.request.data['data']
        user = self.request.user
        current_insts = {inst._id: inst for inst in instance['data']}
        node = instance['self']

        for val in data:
            if val['id'] in current_insts:
                if not user.is_affiliated_with_institution(current_insts[val['id']]) and not node.has_permission(user, 'admin'):
                    raise PermissionDenied
                node.remove_affiliated_institution(inst=current_insts[val['id']], user=user)
        node.save()

    def create(self, *args, **kwargs):
        try:
            ret = super(NodeInstitutionsRelationship, self).create(*args, **kwargs)
        except RelationshipPostMakesNoChanges:
            return Response(status=HTTP_204_NO_CONTENT)
        return ret


class NodeWikiList(JSONAPIBaseView, generics.ListAPIView, NodeMixin, ListFilterMixin):
    """List of wiki pages on a node. *Read only*.

    Paginated list of the node's current wiki page versions ordered by their `date_modified.` Each resource contains the
    full representation of the wiki, meaning additional requests to an individual wiki's detail view are not necessary.

    Note that if an anonymous view_only key is being used, the user relationship will not be exposed.

    ###Permissions

    Wiki pages on public nodes are given read-only access to everyone. Wiki pages on private nodes are only visible to
    contributors and administrators on the parent node.

    ##Attributes

    OSF wiki entities have the "wikis" `type`.

        name                    type               description
        ======================================================================================================
        name                        string             name of the wiki pag
        path                        string             the path of the wiki page
        materialized_path           string             the path of the wiki page
        date_modified               iso8601 timestamp  timestamp when the wiki was last updated
        content_type                string             MIME-type
        current_user_can_comment    boolean            Whether the current user is allowed to post comments
        extra                       object
        version                     integer            version number of the wiki


    ##Links

    See the [JSON-API spec regarding pagination](http://jsonapi.org/format/1.0/#fetching-pagination).

    ##Query Params

    + `filter[name]=<Str>` -- filter wiki pages by name

    + `filter[date_modified][comparison_operator]=YYYY-MM-DDTH:M:S` -- filter wiki pages based on date modified.

    Wiki pages can be filtered based on their `date_modified` fields. Possible comparison
    operators include 'gt' (greater than), 'gte'(greater than or equal to), 'lt' (less than) and 'lte'
    (less than or equal to). The date must be in the format YYYY-MM-DD and the time is optional.


    #This Request/Response
    """

    permission_classes = (
        drf_permissions.IsAuthenticatedOrReadOnly,
        base_permissions.TokenHasScope,
        ContributorOrPublic,
        ExcludeWithdrawals
    )

    required_read_scopes = [CoreScopes.WIKI_BASE_READ]
    required_write_scopes = [CoreScopes.NULL]
    serializer_class = NodeWikiSerializer

    view_category = 'nodes'
    view_name = 'node-wikis'

    ordering = ('-date', )  # default ordering

    def get_default_queryset(self):
        node = self.get_node()
        node_wiki_pages = node.wiki_pages_current.values() if node.wiki_pages_current else []
        return NodeWikiPage.objects.filter(guids___id__in=node_wiki_pages)

    def get_queryset(self):
        return self.get_queryset_from_request()


class NodeLinkedNodesRelationship(LinkedNodesRelationship, NodeMixin):
    """ Relationship Endpoint for Nodes -> Linked Node relationships

    Used to set, remove, update and retrieve the ids of the linked nodes attached to this collection. For each id, there
    exists a node link that contains that node.

    ##Actions

    ###Create

        Method:        POST
        URL:           /links/self
        Query Params:  <none>
        Body (JSON):   {
                         "data": [{
                           "type": "linked_nodes",   # required
                           "id": <node_id>   # required
                         }]
                       }
        Success:       201

    This requires both edit permission on the collection, and for the user that is
    making the request to be able to read the nodes requested. Data can be contain any number of
    node identifiers. This will create a node_link for all node_ids in the request that
    do not currently have a corresponding node_link in this collection.

    ###Update

        Method:        PUT || PATCH
        URL:           /links/self
        Query Params:  <none>
        Body (JSON):   {
                         "data": [{
                           "type": "linked_nodes",   # required
                           "id": <node_id>   # required
                         }]
                       }
        Success:       200

    This requires both edit permission on the collection, and for the user that is
    making the request to be able to read the nodes requested. Data can be contain any number of
    node identifiers. This will replace the contents of the node_links for this collection with
    the contents of the request. It will delete all node links that don't have a node_id in the data
    array, create node links for the node_ids that don't currently have a node id, and do nothing
    for node_ids that already have a corresponding node_link. This means a update request with
    {"data": []} will remove all node_links in this collection

    ###Destroy

        Method:        DELETE
        URL:           /links/self
        Query Params:  <none>
        Body (JSON):   {
                         "data": [{
                           "type": "linked_nodes",   # required
                           "id": <node_id>   # required
                         }]
                       }
        Success:       204

    This requires edit permission on the node. This will delete any node_links that have a
    corresponding node_id in the request.
    """

    view_category = 'nodes'
    view_name = 'node-pointer-relationship'


class LinkedNodesList(BaseLinkedList, NodeMixin):
    """List of nodes linked to this node. *Read-only*.

    Linked nodes are the nodes pointed to by node links. This view will probably replace node_links in the near future.

    <!--- Copied Spiel from NodeDetail -->

    On the front end, nodes are considered 'projects' or 'components'. The difference between a project and a component
    is that a project is the top-level node, and components are children of the project. There is also a [category
    field](/v2/#osf-node-categories) that includes 'project' as an option. The categorization essentially determines
    which icon is displayed by the node in the front-end UI and helps with search organization. Top-level nodes may have
    a category other than project, and children nodes may have a category of project.

    ##Linked Node Attributes

    <!--- Copied Attributes from NodeDetail -->

    OSF Node entities have the "nodes" `type`.

        name           type               description
        =================================================================================
        title          string             title of project or component
        description    string             description of the node
        category       string             node category, must be one of the allowed values
        date_created   iso8601 timestamp  timestamp that the node was created
        date_modified  iso8601 timestamp  timestamp when the node was last updated
        tags           array of strings   list of tags that describe the node
        registration   boolean            is this is a registration?
        collection     boolean            is this node a collection of other nodes?
        public         boolean            has this node been made publicly-visible?

    ##Links

    See the [JSON-API spec regarding pagination](http://jsonapi.org/format/1.0/#fetching-pagination).

    ##Query Params

    + `page=<Int>` -- page number of results to view, default 1

    + `filter[<fieldname>]=<Str>` -- fields and values to filter the search results on.

    Nodes may be filtered by their `title`, `category`, `description`, `public`, `registration`, or `tags`.  `title`,
    `description`, and `category` are string fields and will be filtered using simple substring matching.  `public` and
    `registration` are booleans, and can be filtered using truthy values, such as `true`, `false`, `0`, or `1`.  Note
    that quoting `true` or `false` in the query will cause the match to fail regardless.  `tags` is an array of simple strings.

    #This Request/Response
    """
    serializer_class = NodeSerializer
    view_category = 'nodes'
    view_name = 'linked-nodes'

    def get_queryset(self):
        queryset = super(LinkedNodesList, self).get_queryset()
        return queryset.exclude(type='osf.registration')

    # overrides APIView
    def get_parser_context(self, http_request):
        """
        Tells parser that we are creating a relationship
        """
        res = super(LinkedNodesList, self).get_parser_context(http_request)
        res['is_relationship'] = True
        return res


class NodeLinkedRegistrationsRelationship(LinkedRegistrationsRelationship, NodeMixin):
    """ Relationship Endpoint for Node -> Linked Registration relationships

    Used to set, remove, update and retrieve the ids of the linked registrations attached to this node. For each id, there
    exists a node link that contains that node.

    ##Actions

    ###Create

        Method:        POST
        URL:           /links/self
        Query Params:  <none>
        Body (JSON):   {
                         "data": [{
                           "type": "linked_registrations",   # required
                           "id": <node_id>   # required
                         }]
                       }
        Success:       201

    This requires both edit permission on the node, and for the user that is
    making the request to be able to read the registrations requested. Data can contain any number of
    node identifiers. This will create a node_link for all node_ids in the request that
    do not currently have a corresponding node_link in this node.

    ###Update

        Method:        PUT || PATCH
        URL:           /links/self
        Query Params:  <none>
        Body (JSON):   {
                         "data": [{
                           "type": "linked_registrations",   # required
                           "id": <node_id>   # required
                         }]
                       }
        Success:       200

    This requires both edit permission on the node, and for the user that is
    making the request to be able to read the registrations requested. Data can contain any number of
    node identifiers. This will replace the contents of the node_links for this node with
    the contents of the request. It will delete all node links that don't have a node_id in the data
    array, create node links for the node_ids that don't currently have a node id, and do nothing
    for node_ids that already have a corresponding node_link. This means a update request with
    {"data": []} will remove all node_links in this node.

    ###Destroy

        Method:        DELETE
        URL:           /links/self
        Query Params:  <none>
        Body (JSON):   {
                         "data": [{
                           "type": "linked_registrations",   # required
                           "id": <node_id>   # required
                         }]
                       }
        Success:       204

    This requires edit permission on the node. This will delete any node_links that have a
    corresponding node_id in the request.
    """

    view_category = 'nodes'
    view_name = 'node-registration-pointer-relationship'


class NodeLinkedRegistrationsList(BaseLinkedList, NodeMixin):
    """List of registrations linked to this node. *Read-only*.

    Linked registrations are the registration nodes pointed to by node links.

    <!--- Copied Spiel from RegistrationDetail -->
    Registrations are read-only snapshots of a project. This view shows details about the given registration.

    Each resource contains the full representation of the registration, meaning additional requests to an individual
    registration's detail view are not necessary. A withdrawn registration will display a limited subset of information,
    namely, title, description, date_created, registration, withdrawn, date_registered, withdrawal_justification, and
    registration supplement. All other fields will be displayed as null. Additionally, the only relationships permitted
    to be accessed for a withdrawn registration are the contributors - other relationships will return a 403.

    ##Linked Registration Attributes

    <!--- Copied Attributes from RegistrationDetail -->

    Registrations have the "registrations" `type`.

        name                            type               description
        =======================================================================================================
        title                           string             title of the registered project or component
        description                     string             description of the registered node
        category                        string             bode category, must be one of the allowed values
        date_created                    iso8601 timestamp  timestamp that the node was created
        date_modified                   iso8601 timestamp  timestamp when the node was last updated
        tags                            array of strings   list of tags that describe the registered node
        current_user_can_comment        boolean            Whether the current user is allowed to post comments
        current_user_permissions        array of strings   list of strings representing the permissions for the current user on this node
        fork                            boolean            is this project a fork?
        registration                    boolean            has this project been registered? (always true - may be deprecated in future versions)
        collection                      boolean            is this registered node a collection? (always false - may be deprecated in future versions)
        node_license                    object             details of the license applied to the node
        year                            string             date range of the license
        copyright_holders               array of strings   holders of the applied license
        public                          boolean            has this registration been made publicly-visible?
        withdrawn                       boolean            has this registration been withdrawn?
        date_registered                 iso8601 timestamp  timestamp that the registration was created
        embargo_end_date                iso8601 timestamp  when the embargo on this registration will be lifted (if applicable)
        withdrawal_justification        string             reasons for withdrawing the registration
        pending_withdrawal              boolean            is this registration pending withdrawal?
        pending_withdrawal_approval     boolean            is this registration pending approval?
        pending_embargo_approval        boolean            is the associated Embargo awaiting approval by project admins?
        registered_meta                 dictionary         registration supplementary information
        registration_supplement         string             registration template

    ##Links

    See the [JSON-API spec regarding pagination](http://jsonapi.org/format/1.0/#fetching-pagination).

    ##Query Params

    + `page=<Int>` -- page number of results to view, default 1

    + `filter[<fieldname>]=<Str>` -- fields and values to filter the search results on.

    Nodes may be filtered by their `title`, `category`, `description`, `public`, `registration`, or `tags`.  `title`,
    `description`, and `category` are string fields and will be filtered using simple substring matching.  `public` and
    `registration` are booleans, and can be filtered using truthy values, such as `true`, `false`, `0`, or `1`.  Note
    that quoting `true` or `false` in the query will cause the match to fail regardless.  `tags` is an array of simple strings.

    #This Request/Response
    """
    serializer_class = RegistrationSerializer
    view_category = 'nodes'
    view_name = 'linked-registrations'

    def get_queryset(self):
        ret = [node for node in
            super(NodeLinkedRegistrationsList, self).get_queryset()
            if node.is_registration]
        return ret

    # overrides APIView
    def get_parser_context(self, http_request):
        """
        Tells parser that we are creating a relationship
        """
        res = super(NodeLinkedRegistrationsList, self).get_parser_context(http_request)
        res['is_relationship'] = True
        return res


class NodeViewOnlyLinksList(JSONAPIBaseView, generics.ListCreateAPIView, ListFilterMixin, NodeMixin):
    """
    List of view only links on a node. *Writeable*.

    ###Permissions

    View only links on a node, public or private, are readable and writeable only by users that are
    administrators on the node.

    ##Attributes

        name            type                    description
        =================================================================================
        name            string                  name of the view only link
        anonymous       boolean                 whether the view only link has anonymized contributors
        date_created    iso8601 timestamp       timestamp when the view only link was created
        key             string                  the view only link key


    ##Relationships

    ###Creator

    The user who created the view only link.

    ###Nodes

    The nodes which this view only link key gives read-only access to.

    ##Actions

    ###Create

        Method:        POST
        Body (JSON): {
                        "data": {
                            "attributes": {
                                "name": {string},              #optional
                                "anonymous": true|false,        #optional
                            }
                        }
                    }
        Success:       201 CREATED + VOL representation

    ##Query Params

    + `filter[<fieldname>]=<Str>` -- fields and values to filter the search results on.

    View only links may be filtered by their `name`, `anonymous`, and `date_created` attributes.

    #This Request/Response
    """
    permission_classes = (
        IsAdmin,
        base_permissions.TokenHasScope,
        drf_permissions.IsAuthenticatedOrReadOnly
    )

    required_read_scopes = [CoreScopes.NODE_VIEW_ONLY_LINKS_READ]
    required_write_scopes = [CoreScopes.NODE_VIEW_ONLY_LINKS_WRITE]

    serializer_class = NodeViewOnlyLinkSerializer

    view_category = 'nodes'
    view_name = 'node-view-only-links'

    ordering = ('-date_created',)

    def get_default_queryset(self):
        return self.get_node().private_links.filter(is_deleted=False)

    def get_queryset(self):
        return self.get_queryset_from_request()


class NodeViewOnlyLinkDetail(JSONAPIBaseView, generics.RetrieveUpdateDestroyAPIView, NodeMixin):
    """
    Detail of a specific view only link on a node. *Writeable*.

    ###Permissions

    View only links on a node, public or private, are only readable and writeable by users that are
    administrators on the node.

    ##Attributes

        name            type                    description
        =================================================================================
        name            string                  name of the view only link
        anonymous       boolean                 whether the view only link has anonymized contributors
        date_created    iso8601 timestamp       timestamp when the view only link was created
        key             string                  the view only key


    ##Relationships

    ###Creator

    The user who created the view only link.

    ###Nodes

    The nodes which this view only link key gives read-only access to.

    ##Actions

    ###Update

        Method:        PUT
        Body (JSON):   {
                         "data": {
                           "attributes": {
                             "name": {string},               #optional
                             "anonymous": true|false,        #optional
                           },
                         }
                       }
        Success:       200 OK + VOL representation

    ###Delete

        Method:        DELETE
        Body (JSON):   <none>
        Success:       204 NO CONTENT

    #This Request/Response
    """

    permission_classes = (
        IsAdmin,
        base_permissions.TokenHasScope,
        drf_permissions.IsAuthenticatedOrReadOnly
    )

    required_read_scopes = [CoreScopes.NODE_VIEW_ONLY_LINKS_READ]
    required_write_scopes = [CoreScopes.NODE_VIEW_ONLY_LINKS_WRITE]

    serializer_class = NodeViewOnlyLinkSerializer

    view_category = 'nodes'
    view_name = 'node-view-only-link-detail'

    def get_serializer_class(self):
        if self.request.method == 'PUT':
            return NodeViewOnlyLinkUpdateSerializer
        return NodeViewOnlyLinkSerializer

    def get_object(self):
        try:
            return self.get_node().private_links.get(_id=self.kwargs['link_id'])
        except PrivateLink.DoesNotExist:
            raise NotFound

    def perform_destroy(self, link):
        assert isinstance(link, PrivateLink), 'link must be a PrivateLink'
        link.is_deleted = True
        link.save()
        enqueue_postcommit_task(ban_url, (self.get_node(),), {}, celery=True, once_per_request=True)


class NodeIdentifierList(NodeMixin, IdentifierList):
    """List of identifiers for a specified node. *Read-only*.

    ##Identifier Attributes

    OSF Identifier entities have the "identifiers" `type`.

        name           type                   description
        ----------------------------------------------------------------------------
        category       string                 e.g. 'ark', 'doi'
        value          string                 the identifier value itself

    ##Links

        self: this identifier's detail page

    ##Relationships

    ###Referent

    The identifier is refers to this node.

    ##Actions

    *None*.

    ##Query Params

     Identifiers may be filtered by their category.

    #This Request/Response

    """

    serializer_class = NodeIdentifierSerializer
    node_lookup_url_kwarg = 'node_id'

    # overrides IdentifierList
    def get_object(self, check_object_permissions=True):
        return self.get_node(check_object_permissions=check_object_permissions)

    def get_node(self, check_object_permissions=True):
        node = get_object_or_error(
            Node,
            self.kwargs[self.node_lookup_url_kwarg],
            self.request,
            display_name='node'
        )
        # Nodes that are folders/collections are treated as a separate resource, so if the client
        # requests a collection through a node endpoint, we return a 404
        if node.is_collection:
            raise NotFound
        # May raise a permission denied
        if check_object_permissions:
            self.check_object_permissions(self.request, node)
        return node


class NodePreprintsList(JSONAPIBaseView, generics.ListAPIView, NodeMixin, PreprintFilterMixin):
    """List of preprints for a node. *Read-only*.

    ##Note
    **This API endpoint is under active development, and is subject to change in the future.**

    Paginated list of preprints ordered by their `date_created`.  Each resource contains a representation of the
    preprint.

    ##Preprint Attributes

    OSF Preprint entities have the "preprints" `type`.

        name                            type                                description
        ====================================================================================
        date_created                    iso8601 timestamp                   timestamp that the preprint was created
        date_modified                   iso8601 timestamp                   timestamp that the preprint was last modified
        date_published                  iso8601 timestamp                   timestamp when the preprint was published
        is_published                    boolean                             whether or not this preprint is published
        is_preprint_orphan              boolean                             whether or not this preprint is orphaned
        subjects                        list of lists of dictionaries       ids of Subject in the BePress taxonomy. Dictrionary, containing the subject text and subject ID
        provider                        string                              original source of the preprint
        doi                             string                              bare DOI for the manuscript, as entered by the user

    ##Relationships

    ###Node
    The node that this preprint was created for

    ###Primary File
    The file that is designated as the preprint's primary file, or the manuscript of the preprint.

    ###Provider
    Link to preprint_provider detail for this preprint

    ##Links

    - `self` -- Preprint detail page for the current preprint
    - `html` -- Project on the OSF corresponding to the current preprint
    - `doi` -- URL representation of the DOI entered by the user for the preprint manuscript

    See the [JSON-API spec regarding pagination](http://jsonapi.org/format/1.0/#fetching-pagination).

    ##Query Params

    + `page=<Int>` -- page number of results to view, default 1

    #This Request/Response
    """
    permission_classes = (
        drf_permissions.IsAuthenticatedOrReadOnly,
        base_permissions.TokenHasScope,
        ContributorOrPublic,
    )
    parser_classes = (JSONAPIMultipleRelationshipsParser, JSONAPIMultipleRelationshipsParserForRegularJSON,)

    required_read_scopes = [CoreScopes.NODE_PREPRINTS_READ]
    required_write_scopes = [CoreScopes.NODE_PREPRINTS_WRITE]

    serializer_class = PreprintSerializer

    view_category = 'nodes'
    view_name = 'node-preprints'

    ordering = ('-date_modified',)

    def get_default_queryset(self):
        auth = get_user_auth(self.request)
        auth_user = getattr(auth, 'user', None)
        node = self.get_node()
        # Permissions on the node are handled by the permissions_classes
        # Permissions on the list objects are handled by the query
<<<<<<< HEAD
        if auth_user:
            admin_subquery = Contributor.objects.filter(node=OuterRef('pk'), user__id=auth_user.id, admin=True)
            node_subquery = AbstractNode.objects.annotate(contrib=Exists(admin_subquery)).filter(preprints=OuterRef('pk'), contrib=True)
            return node.preprints.annotate(node_present=Exists(node_subquery)).filter(Q(node_present=True) | Q(is_published=True))

        return node.preprints.filter(is_published=True)
=======
        return self.preprints_queryset(node.preprints.all(), auth_user)
>>>>>>> 47f15ff9

    def get_queryset(self):
        return self.get_queryset_from_request()<|MERGE_RESOLUTION|>--- conflicted
+++ resolved
@@ -3450,16 +3450,7 @@
         node = self.get_node()
         # Permissions on the node are handled by the permissions_classes
         # Permissions on the list objects are handled by the query
-<<<<<<< HEAD
-        if auth_user:
-            admin_subquery = Contributor.objects.filter(node=OuterRef('pk'), user__id=auth_user.id, admin=True)
-            node_subquery = AbstractNode.objects.annotate(contrib=Exists(admin_subquery)).filter(preprints=OuterRef('pk'), contrib=True)
-            return node.preprints.annotate(node_present=Exists(node_subquery)).filter(Q(node_present=True) | Q(is_published=True))
-
-        return node.preprints.filter(is_published=True)
-=======
         return self.preprints_queryset(node.preprints.all(), auth_user)
->>>>>>> 47f15ff9
 
     def get_queryset(self):
         return self.get_queryset_from_request()