#!/usr/bin/env python
# -*- coding: utf-8 -*-
'''Views tests for the OSF.'''
from __future__ import absolute_import
import unittest
import json
import datetime as dt
import mock
import httplib as http


from nose.tools import *  # noqa PEP8 asserts
from tests.test_features import requires_search
from webtest.app import AppError
from werkzeug.wrappers import Response

from modularodm import Q

from framework import auth
from framework.exceptions import HTTPError
from framework.auth import User, Auth
from framework.auth.utils import impute_names_model

import website.app
from website.models import Node, Pointer, NodeLog
from website.project.model import ensure_schemas, has_anonymous_link
from website.project.views.contributor import (
    send_claim_email,
    deserialize_contributors
)
from website.profile.utils import add_contributor_json, serialize_unregistered
from website.util import api_url_for, web_url_for
from website import settings, mails
from website.util import rubeus
from website.project.views.node import _view_project, get_forks
from website.project.views.comment import serialize_comment
from website.project.decorators import check_can_access

from tests.base import OsfTestCase, fake, capture_signals, assert_is_redirect
from tests.factories import (
    UserFactory, ApiKeyFactory, ProjectFactory, WatchConfigFactory,
    NodeFactory, NodeLogFactory, AuthUserFactory, UnregUserFactory,
<<<<<<< HEAD
    CommentFactory, PrivateLinkFactory, UnconfirmedUserFactory
=======
    CommentFactory, PrivateLinkFactory, RegistrationFactory
>>>>>>> be49044b
)


app = website.app.init_app(
    routes=True, set_backends=False, settings_module='website.settings',
)


class TestViewingProjectWithPrivateLink(OsfTestCase):

    def setUp(self):
        super(TestViewingProjectWithPrivateLink, self).setUp()
        self.user = AuthUserFactory()  # Is NOT a contributor
        self.project = ProjectFactory(is_public=False)
        self.link = PrivateLinkFactory()
        self.link.nodes.append(self.project)
        self.link.save()
        self.project_url = self.project.web_url_for('view_project')

    def test_not_anonymous_for_public_project(self):
        anonymous_link = PrivateLinkFactory(anonymous=True)
        anonymous_link.nodes.append(self.project)
        anonymous_link.save()
        self.project.set_privacy('public')
        self.project.save()
        self.project.reload()
        assert_false(has_anonymous_link(self.project, anonymous_link.key))

    def test_has_private_link_key(self):
        res = self.app.get(self.project_url, {'view_only': self.link.key})
        assert_equal(res.status_code, 200)

    def test_not_logged_in_no_key(self):
        res = self.app.get(self.project_url, {'view_only': None})
        assert_is_redirect(res)
        res = res.follow()
        assert_equal(
            res.request.path,
            web_url_for('auth_login')
        )

    def test_logged_in_no_private_key(self):
        res = self.app.get(self.project_url, {'view_only': None}, auth=self.user.auth,
                           expect_errors=True)
        assert_equal(res.status_code, http.FORBIDDEN)

    def test_logged_in_has_key(self):
        res = self.app.get(
            self.project_url, {'view_only': self.link.key}, auth=self.user.auth)
        assert_equal(res.status_code, 200)

    @unittest.skip('Skipping for now until we find a way to mock/set the referrer')
    def test_prepare_private_key(self):
        res = self.app.get(self.project_url, {'key': self.link.key})

        res = res.click('Registrations')

        assert_is_redirect(res)
        res = res.follow()

        assert_equal(res.status_code, 200)
        assert_equal(res.request.GET['key'], self.link.key)

    def test_check_can_access_valid(self):
        contributor = AuthUserFactory()
        self.project.add_contributor(contributor, auth=Auth(self.project.creator))
        self.project.save()
        assert_true(check_can_access(self.project, contributor))

    def test_check_user_access_invalid(self):
        noncontrib = AuthUserFactory()
        with assert_raises(HTTPError):
            check_can_access(self.project, noncontrib)

    def test_check_user_access_if_user_is_None(self):
        assert_false(check_can_access(self.project, None))


class TestProjectViews(OsfTestCase):

    def setUp(self):
        super(TestProjectViews, self).setUp()
        ensure_schemas()
        self.user1 = UserFactory.build()
        # Add an API key for quicker authentication
        api_key = ApiKeyFactory()
        self.user1.api_keys.append(api_key)
        self.user1.save()
        self.consolidate_auth1 = Auth(user=self.user1, api_key=api_key)
        self.auth = ('test', api_key._primary_key)
        self.user2 = UserFactory()
        # A project has 2 contributors
        self.project = ProjectFactory(
            title="Ham",
            description='Honey-baked',
            creator=self.user1
        )
        self.project.add_contributor(self.user1)
        self.project.add_contributor(self.user2)
        self.project.api_keys.append(api_key)
        self.project.save()

    def test_edit_description(self):
        url = "/api/v1/project/{0}/edit/".format(self.project._id)
        self.app.post_json(url,
                           {"name": "description", "value": "Deep-fried"},
                           auth=self.auth)
        self.project.reload()
        assert_equal(self.project.description, "Deep-fried")

    def test_project_api_url(self):
        url = self.project.api_url
        res = self.app.get(url, auth=self.auth)
        data = res.json
        assert_equal(data['node']['category'], 'Project')
        assert_equal(data['node']['node_type'], 'project')

        assert_equal(data['node']['title'], self.project.title)
        assert_equal(data['node']['is_public'], self.project.is_public)
        assert_equal(data['node']['is_registration'], False)
        assert_equal(data['node']['id'], self.project._primary_key)
        assert_equal(data['node']['watched_count'], 0)
        assert_true(data['user']['is_contributor'])
        assert_equal(data['node']['logs'][-1]['action'], 'project_created')
        assert_equal(data['node']['children_ids'],
                     [str(n._primary_key) for n in self.project.nodes])
        assert_equal(data['node']['description'], self.project.description)
        assert_equal(data['node']['url'], self.project.url)
        assert_equal(data['node']['tags'], [t._primary_key for t in self.project.tags])
        assert_in('forked_date', data['node'])
        assert_in('watched_count', data['node'])
        assert_in('registered_from_url', data['node'])
        # TODO: Test "parent" and "user" output

    def test_add_contributor_post(self):
        # Two users are added as a contributor via a POST request
        project = ProjectFactory(creator=self.user1, is_public=True)
        user2 = UserFactory()
        user3 = UserFactory()
        url = "/api/v1/project/{0}/contributors/".format(project._id)

        dict2 = add_contributor_json(user2)
        dict3 = add_contributor_json(user3)
        dict2.update({
            'permission': 'admin',
            'visible': True,
        })
        dict3.update({
            'permission': 'write',
            'visible': False,
        })

        self.app.post_json(
            url,
            {
                'users': [dict2, dict3],
                'node_ids': [project._id],
            },
            content_type="application/json",
            auth=self.auth,
        ).maybe_follow()
        project.reload()
        assert_in(user2._id, project.contributors)
        # A log event was added
        assert_equal(project.logs[-1].action, "contributor_added")
        assert_equal(len(project.contributors), 3)
        assert_in(user2._id, project.permissions)
        assert_in(user3._id, project.permissions)
        assert_equal(project.permissions[user2._id], ['read', 'write', 'admin'])
        assert_equal(project.permissions[user3._id], ['read', 'write'])

    def test_manage_permissions(self):

        url = self.project.api_url + 'contributors/manage/'
        self.app.post_json(
            url,
            {
                'contributors': [
                    {'id': self.project.creator._id, 'permission': 'admin',
                        'registered': True, 'visible': True},
                    {'id': self.user1._id, 'permission': 'read',
                        'registered': True, 'visible': True},
                    {'id': self.user2._id, 'permission': 'admin',
                        'registered': True, 'visible': True},
                ]
            },
            auth=self.auth,
        )

        self.project.reload()

        assert_equal(self.project.get_permissions(self.user1), ['read'])
        assert_equal(self.project.get_permissions(self.user2), ['read', 'write', 'admin'])

    def test_contributor_manage_reorder(self):

        # Two users are added as a contributor via a POST request
        project = ProjectFactory(creator=self.user1, is_public=True)
        reg_user1, reg_user2 = UserFactory(), UserFactory()
        project.add_contributors(
            [
                {'user': reg_user1, 'permissions': [
                    'read', 'write', 'admin'], 'visible': True},
                {'user': reg_user2, 'permissions': [
                    'read', 'write', 'admin'], 'visible': False},
            ]
        )
        # Add a non-registered user
        unregistered_user = project.add_unregistered_contributor(
            fullname=fake.name(), email=fake.email(),
            auth=self.consolidate_auth1,
            save=True,
        )

        url = project.api_url + 'contributors/manage/'
        self.app.post_json(
            url,
            {
                'contributors': [
                    {'id': reg_user2._id, 'permission': 'admin',
                        'registered': True, 'visible': False},
                    {'id': project.creator._id, 'permission': 'admin',
                        'registered': True, 'visible': True},
                    {'id': unregistered_user._id, 'permission': 'admin',
                        'registered': False, 'visible': True},
                    {'id': reg_user1._id, 'permission': 'admin',
                        'registered': True, 'visible': True},
                ]
            },
            auth=self.auth,
        )

        project.reload()

        assert_equal(
            # Note: Cast ForeignList to list for comparison
            list(project.contributors),
            [reg_user2, project.creator, unregistered_user, reg_user1]
        )

        assert_equal(
            project.visible_contributors,
            [project.creator, unregistered_user, reg_user1]
        )

    def test_project_remove_contributor(self):
        url = "/api/v1/project/{0}/removecontributors/".format(self.project._id)
        # User 1 removes user2
        self.app.post(url, json.dumps({"id": self.user2._id}),
                      content_type="application/json",
                      auth=self.auth).maybe_follow()
        self.project.reload()
        assert_not_in(self.user2._id, self.project.contributors)
        # A log event was added
        assert_equal(self.project.logs[-1].action, "contributor_removed")

    def test_edit_node_title(self):
        url = "/api/v1/project/{0}/edit/".format(self.project._id)
        # The title is changed though posting form data
        self.app.post_json(url, {"name": "title", "value": "Bacon"},
                           auth=self.auth).maybe_follow()
        self.project.reload()
        # The title was changed
        assert_equal(self.project.title, "Bacon")
        # A log event was saved
        assert_equal(self.project.logs[-1].action, "edit_title")

    def test_make_public(self):
        self.project.is_public = False
        self.project.save()
        url = "/api/v1/project/{0}/permissions/public/".format(self.project._id)
        res = self.app.post_json(url, {}, auth=self.auth)
        self.project.reload()
        assert_true(self.project.is_public)
        assert_equal(res.json['status'], 'success')

    def test_make_private(self):
        self.project.is_public = True
        self.project.save()
        url = "/api/v1/project/{0}/permissions/private/".format(self.project._id)
        res = self.app.post_json(url, {}, auth=self.auth)
        self.project.reload()
        assert_false(self.project.is_public)
        assert_equal(res.json['status'], 'success')

    def test_cant_make_public_if_not_admin(self):
        non_admin = AuthUserFactory()
        self.project.add_contributor(non_admin, permissions=['read', 'write'])
        self.project.is_public = False
        self.project.save()
        url = "/api/v1/project/{0}/permissions/public/".format(self.project._id)
        res = self.app.post_json(
            url, {}, auth=non_admin.auth,
            expect_errors=True,
        )
        assert_equal(res.status_code, http.FORBIDDEN)
        assert_false(self.project.is_public)

    def test_cant_make_private_if_not_admin(self):
        non_admin = AuthUserFactory()
        self.project.add_contributor(non_admin, permissions=['read', 'write'])
        self.project.is_public = True
        self.project.save()
        url = "/api/v1/project/{0}/permissions/private/".format(self.project._id)
        res = self.app.post_json(
            url, {}, auth=non_admin.auth,
            expect_errors=True,
        )
        assert_equal(res.status_code, http.FORBIDDEN)
        assert_true(self.project.is_public)

    def test_add_tag(self):
        url = "/api/v1/project/{0}/addtag/{tag}/".format(
            self.project._primary_key,
            tag="footag",
        )
        self.app.post_json(url, {}, auth=self.auth)
        self.project.reload()
        assert_in("footag", self.project.tags)

    def test_remove_tag(self):
        self.project.add_tag("footag", auth=self.consolidate_auth1, save=True)
        assert_in("footag", self.project.tags)
        url = "/api/v1/project/{0}/removetag/{tag}/".format(
            self.project._primary_key,
            tag="footag",
        )
        self.app.post_json(url, {}, auth=self.auth)
        self.project.reload()
        assert_not_in("footag", self.project.tags)

    def test_register_template_page(self):
        url = "/api/v1/project/{0}/register/Replication_Recipe_(Brandt_et_al.,_2013):_Post-Completion/".format(
            self.project._primary_key)
        self.app.post_json(url, {}, auth=self.auth)
        self.project.reload()
        # A registration was added to the project's registration list
        assert_equal(len(self.project.registration_list), 1)
        # A log event was saved
        assert_equal(self.project.logs[-1].action, "project_registered")
        # Most recent node is a registration
        reg = Node.load(self.project.registration_list[-1])
        assert_true(reg.is_registration)

    def test_register_template_page_with_invalid_template_name(self):
        url = self.project.web_url_for('node_register_template_page', template='invalid')
        res = self.app.get(url, expect_errors=True, auth=self.auth)
        assert_equal(res.status_code, 404)
        assert_in('Template not found', res)

    def test_get_logs(self):
        # Add some logs
        for _ in range(5):
            self.project.logs.append(
                NodeLogFactory(
                    user=self.user1,
                    action='file_added',
                    params={'project': self.project._id}
                )
            )
        self.project.save()
        url = '/api/v1/project/{0}/log/'.format(self.project._primary_key)
        res = self.app.get(url, auth=self.auth)
        self.project.reload()
        data = res.json
        assert_equal(len(data['logs']), len(self.project.logs))
        assert_false(data['has_more_logs'])
        most_recent = data['logs'][0]
        assert_equal(most_recent['action'], 'file_added')

    def test_get_logs_with_count_param(self):
        # Add some logs
        for _ in range(5):
            self.project.logs.append(
                NodeLogFactory(
                    user=self.user1,
                    action='file_added',
                    params={'project': self.project._id}
                )
            )
        self.project.save()
        url = '/api/v1/project/{0}/log/'.format(self.project._primary_key)
        res = self.app.get(url, {'count': 3}, auth=self.auth)
        assert_equal(len(res.json['logs']), 3)
        assert_true(res.json['has_more_logs'])

    def test_get_logs_defaults_to_ten(self):
        # Add some logs
        for _ in range(12):
            self.project.logs.append(
                NodeLogFactory(
                    user=self.user1,
                    action='file_added',
                    params={'project': self.project._id}
                )
            )
        self.project.save()
        url = '/api/v1/project/{0}/log/'.format(self.project._primary_key)
        res = self.app.get(url, auth=self.auth)
        assert_equal(len(res.json['logs']), 10)
        assert_true(res.json['has_more_logs'])

    def test_get_more_logs(self):
        # Add some logs
        for _ in range(12):
            self.project.logs.append(
                NodeLogFactory(
                    user=self.user1,
                    action="file_added",
                    params={"project": self.project._id}
                )
            )
        self.project.save()
        url = "/api/v1/project/{0}/log/".format(self.project._primary_key)
        res = self.app.get(url, {"pageNum": 1}, auth=self.auth)
        assert_equal(len(res.json['logs']), 4)
        assert_false(res.json['has_more_logs'])

    def test_logs_private(self):
        """Add logs to a public project, then to its private component. Get
        the ten most recent logs; assert that ten logs are returned and that
        all belong to the project and not its component.

        """
        # Add some logs
        for _ in range(15):
            self.project.add_log(
                auth=self.consolidate_auth1,
                action='file_added',
                params={'project': self.project._id}
            )
        self.project.is_public = True
        self.project.save()
        child = NodeFactory(project=self.project)
        for _ in range(5):
            child.add_log(
                auth=self.consolidate_auth1,
                action='file_added',
                params={'project': child._id}
            )

        url = '/api/v1/project/{0}/log/'.format(self.project._primary_key)
        res = self.app.get(url).maybe_follow()
        assert_equal(len(res.json['logs']), 10)
        assert_true(res.json['has_more_logs'])
        assert_equal(
            [self.project._id] * 10,
            [
                log['params']['project']
                for log in res.json['logs']
            ]
        )

    def test_for_private_component_log(self):
        for _ in range(5):
            self.project.add_log(
                auth=self.consolidate_auth1,
                action='file_added',
                params={'project': self.project._id}
            )
        self.project.is_public = True
        self.project.save()
        child = NodeFactory(project=self.project)
        child.is_public = False
        child.set_title("foo", auth=self.consolidate_auth1)
        child.set_title("bar", auth=self.consolidate_auth1)
        child.save()
        url = '/api/v1/project/{0}/log/'.format(self.project._primary_key)
        res = self.app.get(url).maybe_follow()
        assert_equal(len(res.json['logs']), 7)
        assert_not_in(
            child._id,
            [
                log['params']['project']
                for log in res.json['logs']
            ]
        )

    def test_logs_from_api_url(self):
        # Add some logs
        for _ in range(12):
            self.project.logs.append(
                NodeLogFactory(
                    user=self.user1,
                    action="file_added",
                    params={"project": self.project._id}
                )
            )
        self.project.save()
        url = "/api/v1/project/{0}/".format(self.project._primary_key)
        res = self.app.get(url, auth=self.auth)
        assert_equal(len(res.json['node']['logs']), 10)
        assert_true(res.json['node']['has_more_logs'])

    def test_remove_project(self):
        url = self.project.api_url
        res = self.app.delete_json(url, {}, auth=self.auth).maybe_follow()
        self.project.reload()
        assert_equal(self.project.is_deleted, True)
        assert_in('url', res.json)
        assert_equal(res.json['url'], '/dashboard/')

    def test_private_link_edit_name(self):
        link = PrivateLinkFactory()
        link.nodes.append(self.project)
        link.save()
        assert_equal(link.name, "link")
        url = self.project.api_url + 'private_link/edit/'
        self.app.put_json(
            url,
            {'pk': link._id, "value": "new name"},
            auth=self.auth,
        ).maybe_follow()
        self.project.reload()
        link.reload()
        assert_equal(link.name, "new name")

    def test_remove_private_link(self):
        link = PrivateLinkFactory()
        link.nodes.append(self.project)
        link.save()
        url = self.project.api_url_for('remove_private_link')
        self.app.delete_json(
            url,
            {'private_link_id': link._id},
            auth=self.auth,
        ).maybe_follow()
        self.project.reload()
        link.reload()
        assert_true(link.is_deleted)

    def test_remove_component(self):
        node = NodeFactory(project=self.project, creator=self.user1)
        url = node.api_url
        res = self.app.delete_json(url, {}, auth=self.auth).maybe_follow()
        node.reload()
        assert_equal(node.is_deleted, True)
        assert_in('url', res.json)
        assert_equal(res.json['url'], self.project.url)

    def test_cant_remove_component_if_not_admin(self):
        node = NodeFactory(project=self.project, creator=self.user1)
        non_admin = AuthUserFactory()
        node.add_contributor(
            non_admin,
            permissions=['read', 'write'],
            save=True,
        )

        url = node.api_url
        res = self.app.delete_json(
            url, {}, auth=non_admin.auth,
            expect_errors=True,
        ).maybe_follow()

        assert_equal(res.status_code, http.FORBIDDEN)
        assert_false(node.is_deleted)

    def test_watch_and_unwatch(self):
        url = self.project.api_url_for('togglewatch_post')
        self.app.post_json(url, {}, auth=self.auth)
        res = self.app.get(self.project.api_url, auth=self.auth)
        assert_equal(res.json['node']['watched_count'], 1)
        self.app.post_json(url, {}, auth=self.auth)
        res = self.app.get(self.project.api_url, auth=self.auth)
        assert_equal(res.json['node']['watched_count'], 0)


class TestUserProfile(OsfTestCase):

    def setUp(self):
        super(TestUserProfile, self).setUp()
        self.user = AuthUserFactory()

    def test_unserialize_social(self):
        url = api_url_for('unserialize_social')
        payload = {
            'personal': 'http://frozen.pizza.com/reviews',
            'twitter': 'howtopizza',
            'github': 'frozenpizzacode',
        }
        self.app.put_json(
            url,
            payload,
            auth=self.user.auth,
        )
        self.user.reload()
        for key, value in payload.iteritems():
            assert_equal(self.user.social[key], value)
        assert_true(self.user.social['researcherId'] is None)

    def test_serialize_social_editable(self):
        self.user.social['twitter'] = 'howtopizza'
        self.user.save()
        url = api_url_for('serialize_social')
        res = self.app.get(
            url,
            auth=self.user.auth,
        )
        assert_equal(res.json.get('twitter'), 'howtopizza')
        assert_true(res.json.get('github') is None)
        assert_true(res.json['editable'])

    def test_serialize_social_not_editable(self):
        user2 = AuthUserFactory()
        self.user.social['twitter'] = 'howtopizza'
        self.user.save()
        url = api_url_for('serialize_social', uid=self.user._id)
        res = self.app.get(
            url,
            auth=user2.auth,
        )
        assert_equal(res.json.get('twitter'), 'howtopizza')
        assert_true(res.json.get('github') is None)
        assert_false(res.json['editable'])

    def test_serialize_social_addons_editable(self):
        self.user.add_addon('github')
        user_github = self.user.get_addon('github')
        user_github.github_user = 'howtogithub'
        user_github.save()
        url = api_url_for('serialize_social')
        res = self.app.get(
            url,
            auth=self.user.auth,
        )
        assert_equal(
            res.json['addons']['github'],
            'howtogithub'
        )

    def test_serialize_social_addons_not_editable(self):
        user2 = AuthUserFactory()
        self.user.add_addon('github')
        user_github = self.user.get_addon('github')
        user_github.github_user = 'howtogithub'
        user_github.save()
        url = api_url_for('serialize_social', uid=self.user._id)
        res = self.app.get(
            url,
            auth=user2.auth,
        )
        assert_not_in('addons', res.json)


class TestAddingContributorViews(OsfTestCase):

    def setUp(self):
        super(TestAddingContributorViews, self).setUp()
        ensure_schemas()
        self.creator = AuthUserFactory()
        self.project = ProjectFactory(creator=self.creator)
        # Authenticate all requests
        self.app.authenticate(*self.creator.auth)

    def test_serialize_unregistered_without_record(self):
        name, email = fake.name(), fake.email()
        res = serialize_unregistered(fullname=name, email=email)
        assert_equal(res['fullname'], name)
        assert_equal(res['email'], email)
        assert_equal(res['id'], None)
        assert_false(res['registered'])
        assert_true(res['gravatar'])
        assert_false(res['active'])

    def test_deserialize_contributors(self):
        contrib = UserFactory()
        unreg = UnregUserFactory()
        name, email = fake.name(), fake.email()
        unreg_no_record = serialize_unregistered(name, email)
        contrib_data = [
            add_contributor_json(contrib),
            serialize_unregistered(fake.name(), unreg.username),
            unreg_no_record
        ]
        contrib_data[0]['permission'] = 'admin'
        contrib_data[1]['permission'] = 'write'
        contrib_data[2]['permission'] = 'read'
        contrib_data[0]['visible'] = True
        contrib_data[1]['visible'] = True
        contrib_data[2]['visible'] = True
        res = deserialize_contributors(
            self.project,
            contrib_data,
            auth=Auth(self.creator))
        assert_equal(len(res), len(contrib_data))
        assert_true(res[0]['user'].is_registered)

        assert_false(res[1]['user'].is_registered)
        assert_true(res[1]['user']._id)

        assert_false(res[2]['user'].is_registered)
        assert_true(res[2]['user']._id)

    def test_deserialize_contributors_sends_unreg_contributor_added_signal(self):
        unreg = UnregUserFactory()
        from website.project.model import unreg_contributor_added
        serialized = [serialize_unregistered(fake.name(), unreg.username)]
        serialized[0]['visible'] = True
        with capture_signals() as mock_signals:
            deserialize_contributors(self.project, serialized,
                                     auth=Auth(self.creator))
        assert_equal(mock_signals.signals_sent(), set([unreg_contributor_added]))

    def test_serialize_unregistered_with_record(self):
        name, email = fake.name(), fake.email()
        user = self.project.add_unregistered_contributor(fullname=name,
                                                         email=email, auth=Auth(self.project.creator))
        self.project.save()
        res = serialize_unregistered(
            fullname=name,
            email=email
        )
        assert_false(res['active'])
        assert_false(res['registered'])
        assert_equal(res['id'], user._primary_key)
        assert_true(res['gravatar_url'])
        assert_equal(res['fullname'], name)
        assert_equal(res['email'], email)

    def test_add_contributor_with_unreg_contribs_and_reg_contribs(self):
        n_contributors_pre = len(self.project.contributors)
        reg_user = UserFactory()
        name, email = fake.name(), fake.email()
        pseudouser = {
            'id': None,
            'registered': False,
            'fullname': name,
            'email': email,
            'permission': 'admin',
            'visible': True,
        }
        reg_dict = add_contributor_json(reg_user)
        reg_dict['permission'] = 'admin'
        reg_dict['visible'] = True
        payload = {
            'users': [reg_dict, pseudouser],
            'node_ids': []
        }
        url = self.project.api_url_for('project_contributors_post')
        self.app.post_json(url, payload).maybe_follow()
        self.project.reload()
        assert_equal(len(self.project.contributors),
                     n_contributors_pre + len(payload['users']))

        new_unreg = auth.get_user(username=email)
        assert_false(new_unreg.is_registered)
        # unclaimed record was added
        new_unreg.reload()
        assert_in(self.project._primary_key, new_unreg.unclaimed_records)
        rec = new_unreg.get_unclaimed_record(self.project._primary_key)
        assert_equal(rec['name'], name)
        assert_equal(rec['email'], email)

    @mock.patch('website.project.views.contributor.send_claim_email')
    def test_add_contributors_post_only_sends_one_email_to_unreg_user(
            self, mock_send_claim_email):
        # Project has components
        comp1, comp2 = NodeFactory(
            creator=self.creator), NodeFactory(creator=self.creator)
        self.project.nodes.append(comp1)
        self.project.nodes.append(comp2)
        self.project.save()

        # An unreg user is added to the project AND its components
        unreg_user = {  # dict because user has not previous unreg record
            'id': None,
            'registered': False,
            'fullname': fake.name(),
            'email': fake.email(),
            'permission': 'admin',
            'visible': True,
        }
        payload = {
            'users': [unreg_user],
            'node_ids': [comp1._primary_key, comp2._primary_key]
        }

        # send request
        url = self.project.api_url_for('project_contributors_post')
        assert self.project.can_edit(user=self.creator)
        self.app.post_json(url, payload, auth=self.creator.auth)

        # finalize_invitation should only have been called once
        assert_equal(mock_send_claim_email.call_count, 1)

    @mock.patch('website.project.views.contributor.send_claim_email')
    def test_email_sent_when_unreg_user_is_added(self, send_mail):
        name, email = fake.name(), fake.email()
        pseudouser = {
            'id': None,
            'registered': False,
            'fullname': name,
            'email': email,
            'permission': 'admin',
            'visible': True,
        }
        payload = {
            'users': [pseudouser],
            'node_ids': []
        }
        url = self.project.api_url_for('project_contributors_post')
        self.app.post_json(url, payload).maybe_follow()
        assert_true(send_mail.called)
        assert_true(send_mail.called_with(email=email))

    def test_add_multiple_contributors_only_adds_one_log(self):
        n_logs_pre = len(self.project.logs)
        reg_user = UserFactory()
        name = fake.name()
        pseudouser = {
            'id': None,
            'registered': False,
            'fullname': name,
            'email': fake.email(),
            'permission': 'write',
            'visible': True,
        }
        reg_dict = add_contributor_json(reg_user)
        reg_dict['permission'] = 'admin'
        reg_dict['visible'] = True
        payload = {
            'users': [reg_dict, pseudouser],
            'node_ids': []
        }
        url = self.project.api_url_for('project_contributors_post')
        self.app.post_json(url, payload).maybe_follow()
        self.project.reload()
        assert_equal(len(self.project.logs), n_logs_pre + 1)

    def test_add_contribs_to_multiple_nodes(self):
        child = NodeFactory(project=self.project, creator=self.creator)
        n_contributors_pre = len(child.contributors)
        reg_user = UserFactory()
        name, email = fake.name(), fake.email()
        pseudouser = {
            'id': None,
            'registered': False,
            'fullname': name,
            'email': email,
            'permission': 'admin',
            'visible': True,
        }
        reg_dict = add_contributor_json(reg_user)
        reg_dict['permission'] = 'admin'
        reg_dict['visible'] = True
        payload = {
            'users': [reg_dict, pseudouser],
            'node_ids': [self.project._primary_key, child._primary_key]
        }
        url = "/api/v1/project/{0}/contributors/".format(self.project._id)
        self.app.post_json(url, payload).maybe_follow()
        child.reload()
        assert_equal(len(child.contributors),
                     n_contributors_pre + len(payload['users']))


class TestUserInviteViews(OsfTestCase):

    def setUp(self):
        super(TestUserInviteViews, self).setUp()
        ensure_schemas()
        self.user = AuthUserFactory()
        self.project = ProjectFactory(creator=self.user)
        self.invite_url = '/api/v1/project/{0}/invite_contributor/'.format(
            self.project._primary_key)

    def test_invite_contributor_post_if_not_in_db(self):
        name, email = fake.name(), fake.email()
        res = self.app.post_json(
            self.invite_url,
            {'fullname': name, 'email': email},
            auth=self.user.auth,
        )
        contrib = res.json['contributor']
        assert_true(contrib['id'] is None)
        assert_equal(contrib['fullname'], name)
        assert_equal(contrib['email'], email)

    def test_invite_contributor_post_if_unreg_already_in_db(self):
        # A n unreg user is added to a different project
        name, email = fake.name(), fake.email()
        project2 = ProjectFactory()
        unreg_user = project2.add_unregistered_contributor(fullname=name, email=email,
                                                           auth=Auth(project2.creator))
        project2.save()
        res = self.app.post_json(self.invite_url,
                                 {'fullname': name, 'email': email}, auth=self.user.auth)
        expected = add_contributor_json(unreg_user)
        expected['fullname'] = name
        expected['email'] = email
        assert_equal(res.json['contributor'], expected)

    def test_invite_contributor_post_if_emaiL_already_registered(self):
        reg_user = UserFactory()
        # Tries to invite user that is already regiestered
        res = self.app.post_json(self.invite_url,
                                 {'fullname': fake.name(), 'email': reg_user.username},
                                 auth=self.user.auth, expect_errors=True)
        assert_equal(res.status_code, http.BAD_REQUEST)

    def test_invite_contributor_post_if_user_is_already_contributor(self):
        unreg_user = self.project.add_unregistered_contributor(
            fullname=fake.name(), email=fake.email(),
            auth=Auth(self.project.creator)
        )
        self.project.save()
        # Tries to invite unreg user that is already a contributor
        res = self.app.post_json(self.invite_url,
                                 {'fullname': fake.name(), 'email': unreg_user.username},
                                 auth=self.user.auth, expect_errors=True)
        assert_equal(res.status_code, http.BAD_REQUEST)

    def test_invite_contributor_with_no_email(self):
        name = fake.name()
        res = self.app.post_json(self.invite_url,
                                 {'fullname': name, 'email': None}, auth=self.user.auth)
        assert_equal(res.status_code, http.OK)
        data = res.json
        assert_equal(data['status'], 'success')
        assert_equal(data['contributor']['fullname'], name)
        assert_true(data['contributor']['email'] is None)
        assert_false(data['contributor']['registered'])

    def test_invite_contributor_requires_fullname(self):
        res = self.app.post_json(self.invite_url,
                                 {'email': 'brian@queen.com', 'fullname': ''}, auth=self.user.auth,
                                 expect_errors=True)
        assert_equal(res.status_code, http.BAD_REQUEST)

    @mock.patch('website.project.views.contributor.mails.send_mail')
    def test_send_claim_email_to_given_email(self, send_mail):
        project = ProjectFactory()
        given_email = fake.email()
        unreg_user = project.add_unregistered_contributor(
            fullname=fake.name(),
            email=given_email,
            auth=Auth(project.creator),
        )
        project.save()
        send_claim_email(email=given_email, user=unreg_user, node=project)

        assert_true(send_mail.called)
        assert_true(send_mail.called_with(
            to_addr=given_email,
            mail=mails.INVITE
        ))

    @mock.patch('website.project.views.contributor.mails.send_mail')
    def test_send_claim_email_to_referrer(self, send_mail):
        project = ProjectFactory()
        referrer = project.creator
        given_email, real_email = fake.email(), fake.email()
        unreg_user = project.add_unregistered_contributor(fullname=fake.name(),
                                                          email=given_email, auth=Auth(
                                                              referrer)
                                                          )
        project.save()
        send_claim_email(email=real_email, user=unreg_user, node=project)

        assert_true(send_mail.called)
        # email was sent to referrer
        assert_true(send_mail.called_with(
            to_addr=referrer.username,
            mail=mails.FORWARD_INVITE
        ))


class TestClaimViews(OsfTestCase):

    def setUp(self):
        super(TestClaimViews, self).setUp()
        self.referrer = AuthUserFactory()
        self.project = ProjectFactory(creator=self.referrer, is_public=True)
        self.given_name = fake.name()
        self.given_email = fake.email()
        self.user = self.project.add_unregistered_contributor(
            fullname=self.given_name,
            email=self.given_email,
            auth=Auth(user=self.referrer)
        )
        self.project.save()

    @mock.patch('website.project.views.contributor.mails.send_mail')
    def test_claim_user_post_with_registered_user_id(self, send_mail):
        # registered user who is attempting to claim the unclaimed contributor
        reg_user = UserFactory()
        payload = {
            # pk of unreg user record
            'pk': self.user._primary_key,
            'claimerId': reg_user._primary_key
        }
        url = '/api/v1/user/{uid}/{pid}/claim/email/'.format(
            uid=self.user._primary_key,
            pid=self.project._primary_key,
        )

        res = self.app.post_json(url, payload)

        # mail was sent
        assert_true(send_mail.called)
        # ... to the correct address
        assert_true(send_mail.called_with(to_addr=self.given_email))

        # view returns the correct JSON
        assert_equal(res.json, {
            'status': 'success',
            'email': reg_user.username,
            'fullname': self.given_name,
        })

    @mock.patch('website.project.views.contributor.send_claim_registered_email')
    def test_claim_user_post_with_email_already_registered_sends_correct_email(
            self, send_claim_registered_email):
        reg_user = UserFactory()
        payload = {
            'value': reg_user.username,
            'pk': self.user._primary_key
        }
        url = self.project.api_url_for('claim_user_post', uid=self.user._id)
        self.app.post_json(url, payload)
        assert_true(send_claim_registered_email.called)

    def test_user_with_removed_unclaimed_url_claiming(self):
        """ Tests that when an unclaimed user is removed from a project, the
        unregistered user object does not retain the token.
        """
        self.project.remove_contributor(self.user, Auth(user=self.referrer))

        assert_not_in(
            self.project._primary_key,
            self.user.unclaimed_records.keys()
        )

    def test_user_with_claim_url_cannot_claim_twice(self):
        """ Tests that when an unclaimed user is replaced on a project with a
        claimed user, the unregistered user object does not retain the token.
        """
        reg_user = AuthUserFactory()

        self.project.replace_contributor(self.user, reg_user)

        assert_not_in(
            self.project._primary_key,
            self.user.unclaimed_records.keys()
        )

    def test_claim_user_form_redirects_to_password_confirm_page_if_user_is_logged_in(self):
        reg_user = AuthUserFactory()
        url = self.user.get_claim_url(self.project._primary_key)
        res = self.app.get(url, auth=reg_user.auth)
        assert_equal(res.status_code, 302)
        res = res.follow(auth=reg_user.auth)
        token = self.user.get_unclaimed_record(self.project._primary_key)['token']
        expected = self.project.web_url_for(
            'claim_user_registered',
            uid=self.user._id,
            token=token,
        )
        assert_equal(res.request.path, expected)

    def test_get_valid_form(self):
        url = self.user.get_claim_url(self.project._primary_key)
        res = self.app.get(url).maybe_follow()
        assert_equal(res.status_code, 200)

    def test_invalid_claim_form_redirects_to_register_page(self):
        uid = self.user._primary_key
        pid = self.project._primary_key
        url = '/user/{uid}/{pid}/claim/?token=badtoken'.format(**locals())
        res = self.app.get(url, expect_errors=True).maybe_follow()
        assert_equal(res.status_code, 200)
        assert_equal(res.request.path, '/account/')

    def test_posting_to_claim_form_with_valid_data(self):
        url = self.user.get_claim_url(self.project._primary_key)
        res = self.app.post(url, {
            'username': self.user.username,
            'password': 'killerqueen',
            'password2': 'killerqueen'
        }).maybe_follow()
        assert_equal(res.status_code, 200)
        self.user.reload()
        assert_true(self.user.is_registered)
        assert_true(self.user.is_active())
        assert_not_in(self.project._primary_key, self.user.unclaimed_records)

    def test_posting_to_claim_form_removes_all_unclaimed_data(self):
        # user has multiple unclaimed records
        p2 = ProjectFactory(creator=self.referrer)
        self.user.add_unclaimed_record(node=p2, referrer=self.referrer,
                                       given_name=fake.name())
        self.user.save()
        assert_true(len(self.user.unclaimed_records.keys()) > 1)  # sanity check
        url = self.user.get_claim_url(self.project._primary_key)
        self.app.post(url, {
            'username': self.given_email,
            'password': 'bohemianrhap',
            'password2': 'bohemianrhap'
        })
        self.user.reload()
        assert_equal(self.user.unclaimed_records, {})

    def test_posting_to_claim_form_sets_fullname_to_given_name(self):
        # User is created with a full name
        original_name = fake.name()
        unreg = UnregUserFactory(fullname=original_name)
        # User invited with a different name
        different_name = fake.name()
        new_user = self.project.add_unregistered_contributor(
            email=unreg.username,
            fullname=different_name,
            auth=Auth(self.project.creator),
        )
        self.project.save()
        # Goes to claim url
        claim_url = new_user.get_claim_url(self.project._id)
        self.app.post(claim_url, {
            'username': unreg.username,
            'password': 'killerqueen', 'password2': 'killerqueen'
        })
        unreg.reload()
        # Full name was set correctly
        assert_equal(unreg.fullname, different_name)
        # CSL names were set correctly
        parsed_name = impute_names_model(different_name)
        assert_equal(unreg.given_name, parsed_name['given_name'])
        assert_equal(unreg.family_name, parsed_name['family_name'])

    @mock.patch('website.project.views.contributor.mails.send_mail')
    def test_claim_user_post_returns_fullname(self, send_mail):
        url = '/api/v1/user/{0}/{1}/claim/email/'.format(self.user._primary_key,
                                                         self.project._primary_key)
        res = self.app.post_json(url,
                                 {'value': self.given_email,
                                     'pk': self.user._primary_key},
                                 auth=self.referrer.auth)
        assert_equal(res.json['fullname'], self.given_name)
        assert_true(send_mail.called)
        assert_true(send_mail.called_with(to_addr=self.given_email))

    @mock.patch('website.project.views.contributor.mails.send_mail')
    def test_claim_user_post_if_email_is_different_from_given_email(self, send_mail):
        email = fake.email()  # email that is different from the one the referrer gave
        url = '/api/v1/user/{0}/{1}/claim/email/'.format(self.user._primary_key,
                                                         self.project._primary_key)
        self.app.post_json(url,
                           {'value': email, 'pk': self.user._primary_key}
                           )
        assert_true(send_mail.called)
        assert_equal(send_mail.call_count, 2)
        call_to_invited = send_mail.mock_calls[0]
        assert_true(call_to_invited.called_with(
            to_addr=email
        ))
        call_to_referrer = send_mail.mock_calls[1]
        assert_true(call_to_referrer.called_with(
            to_addr=self.given_email
        ))

    def test_claim_url_with_bad_token_returns_400(self):
        url = self.project.web_url_for(
            'claim_user_registered',
            uid=self.user._id,
            token='badtoken',
        )
        res = self.app.get(url, auth=self.referrer.auth, expect_errors=400)
        assert_equal(res.status_code, 400)

    def test_cannot_claim_user_with_user_who_is_already_contributor(self):
        # user who is already a contirbutor to the project
        contrib = AuthUserFactory.build()
        contrib.set_password('underpressure')
        contrib.save()
        self.project.add_contributor(contrib, auth=Auth(self.project.creator))
        self.project.save()
        # Claiming user goes to claim url, but contrib is already logged in
        url = self.user.get_claim_url(self.project._primary_key)
        res = self.app.get(
            url,
            auth=contrib.auth,
        ).follow(
            auth=contrib.auth,
            expect_errors=True,
        )
        # Response is a 400
        assert_equal(res.status_code, 400)


class TestWatchViews(OsfTestCase):

    def setUp(self):
        super(TestWatchViews, self).setUp()
        self.user = UserFactory.build()
        api_key = ApiKeyFactory()
        self.user.api_keys.append(api_key)
        self.user.save()
        self.consolidate_auth = Auth(user=self.user, api_key=api_key)
        self.auth = ('test', self.user.api_keys[0]._id)  # used for requests auth
        # A public project
        self.project = ProjectFactory(is_public=True)
        self.project.save()
        # Manually reset log date to 100 days ago so it won't show up in feed
        self.project.logs[0].date = dt.datetime.utcnow() - dt.timedelta(days=100)
        self.project.logs[0].save()
        # A log added now
        self.last_log = self.project.add_log(
            NodeLog.TAG_ADDED, params={'project': self.project._primary_key},
            auth=self.consolidate_auth, log_date=dt.datetime.utcnow(),
            save=True,
        )
        # Clear watched list
        self.user.watched = []
        self.user.save()

    def test_watching_a_project_appends_to_users_watched_list(self):
        n_watched_then = len(self.user.watched)
        url = '/api/v1/project/{0}/watch/'.format(self.project._id)
        res = self.app.post_json(url,
                                 params={"digest": True},
                                 auth=self.auth)
        assert_equal(res.json['watchCount'], 1)
        self.user.reload()
        n_watched_now = len(self.user.watched)
        assert_equal(res.status_code, 200)
        assert_equal(n_watched_now, n_watched_then + 1)
        assert_true(self.user.watched[-1].digest)

    def test_watching_project_twice_returns_400(self):
        url = "/api/v1/project/{0}/watch/".format(self.project._id)
        res = self.app.post_json(url,
                                 params={},
                                 auth=self.auth)
        assert_equal(res.status_code, 200)
        # User tries to watch a node she's already watching
        res2 = self.app.post_json(url,
                                  params={},
                                  auth=self.auth,
                                  expect_errors=True)
        assert_equal(res2.status_code, http.BAD_REQUEST)

    def test_unwatching_a_project_removes_from_watched_list(self):
        # The user has already watched a project
        watch_config = WatchConfigFactory(node=self.project)
        self.user.watch(watch_config)
        self.user.save()
        n_watched_then = len(self.user.watched)
        url = '/api/v1/project/{0}/unwatch/'.format(self.project._id)
        res = self.app.post_json(url, {}, auth=self.auth)
        self.user.reload()
        n_watched_now = len(self.user.watched)
        assert_equal(res.status_code, 200)
        assert_equal(n_watched_now, n_watched_then - 1)
        assert_false(self.user.is_watching(self.project))

    def test_toggle_watch(self):
        # The user is not watching project
        assert_false(self.user.is_watching(self.project))
        url = "/api/v1/project/{0}/togglewatch/".format(self.project._id)
        res = self.app.post_json(url, {}, auth=self.auth)
        # The response json has a watchcount and watched property
        assert_equal(res.json['watchCount'], 1)
        assert_true(res.json['watched'])
        assert_equal(res.status_code, 200)
        self.user.reload()
        # The user is now watching the project
        assert_true(res.json['watched'])
        assert_true(self.user.is_watching(self.project))

    def test_toggle_watch_node(self):
        # The project has a public sub-node
        node = NodeFactory(creator=self.user, project=self.project, is_public=True)
        url = "/api/v1/project/{}/node/{}/togglewatch/".format(self.project._id,
                                                               node._id)
        res = self.app.post_json(url, {}, auth=self.auth)
        assert_equal(res.status_code, 200)
        self.user.reload()
        # The user is now watching the sub-node
        assert_true(res.json['watched'])
        assert_true(self.user.is_watching(node))

    def test_get_watched_logs(self):
        project = ProjectFactory()
        # Add some logs
        for _ in range(12):
            project.logs.append(NodeLogFactory(user=self.user, action="file_added"))
        project.save()
        watch_cfg = WatchConfigFactory(node=project)
        self.user.watch(watch_cfg)
        self.user.save()
        url = "/api/v1/watched/logs/"
        res = self.app.get(url, auth=self.auth)
        assert_equal(len(res.json['logs']), 10)
        assert_equal(res.json['logs'][0]['action'], 'file_added')

    def test_get_more_watched_logs(self):
        project = ProjectFactory()
        # Add some logs
        for _ in range(12):
            project.logs.append(NodeLogFactory(user=self.user, action="file_added"))
        project.save()
        watch_cfg = WatchConfigFactory(node=project)
        self.user.watch(watch_cfg)
        self.user.save()
        url = "/api/v1/watched/logs/"
        res = self.app.get(url, {"pageNum": 1}, auth=self.auth)
        assert_equal(len(res.json['logs']), 3)
        assert_equal(res.json['logs'][0]['action'], 'file_added')


class TestPointerViews(OsfTestCase):

    def setUp(self):
        super(TestPointerViews, self).setUp()
        self.user = AuthUserFactory()
        self.consolidate_auth = Auth(user=self.user)
        self.project = ProjectFactory(creator=self.user)

    def test_add_pointers(self):

        url = self.project.api_url + 'pointer/'
        node_ids = [
            NodeFactory()._id
            for _ in range(5)
        ]
        self.app.post_json(
            url,
            {'nodeIds': node_ids},
            auth=self.user.auth,
        ).maybe_follow()

        self.project.reload()
        assert_equal(
            len(self.project.nodes),
            5
        )

    def test_add_pointers_not_provided(self):
        url = self.project.api_url + 'pointer/'
        with assert_raises(AppError):
            self.app.post_json(url, {}, auth=self.user.auth)

    def test_remove_pointer(self):
        url = self.project.api_url + 'pointer/'
        node = NodeFactory()
        pointer = self.project.add_pointer(node, auth=self.consolidate_auth)
        self.app.delete_json(
            url,
            {'pointerId': pointer._id},
            auth=self.user.auth,
        )
        self.project.reload()
        assert_equal(
            len(self.project.nodes),
            0
        )

    def test_remove_pointer_not_provided(self):
        url = self.project.api_url + 'pointer/'
        with assert_raises(AppError):
            self.app.delete_json(url, {}, auth=self.user.auth)

    def test_remove_pointer_not_found(self):
        url = self.project.api_url + 'pointer/'
        with assert_raises(AppError):
            self.app.delete_json(
                url,
                {'pointerId': None},
                auth=self.user.auth
            )

    def test_remove_pointer_not_in_nodes(self):
        url = self.project.api_url + 'pointer/'
        node = NodeFactory()
        pointer = Pointer(node=node)
        with assert_raises(AppError):
            self.app.delete_json(
                url,
                {'pointerId': pointer._id},
                auth=self.user.auth,
            )

    def test_fork_pointer(self):
        url = self.project.api_url + 'pointer/fork/'
        node = NodeFactory(creator=self.user)
        pointer = self.project.add_pointer(node, auth=self.consolidate_auth)
        self.app.post_json(
            url,
            {'pointerId': pointer._id},
            auth=self.user.auth
        )

    def test_fork_pointer_not_provided(self):
        url = self.project.api_url + 'pointer/fork/'
        with assert_raises(AppError):
            self.app.post_json(url, {}, auth=self.user.auth)

    def test_fork_pointer_not_found(self):
        url = self.project.api_url + 'pointer/fork/'
        with assert_raises(AppError):
            self.app.post_json(
                url,
                {'pointerId': None},
                auth=self.user.auth
            )

    def test_fork_pointer_not_in_nodes(self):
        url = self.project.api_url + 'pointer/fork/'
        node = NodeFactory()
        pointer = Pointer(node=node)
        with assert_raises(AppError):
            self.app.post_json(
                url,
                {'pointerId': pointer._id},
                auth=self.user.auth
            )

    def test_before_register_with_pointer(self):
        "Assert that link warning appears in before register callback."
        node = NodeFactory()
        self.project.add_pointer(node, auth=self.consolidate_auth)
        url = self.project.api_url + 'fork/before/'
        res = self.app.get(url, auth=self.user.auth).maybe_follow()
        prompts = [
            prompt
            for prompt in res.json['prompts']
            if 'Links will be copied into your fork' in prompt
        ]
        assert_equal(len(prompts), 1)

    def test_before_fork_with_pointer(self):
        "Assert that link warning appears in before fork callback."
        node = NodeFactory()
        self.project.add_pointer(node, auth=self.consolidate_auth)
        url = self.project.api_url + 'beforeregister/'
        res = self.app.get(url, auth=self.user.auth).maybe_follow()
        prompts = [
            prompt
            for prompt in res.json['prompts']
            if 'Links will be copied into your registration' in prompt
        ]
        assert_equal(len(prompts), 1)

    def test_before_register_no_pointer(self):
        "Assert that link warning does not appear in before register callback."
        url = self.project.api_url + 'fork/before/'
        res = self.app.get(url, auth=self.user.auth).maybe_follow()
        prompts = [
            prompt
            for prompt in res.json['prompts']
            if 'Links will be copied into your fork' in prompt
        ]
        assert_equal(len(prompts), 0)

    def test_before_fork_no_pointer(self):
        """Assert that link warning does not appear in before fork callback.

        """
        url = self.project.api_url + 'beforeregister/'
        res = self.app.get(url, auth=self.user.auth).maybe_follow()
        prompts = [
            prompt
            for prompt in res.json['prompts']
            if 'Links will be copied into your registration' in prompt
        ]
        assert_equal(len(prompts), 0)


class TestPublicViews(OsfTestCase):

    def test_explore(self):
        res = self.app.get("/explore/").maybe_follow()
        assert_equal(res.status_code, 200)


class TestAuthViews(OsfTestCase):

    def setUp(self):
        super(TestAuthViews, self).setUp()
        self.user = AuthUserFactory()
        self.auth = self.user.auth

    def test_merge_user(self):
        dupe = UserFactory(username="copy@cat.com",
                           emails=['copy@cat.com'])
        dupe.set_password("copycat")
        dupe.save()
        url = "/api/v1/user/merge/"
        self.app.post_json(
            url,
            {
                "merged_username": "copy@cat.com",
                "merged_password": "copycat"
            },
            auth=self.auth,
        )
        self.user.reload()
        dupe.reload()
        assert_true(dupe.is_merged)

    @mock.patch('framework.auth.views.mails.send_mail')
    def test_register_sends_confirm_email(self, send_mail):
        url = '/register/'
        self.app.post(url, {
            'register-fullname': 'Freddie Mercury',
            'register-username': 'fred@queen.com',
            'register-password': 'killerqueen',
            'register-username2': 'fred@queen.com',
            'register-password2': 'killerqueen',
        })
        assert_true(send_mail.called)
        assert_true(send_mail.called_with(
            to_addr='fred@queen.com'
        ))

    def test_register_ok(self):
        url = api_url_for('register_user')
        name, email, password = fake.name(), fake.email(), 'underpressure'
        self.app.post_json(
            url,
            {
                'fullName': name,
                'email1': email,
                'email2': email,
                'password': password,
            }
        )
        user = User.find_one(Q('username', 'eq', email))
        assert_equal(user.fullname, name)

    def test_register_email_mismatch(self):
        url = api_url_for('register_user')
        name, email, password = fake.name(), fake.email(), 'underpressure'
        res = self.app.post_json(
            url,
            {
                'fullName': name,
                'email1': email,
                'email2': email + 'lol',
                'password': password,
            },
            expect_errors=True,
        )
        assert_equal(res.status_code, http.BAD_REQUEST)
        users = User.find(Q('username', 'eq', email))
        assert_equal(users.count(), 0)

    def test_register_sends_user_registered_signal(self):
        url = api_url_for('register_user')
        name, email, password = fake.name(), fake.email(), 'underpressure'
        with capture_signals() as mock_signals:
            self.app.post_json(
                url,
                {
                    'fullName': name,
                    'email1': email,
                    'email2': email,
                    'password': password,
                }
            )
        assert_equal(mock_signals.signals_sent(), set([auth.signals.user_registered]))

    def test_register_post_sends_user_registered_signal(self):
        url = web_url_for('auth_register_post')
        name, email, password = fake.name(), fake.email(), 'underpressure'
        with capture_signals() as mock_signals:
            self.app.post(url, {
                'register-fullname': name,
                'register-username': email,
                'register-password': password,
                'register-username2': email,
                'register-password2': password
            })
        assert_equal(mock_signals.signals_sent(), set([auth.signals.user_registered]))

    def test_resend_confirmation_get(self):
        res = self.app.get('/resend/')
        assert_equal(res.status_code, 200)

    @mock.patch('framework.auth.views.mails.send_mail')
    def test_resend_confirmation_post_sends_confirm_email(self, send_mail):
        # Make sure user has a confirmation token for their primary email
        self.user.add_email_verification(self.user.username)
        self.user.save()
        self.app.post('/resend/', {'email': self.user.username})
        assert_true(send_mail.called)
        assert_true(send_mail.called_with(
            to_addr=self.user.username
        ))

    @mock.patch('framework.auth.views.mails.send_mail')
    def test_resend_confirmation_post_if_user_not_in_database(self, send_mail):
        self.app.post('/resend/', {'email': 'norecord@norecord.no'})
        assert_false(send_mail.called)

    def test_confirmation_link_registers_user(self):
        user = User.create_unconfirmed('brian@queen.com', 'bicycle123', 'Brian May')
        assert_false(user.is_registered)  # sanity check
        user.save()
        confirmation_url = user.get_confirmation_url('brian@queen.com', external=False)
        res = self.app.get(confirmation_url)
        assert_equal(res.status_code, 302, 'redirects to settings page')
        res = res.follow()
        user.reload()
        assert_true(user.is_registered)

    def test_expired_link_returns_400(self):
        user = User.create_unconfirmed(
            'brian1@queen.com',
            'bicycle123',
            'Brian May',
        )
        user.save()
        token = user.get_confirmation_token('brian1@queen.com')
        url = user.get_confirmation_url('brian1@queen.com', external=False)
        user.confirm_email(token)
        user.save()
        res = self.app.get(url, expect_errors=True)
        assert_equal(res.status_code, http.BAD_REQUEST)


# TODO: Use mock add-on
class TestAddonUserViews(OsfTestCase):

    def setUp(self):
        super(TestAddonUserViews, self).setUp()
        self.user = AuthUserFactory()

    def test_choose_addons_add(self):
        """Add add-ons; assert that add-ons are attached to project.

        """
        url = '/api/v1/settings/addons/'
        self.app.post_json(
            url,
            {'github': True},
            auth=self.user.auth,
        ).maybe_follow()
        self.user.reload()
        assert_true(self.user.get_addon('github'))

    def test_choose_addons_remove(self):
        """Add, then delete, add-ons; assert that add-ons are not attached to
        project.

        """
        url = '/api/v1/settings/addons/'
        self.app.post_json(
            url,
            {'github': True},
            auth=self.user.auth,
        ).maybe_follow()
        self.app.post_json(
            url,
            {'github': False},
            auth=self.user.auth
        ).maybe_follow()
        self.user.reload()
        assert_false(self.user.get_addon('github'))


# TODO: Move to OSF Storage
class TestFileViews(OsfTestCase):

    def setUp(self):
        super(TestFileViews, self).setUp()
        self.user = AuthUserFactory()
        self.project = ProjectFactory.build(creator=self.user, is_public=True)
        self.project.add_contributor(self.user)
        self.project.save()

    def test_files_get(self):
        url = '/api/v1/{0}/files/'.format(self.project._primary_key)
        res = self.app.get(url, auth=self.user.auth).maybe_follow()
        expected = _view_project(self.project, auth=Auth(user=self.user))
        assert_equal(res.status_code, http.OK)
        assert_equal(res.json['node'], expected['node'])
        assert_in('tree_js', res.json)
        assert_in('tree_css', res.json)

    def test_grid_data(self):
        url = '/api/v1/{0}/files/grid/'.format(self.project._primary_key)
        res = self.app.get(url, auth=self.user.auth).maybe_follow()
        assert_equal(res.status_code, http.OK)
        expected = rubeus.to_hgrid(self.project, auth=Auth(self.user))
        data = res.json['data']
        assert_equal(len(data), len(expected))


class TestComments(OsfTestCase):

    def setUp(self):
        super(TestComments, self).setUp()
        self.project = ProjectFactory(is_public=True)
        self.consolidated_auth = Auth(user=self.project.creator)
        self.non_contributor = AuthUserFactory()

    def _configure_project(self, project, comment_level):

        project.comment_level = comment_level
        project.save()

    def _add_comment(self, project, content=None, **kwargs):

        content = content if content is not None else 'hammer to fall'
        url = project.api_url + 'comment/'
        return self.app.post_json(
            url,
            {
                'content': content,
                'isPublic': 'public',
            },
            **kwargs
        )

    def test_add_comment_public_contributor(self):

        self._configure_project(self.project, 'public')
        res = self._add_comment(
            self.project, auth=self.project.creator.auth,
        )

        self.project.reload()

        assert_equal(len(self.project.commented), 1)
        assert_equal(
            res.json['comment'],
            serialize_comment(
                self.project.commented[0], self.consolidated_auth
            )
        )

    def test_add_comment_public_non_contributor(self):

        self._configure_project(self.project, 'public')
        res = self._add_comment(
            self.project, auth=self.non_contributor.auth,
        )

        self.project.reload()

        assert_equal(len(self.project.commented), 1)
        assert_equal(
            res.json['comment'],
            serialize_comment(
                self.project.commented[0], Auth(user=self.non_contributor)
            )
        )

    def test_add_comment_private_contributor(self):

        self._configure_project(self.project, 'private')
        res = self._add_comment(
            self.project, auth=self.project.creator.auth,
        )

        self.project.reload()

        assert_equal(len(self.project.commented), 1)
        assert_equal(
            res.json['comment'],
            serialize_comment(
                self.project.commented[0], self.consolidated_auth
            )
        )

    def test_add_comment_private_non_contributor(self):

        self._configure_project(self.project, 'private')
        res = self._add_comment(
            self.project, auth=self.non_contributor.auth, expect_errors=True,
        )

        assert_equal(res.status_code, http.FORBIDDEN)

    def test_add_comment_logged_out(self):

        self._configure_project(self.project, 'public')
        res = self._add_comment(self.project)

        assert_equal(res.status_code, 302)
        assert_in('next=', res.headers.get('location'))

    def test_add_comment_off(self):

        self._configure_project(self.project, None)
        res = self._add_comment(
            self.project, auth=self.project.creator.auth, expect_errors=True,
        )

        assert_equal(res.status_code, http.BAD_REQUEST)

    def test_add_comment_empty(self):
        self._configure_project(self.project, 'public')
        res = self._add_comment(
            self.project, content='',
            auth=self.project.creator.auth,
            expect_errors=True,
        )
        assert_equal(res.status_code, http.BAD_REQUEST)
        assert_false(getattr(self.project, 'commented', []))

    def test_add_comment_toolong(self):
        self._configure_project(self.project, 'public')
        res = self._add_comment(
            self.project, content='toolong' * 500,
            auth=self.project.creator.auth,
            expect_errors=True,
        )
        assert_equal(res.status_code, http.BAD_REQUEST)
        assert_false(getattr(self.project, 'commented', []))

    def test_add_comment_whitespace(self):
        self._configure_project(self.project, 'public')
        res = self._add_comment(
            self.project, content='  ',
            auth=self.project.creator.auth,
            expect_errors=True
        )
        assert_equal(res.status_code, http.BAD_REQUEST)
        assert_false(getattr(self.project, 'commented', []))

    def test_edit_comment(self):

        self._configure_project(self.project, 'public')
        comment = CommentFactory(node=self.project)

        url = self.project.api_url + 'comment/{0}/'.format(comment._id)
        res = self.app.put_json(
            url,
            {
                'content': 'edited',
                'isPublic': 'private',
            },
            auth=self.project.creator.auth,
        )

        comment.reload()

        assert_equal(res.json['content'], 'edited')

        assert_equal(comment.content, 'edited')

    def test_edit_comment_short(self):
        self._configure_project(self.project, 'public')
        comment = CommentFactory(node=self.project, content='short')
        url = self.project.api_url + 'comment/{0}/'.format(comment._id)
        res = self.app.put_json(
            url,
            {
                'content': '',
                'isPublic': 'private',
            },
            auth=self.project.creator.auth,
            expect_errors=True,
        )
        comment.reload()
        assert_equal(res.status_code, http.BAD_REQUEST)
        assert_equal(comment.content, 'short')

    def test_edit_comment_toolong(self):
        self._configure_project(self.project, 'public')
        comment = CommentFactory(node=self.project, content='short')
        url = self.project.api_url + 'comment/{0}/'.format(comment._id)
        res = self.app.put_json(
            url,
            {
                'content': 'toolong' * 500,
                'isPublic': 'private',
            },
            auth=self.project.creator.auth,
            expect_errors=True,
        )
        comment.reload()
        assert_equal(res.status_code, http.BAD_REQUEST)
        assert_equal(comment.content, 'short')

    def test_edit_comment_non_author(self):
        "Contributors who are not the comment author cannot edit."
        self._configure_project(self.project, 'public')
        comment = CommentFactory(node=self.project)
        non_author = AuthUserFactory()
        self.project.add_contributor(non_author, auth=self.consolidated_auth)

        url = self.project.api_url + 'comment/{0}/'.format(comment._id)
        res = self.app.put_json(
            url,
            {
                'content': 'edited',
                'isPublic': 'private',
            },
            auth=non_author.auth,
            expect_errors=True,
        )

        assert_equal(res.status_code, http.FORBIDDEN)

    def test_edit_comment_non_contributor(self):
        "Non-contributors who are not the comment author cannot edit."
        self._configure_project(self.project, 'public')
        comment = CommentFactory(node=self.project)

        url = self.project.api_url + 'comment/{0}/'.format(comment._id)
        res = self.app.put_json(
            url,
            {
                'content': 'edited',
                'isPublic': 'private',
            },
            auth=self.non_contributor.auth,
            expect_errors=True,
        )

        assert_equal(res.status_code, http.FORBIDDEN)

    def test_delete_comment_author(self):

        self._configure_project(self.project, 'public')
        comment = CommentFactory(node=self.project)

        url = self.project.api_url + 'comment/{0}/'.format(comment._id)
        self.app.delete_json(
            url,
            auth=self.project.creator.auth,
        )

        comment.reload()

        assert_true(comment.is_deleted)

    def test_delete_comment_non_author(self):

        self._configure_project(self.project, 'public')
        comment = CommentFactory(node=self.project)

        url = self.project.api_url + 'comment/{0}/'.format(comment._id)
        res = self.app.delete_json(
            url,
            auth=self.non_contributor.auth,
            expect_errors=True,
        )

        assert_equal(res.status_code, http.FORBIDDEN)

        comment.reload()

        assert_false(comment.is_deleted)

    def test_report_abuse(self):

        self._configure_project(self.project, 'public')
        comment = CommentFactory(node=self.project)
        reporter = AuthUserFactory()

        url = self.project.api_url + 'comment/{0}/report/'.format(comment._id)

        self.app.post_json(
            url,
            {
                'category': 'spam',
                'text': 'ads',
            },
            auth=reporter.auth,
        )

        comment.reload()
        assert_in(reporter._id, comment.reports)
        assert_equal(
            comment.reports[reporter._id],
            {'category': 'spam', 'text': 'ads'}
        )

    def test_can_view_private_comments_if_contributor(self):

        self._configure_project(self.project, 'public')
        CommentFactory(node=self.project, user=self.project.creator, is_public=False)

        url = self.project.api_url + 'comments/'
        res = self.app.get(url, auth=self.project.creator.auth)

        assert_equal(len(res.json['comments']), 1)

    def test_view_comments_with_anonymous_link(self):
        self.project.set_privacy('private')
        self.project.save()
        self.project.reload()
        user = AuthUserFactory()
        link = PrivateLinkFactory(anonymous=True)
        link.nodes.append(self.project)
        link.save()

        CommentFactory(node=self.project, user=self.project.creator, is_public=False)

        url = self.project.api_url + 'comments/'
        res = self.app.get(url, {"view_only": link.key}, auth=user.auth)
        comment = res.json['comments'][0]
        author = comment['author']
        assert_in('A user', author['name'])
        assert_false(author['gravatarUrl'])
        assert_false(author['url'])
        assert_false(author['id'])

    def test_discussion_recursive(self):

        self._configure_project(self.project, 'public')
        comment_l0 = CommentFactory(node=self.project)

        user_l1 = UserFactory()
        user_l2 = UserFactory()
        comment_l1 = CommentFactory(node=self.project, target=comment_l0, user=user_l1)
        CommentFactory(node=self.project, target=comment_l1, user=user_l2)

        url = self.project.api_url + 'comments/discussion/'
        res = self.app.get(url)

        assert_equal(len(res.json['discussion']), 3)

    def test_discussion_no_repeats(self):

        self._configure_project(self.project, 'public')
        comment_l0 = CommentFactory(node=self.project)

        comment_l1 = CommentFactory(node=self.project, target=comment_l0)
        CommentFactory(node=self.project, target=comment_l1)

        url = self.project.api_url + 'comments/discussion/'
        res = self.app.get(url)

        assert_equal(len(res.json['discussion']), 1)

    def test_discussion_sort(self):

        self._configure_project(self.project, 'public')

        user1 = UserFactory()
        user2 = UserFactory()

        CommentFactory(node=self.project)
        for _ in range(3):
            CommentFactory(node=self.project, user=user1)
        for _ in range(2):
            CommentFactory(node=self.project, user=user2)

        url = self.project.api_url + 'comments/discussion/'
        res = self.app.get(url)

        assert_equal(len(res.json['discussion']), 3)
        observed = [user['id'] for user in res.json['discussion']]
        expected = [user1._id, user2._id, self.project.creator._id]
        assert_equal(observed, expected)


class TestTagViews(OsfTestCase):

    def setUp(self):
        super(TestTagViews, self).setUp()
        self.user = AuthUserFactory()
        self.project = ProjectFactory(creator=self.user)

    def test_tag_get_returns_200(self):
        url = web_url_for('project_tag', tag='foo')
        res = self.app.get(url)
        assert_equal(res.status_code, 200)


@requires_search
class TestSearchViews(OsfTestCase):

    def setUp(self):
        super(TestSearchViews, self).setUp()
        import website.search.search as search
        search.delete_all()

        self.project = ProjectFactory(creator=UserFactory(fullname='Robbie Williams'))
        self.contrib1 = UserFactory(fullname='Freddie Mercury')
        self.contrib2 = UserFactory(fullname='Brian May')

    def tearDown(self):
        super(TestSearchViews, self).tearDown()
        import website.search.search as search
        search.delete_all()

    def test_search_contributor(self):
        url = api_url_for('search_contributor')
        res = self.app.get(url, {'query': self.contrib1.fullname})
        assert_equal(res.status_code, 200)
        result = res.json['users']
        assert_equal(len(result), 1)
        freddie = result[0]
        assert_equal(freddie['fullname'], self.contrib1.fullname)
        assert_in('gravatar_url', freddie)
        assert_equal(freddie['registered'], self.contrib1.is_registered)
        assert_equal(freddie['active'], self.contrib1.is_active())

    def test_search_projects(self):
        url = web_url_for('search_search')
        res = self.app.get(url, {'q': self.project.title})
        assert_equal(res.status_code, 200)


class TestReorderComponents(OsfTestCase):

    def setUp(self):
        super(TestReorderComponents, self).setUp()
        self.creator = AuthUserFactory()
        self.contrib = AuthUserFactory()
        # Project is public
        self.project = ProjectFactory.build(creator=self.creator, public=True)
        self.project.add_contributor(self.contrib, auth=Auth(self.creator))

        # subcomponent that only creator can see
        self.public_component = NodeFactory(creator=self.creator, public=True)
        self.private_component = NodeFactory(creator=self.creator, public=False)
        self.project.nodes.append(self.public_component)
        self.project.nodes.append(self.private_component)

        self.project.save()

    # https://github.com/CenterForOpenScience/openscienceframework.org/issues/489
    def test_reorder_components_with_private_component(self):

        # contrib tries to reorder components
        payload = {
            'new_list': [
                '{0}:node'.format(self.private_component._primary_key),
                '{0}:node'.format(self.public_component._primary_key),
            ]
        }
        url = self.project.api_url_for('project_reorder_components')
        res = self.app.post_json(url, payload, auth=self.contrib.auth)
        assert_equal(res.status_code, 200)


class TestDashboardViews(OsfTestCase):

    def setUp(self):
        super(TestDashboardViews, self).setUp()
        self.creator = AuthUserFactory()
        self.contrib = AuthUserFactory()

    # https://github.com/CenterForOpenScience/openscienceframework.org/issues/571
    def test_components_with__are_accessible_from_dashboard(self):
        project = ProjectFactory(creator=self.creator, public=False)
        component = NodeFactory(creator=self.creator, project=project)
        component.add_contributor(self.contrib, auth=Auth(self.creator))
        component.save()

        url = api_url_for('get_dashboard_nodes')
        res = self.app.get(url, auth=self.contrib.auth)

        assert_equal(len(res.json['nodes']), 1)


class TestForkViews(OsfTestCase):

    def setUp(self):
        super(TestForkViews, self).setUp()
        self.user = AuthUserFactory()
        self.project = ProjectFactory.build(creator=self.user, public=True)
        self.consolidated_auth = Auth(user=self.project.creator)
        self.user.save()
        self.project.save()

    def test_registered_forks_dont_show_in_fork_list(self):
        fork = self.project.fork_node(self.consolidated_auth)
        RegistrationFactory(project=fork)

        url = self.project.api_url_for('get_forks')
        res = self.app.get(url, auth=self.user.auth)

        assert_equal(len(res.json['nodes']), 1)
        assert_equal(res.json['nodes'][0]['id'], fork._id)


class TestProjectCreation(OsfTestCase):

    def setUp(self):
        super(TestProjectCreation, self).setUp()
        self.creator = AuthUserFactory()
        self.url = api_url_for('project_new_post')

    def test_needs_title(self):
        res = self.app.post_json(self.url, {}, auth=self.creator.auth, expect_errors=True)
        assert_equal(res.status_code, 400)

    def test_only_needs_title(self):
        payload = {
            'title': 'Im a real title'
        }
        res = self.app.post_json(self.url, payload, auth=self.creator.auth)
        assert_equal(res.status_code, 201)

    def test_title_must_be_one_long(self):
        payload = {
            'title': ''
        }
        res = self.app.post_json(
            self.url, payload, auth=self.creator.auth, expect_errors=True)
        assert_equal(res.status_code, 400)

    def test_title_must_be_less_than_200(self):
        payload = {
            'title': ''.join([str(x) for x in xrange(0, 250)])
        }
        res = self.app.post_json(
            self.url, payload, auth=self.creator.auth, expect_errors=True)
        assert_equal(res.status_code, 400)

    def test_creates_a_project(self):
        payload = {
            'title': 'Im a real title'
        }
        res = self.app.post_json(self.url, payload, auth=self.creator.auth)
        assert_equal(res.status_code, 201)
        node = Node.load(res.json['projectUrl'].replace('/', ''))
        assert_true(node)
        assert_true(node.title, 'Im a real title')

    def test_description_works(self):
        payload = {
            'title': 'Im a real title',
            'description': 'I describe things!'
        }
        res = self.app.post_json(self.url, payload, auth=self.creator.auth)
        assert_equal(res.status_code, 201)
        node = Node.load(res.json['projectUrl'].replace('/', ''))
        assert_true(node)
        assert_true(node.description, 'I describe things!')

    def test_can_template(self):
        other_node = ProjectFactory(creator=self.creator)
        payload = {
            'title': 'Im a real title',
            'template': other_node._id
        }
        res = self.app.post_json(self.url, payload, auth=self.creator.auth)
        assert_equal(res.status_code, 201)
        node = Node.load(res.json['projectUrl'].replace('/', ''))
        assert_true(node)
        assert_true(node.template_node, other_node)

class TestUnconfirmedUserViews(OsfTestCase):

    def test_can_view_profile(self):
        user = UnconfirmedUserFactory()
        url = web_url_for('profile_view_id', uid=user._id)
        res = self.app.get(url)
        assert_equal(res.status_code, 200)

if __name__ == '__main__':
    unittest.main()<|MERGE_RESOLUTION|>--- conflicted
+++ resolved
@@ -40,11 +40,7 @@
 from tests.factories import (
     UserFactory, ApiKeyFactory, ProjectFactory, WatchConfigFactory,
     NodeFactory, NodeLogFactory, AuthUserFactory, UnregUserFactory,
-<<<<<<< HEAD
-    CommentFactory, PrivateLinkFactory, UnconfirmedUserFactory
-=======
-    CommentFactory, PrivateLinkFactory, RegistrationFactory
->>>>>>> be49044b
+    CommentFactory, PrivateLinkFactory, UnconfirmedUserFactory, RegistrationFactory,
 )
 
 
