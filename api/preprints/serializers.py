from django.core.exceptions import ValidationError
from rest_framework import exceptions
from rest_framework import serializers as ser

from api.base.exceptions import Conflict
from api.base.serializers import (
    JSONAPISerializer, IDField,
    LinksField, RelationshipField, DateByVersion, JSONAPIListField
)
from api.base.utils import absolute_reverse, get_user_auth
from api.taxonomies.serializers import TaxonomyField
from api.nodes.serializers import (
    NodeCitationSerializer,
    NodeLicenseSerializer,
    get_license_details,
    NodeTagField
)
from framework.exceptions import PermissionsError
from website.util import permissions
from website import settings
from website.exceptions import NodeStateError
from website.project import signals as project_signals
from osf.models import BaseFileNode, PreprintService, PreprintProvider, Node, NodeLicense


class PrimaryFileRelationshipField(RelationshipField):
    def get_object(self, file_id):
        return BaseFileNode.load(file_id)

    def to_internal_value(self, data):
        file = self.get_object(data)
        return {'primary_file': file}

class NodeRelationshipField(RelationshipField):
    def get_object(self, node_id):
        return Node.load(node_id)

    def to_internal_value(self, data):
        node = self.get_object(data)
        return {'node': node}

class PreprintProviderRelationshipField(RelationshipField):
    def get_object(self, node_id):
        return PreprintProvider.load(node_id)

    def to_internal_value(self, data):
        provider = self.get_object(data)
        return {'provider': provider}


class PreprintLicenseRelationshipField(RelationshipField):
    def to_internal_value(self, license_id):
        license = NodeLicense.load(license_id)
        if license:
            return {'license_type': license}
        raise exceptions.NotFound('Unable to find specified license.')


class PreprintSerializer(JSONAPISerializer):
    filterable_fields = frozenset([
        'id',
        'date_created',
        'date_modified',
        'date_published',
        'provider',
        'is_published',
        'subjects',
        'reviews_state',
        'node_is_public',
    ])

    id = IDField(source='_id', read_only=True)
    subjects = ser.SerializerMethodField()
    date_created = DateByVersion(read_only=True)
    date_modified = DateByVersion(read_only=True)
    date_published = DateByVersion(read_only=True)
    doi = ser.CharField(source='article_doi', required=False, allow_null=True)
    is_published = ser.BooleanField(required=False)
    is_preprint_orphan = ser.BooleanField(read_only=True)
    license_record = NodeLicenseSerializer(required=False, source='license')
    title = ser.CharField(source='node.title', required=False)
    description = ser.CharField(required=False, allow_blank=True, allow_null=True, source='node.description')
    tags = JSONAPIListField(child=NodeTagField(), required=False, source='node.tags')
<<<<<<< HEAD
    preprint_doi_on_datacite = ser.SerializerMethodField(read_only=True)
=======
    node_is_public = ser.BooleanField(read_only=True, source='node__is_public')
>>>>>>> b7f857f4

    contributors = RelationshipField(
        related_view='nodes:node-contributors',
        related_view_kwargs={'node_id': '<node._id>'},
    )

    reviews_state = ser.CharField(read_only=True, max_length=15)
    date_last_transitioned = DateByVersion(read_only=True)

    citation = RelationshipField(
        related_view='preprints:preprint-citation',
        related_view_kwargs={'preprint_id': '<_id>'}
    )

    identifiers = RelationshipField(
        related_view='preprints:identifier-list',
        related_view_kwargs={'preprint_id': '<_id>'}
    )

    node = NodeRelationshipField(
        related_view='nodes:node-detail',
        related_view_kwargs={'node_id': '<node._id>'},
        read_only=False
    )

    license = PreprintLicenseRelationshipField(
        related_view='licenses:license-detail',
        related_view_kwargs={'license_id': '<license.node_license._id>'},
        read_only=False
    )

    provider = PreprintProviderRelationshipField(
        related_view='preprint_providers:preprint_provider-detail',
        related_view_kwargs={'provider_id': '<provider._id>'},
        read_only=False
    )

    files = RelationshipField(
        related_view='nodes:node-providers',
        related_view_kwargs={'node_id': '<_id>'}
    )

    primary_file = PrimaryFileRelationshipField(
        related_view='files:file-detail',
        related_view_kwargs={'file_id': '<primary_file._id>'},
        lookup_url_kwarg='file_id',
        read_only=False
    )

    actions = RelationshipField(
        related_view='preprints:preprint-action-list',
        related_view_kwargs={'preprint_id': '<_id>'}
    )

    links = LinksField(
        {
            'self': 'get_preprint_url',
            'html': 'get_absolute_html_url',
            'doi': 'get_article_doi_url',
            'preprint_doi': 'get_preprint_doi_url'
        }
    )

    class Meta:
        type_ = 'preprints'

    def get_preprint_doi_on_datacite(self, obj):
        doi_identifier = obj.get_identifier('doi')
        return doi_identifier is not None

    def get_subjects(self, obj):
        return [
            [
                TaxonomyField().to_representation(subj) for subj in hier
            ] for hier in obj.subject_hierarchy
        ]

    def get_preprint_url(self, obj):
        return absolute_reverse('preprints:preprint-detail', kwargs={'preprint_id': obj._id, 'version': self.context['request'].parser_context['kwargs']['version']})

    def get_absolute_url(self, obj):
        return self.get_preprint_url(obj)

    def get_article_doi_url(self, obj):
        return 'https://dx.doi.org/{}'.format(obj.article_doi) if obj.article_doi else None

    def get_preprint_doi_url(self, obj):
        doi_identifier = obj.get_identifier('doi')
        if doi_identifier:
            return 'https://dx.doi.org/{}'.format(doi_identifier.value)
        else:
            built_identifier = settings.EZID_FORMAT.format(namespace=settings.DOI_NAMESPACE, guid=obj._id).replace('doi:', '').upper()
            return 'https://dx.doi.org/{}'.format(built_identifier) if built_identifier and obj.is_published else None

    def run_validation(self, *args, **kwargs):
        # Overrides construtor for validated_data to allow writes to a SerializerMethodField
        # Validation for `subjects` happens in the model
        _validated_data = super(PreprintSerializer, self).run_validation(*args, **kwargs)
        if 'subjects' in self.initial_data:
            _validated_data['subjects'] = self.initial_data['subjects']
        return _validated_data

    def update(self, preprint, validated_data):
        assert isinstance(preprint, PreprintService), 'You must specify a valid preprint to be updated'
        assert isinstance(preprint.node, Node), 'You must specify a preprint with a valid node to be updated.'

        auth = get_user_auth(self.context['request'])
        if not preprint.node.has_permission(auth.user, 'admin'):
            raise exceptions.PermissionDenied(detail='User must be an admin to update a preprint.')

        published = validated_data.pop('is_published', None)
        if published and preprint.provider.is_reviewed:
            raise Conflict('{} uses a moderation workflow, so preprints must be submitted for review instead of published directly. Submit a preprint by creating a `submit` Action at {}'.format(
                preprint.provider.name,
                absolute_reverse('actions:create-action', kwargs={
                    'version': self.context['request'].parser_context['kwargs']['version']
                })
            ))

        save_node = False
        save_preprint = False
        recently_published = False
        primary_file = validated_data.pop('primary_file', None)
        if primary_file:
            self.set_field(preprint.set_primary_file, primary_file, auth)
            save_node = True

        old_tags = set(preprint.node.tags.values_list('name', flat=True))
        if validated_data.get('node') and 'tags' in validated_data['node']:
            current_tags = set(validated_data['node'].pop('tags', []))
        elif self.partial:
            current_tags = set(old_tags)
        else:
            current_tags = set()

        for new_tag in (current_tags - old_tags):
            preprint.node.add_tag(new_tag, auth=auth)
        for deleted_tag in (old_tags - current_tags):
            preprint.node.remove_tag(deleted_tag, auth=auth)

        if 'node' in validated_data:
            preprint.node.update(fields=validated_data.pop('node'))
            save_node = True

        if 'subjects' in validated_data:
            subjects = validated_data.pop('subjects', None)
            self.set_field(preprint.set_subjects, subjects, auth)
            save_preprint = True

        if 'article_doi' in validated_data:
            preprint.node.preprint_article_doi = validated_data['article_doi']
            save_node = True

        if 'license_type' in validated_data or 'license' in validated_data:
            license_details = get_license_details(preprint, validated_data)
            self.set_field(preprint.set_preprint_license, license_details, auth)
            save_preprint = True

        if published is not None:
            if not preprint.primary_file:
                raise exceptions.ValidationError(detail='A valid primary_file must be set before publishing a preprint.')
            self.set_field(preprint.set_published, published, auth)
            save_preprint = True
            recently_published = published
            preprint.node.set_privacy('public')
            save_node = True

        if save_node:
            try:
                preprint.node.save()
            except ValidationError as e:
                # Raised from invalid DOI
                raise exceptions.ValidationError(detail=e.messages[0])

        if save_preprint:
            preprint.save()

        # Send preprint confirmation email signal to new authors on preprint! -- only when published
        # TODO: Some more thought might be required on this; preprints made from existing
        # nodes will send emails making it seem like a new node.
        if recently_published:
            for author in preprint.node.contributors:
                if author != auth.user:
                    project_signals.contributor_added.send(preprint.node, contributor=author, auth=auth, email_template='preprint')

        return preprint

    def set_field(self, func, val, auth, save=False):
        try:
            func(val, auth)
        except PermissionsError as e:
            raise exceptions.PermissionDenied(detail=e.message)
        except (ValueError, ValidationError, NodeStateError) as e:
            raise exceptions.ValidationError(detail=e.message)


class PreprintCreateSerializer(PreprintSerializer):
    # Overrides PreprintSerializer to make id nullable, adds `create`
    id = IDField(source='_id', required=False, allow_null=True)

    def create(self, validated_data):
        node = validated_data.pop('node', {})
        if isinstance(node, dict):
            node = Node.objects.create(creator=self.context['request'].user, **node)

        if node.is_deleted:
            raise exceptions.ValidationError('Cannot create a preprint from a deleted node.')

        auth = get_user_auth(self.context['request'])
        if not node.has_permission(auth.user, permissions.ADMIN):
            raise exceptions.PermissionDenied

        provider = validated_data.pop('provider', None)
        if not provider:
            raise exceptions.ValidationError(detail='You must specify a valid provider to create a preprint.')

        node_preprints = node.preprints.filter(provider=provider)
        if node_preprints.exists():
            raise Conflict('Only one preprint per provider can be submitted for a node. Check `meta[existing_resource_id]`.', meta={'existing_resource_id': node_preprints.first()._id})

        preprint = PreprintService(node=node, provider=provider)
        preprint.save()
        preprint.node._has_abandoned_preprint = True
        preprint.node.save()

        return self.update(preprint, validated_data)


class PreprintCitationSerializer(NodeCitationSerializer):

    class Meta:
        type_ = 'preprint-citation'<|MERGE_RESOLUTION|>--- conflicted
+++ resolved
@@ -81,11 +81,8 @@
     title = ser.CharField(source='node.title', required=False)
     description = ser.CharField(required=False, allow_blank=True, allow_null=True, source='node.description')
     tags = JSONAPIListField(child=NodeTagField(), required=False, source='node.tags')
-<<<<<<< HEAD
+    node_is_public = ser.BooleanField(read_only=True, source='node__is_public')
     preprint_doi_on_datacite = ser.SerializerMethodField(read_only=True)
-=======
-    node_is_public = ser.BooleanField(read_only=True, source='node__is_public')
->>>>>>> b7f857f4
 
     contributors = RelationshipField(
         related_view='nodes:node-contributors',
