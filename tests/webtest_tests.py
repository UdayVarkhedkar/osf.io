#!/usr/bin/env python
# -*- coding: utf-8 -*-
"""Functional tests using WebTest."""
import datetime as dt
import httplib as http
import logging
import unittest

import markupsafe
import mock
from nose.tools import *  # flake8: noqa (PEP8 asserts)
import re

from framework.mongo.utils import to_mongo_key
from framework.auth import cas
from framework.auth import exceptions as auth_exc
from framework.auth.core import Auth
from framework.auth.core import generate_verification_key
from tests.base import OsfTestCase
from tests.base import fake
from tests.factories import (UserFactory, AuthUserFactory, ProjectFactory, WatchConfigFactory, NodeFactory,
                             NodeWikiFactory, RegistrationFactory,  UnregUserFactory, UnconfirmedUserFactory,
                             PrivateLinkFactory)
from website import settings, language
from website.util import web_url_for, api_url_for

logging.getLogger('website.project.model').setLevel(logging.ERROR)


def assert_in_html(member, container, **kwargs):
    """Looks for the specified member in markupsafe-escaped HTML output"""
    member = markupsafe.escape(member)
    return assert_in(member, container, **kwargs)


def assert_not_in_html(member, container, **kwargs):
    """Looks for the specified member in markupsafe-escaped HTML output"""
    member = markupsafe.escape(member)
    return assert_not_in(member, container, **kwargs)


class TestDisabledUser(OsfTestCase):

    def setUp(self):
        super(TestDisabledUser, self).setUp()
        self.user = UserFactory()
        self.user.set_password('Korben Dallas')
        self.user.is_disabled = True
        self.user.save()

    def test_profile_disabled_returns_401(self):
        res = self.app.get(self.user.url, expect_errors=True)
        assert_equal(res.status_code, 410)


class TestAnUnregisteredUser(OsfTestCase):

    def test_cant_see_profile_if_not_logged_in(self):
        url = web_url_for('profile_view')
        res = self.app.get(url)
        res = res.follow()
        assert_equal(res.status_code, 301)
        assert_in('/login/', res.headers['Location'])


class TestAUser(OsfTestCase):

    def setUp(self):
        super(TestAUser, self).setUp()
        self.user = AuthUserFactory()
        self.auth = self.user.auth

    def test_can_see_profile_url(self):
        res = self.app.get(self.user.url).maybe_follow()
        assert_in(self.user.url, res)

    def test_can_see_homepage(self):
        # Goes to homepage
        res = self.app.get('/').maybe_follow()  # Redirects
        assert_equal(res.status_code, 200)

    def test_is_redirected_to_cas_if_not_logged_in_at_login_page(self):
        res = self.app.get('/login/')
        assert_equal(res.status_code, 302)
        location = res.headers.get('Location')
        assert_in('login?service=', location)

    def test_is_redirected_to_dashboard_if_already_logged_in_at_login_page(self):
        res = self.app.get('/login/', auth=self.user.auth)
        assert_equal(res.status_code, 302)
        res = res.follow(auth=self.user.auth)
        assert_equal(res.request.path, '/dashboard/')

    def test_register_page(self):
        res = self.app.get('/register/')
        assert_equal(res.status_code, 200)

    def test_is_redirected_to_dashboard_if_already_logged_in_at_register_page(self):
        res = self.app.get('/register/', auth=self.user.auth)
        assert_equal(res.status_code, 302)
        res = res.follow(auth=self.user.auth)
        assert_equal(res.request.path, '/dashboard/')

    def test_sees_projects_in_her_dashboard(self):
        # the user already has a project
        project = ProjectFactory(creator=self.user)
        project.add_contributor(self.user)
        project.save()
        res = self.app.get('/myprojects/', auth=self.user.auth)
        assert_in('Projects', res)  # Projects heading

    def test_logged_in_index_route_renders_home_template(self):
        res = self.app.get('/', auth=self.user.auth)
        assert_equal(res.status_code, 200)
        assert_in('My Projects', res)  # Will change once home page populated

    def test_logged_out_index_route_renders_landing_page(self):
        res = self.app.get('/')
        assert_in('Simplified Scholarly Collaboration', res)

    def test_does_not_see_osffiles_in_user_addon_settings(self):
        res = self.app.get('/settings/addons/', auth=self.auth, auto_follow=True)
        assert_not_in('OSF Storage', res)

    def test_sees_osffiles_in_project_addon_settings(self):
        project = ProjectFactory(creator=self.user)
        project.add_contributor(
            self.user,
            permissions=['read', 'write', 'admin'],
            save=True)
        res = self.app.get('/{0}/settings/'.format(project._primary_key), auth=self.auth, auto_follow=True)
        assert_in('OSF Storage', res)

    @unittest.skip("Can't test this, since logs are dynamically loaded")
    def test_sees_log_events_on_watched_projects(self):
        # Another user has a public project
        u2 = UserFactory(username='bono@u2.com', fullname='Bono')
        project = ProjectFactory(creator=u2, is_public=True)
        project.add_contributor(u2)
        auth = Auth(user=u2)
        project.save()
        # User watches the project
        watch_config = WatchConfigFactory(node=project)
        self.user.watch(watch_config)
        self.user.save()
        # Goes to her dashboard, already logged in
        res = self.app.get('/dashboard/', auth=self.auth, auto_follow=True)
        # Sees logs for the watched project
        assert_in('Watched Projects', res)  # Watched Projects header
        # The log action is in the feed
        assert_in(project.title, res)

    def test_sees_correct_title_home_page(self):
        # User goes to homepage
        res = self.app.get('/', auto_follow=True)
        title = res.html.title.string
        # page title is correct
        assert_equal('OSF | Home', title)

    def test_sees_correct_title_on_dashboard(self):
        # User goes to dashboard
        res = self.app.get('/myprojects/', auth=self.auth, auto_follow=True)
        title = res.html.title.string
        assert_equal('OSF | My Projects', title)

    def test_can_see_make_public_button_if_admin(self):
        # User is a contributor on a project
        project = ProjectFactory()
        project.add_contributor(
            self.user,
            permissions=['read', 'write', 'admin'],
            save=True)
        # User goes to the project page
        res = self.app.get(project.url, auth=self.auth).maybe_follow()
        assert_in('Make Public', res)

    def test_cant_see_make_public_button_if_not_admin(self):
        # User is a contributor on a project
        project = ProjectFactory()
        project.add_contributor(
            self.user,
            permissions=['read', 'write'],
            save=True)
        # User goes to the project page
        res = self.app.get(project.url, auth=self.auth).maybe_follow()
        assert_not_in('Make Public', res)

    def test_can_see_make_private_button_if_admin(self):
        # User is a contributor on a project
        project = ProjectFactory(is_public=True)
        project.add_contributor(
            self.user,
            permissions=['read', 'write', 'admin'],
            save=True)
        # User goes to the project page
        res = self.app.get(project.url, auth=self.auth).maybe_follow()
        assert_in('Make Private', res)

    def test_cant_see_make_private_button_if_not_admin(self):
        # User is a contributor on a project
        project = ProjectFactory(is_public=True)
        project.add_contributor(
            self.user,
            permissions=['read', 'write'],
            save=True)
        # User goes to the project page
        res = self.app.get(project.url, auth=self.auth).maybe_follow()
        assert_not_in('Make Private', res)

    def test_sees_logs_on_a_project(self):
        project = ProjectFactory(is_public=True)
        # User goes to the project's page
        res = self.app.get(project.url, auth=self.auth).maybe_follow()
        # Can see log event
        assert_in('created', res)

    def test_no_wiki_content_message(self):
        project = ProjectFactory(creator=self.user)
        # Goes to project's wiki, where there is no content
        res = self.app.get('/{0}/wiki/home/'.format(project._primary_key), auth=self.auth)
        # Sees a message indicating no content
        assert_in('No wiki content', res)
        # Sees that edit panel is open by default when home wiki has no content
        assert_in('panelsUsed: ["view", "menu", "edit"]', res)

    def test_wiki_content(self):
        project = ProjectFactory(creator=self.user)
        wiki_page = 'home'
        wiki_content = 'Kittens'
        NodeWikiFactory(user=self.user, node=project, content=wiki_content, page_name=wiki_page)
        res = self.app.get('/{0}/wiki/{1}/'.format(
            project._primary_key,
            wiki_page,
        ), auth=self.auth)
        assert_not_in('No wiki content', res)
        assert_in(wiki_content, res)
        assert_in('panelsUsed: ["view", "menu"]', res)

    def test_wiki_page_name_non_ascii(self):
        project = ProjectFactory(creator=self.user)
        non_ascii = to_mongo_key('WöRlÐé')
        self.app.get('/{0}/wiki/{1}/'.format(
            project._primary_key,
            non_ascii
        ), auth=self.auth, expect_errors=True)
        project.update_node_wiki(non_ascii, 'new content', Auth(self.user))
        assert_in(non_ascii, project.wiki_pages_current)

    def test_noncontributor_cannot_see_wiki_if_no_content(self):
        user2 = UserFactory()
        # user2 creates a public project and adds no wiki content
        project = ProjectFactory(creator=user2, is_public=True)
        # self navigates to project
        res = self.app.get(project.url).maybe_follow()
        # Should not see wiki widget (since non-contributor and no content)
        assert_not_in('No wiki content', res)

    def test_wiki_does_not_exist(self):
        project = ProjectFactory(creator=self.user)
        res = self.app.get('/{0}/wiki/{1}/'.format(
            project._primary_key,
            'not a real page yet',
        ), auth=self.auth, expect_errors=True)
        assert_in('No wiki content', res)

    def test_sees_own_profile(self):
        res = self.app.get('/profile/', auth=self.auth)
        td1 = res.html.find('td', text=re.compile(r'Public(.*?)Profile'))
        td2 = td1.find_next_sibling('td')
        assert_equal(td2.text, self.user.display_absolute_url)

    def test_sees_another_profile(self):
        user2 = UserFactory()
        res = self.app.get(user2.url, auth=self.auth)
        td1 = res.html.find('td', text=re.compile(r'Public(.*?)Profile'))
        td2 = td1.find_next_sibling('td')
        assert_equal(td2.text, user2.display_absolute_url)


class TestComponents(OsfTestCase):

    def setUp(self):
        super(TestComponents, self).setUp()
        self.user = AuthUserFactory()
        self.consolidate_auth = Auth(user=self.user)
        self.project = ProjectFactory(creator=self.user)
        self.project.add_contributor(contributor=self.user, auth=self.consolidate_auth)
        # A non-project componenet
        self.component = NodeFactory(
            category='hypothesis',
            creator=self.user,
            parent=self.project,
        )
        self.component.save()
        self.component.set_privacy('public', self.consolidate_auth)
        self.component.set_privacy('private', self.consolidate_auth)
        self.project.save()
        self.project_url = self.project.web_url_for('view_project')

    def test_sees_parent(self):
        res = self.app.get(self.component.url, auth=self.user.auth).maybe_follow()
        parent_title = res.html.find_all('h2', class_='node-parent-title')
        assert_equal(len(parent_title), 1)
        assert_in(self.project.title, parent_title[0].text)  # Bs4 will handle unescaping HTML here

    def test_delete_project(self):
        res = self.app.get(
            self.component.url + 'settings/',
            auth=self.user.auth
        ).maybe_follow()
        assert_in(
            'Delete {0}'.format(self.component.project_or_component),
            res
        )

    def test_cant_delete_project_if_not_admin(self):
        non_admin = AuthUserFactory()
        self.component.add_contributor(
            non_admin,
            permissions=['read', 'write'],
            auth=self.consolidate_auth,
            save=True,
        )
        res = self.app.get(
            self.component.url + 'settings/',
            auth=non_admin.auth
        ).maybe_follow()
        assert_not_in(
            'Delete {0}'.format(self.component.project_or_component),
            res
        )

    def test_can_configure_comments_if_admin(self):
        res = self.app.get(
            self.component.url + 'settings/',
            auth=self.user.auth,
        ).maybe_follow()
        assert_in('Commenting', res)

    def test_cant_configure_comments_if_not_admin(self):
        non_admin = AuthUserFactory()
        self.component.add_contributor(
            non_admin,
            permissions=['read', 'write'],
            auth=self.consolidate_auth,
            save=True,
        )
        res = self.app.get(
            self.component.url + 'settings/',
            auth=non_admin.auth
        ).maybe_follow()
        assert_not_in('Commenting', res)

    def test_components_should_have_component_list(self):
        res = self.app.get(self.component.url, auth=self.user.auth)
        assert_in('Components', res)


class TestPrivateLinkView(OsfTestCase):

    def setUp(self):
        super(TestPrivateLinkView, self).setUp()
        self.user = AuthUserFactory()  # Is NOT a contributor
        self.project = ProjectFactory(is_public=False)
        self.link = PrivateLinkFactory(anonymous=True)
        self.link.nodes.append(self.project)
        self.link.save()
        self.project_url = self.project.web_url_for('view_project')

    def test_anonymous_link_hide_contributor(self):
        res = self.app.get(self.project_url, {'view_only': self.link.key})
        assert_in("Anonymous Contributors", res.body)
        assert_not_in(self.user.fullname, res)

    def test_anonymous_link_hides_citations(self):
        res = self.app.get(self.project_url, {'view_only': self.link.key})
        assert_not_in('Citation:', res)

    def test_no_warning_for_read_only_user_with_valid_link(self):
        link2 = PrivateLinkFactory(anonymous=False)
        link2.nodes.append(self.project)
        link2.save()
        self.project.add_contributor(
            self.user,
            permissions=['read'],
            save=True,
        )
        res = self.app.get(self.project_url, {'view_only': link2.key},
                           auth=self.user.auth)
        assert_not_in(
            "is being viewed through a private, view-only link. "
            "Anyone with the link can view this project. Keep "
            "the link safe.",
            res.body
        )

    def test_no_warning_for_read_only_user_with_invalid_link(self):
        self.project.add_contributor(
            self.user,
            permissions=['read'],
            save=True,
        )
        res = self.app.get(self.project_url, {'view_only': "not_valid"},
                           auth=self.user.auth)
        assert_not_in(
            "is being viewed through a private, view-only link. "
            "Anyone with the link can view this project. Keep "
            "the link safe.",
            res.body
        )


class TestMergingAccounts(OsfTestCase):

    def setUp(self):
        super(TestMergingAccounts, self).setUp()
        self.user = UserFactory.build()
        self.user.fullname = "tess' test string"
        self.user.set_password('science')
        self.user.save()
        self.dupe = UserFactory.build()
        self.dupe.set_password('example')
        self.dupe.save()

    def test_merged_user_is_not_shown_as_a_contributor(self):
        project = ProjectFactory(is_public=True)
        # Both the master and dupe are contributors
        project.add_contributor(self.dupe, log=False)
        project.add_contributor(self.user, log=False)
        project.save()
        # At the project page, both are listed as contributors
        res = self.app.get(project.url).maybe_follow()
        assert_in_html(self.user.fullname, res)
        assert_in_html(self.dupe.fullname, res)
        # The accounts are merged
        self.user.merge_user(self.dupe)
        self.user.save()
        # Now only the master user is shown at the project page
        res = self.app.get(project.url).maybe_follow()
        assert_in_html(self.user.fullname, res)
        assert_true(self.dupe.is_merged)
        assert_not_in(self.dupe.fullname, res)

    def test_merged_user_has_alert_message_on_profile(self):
        # Master merges dupe
        self.user.merge_user(self.dupe)
        self.user.save()
        # At the dupe user's profile there is an alert message at the top
        # indicating that the user is merged
        res = self.app.get('/profile/{0}/'.format(self.dupe._primary_key)).maybe_follow()
        assert_in('This account has been merged', res)


# FIXME: These affect search in development environment. So need to migrate solr after running.
# # Remove this side effect.
@unittest.skipIf(not settings.SEARCH_ENGINE, 'Skipping because search is disabled')
class TestSearching(OsfTestCase):
    '''Test searching using the search bar. NOTE: These may affect the
    Solr database. May need to migrate after running these.
    '''

    def setUp(self):
        super(TestSearching, self).setUp()
        import website.search.search as search
        search.delete_all()
        self.user = AuthUserFactory()
        self.auth = self.user.auth

    @unittest.skip(reason='¯\_(ツ)_/¯ knockout.')
    def test_a_user_from_home_page(self):
        user = UserFactory()
        # Goes to home page
        res = self.app.get('/').maybe_follow()
        # Fills search form
        form = res.forms['searchBar']
        form['q'] = user.fullname
        res = form.submit().maybe_follow()
        # The username shows as a search result
        assert_in(user.fullname, res)

    @unittest.skip(reason='¯\_(ツ)_/¯ knockout.')
    def test_a_public_project_from_home_page(self):
        project = ProjectFactory(title='Foobar Project', is_public=True)
        # Searches a part of the name
        res = self.app.get('/').maybe_follow()
        project.reload()
        form = res.forms['searchBar']
        form['q'] = 'Foobar'
        res = form.submit().maybe_follow()
        # A link to the project is shown as a result
        assert_in('Foobar Project', res)

    @unittest.skip(reason='¯\_(ツ)_/¯ knockout.')
    def test_a_public_component_from_home_page(self):
        component = NodeFactory(title='Foobar Component', is_public=True)
        # Searches a part of the name
        res = self.app.get('/').maybe_follow()
        component.reload()
        form = res.forms['searchBar']
        form['q'] = 'Foobar'
        res = form.submit().maybe_follow()
        # A link to the component is shown as a result
        assert_in('Foobar Component', res)


class TestShortUrls(OsfTestCase):

    def setUp(self):
        super(TestShortUrls, self).setUp()
        self.user = AuthUserFactory()
        self.auth = self.user.auth
        self.consolidate_auth = Auth(user=self.user)
        self.project = ProjectFactory(creator=self.user)
        # A non-project componenet
        self.component = NodeFactory(category='hypothesis', creator=self.user)
        self.project.nodes.append(self.component)
        self.component.save()
        # Hack: Add some logs to component; should be unnecessary pending
        # improvements to factories from @rliebz
        self.component.set_privacy('public', auth=self.consolidate_auth)
        self.component.set_privacy('private', auth=self.consolidate_auth)
        self.wiki = NodeWikiFactory(user=self.user, node=self.component)

    def _url_to_body(self, url):
        return self.app.get(
            url,
            auth=self.auth
        ).maybe_follow(
            auth=self.auth,
        ).normal_body

    def test_project_url(self):
        assert_equal(
            self._url_to_body(self.project.deep_url),
            self._url_to_body(self.project.url),
        )

    def test_component_url(self):
        assert_equal(
            self._url_to_body(self.component.deep_url),
            self._url_to_body(self.component.url),
        )

    def test_wiki_url(self):
        assert_equal(
            self._url_to_body(self.wiki.deep_url),
            self._url_to_body(self.wiki.url),
        )


class TestClaiming(OsfTestCase):

    def setUp(self):
        super(TestClaiming, self).setUp()
        self.referrer = AuthUserFactory()
        self.project = ProjectFactory(creator=self.referrer, is_public=True)

    def test_correct_name_shows_in_contributor_list(self):
        name1, email = fake.name(), fake.email()
        UnregUserFactory(fullname=name1, email=email)
        name2, email = fake.name(), fake.email()
        # Added with different name
        self.project.add_unregistered_contributor(fullname=name2,
            email=email, auth=Auth(self.referrer))
        self.project.save()

        res = self.app.get(self.project.url, auth=self.referrer.auth)
        # Correct name is shown
        assert_in_html(name2, res)
        assert_not_in(name1, res)

    def test_user_can_set_password_on_claim_page(self):
        name, email = fake.name(), fake.email()
        new_user = self.project.add_unregistered_contributor(
            email=email,
            fullname=name,
            auth=Auth(self.referrer)
        )
        self.project.save()
        claim_url = new_user.get_claim_url(self.project._primary_key)
        res = self.app.get(claim_url)
        self.project.reload()
        assert_in('Set Password', res)
        form = res.forms['setPasswordForm']
        #form['username'] = new_user.username #Removed as long as E-mail can't be updated.
        form['password'] = 'killerqueen'
        form['password2'] = 'killerqueen'
        res = form.submit().follow()
        new_user.reload()
        assert_true(new_user.check_password('killerqueen'))

    def test_sees_is_redirected_if_user_already_logged_in(self):
        name, email = fake.name(), fake.email()
        new_user = self.project.add_unregistered_contributor(
            email=email,
            fullname=name,
            auth=Auth(self.referrer)
        )
        self.project.save()
        existing = AuthUserFactory()
        claim_url = new_user.get_claim_url(self.project._primary_key)
        # a user is already logged in
        res = self.app.get(claim_url, auth=existing.auth, expect_errors=True)
        assert_equal(res.status_code, 302)

    def test_unregistered_users_names_are_project_specific(self):
        name1, name2, email = fake.name(), fake.name(), fake.email()
        project2 = ProjectFactory(creator=self.referrer)
        # different projects use different names for the same unreg contributor
        self.project.add_unregistered_contributor(
            email=email,
            fullname=name1,
            auth=Auth(self.referrer)
        )
        self.project.save()
        project2.add_unregistered_contributor(
            email=email,
            fullname=name2,
            auth=Auth(self.referrer)
        )
        project2.save()
        self.app.authenticate(*self.referrer.auth)
        # Each project displays a different name in the contributor list
        res = self.app.get(self.project.url)
        assert_in_html(name1, res)

        res2 = self.app.get(project2.url)
        assert_in_html(name2, res2)

    @unittest.skip("as long as E-mails cannot be changed")
    def test_cannot_set_email_to_a_user_that_already_exists(self):
        reg_user = UserFactory()
        name, email = fake.name(), fake.email()
        new_user = self.project.add_unregistered_contributor(
            email=email,
            fullname=name,
            auth=Auth(self.referrer)
        )
        self.project.save()
        # Goes to claim url and successfully claims account
        claim_url = new_user.get_claim_url(self.project._primary_key)
        res = self.app.get(claim_url)
        self.project.reload()
        assert_in('Set Password', res)
        form = res.forms['setPasswordForm']
        # Fills out an email that is the username of another user
        form['username'] = reg_user.username
        form['password'] = 'killerqueen'
        form['password2'] = 'killerqueen'
        res = form.submit().maybe_follow(expect_errors=True)
        assert_in(
            language.ALREADY_REGISTERED.format(email=reg_user.username),
            res
        )

    def test_correct_display_name_is_shown_at_claim_page(self):
        original_name = fake.name()
        unreg = UnregUserFactory(fullname=original_name)

        different_name = fake.name()
        new_user = self.project.add_unregistered_contributor(
            email=unreg.username,
            fullname=different_name,
            auth=Auth(self.referrer),
        )
        self.project.save()
        claim_url = new_user.get_claim_url(self.project._primary_key)
        res = self.app.get(claim_url)
        # Correct name (different_name) should be on page
        assert_in_html(different_name, res)


class TestConfirmingEmail(OsfTestCase):

    def setUp(self):
        super(TestConfirmingEmail, self).setUp()
        self.user = UnconfirmedUserFactory()
        self.confirmation_url = self.user.get_confirmation_url(
            self.user.username,
            external=False,
        )
        self.confirmation_token = self.user.get_confirmation_token(
            self.user.username
        )

    def test_cannot_remove_another_user_email(self):
        user1 = AuthUserFactory()
        user2 = AuthUserFactory()
        url = api_url_for('update_user')
        header = {'id': user1.username, 'emails': [{'address': user1.username}]}
        res = self.app.put_json(url, header, auth=user2.auth, expect_errors=True)
        assert_equal(res.status_code, 403)

    def test_cannnot_make_primary_email_for_another_user(self):
        user1 = AuthUserFactory()
        user2 = AuthUserFactory()
        email = 'test@cos.io'
        user1.emails.append(email)
        user1.save()
        url = api_url_for('update_user')
        header = {'id': user1.username,
                  'emails': [{'address': user1.username, 'primary': False, 'confirmed': True},
                            {'address': email, 'primary': True, 'confirmed': True}
                  ]}
        res = self.app.put_json(url, header, auth=user2.auth, expect_errors=True)
        assert_equal(res.status_code, 403)

    def test_cannnot_add_email_for_another_user(self):
        user1 = AuthUserFactory()
        user2 = AuthUserFactory()
        email = 'test@cos.io'
        url = api_url_for('update_user')
        header = {'id': user1.username,
                  'emails': [{'address': user1.username, 'primary': True, 'confirmed': True},
                            {'address': email, 'primary': False, 'confirmed': False}
                  ]}
        res = self.app.put_json(url, header, auth=user2.auth, expect_errors=True)
        assert_equal(res.status_code, 403)

    def test_error_page_if_confirm_link_is_used(self):
        self.user.confirm_email(self.confirmation_token)
        self.user.save()
        res = self.app.get(self.confirmation_url, expect_errors=True)

        assert_in(auth_exc.InvalidTokenError.message_short, res)
        assert_equal(res.status_code, http.BAD_REQUEST)


class TestClaimingAsARegisteredUser(OsfTestCase):

    def setUp(self):
        super(TestClaimingAsARegisteredUser, self).setUp()
        self.referrer = AuthUserFactory()
        self.project = ProjectFactory(creator=self.referrer, is_public=True)
        name, email = fake.name(), fake.email()
        self.user = self.project.add_unregistered_contributor(
            fullname=name,
            email=email,
            auth=Auth(user=self.referrer)
        )
        self.project.save()

    def test_claim_user_registered_with_correct_password(self):
        reg_user = AuthUserFactory()  # NOTE: AuthUserFactory sets password as 'password'
        url = self.user.get_claim_url(self.project._primary_key)
        # Follow to password re-enter page
        res = self.app.get(url, auth=reg_user.auth).follow(auth=reg_user.auth)

        # verify that the "Claim Account" form is returned
        assert_in('Claim Contributor', res.body)

        form = res.forms['claimContributorForm']
        form['password'] = 'password'
        res = form.submit(auth=reg_user.auth).follow(auth=reg_user.auth)

        self.project.reload()
        self.user.reload()
        # user is now a contributor to the project
        assert_in(reg_user._primary_key, self.project.contributors)

        # the unregistered user (self.user) is removed as a contributor, and their
        assert_not_in(self.user._primary_key, self.project.contributors)

        # unclaimed record for the project has been deleted
        assert_not_in(self.project._primary_key, self.user.unclaimed_records)


class TestExplorePublicActivity(OsfTestCase):

    def setUp(self):
        super(TestExplorePublicActivity, self).setUp()
        self.project = ProjectFactory(is_public=True)
        self.registration = RegistrationFactory(project=self.project)
        self.private_project = ProjectFactory(title="Test private project")

        # Add project to new and noteworthy projects
        self.new_and_noteworthy_links_node = ProjectFactory()
        self.new_and_noteworthy_links_node._id = settings.NEW_AND_NOTEWORTHY_LINKS_NODE
        self.new_and_noteworthy_links_node.add_pointer(self.project, auth=Auth(self.new_and_noteworthy_links_node.creator), save=True)

    @mock.patch('website.discovery.views.KeenClient')
    def test_new_and_noteworthy_and_registrations_show_in_explore_activity(self, mock_client):

        mock_client.count.return_value = {
            'result': [
                {
                    'result': 5,
                    'node.id': self.project._id
                },
                {
                    'result': 5,
                    'node.id': self.registration._id
                }
            ]
        }

        mock_client.count_unique.return_value = {
            'result': [
                {
                    'result': 2,
                    'node.id': self.project._id
                },
                {
                    'result': 2,
                    'node.id': self.registration._id
                }
            ]
        }

        url = self.project.web_url_for('activity')
        res = self.app.get(url)

        assert_in(str(self.project.title), res)
        assert_in(str(self.project.date_created.date()), res)
        assert_in(str(self.registration.title), res)
        assert_in(str(self.registration.registered_date.date()), res)
        assert_not_in(str(self.private_project.title), res)


class TestResendConfirmation(OsfTestCase):

    def setUp(self):
        super(TestResendConfirmation, self).setUp()
        self.unconfirmed_user = UnconfirmedUserFactory()
        self.confirmed_user = UserFactory()
        self.get_url = web_url_for('resend_confirmation_get')
        self.post_url = web_url_for('resend_confirmation_post')

    # test that resend confirmation page is load correctly
    def test_resend_confirmation_get(self):
        res = self.app.get(self.get_url)
        assert_equal(res.status_code, 200)
        assert_in('Resend Confirmation', res.body)
        assert_in('resendForm', res.forms)

    # test that unconfirmed user can receive resend confirmation email
    @mock.patch('framework.auth.views.mails.send_mail')
    def test_can_receive_resend_confirmation_email(self, mock_send_mail):
        # load resend confirmation page and submit email
        res = self.app.get(self.get_url)
        form = res.forms['resendForm']
        form['email'] = self.unconfirmed_user.unconfirmed_emails[0]
        res = form.submit()

        # check email, request and response
        assert_true(mock_send_mail.called)
        assert_equal(res.status_code, 200)
        assert_equal(res.request.path, self.post_url)
        assert_in_html('If there is an OSF account', res)

    # test that confirmed user cannot receive resend confirmation email
    @mock.patch('framework.auth.views.mails.send_mail')
    def test_cannot_receive_resend_confirmation_email_1(self, mock_send_mail):
        # load resend confirmation page and submit email
        res = self.app.get(self.get_url)
        form = res.forms['resendForm']
        form['email'] = self.confirmed_user.emails[0]
        res = form.submit()

        # check email, request and response
        assert_false(mock_send_mail.called)
        assert_equal(res.status_code, 200)
        assert_equal(res.request.path, self.post_url)
        assert_in_html('has already been confirmed', res)

    # test that non-existing user cannot receive resend confirmation email
    @mock.patch('framework.auth.views.mails.send_mail')
    def test_cannot_receive_resend_confirmation_email_2(self, mock_send_mail):
        # load resend confirmation page and submit email
        res = self.app.get(self.get_url)
        form = res.forms['resendForm']
        form['email'] = 'random@random.com'
        res = form.submit()

        # check email, request and response
        assert_false(mock_send_mail.called)
        assert_equal(res.status_code, 200)
        assert_equal(res.request.path, self.post_url)
        assert_in_html('If there is an OSF account', res)

    # test that user cannot submit resend confirmation request too quickly
    @mock.patch('framework.auth.views.mails.send_mail')
    def test_cannot_resend_confirmation_twice_quickly(self, mock_send_mail):
        # load resend confirmation page and submit email
        res = self.app.get(self.get_url)
        form = res.forms['resendForm']
        form['email'] = self.unconfirmed_user.email
        res = form.submit()
        res = form.submit()

        # check request and response
        assert_equal(res.status_code, 200)
        assert_in_html('Please wait', res)


class TestForgotPassword(OsfTestCase):

    def setUp(self):
        super(TestForgotPassword, self).setUp()
        self.user = UserFactory()
        self.auth_user = AuthUserFactory()
        self.get_url = web_url_for('forgot_password_get')
        self.post_url = web_url_for('forgot_password_post')
        self.user.verification_key_v2 = {}
        self.user.save()

    # log user out before land on forgot password page
    def test_forgot_password_logs_out_user(self):
        # visit forgot password link while another user is logged in
        res = self.app.get(self.get_url, auth=self.auth_user.auth)
        # check redirection to CAS logout
        assert_equal(res.status_code, 302)
        location = res.headers.get('Location')
        assert_not_in('reauth', location)
        assert_in('logout?service=', location)
        assert_in('forgotpassword', location)

    # test that forgot password page is loaded correctly
    def test_get_forgot_password(self):
        res = self.app.get(self.get_url)
        assert_equal(res.status_code, 200)
        assert_in('Forgot Password', res.body)
        assert_in('forgotPasswordForm', res.forms)

    # test that existing user can receive reset password email
    @mock.patch('framework.auth.views.mails.send_mail')
    def test_can_receive_reset_password_email(self, mock_send_mail):
        # load forgot password page and submit email
        res = self.app.get(self.get_url)
        form = res.forms['forgotPasswordForm']
        form['forgot_password-email'] = self.user.username
        res = form.submit()

        # check mail was sent
        assert_true(mock_send_mail.called)
        # check http 200 response
        assert_equal(res.status_code, 200)
        # check request URL is /forgotpassword
        assert_equal(res.request.path, self.post_url)
        # check push notification
        assert_in_html('If there is an OSF account', res)
        assert_not_in_html('Please wait', res)

        # check verification_key_v2 is set
        self.user.reload()
        assert_not_equal(self.user.verification_key_v2, {})

    # test that non-existing user cannot receive reset password email
    @mock.patch('framework.auth.views.mails.send_mail')
    def test_cannot_receive_reset_password_email(self, mock_send_mail):
        # load forgot password page and submit email
        res = self.app.get(self.get_url)
        form = res.forms['forgotPasswordForm']
        form['forgot_password-email'] = 'fake' + self.user.username
        res = form.submit()

        # check mail was not sent
        assert_false(mock_send_mail.called)
        # check http 200 response
        assert_equal(res.status_code, 200)
        # check request URL is /forgotpassword
        assert_equal(res.request.path, self.post_url)
        # check push notification
        assert_in_html('If there is an OSF account', res)
        assert_not_in_html('Please wait', res)

        # check verification_key_v2 is not set
        self.user.reload()
        assert_equal(self.user.verification_key_v2, {})

    # test that user cannot submit forgot password request too quickly
    @mock.patch('framework.auth.views.mails.send_mail')
    def test_cannot_reset_password_twice_quickly(self, mock_send_mail):
        # load forgot password page and submit email
        res = self.app.get(self.get_url)
        form = res.forms['forgotPasswordForm']
        form['forgot_password-email'] = self.user.username
        res = form.submit()
        res = form.submit()

        # check http 200 response
        assert_equal(res.status_code, 200)
        # check push notification
        assert_in_html('Please wait', res)
        assert_not_in_html('If there is an OSF account', res)


class TestResetPassword(OsfTestCase):

    def setUp(self):
        super(TestResetPassword, self).setUp()
        self.user = AuthUserFactory()
        self.another_user = AuthUserFactory()
        self.osf_key_v2 = generate_verification_key(verification_type='password')
        self.user.verification_key_v2 = self.osf_key_v2
        self.user.verification_key = None
        self.user.save()
        self.get_url = web_url_for(
            'reset_password_get',
            uid=self.user._id,
            token=self.osf_key_v2['token']
        )
        self.get_url_invalid_key = web_url_for(
            'reset_password_get',
            uid=self.user._id,
            token=generate_verification_key()
        )
        self.get_url_invalid_user = web_url_for(
            'reset_password_get',
            uid=self.another_user._id,
            token=self.osf_key_v2['token']
        )

    # successfully load reset password page
    def test_reset_password_view_returns_200(self):
        res = self.app.get(self.get_url)
        assert_equal(res.status_code, 200)

    # raise http 400 error
    def test_reset_password_view_raises_400(self):
        res = self.app.get(self.get_url_invalid_key, expect_errors=True)
        assert_equal(res.status_code, 400)

        res = self.app.get(self.get_url_invalid_user, expect_errors=True)
        assert_equal(res.status_code, 400)

        self.user.verification_key_v2['expires'] = dt.datetime.utcnow()
        self.user.save()
        res = self.app.get(self.get_url, expect_errors=True)
        assert_equal(res.status_code, 400)

    # successfully reset password
    @mock.patch('framework.auth.cas.CasClient.service_validate')
    def test_can_reset_password_if_form_success(self, mock_service_validate):
        # load reset password page and submit email
        res = self.app.get(self.get_url)
        form = res.forms['resetPasswordForm']
        form['password'] = 'newpassword'
        form['password2'] = 'newpassword'
        res = form.submit()

        # check request URL is /resetpassword with username and new verification_key_v2 token
        request_url_path = res.request.path
        assert_in('resetpassword', request_url_path)
        assert_in(self.user._id, request_url_path)
        assert_not_in(self.user.verification_key_v2['token'], request_url_path)

        # check verification_key_v2 for OSF is destroyed and verification_key for CAS is in place
        self.user.reload()
        assert_equal(self.user.verification_key_v2, {})
        assert_not_equal(self.user.verification_key, None)

        # check redirection to CAS login with username and the new verification_key(CAS)
        assert_equal(res.status_code, 302)
        location = res.headers.get('Location')
        assert_true('login?service=' in location)
        assert_true('username={}'.format(self.user.username) in location)
        assert_true('verification_key={}'.format(self.user.verification_key) in location)

        # check if password was updated
        self.user.reload()
        assert_true(self.user.check_password('newpassword'))

        # check if verification_key is destroyed after service validation
        mock_service_validate.return_value = cas.CasResponse(
            authenticated=True,
            user=self.user._primary_key,
            attributes={'accessToken': fake.md5()}
        )
        ticket = fake.md5()
        service_url = 'http://accounts.osf.io/?ticket=' + ticket
<<<<<<< HEAD
        cas.make_response_from_ticket(ticket, service_url)
        assert_equal(self.user.verification_key, None)

    #  log user out before land on reset password page
=======
        resp = cas.make_response_from_ticket(ticket, service_url)
        assert_not_equal(self.user.verification_key, self.cas_key)

    #  logged-in user should be automatically logged out upon before reset password
>>>>>>> 68ad8bb7
    def test_reset_password_logs_out_user(self):
        # visit reset password link while another user is logged in
        res = self.app.get(self.get_url, auth=self.another_user.auth)
        # check redirection to CAS logout
        assert_equal(res.status_code, 302)
        location = res.headers.get('Location')
        assert_not_in('reauth', location)
        assert_in('logout?service=', location)
        assert_in('resetpassword', location)


class TestAUserProfile(OsfTestCase):

    def setUp(self):
        OsfTestCase.setUp(self)

        self.user = AuthUserFactory()
        self.me = AuthUserFactory()
        self.project = ProjectFactory(creator=self.me, is_public=True, title=fake.bs())
        self.component = NodeFactory(creator=self.me, project=self.project, is_public=True, title=fake.bs())

    # regression test for https://github.com/CenterForOpenScience/osf.io/issues/2623
    def test_has_public_projects_and_components(self):
        # I go to my own profile
        url = web_url_for('profile_view_id', uid=self.me._primary_key)
        # I see the title of both my project and component
        res = self.app.get(url, auth=self.me.auth)
        assert_in_html(self.component.title, res)
        assert_in_html(self.project.title, res)

        # Another user can also see my public project and component
        url = web_url_for('profile_view_id', uid=self.me._primary_key)
        # I see the title of both my project and component
        res = self.app.get(url, auth=self.user.auth)
        assert_in_html(self.component.title, res)
        assert_in_html(self.project.title, res)

    def test_user_no_public_projects_or_components(self):
        # I go to other user's profile
        url = web_url_for('profile_view_id', uid=self.user._primary_key)
        # User has no public components/projects
        res = self.app.get(url, auth=self.me.auth)
        assert_in('This user has no public projects', res)
        assert_in('This user has no public components', res)

if __name__ == '__main__':
    unittest.main()<|MERGE_RESOLUTION|>--- conflicted
+++ resolved
@@ -1069,17 +1069,10 @@
         )
         ticket = fake.md5()
         service_url = 'http://accounts.osf.io/?ticket=' + ticket
-<<<<<<< HEAD
         cas.make_response_from_ticket(ticket, service_url)
         assert_equal(self.user.verification_key, None)
 
     #  log user out before land on reset password page
-=======
-        resp = cas.make_response_from_ticket(ticket, service_url)
-        assert_not_equal(self.user.verification_key, self.cas_key)
-
-    #  logged-in user should be automatically logged out upon before reset password
->>>>>>> 68ad8bb7
     def test_reset_password_logs_out_user(self):
         # visit reset password link while another user is logged in
         res = self.app.get(self.get_url, auth=self.another_user.auth)
