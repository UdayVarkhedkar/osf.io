# -*- coding: utf-8 -*-
'''Base settings file, common to all environments.

These settings can be overridden in local.py.
'''
import os

def parent_dir(path):
    '''Return the parent of a directory.'''
    return os.path.abspath(os.path.join(path, os.pardir))

HERE = os.path.dirname(os.path.abspath(__file__))
<<<<<<< HEAD
base_path = parent_dir(HERE)  # website/ directory
=======
BASE_PATH = parent_dir(HERE)  # website/ directory
>>>>>>> 8a120509

# User management & registration
CONFIRM_REGISTRATIONS_BY_EMAIL = False # Not fully implemented
ALLOW_REGISTRATION = True
ALLOW_LOGIN = True

<<<<<<< HEAD
use_solr = True # TODO: Default to False in dev environment? Maybe have a local settings file..
=======
USE_SOLR = True
>>>>>>> 8a120509
solr = 'http://localhost:8983/solr/'

# Sessions
COOKIE_NAME = 'osf'
SECRET_KEY = "CHANGEME"

try:
    os.environ['OSF_PRODUCTION']
    DEBUG_MODE = False
except KeyError:
    DEBUG_MODE = True

# External services
try:
    os.environ['OSF_PRODUCTION']
    USE_CDN_FOR_CLIENT_LIBS = True
except KeyError:
    USE_CDN_FOR_CLIENT_LIBS = False


FROM_EMAIL = "openscienceframework-noreply@openscienceframework.org"
MAIL_SERVER = 'smtp.sendgrid.net'
MAIL_USERNAME = 'osf-smtp'
MAIL_PASSWORD = ''  # Set this in local.py

STATIC_PATH = os.path.join(BASE_PATH, 'static')

try:
    os.environ['OSF_PRODUCTION']
    CACHE_PATH = '/opt/data/osf_cache'
    UPLOADS_PATH = '/opt/data/uploads'
except KeyError:
    CACHE_PATH = os.path.join(BASE_PATH, 'cache')
    UPLOADS_PATH = os.path.join(BASE_PATH, 'uploads')

DB_PORT = 20771
DB_NAME = "osf20130903"
if os.environ.get("OSF_PRODUCTION", False):
    MONGO_URI = 'mongodb://osf:osfosfosfosf0$f@localhost:{0}/{1}'.format(DB_PORT, DB_NAME)
else:
    MONGO_URI = 'mongodb://localhost:{0}/{1}'.format(DB_PORT, DB_NAME)

#TODO: Configuration should not change between deploys - this should be dynamic.
CANONICAL_DOMAIN = 'openscienceframework.org'
COOKIE_DOMAIN = '.openscienceframework.org' # Beaker

# Gravatar options
GRAVATAR_SIZE_PROFILE = 120
GRAVATAR_SIZE_ADD_CONTRIBUTOR = 80

# File upload options
MAX_UPLOAD_SIZE = 1024*1024*250     # In bytes

# File render options
MAX_RENDER_SIZE = 1024*1024*2.5     # In bytes
IMG_FMTS = ['jpe?g', 'tiff?', 'png', 'gif', 'bmp', 'svg', 'ico']
RENDER_ZIP = True
RENDER_TAR = True
ARCHIVE_DEPTH = 2               # Set to None for unlimited depth

# User activity style
USER_ACTIVITY_MAX_WIDTH = 325

WIKI_WHITELIST = {
    'tags': [
        'a', 'abbr', 'acronym', 'b', 'bdo', 'big', 'blockquote', 'br',
        'center', 'cite', 'code',
        'dd', 'del', 'dfn', 'div', 'dl', 'dt', 'em', 'embed', 'font',
        'h1', 'h2', 'h3', 'h4', 'h5', 'h6', 'hr', 'i', 'img', 'ins',
        'kbd', 'li', 'object', 'ol', 'param', 'pre', 'p', 'q',
        's', 'samp', 'small', 'span', 'strike', 'strong', 'sub', 'sup',
        'table', 'tbody', 'td', 'th', 'thead', 'tr', 'tt', 'ul', 'u',
        'var', 'wbr',
    ],
    'attributes': [
        'align', 'alt', 'border', 'cite', 'class', 'dir',
        'height', 'href', 'src', 'style', 'title', 'type', 'width',
        'face', 'size', # font tags
        'salign', 'align', 'wmode',
    ],
    # Styles currently used in Reproducibility Project wiki pages
    # TODO: Discuss and possibly delete
    'styles' : [
        'top', 'left', 'width', 'height', 'position',
        'background', 'font-size', 'text-align', 'z-index',
        'list-style',
    ]
}

try:
    os.environ['OSF_PRODUCTION']
    DEV_MODE = False
except KeyError:
    DEV_MODE = True


##### Celery #####
## Default RabbitMQ broker
BROKER_URL = 'amqp://'

# Default RabbitMQ backend
CELERY_RESULT_BACKEND = 'amqp://'

# Modules to import when celery launches
CELERY_IMPORTS = (
    "framework.email.tasks",
    "framework.tasks"
)<|MERGE_RESOLUTION|>--- conflicted
+++ resolved
@@ -10,22 +10,14 @@
     return os.path.abspath(os.path.join(path, os.pardir))
 
 HERE = os.path.dirname(os.path.abspath(__file__))
-<<<<<<< HEAD
-base_path = parent_dir(HERE)  # website/ directory
-=======
 BASE_PATH = parent_dir(HERE)  # website/ directory
->>>>>>> 8a120509
 
 # User management & registration
 CONFIRM_REGISTRATIONS_BY_EMAIL = False # Not fully implemented
 ALLOW_REGISTRATION = True
 ALLOW_LOGIN = True
 
-<<<<<<< HEAD
-use_solr = True # TODO: Default to False in dev environment? Maybe have a local settings file..
-=======
 USE_SOLR = True
->>>>>>> 8a120509
 solr = 'http://localhost:8983/solr/'
 
 # Sessions
