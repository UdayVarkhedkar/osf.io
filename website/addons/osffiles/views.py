"""

"""

import os
import cgi
import time
from cStringIO import StringIO
import httplib as http
import logging

import hurry

from framework import request, redirect, send_file
from framework.git.exceptions import FileNotModified
from framework.exceptions import HTTPError
from framework.analytics import get_basic_counters, update_counters
from website.project.views.node import _view_project
from website.project.decorators import must_not_be_registration, must_be_valid_project, \
    must_be_contributor, must_be_contributor_or_public, must_have_addon
from website.project.views.file import get_cache_content, prepare_file
from website import settings
from website.project.model import NodeLog
from website.util import rubeus

from .model import NodeFile

logger = logging.getLogger(__name__)


@must_be_contributor_or_public
@must_have_addon('osffiles', 'node')
def osffiles_widget(**kwargs):
    node = kwargs['node'] or kwargs['project']
    osffiles = node.get_addon('osffiles')
    rv = {
        'complete': True,
    }
    rv.update(osffiles.config.to_json())
    return rv

###

def _clean_file_name(name):
    " HTML-escape file name and encode to UTF-8. "
    escaped = cgi.escape(name)
    encoded = unicode(escaped).encode('utf-8')
    return encoded



def osffiles_dummy_folder(node_settings, auth, parent=None, **kwargs):

    node = node_settings.owner
    urls = {
        'upload': os.path.join(node.api_url, 'osffiles') + '/',
        'fetch': os.path.join(node.api_url, 'osffiles', 'hgrid') + '/',
    }

<<<<<<< HEAD
# TODO: move to rubeus.py?
def format_filesize(size):
    return hurry.filesize.size(size, system=hurry.filesize.alternative)
=======
    return rubeus.build_addon_root(node_settings, '', permissions=auth, urls=urls)
>>>>>>> 48e8e0c1


@must_be_contributor_or_public
@must_have_addon('osffiles', 'node')
def get_osffiles(**kwargs):

    node_settings = kwargs['node_addon']
    node = node_settings.owner
    auth = kwargs['auth']

    can_edit = node.can_edit(auth) and not node.is_registration
    can_view = node.can_view(auth)

    info = []

    if can_view:

        for name, fid in node.files_current.iteritems():

            fobj = NodeFile.load(fid)
            unique, total = get_basic_counters(
                'download:{0}:{1}'.format(
                    node_settings.owner._id,
                    fobj.path.replace('.', '_')
                )
            )
            item = {
                rubeus.KIND: rubeus.FILE,
                'name': _clean_file_name(fobj.path),
                'urls': {
                    'view': fobj.url(node),
                    'download': fobj.download_url(node),
                    'delete': fobj.api_url(node),
                },
                'permissions': {
                    'view': True,
                    'edit': can_edit,
                },
                'downloads': total or 0,
                'size': [
                    float(fobj.size),
                    format_filesize(fobj.size),
                ],
                'dates': {
                    'modified': [
                        time.mktime(fobj.date_modified.timetuple()),
                        fobj.date_modified.strftime('%Y/%m/%d %I:%M %p')
                    ],
                }
            }
            info.append(item)

    return info


@must_be_valid_project # returns project
@must_be_contributor_or_public # returns user, project
@must_have_addon('osffiles', 'node')
def list_file_paths(**kwargs):

    node_to_use = kwargs['node'] or kwargs['project']

    return {'files': [
        NodeFile.load(fid).path
        for fid in node_to_use.files_current.values()
    ]}


@must_be_valid_project # returns project
@must_be_contributor  # returns user, project
@must_not_be_registration
@must_have_addon('osffiles', 'node')
def upload_file_public(**kwargs):

    auth = kwargs['auth']
    node = kwargs['node'] or kwargs['project']

    do_redirect = request.form.get('redirect', False)

    name, content, content_type, size = prepare_file(request.files['file'])

    try:
        fobj = node.add_file(
            auth,
            name,
            content,
            size,
            content_type
        )
    except FileNotModified:
        return {
            'actionTaken': None,
            'name': name,
        }

    # existing file was updated?
    was_updated = node.logs[-1].action == NodeLog.FILE_UPDATED
    unique, total = get_basic_counters(
        'download:{0}:{1}'.format(
            node._id,
            fobj.path.replace('.', '_')
        )
    )

    file_info = {
        'name': name,
        'size': [
            float(size),
            format_filesize(size),
        ],

        # URLs
        'urls': {
            'view': fobj.url(node),
            'download': fobj.download_url(node),
            'delete': fobj.api_url(node),
        },

        rubeus.KIND: rubeus.FILE,
        'permissions': {
            'view': True,
            'edit': True,
        },

        'dates': {
            'uploaded': [
                time.mktime(fobj.date_uploaded.timetuple()),
                fobj.date_uploaded.strftime('%Y/%m/%d %I:%M %p'),
            ],
        },

        'downloads': total or 0,
        'actionTaken': NodeLog.FILE_UPDATED if was_updated else NodeLog.FILE_ADDED
    }

    if do_redirect:
        return redirect(request.referrer)

    return file_info, 201

@must_be_valid_project # returns project
@must_be_contributor_or_public # returns user, project
@must_have_addon('osffiles', 'node')
def view_file(**kwargs):

    auth = kwargs['auth']
    node_settings = kwargs['node_addon']
    node_to_use = kwargs['node'] or kwargs['project']

    file_name = kwargs['fid']
    file_name_clean = file_name.replace('.', '_')

    # Throw 404 and log error if file not found in files_versions
    try:
        file_id = node_to_use.files_versions[file_name_clean][-1]
    except KeyError:
        logger.error('File {} not found in files_versions of component {}.'.format(
            file_name_clean, node_to_use._id
        ))
        raise HTTPError(http.NOT_FOUND)
    file_object = NodeFile.load(file_id)

    # Ensure NodeFile is attached to Node; should be fixed by actions or
    # improved data modeling in future
    if not file_object.node:
        file_object.node = node_to_use
        file_object.save()

    download_path = file_object.download_url(node_to_use)

    file_path = os.path.join(
        settings.UPLOADS_PATH,
        node_to_use._primary_key,
        file_name
    )
    # Throw 404 and log error if file not found on disk
    if not os.path.isfile(file_path):
        logger.error('File {} not found on disk.'.format(file_path))
        raise HTTPError(http.NOT_FOUND)

    versions = []

    for idx, version in enumerate(list(reversed(node_to_use.files_versions[file_name_clean]))):
        node_file = NodeFile.load(version)
        number = len(node_to_use.files_versions[file_name_clean]) - idx
        unique, total = get_basic_counters('download:{}:{}:{}'.format(
            node_to_use._primary_key,
            file_name_clean,
            number,
        ))
        versions.append({
            'file_name': file_name,
            'number': number,
            'display_number': number if idx > 0 else 'current',
            'date_uploaded': node_file.date_uploaded.strftime('%Y/%m/%d %I:%M %p'),
            'total': total if total else 0,
            'committer_name': node_file.uploader.fullname,
            'committer_url': node_file.uploader.url,
        })

    _, file_ext = os.path.splitext(file_path.lower())

    # Get or create rendered file
    cache_file = get_cache_file(
        file_object.filename,
        file_object.latest_version_number
    )
    rendered = get_cache_content(
        node_settings, cache_file, start_render=True, file_path=file_path,
        file_content=None, download_path=download_path,
    )

    rv = {
        'file_name': file_name,
        'render_url': '/api/v1' + download_path + 'render/',
        'rendered': rendered,
        'versions': versions,
    }
    rv.update(_view_project(node_to_use, auth))
    return rv


@must_be_valid_project # returns project
@must_be_contributor_or_public # returns user, project
def download_file(**kwargs):

    node_to_use = kwargs['node'] or kwargs['project']
    filename = kwargs['fid']

    vid = len(node_to_use.files_versions[filename.replace('.', '_')])

    return redirect('{url}osffiles/{fid}/version/{vid}/'.format(
        url=node_to_use.url,
        fid=filename,
        vid=vid,
    ))


@must_be_valid_project # returns project
@must_be_contributor_or_public # returns user, project
@update_counters('download:{pid}:{fid}:{vid}')
@update_counters('download:{nid}:{fid}:{vid}')
@update_counters('download:{pid}:{fid}')
@update_counters('download:{nid}:{fid}')
def download_file_by_version(**kwargs):
    node_to_use = kwargs['node'] or kwargs['project']
    filename = kwargs['fid']

    version_number = int(kwargs['vid']) - 1
    current_version = len(node_to_use.files_versions[filename.replace('.', '_')]) - 1

    content, content_type = node_to_use.get_file(filename, version=version_number)
    if content is None:
        raise HTTPError(http.NOT_FOUND)

    if version_number == current_version:
        file_path = os.path.join(settings.UPLOADS_PATH, node_to_use._primary_key, filename)
        return send_file(
            file_path,
            mimetype=content_type,
            as_attachment=True,
            attachment_filename=filename,
        )

    file_object = node_to_use.get_file_object(filename, version=version_number)
    filename_base, file_extension = os.path.splitext(file_object.path)
    returned_filename = '{base}_{tmstp}{ext}'.format(
        base=filename_base,
        ext=file_extension,
        tmstp=file_object.date_uploaded.strftime('%Y%m%d%H%M%S')
    )
    return send_file(
        StringIO(content),
        mimetype=content_type,
        as_attachment=True,
        attachment_filename=returned_filename,
    )


@must_be_valid_project # returns project
@must_be_contributor # returns user, project
@must_not_be_registration
def delete_file(**kwargs):

    auth = kwargs['auth']
    filename = kwargs['fid']
    node_to_use = kwargs['node'] or kwargs['project']

    if node_to_use.remove_file(auth, filename):
        return {}

    raise HTTPError(http.BAD_REQUEST)


def get_cache_file(fid, vid):
    return '{0}_v{1}.html'.format(
        fid.replace('.', '_'), vid,
    )

@must_be_valid_project
@must_be_contributor_or_public
@must_have_addon('osffiles', 'node')
def osffiles_get_rendered_file(**kwargs):
    """

    """
    node_settings = kwargs['node_addon']
    cache_file = get_cache_file(kwargs['fid'], kwargs['vid'])
    return get_cache_content(node_settings, cache_file)


# todo will use later - JRS
# def check_celery(**kwargs):
#     celery_id = '/api/v1/project/{pid}/files/download/{fid}/version/{vid}/render'.format(
#         pid=kwargs['pid'], fid=kwargs['fid'],  vid=kwargs['vid']
#     )
#
#     if build_rendered_html.AsyncResult(celery_id).state == "SUCCESS":
#         cached_file_path = os.path.join(
#             settings.BASE_PATH, "cached", kwargs['pid'],
#             kwargs['fid'].replace('.', '_') + "_v" + kwargs['vid'] + ".html"
#         )
#         return open(cached_file_path, 'r').read()
#
#     if build_rendered_html.AsyncResult(celery_id).state == "FAILURE":
#         return '<div> This file failed to render (timeout) </div>'
#     return None
#<|MERGE_RESOLUTION|>--- conflicted
+++ resolved
@@ -56,14 +56,12 @@
         'upload': os.path.join(node.api_url, 'osffiles') + '/',
         'fetch': os.path.join(node.api_url, 'osffiles', 'hgrid') + '/',
     }
-
-<<<<<<< HEAD
+    return rubeus.build_addon_root(node_settings, '', permissions=auth, urls=urls)
+
+
 # TODO: move to rubeus.py?
 def format_filesize(size):
     return hurry.filesize.size(size, system=hurry.filesize.alternative)
-=======
-    return rubeus.build_addon_root(node_settings, '', permissions=auth, urls=urls)
->>>>>>> 48e8e0c1
 
 
 @must_be_contributor_or_public
