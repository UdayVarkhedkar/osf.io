
# -*- coding: utf-8 -*-
import json
import httplib as http

from flask import request
from modularodm import Q
from modularodm.exceptions import NoResultsFound, ValidationValueError

from framework import status
from framework.exceptions import HTTPError
from framework.flask import redirect  # VOL-aware redirect

from framework.mongo.utils import to_mongo
from framework.forms.utils import process_payload, unprocess_payload
from framework.auth.decorators import must_be_signed
from website.archiver.utils import handle_archive_addon_error
from website.archiver import ARCHIVER_SUCCESS

from website import settings
from website.exceptions import InvalidRetractionApprovalToken, InvalidRetractionDisapprovalToken
from website.project.decorators import (
    must_be_valid_project, must_be_contributor_or_public,
<<<<<<< HEAD
    must_have_permission, must_not_be_registration, must_be_registration
=======
    must_have_permission, must_not_be_registration,
    must_be_public_registration
>>>>>>> 712e3418
)
from website.identifiers.model import Identifier
from website.identifiers.metadata import datacite_metadata_for_node
from website.project.metadata.schemas import OSF_META_SCHEMAS
from website.project.utils import serialize_node
from website.util.permissions import ADMIN
from website.models import MetaSchema
from website.models import NodeLog
<<<<<<< HEAD
from website import language
from website.project import signals as project_signals
=======
from website import language, mails
>>>>>>> 712e3418

from website.identifiers.client import EzidClient

from .node import _view_project
from .. import clean_template_name


@must_be_valid_project
@must_have_permission(ADMIN)
@must_not_be_registration
def node_register_page(auth, node, **kwargs):

    ret = {
        'options': [
            {
                'template_name': metaschema['name'],
                'template_name_clean': clean_template_name(metaschema['name'])
            }
            for metaschema in OSF_META_SCHEMAS
        ]
    }
    ret.update(_view_project(node, auth, primary=True))
    return ret

@must_be_valid_project
@must_have_permission(ADMIN)
@must_be_public_registration
def node_registration_retraction_get(auth, node, **kwargs):
    """Prepares node object for registration retraction page.

    :return: serialized Node to be retracted
    :raises: 400: BAD_REQUEST if registration already pending retraction
    """

    # node = kwargs['node'] or kwargs['project']
    if node.pending_retraction:
        raise HTTPError(http.BAD_REQUEST, data={
            'message_short': 'Invalid Request',
            'message_long': 'This registration is already pending a retraction.'
        })

    return serialize_node(node, auth, primary=True)

@must_be_valid_project
@must_have_permission(ADMIN)
@must_be_public_registration
def node_registration_retraction_post(auth, node, **kwargs):
    """Handles retraction of public registrations

    :param auth: Authentication object for User
    :return: Redirect URL for successful POST
    """

    data = request.get_json()
    try:
        node.retract_registration(auth.user, data['justification'])
        node.save()
    except ValidationValueError:
        raise HTTPError(http.BAD_REQUEST)

    for contributor in node.contributors:
        _send_retraction_email(node, contributor)

    return {'redirectUrl': node.web_url_for('view_project')}

def _send_retraction_email(node, user):
    """ Sends Approve/Disapprove email for retraction of a public registration to user
        :param node: Node being retracted
        :param user: Admin user to be emailed
    """

    registration_link = node.web_url_for('view_project', _absolute=True)
    approval_time_span = settings.RETRACTION_PENDING_TIME.days * 24
    initiators_fullname = node.retraction.initiated_by.fullname

    if node.has_permission(user, 'admin'):
        approval_token = node.retraction.approval_state[user._id]['approval_token']
        disapproval_token = node.retraction.approval_state[user._id]['disapproval_token']
        approval_link = node.web_url_for(
            'node_registration_retraction_approve',
            token=approval_token,
            _absolute=True)
        disapproval_link = node.web_url_for(
            'node_registration_retraction_disapprove',
            token=disapproval_token,
            _absolute=True)

        mails.send_mail(
            user.username,
            mails.PENDING_RETRACTION_ADMIN,
            'plain',
            user=user,
            initiated_by=initiators_fullname,
            approval_link=approval_link,
            disapproval_link=disapproval_link,
            registration_link=registration_link,
            approval_time_span=approval_time_span,
        )
    else:
        mails.send_mail(
            user.username,
            mails.PENDING_RETRACTION_NON_ADMIN,
            user=user,
            initiated_by=initiators_fullname,
            registration_link=registration_link
        )

@must_be_valid_project
@must_have_permission(ADMIN)
@must_be_public_registration
def node_registration_retraction_approve(auth, node, token, **kwargs):
    """Handles disapproval of registration retractions
    :param auth: User wanting to disapprove retraction
    :return: Redirect to registration or
    :raises: HTTPError if invalid token or user is not admin
    """

    if not node.pending_retraction:
        raise HTTPError(http.BAD_REQUEST, data={
            'message_short': 'Invalid Token',
            'message_long': 'This registration is not pending a retraction.'
        })

    try:
        node.retraction.approve_retraction(auth.user, token)
        node.retraction.save()
    except InvalidRetractionApprovalToken as e:
        raise HTTPError(http.BAD_REQUEST, data={
            'message_short': e.message_short,
            'message_long': e.message_long
        })
    except ValidationValueError as e:
        raise HTTPError(http.BAD_REQUEST, data={
            'message_short': 'Unauthorized access',
            'message_long': e.message
        })

    status.push_status_message('Your approval has been accepted.')
    return redirect(node.web_url_for('view_project'))

@must_be_valid_project
@must_have_permission(ADMIN)
@must_be_public_registration
def node_registration_retraction_disapprove(auth, node, token, **kwargs):
    """Handles approval of registration retractions
    :param auth: User wanting to approve retraction
    :param kwargs:
    :return: Redirect to registration or
    :raises: HTTPError if invalid token or user is not admin
    """

    if not node.pending_retraction:
        raise HTTPError(http.BAD_REQUEST, data={
            'message_short': 'Invalid Token',
            'message_long': 'This registration is not pending a retraction.'
        })

    try:
        node.retraction.disapprove_retraction(auth.user, token)
        node.retraction.save()
    except InvalidRetractionDisapprovalToken as e:
        raise HTTPError(http.BAD_REQUEST, data={
            'message_short': e.message_short,
            'message_long': e.message_long
        })
    except ValidationValueError as e:
        raise HTTPError(http.BAD_REQUEST, data={
            'message_short': 'Unauthorized access',
            'message_long': e.message
        })

    status.push_status_message('Your disapproval has been accepted and the retraction has been cancelled.')
    return redirect(node.web_url_for('view_project'))

@must_be_valid_project
@must_be_contributor_or_public
def node_register_template_page(auth, node, **kwargs):

    template_name = kwargs['template'].replace(' ', '_')
    # Error to raise if template can't be found
    not_found_error = HTTPError(
        http.NOT_FOUND,
        data=dict(
            message_short='Template not found.',
            message_long='The registration template you entered '
                         'in the URL is not valid.'
        )
    )

    if node.is_registration and node.registered_meta:
        registered = True
        payload = node.registered_meta.get(to_mongo(template_name))
        payload = json.loads(payload)
        payload = unprocess_payload(payload)

        if node.registered_schema:
            meta_schema = node.registered_schema
        else:
            try:
                meta_schema = MetaSchema.find_one(
                    Q('name', 'eq', template_name) &
                    Q('schema_version', 'eq', 1)
                )
            except NoResultsFound:
                raise not_found_error
    else:
        # Anyone with view access can see this page if the current node is
        # registered, but only admins can view the registration page if not
        # TODO: Test me @jmcarp
        if not node.has_permission(auth.user, ADMIN):
            raise HTTPError(http.FORBIDDEN)
        registered = False
        payload = None
        metaschema_query = MetaSchema.find(
            Q('name', 'eq', template_name)
        ).sort('-schema_version')
        if metaschema_query:
            meta_schema = metaschema_query[0]
        else:
            raise not_found_error
    schema = meta_schema.schema

    # TODO: Notify if some components will not be registered

    ret = {
        'template_name': template_name,
        'schema': json.dumps(schema),
        'metadata_version': meta_schema.metadata_version,
        'schema_version': meta_schema.schema_version,
        'registered': registered,
        'payload': payload,
        'children_ids': node.nodes._to_primary_keys(),
    }
    ret.update(_view_project(node, auth, primary=True))
    return ret


@must_be_valid_project  # returns project
@must_have_permission(ADMIN)
@must_not_be_registration
def project_before_register(auth, node, **kwargs):
    """Returns prompt informing user that addons, if any, won't be registered."""

    user = auth.user

    prompts = node.callback('before_register', user=user)

    if node.has_pointers_recursive:
        prompts.append(
            language.BEFORE_REGISTER_HAS_POINTERS.format(
                category=node.project_or_component
            )
        )

    return {'prompts': prompts}


@must_be_valid_project
@must_have_permission(ADMIN)
@must_not_be_registration
def node_register_template_page_post(auth, node, **kwargs):
    data = request.json

    if settings.DISK_SAVING_MODE:
        raise HTTPError(
            http.METHOD_NOT_ALLOWED,
            redirect_url=node.url
        )

    # Sanitize payload data
    clean_data = process_payload(data)

    template = kwargs['template']
    # TODO: Using json.dumps because node_to_use.registered_meta's values are
    # expected to be strings (not dicts). Eventually migrate all these to be
    # dicts, as this is unnecessary
    schema = MetaSchema.find(
        Q('name', 'eq', template)
    ).sort('-schema_version')[0]
    node.register_node(
        schema, auth, template, json.dumps(clean_data),
    )
    return {
        'status': 'initiated',
    }, http.CREATED


def _build_ezid_metadata(node):
    """Build metadata for submission to EZID using the DataCite profile. See
    http://ezid.cdlib.org/doc/apidoc.html for details.
    """
    doi = settings.EZID_FORMAT.format(namespace=settings.DOI_NAMESPACE, guid=node._id)
    metadata = {
        '_target': node.absolute_url,
        'datacite': datacite_metadata_for_node(node=node, doi=doi)
    }
    return doi, metadata


def _get_or_create_identifiers(node):
    """
    Note: ARKs include a leading slash. This is stripped here to avoid multiple
    consecutive slashes in internal URLs (e.g. /ids/ark/<ark>/). Frontend code
    that build ARK URLs is responsible for adding the leading slash.
    """
    doi, metadata = _build_ezid_metadata(node)
    client = EzidClient(settings.EZID_USERNAME, settings.EZID_PASSWORD)
    try:
        resp = client.create_identifier(doi, metadata)
        return dict(
            [each.strip('/') for each in pair.strip().split(':')]
            for pair in resp['success'].split('|')
        )
    except HTTPError as error:
        if 'identifier already exists' not in error.message.lower():
            raise
        resp = client.get_identifier(doi)
        doi = resp['success']
        suffix = doi.strip(settings.DOI_NAMESPACE)
        return {
            'doi': doi.replace('doi:', ''),
            'ark': '{0}{1}'.format(settings.ARK_NAMESPACE.replace('ark:', ''), suffix),
        }


@must_be_valid_project
@must_be_contributor_or_public
def node_identifiers_get(node, **kwargs):
    """Retrieve identifiers for a node. Node must be a public registration.
    """
    if not node.is_registration or not node.is_public:
        raise HTTPError(http.BAD_REQUEST)
    return {
        'doi': node.get_identifier_value('doi'),
        'ark': node.get_identifier_value('ark'),
    }


@must_be_valid_project
@must_have_permission(ADMIN)
def node_identifiers_post(auth, node, **kwargs):
    """Create identifier pair for a node. Node must be a public registration.
    """
    # TODO: Fail if `node` is retracted
    if not node.is_registration or not node.is_public:  # or node.is_retracted:
        raise HTTPError(http.BAD_REQUEST)
    if node.get_identifier('doi') or node.get_identifier('ark'):
        raise HTTPError(http.BAD_REQUEST)
    try:
        identifiers = _get_or_create_identifiers(node)
    except HTTPError:
        raise HTTPError(http.BAD_REQUEST)
    for category, value in identifiers.iteritems():
        node.set_identifier_value(category, value)
    node.add_log(
        NodeLog.EXTERNAL_IDS_ADDED,
        params={
            'parent_node': node.parent_id,
            'node': node._id,
            'identifiers': identifiers,
        },
        auth=auth,
    )
    return identifiers, http.CREATED


def get_referent_by_identifier(category, value):
    """Look up identifier by `category` and `value` and redirect to its referent
    if found.
    """
    try:
        identifier = Identifier.find_one(
            Q('category', 'eq', category) &
            Q('value', 'eq', value)
        )
    except NoResultsFound:
        raise HTTPError(http.NOT_FOUND)
    if identifier.referent.url:
        return redirect(identifier.referent.url)
    raise HTTPError(http.NOT_FOUND)

@must_be_signed
@must_be_registration
def registration_callbacks(node, payload, *args, **kwargs):
    registration = node
    errors = payload.get('errors')
    src_provider = payload['source']['provider']
    if errors:
        handle_archive_addon_error(registration, src_provider, errors)
    else:
        registration.archived_providers[src_provider].update({
            'status': ARCHIVER_SUCCESS,
        })
    registration.save()
    project_signals.archive_callback.send(node)<|MERGE_RESOLUTION|>--- conflicted
+++ resolved
@@ -4,6 +4,7 @@
 import httplib as http
 
 from flask import request
+from flask import redirect
 from modularodm import Q
 from modularodm.exceptions import NoResultsFound, ValidationValueError
 
@@ -21,12 +22,8 @@
 from website.exceptions import InvalidRetractionApprovalToken, InvalidRetractionDisapprovalToken
 from website.project.decorators import (
     must_be_valid_project, must_be_contributor_or_public,
-<<<<<<< HEAD
-    must_have_permission, must_not_be_registration, must_be_registration
-=======
     must_have_permission, must_not_be_registration,
     must_be_public_registration
->>>>>>> 712e3418
 )
 from website.identifiers.model import Identifier
 from website.identifiers.metadata import datacite_metadata_for_node
@@ -35,12 +32,8 @@
 from website.util.permissions import ADMIN
 from website.models import MetaSchema
 from website.models import NodeLog
-<<<<<<< HEAD
-from website import language
+from website import language, mails
 from website.project import signals as project_signals
-=======
-from website import language, mails
->>>>>>> 712e3418
 
 from website.identifiers.client import EzidClient
 
