--- conflicted
+++ resolved
@@ -2806,10 +2806,7 @@
 #viewPanel > .osf-panel-body, .mfr-file {
   height: 100%;
 }
-<<<<<<< HEAD
-=======
 
 .text-center {
     text-align: center;
 }
->>>>>>> 0decfba5
