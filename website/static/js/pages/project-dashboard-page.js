--- conflicted
+++ resolved
@@ -23,12 +23,9 @@
 // Render math in the wiki widget
 mathrender.mathjaxify('#addonWikiWidget');
 
-<<<<<<< HEAD
-=======
 var md = require('markdown').full;
 require('truncate');
 
->>>>>>> 42b12d59
 var ctx = window.contextVars;
 var nodeApiUrl = ctx.node.urls.api;
 var wikiContentUrl = ctx.urls.wikiContent;
