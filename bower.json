--- conflicted
+++ resolved
@@ -18,12 +18,7 @@
     "locales": "https://github.com/CenterForOpenScience/locales.git#d2b612f8a6f764cbd66e67238636fac3888a7736",
     "raven-js": "2.1.0",
     "zeroclipboard": "2.1.6",
-<<<<<<< HEAD
-    "osf-style": "https://github.com/CenterForOpenScience/osf-style.git#1.0.0",
     "At.js": "CenterForOpenScience/At.js#cos",
-=======
-    "At.js": "jquery.atwho#e18af47fdcb327605533a9da259225176e3013c8",
->>>>>>> 3b86f7db
     "academicons": "1.7.0"
   }
 }