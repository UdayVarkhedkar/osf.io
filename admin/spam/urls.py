--- conflicted
+++ resolved
@@ -3,17 +3,15 @@
 from . import views
 
 urlpatterns = [
-<<<<<<< HEAD
-    url(r'^$', views.spam_list, name='spam'),
-    url(r'^(?P<spam_id>[a-z0-9]+)/$', views.spam_detail, name='detail'),
+    url(r'^$', views.SpamList.as_view(), name='spam'),
+    url(
+        r'^(?P<spam_id>[a-z0-9]+)/$',
+        views.SpamDetail.as_view(),
+        name='detail'
+    ),
     url(
         r'^(?P<spam_id>[a-z0-9]+)/email/$',
         views.EmailFormView.as_view(),
         name='email'
     ),
-=======
-    url(r'^$', views.SpamList.as_view(), name='spam'),
-    url(r'^(?P<spam_id>[a-z0-9]+)/$', views.SpamDetail.as_view(), name='detail'),
-    url(r'^(?P<spam_id>[a-z0-9]+)/email/$', views.email, name='email'),
->>>>>>> 596c6654
 ]