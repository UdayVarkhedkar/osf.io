--- conflicted
+++ resolved
@@ -1,15 +1,8 @@
 # -*- coding: utf-8 -*-
-
-<<<<<<< HEAD
-import os
 
 import pymongo
 from modularodm import fields
 
-=======
-from modularodm import fields, Q
-from modularodm.exceptions import ModularOdmException
->>>>>>> 2cf95acc
 from framework.auth.decorators import Auth
 
 from website.models import NodeLog
@@ -118,28 +111,10 @@
         else:
             _, file_id = split_path
             article_id = self.figshare_id
-
-        try:
-            return FigShareGuidFile.find_one(
-                Q('node', 'eq', self.owner) &
-                Q('file_id', 'eq', file_id) &
-                Q('article_id', 'eq', article_id)
-            ), False
-        except ModularOdmException:
-            pass
-        # Create new
-        new = FigShareGuidFile(
+        return FigShareGuidFile.get_or_create(
             node=self.owner,
             file_id=file_id,
-            article_id=article_id
-        )
-        new.save()
-        return new, True
-
-    @property
-    def embed_url(self):
-        return 'http://wl.figshare.com/articles/{fid}/embed?show_title=1'.format(
-            fid=self.figshare_id,
+            article_id=article_id,
         )
 
     @property
