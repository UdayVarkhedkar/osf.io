--- conflicted
+++ resolved
@@ -36,7 +36,6 @@
             <div class="col-lg-6">
                 <div class="btn-toolbar node-control pull-right">
                     <div class="btn-group">
-<<<<<<< HEAD
                         % if node.get('storage_limit_status_text'):
                             <button class="btn ${node['storage_limit_status_class']}"  data-toggle="tooltip" data-placement="bottom" title="${node['storage_limit_status_text']}"><i class="fa fa-exclamation-triangle"></i></button>
                         % endif
@@ -44,9 +43,6 @@
                         % if node.get('storage_usage'):
                             <button class="btn disabled" data-toggle="tooltip" data-placement="bottom" title="This is the amount of OSF Storage used for this project.">${node['storage_usage']}</button>
                         % endif
-=======
-                        <button style="pointer-events: auto;" class="btn disabled" data-toggle="tooltip" data-placement="bottom" title="This is the amount of OSF Storage used for this project, including all versions of files.">${node['storage_usage']}</button>
->>>>>>> a457ff2b
                     </div>
                     <div class="btn-group">
                     % if not node["is_public"]:
@@ -62,7 +58,8 @@
                     % else:
                         % if permissions.ADMIN in user['permissions'] and not node['is_registration'] and not node['over_private_limit']:
                             <a class="btn btn-default" href="#nodesPrivacy" data-toggle="modal">Make Private</a>
-                        % elif permissions.ADMIN in user['permissions'] and not node['is_registration'] and node['over_private_limit']:
+                        % endif
+                        % if permissions.ADMIN in user['permissions'] and not node['is_registration'] and node['over_private_limit']:
                             <button class="btn btn-default storage-disabled" data-toggle="tooltip" data-placement="bottom" title="You cannot make your project private because you are above the storage limit for a private project.">Make Private</button>
                         % endif
                         <button class="btn btn-default disabled">Public</button>
