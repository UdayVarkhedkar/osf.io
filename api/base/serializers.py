--- conflicted
+++ resolved
@@ -4,11 +4,9 @@
 import furl
 from django.core.urlresolvers import resolve, reverse, NoReverseMatch
 from django.core.exceptions import ImproperlyConfigured
-<<<<<<< HEAD
-from django.http.request import QueryDict
+
 from django.utils import six
-=======
->>>>>>> 3bbb7ab7
+
 from rest_framework import exceptions
 from rest_framework import serializers as ser
 from rest_framework.fields import SkipField
