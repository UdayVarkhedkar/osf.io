import pytz

from django.apps import apps
from django.contrib.auth.models import Group
from django.core.exceptions import ObjectDoesNotExist
from django.db import models, transaction
<<<<<<< HEAD
from guardian.shortcuts import assign_perm, get_perms, remove_perm
=======
from django.utils import timezone
from django.utils.functional import cached_property
from guardian.shortcuts import assign_perm
from guardian.shortcuts import get_perms
from guardian.shortcuts import remove_perm
>>>>>>> 6a2f565f
from include import IncludeQuerySet

from api.preprint_providers.workflows import Workflows, PUBLIC_STATES
from framework.analytics import increment_user_activity_counters
from framework.exceptions import PermissionsError
from osf.exceptions import InvalidTriggerError
from osf.models.node_relation import NodeRelation
from osf.models.nodelog import NodeLog
from osf.models.subject import Subject
from osf.models.tag import Tag
from osf.models.validators import validate_subject_hierarchy
from osf.utils.fields import NonNaiveDateTimeField
from osf.utils.machines import ReviewsMachine, RequestMachine
from osf.utils.permissions import ADMIN
from osf.utils.workflows import DefaultStates, DefaultTriggers
from website.exceptions import NodeStateError
from website import settings


class Versioned(models.Model):
    """A Model mixin class that saves delta versions."""

    @classmethod
    def _sig_pre_delete(cls, instance, *args, **kwargs):
        """dispatch the pre_delete method to a regular instance method. """
        return instance.sig_pre_delete(*args, **kwargs)

    @classmethod
    def _sig_post_delete(cls, instance, *args, **kwargs):
        """dispatch the post_delete method to a regular instance method. """
        return instance.sig_post_delete(*args, **kwargs)

    @classmethod
    def _sig_pre_save(cls, instance, *args, **kwargs):
        """dispatch the pre_save method to a regular instance method. """
        return instance.sig_pre_save(*args, **kwargs)

    @classmethod
    def _sig_post_save(cls, instance, *args, **kwargs):
        """dispatch the post_save method to a regular instance method. """
        return instance.sig_post_save(*args, **kwargs)

    @classmethod
    def connect(cls, signal):
        """Connect a django signal with this model."""
        # List all signals you want to connect with here:
        from django.db.models.signals import (pre_save, post_save, pre_delete, post_delete)
        sig_handler = {
            pre_save: cls._sig_pre_save,
            post_save: cls._sig_post_save,
            pre_delete: cls._sig_pre_delete,
            post_delete: cls._sig_post_delete,
        }[signal]
        signal.connect(sig_handler, sender=cls)

    class Meta:
        abstract = True


class Loggable(models.Model):

    last_logged = NonNaiveDateTimeField(db_index=True, null=True, blank=True, default=timezone.now)

    def add_log(self, action, params, auth, foreign_user=None, log_date=None, save=True, request=None):
        AbstractNode = apps.get_model('osf.AbstractNode')
        user = None
        if auth:
            user = auth.user
        elif request:
            user = request.user

        params['node'] = params.get('node') or params.get('project') or self._id
        original_node = self if self._id == params['node'] else AbstractNode.load(params.get('node'))

        log = NodeLog(
            action=action, user=user, foreign_user=foreign_user,
            params=params, node=self, original_node=original_node
        )

        if log_date:
            log.date = log_date
        log.save()

        if self.logs.count() == 1:
            self.last_logged = log.date.replace(tzinfo=pytz.utc)
        else:
            self.last_logged = self.logs.first().date

        if save:
            self.save()
        if user and not self.is_collection:
            increment_user_activity_counters(user._primary_key, action, log.date.isoformat())

        return log

    class Meta:
        abstract = True


class Taggable(models.Model):

    tags = models.ManyToManyField('Tag', related_name='%(class)s_tagged')

    def update_tags(self, new_tags, auth=None, save=True, log=True, system=False):
        old_tags = set(self.tags.values_list('name', flat=True))
        to_add = (set(new_tags) - old_tags)
        to_remove = (old_tags - set(new_tags))
        if to_add:
            self.add_tags(to_add, auth=auth, save=save, log=log, system=system)
        if to_remove:
            self.remove_tags(to_remove, auth=auth, save=save)

    def add_tags(self, tags, auth=None, save=True, log=True, system=False):
        """
        Optimization method for use with update_tags. Unlike add_tag, already assumes tag is
        not on the object.
        """
        if not system and not auth:
            raise ValueError('Must provide auth if adding a non-system tag')
        for tag in tags:
            tag_instance, created = Tag.all_tags.get_or_create(name=tag, system=system)
            self.tags.add(tag_instance)
            # TODO: Logging belongs in on_tag_added hook
            if log:
                self.add_tag_log(tag_instance, auth)
            self.on_tag_added(tag_instance)
        if save:
            self.save()

    def add_tag(self, tag, auth=None, save=True, log=True, system=False):
        if not system and not auth:
            raise ValueError('Must provide auth if adding a non-system tag')

        if not isinstance(tag, Tag):
            tag_instance, created = Tag.all_tags.get_or_create(name=tag, system=system)
        else:
            tag_instance = tag

        if not self.tags.filter(id=tag_instance.id).exists():
            self.tags.add(tag_instance)
            # TODO: Logging belongs in on_tag_added hook
            if log:
                self.add_tag_log(tag_instance, auth)
            if save:
                self.save()
            self.on_tag_added(tag_instance)
        return tag_instance

    def remove_tag(self, *args, **kwargs):
        raise NotImplementedError('Removing tags requires that remove_tag is implemented')

    def add_system_tag(self, tag, save=True):
        if isinstance(tag, Tag) and not tag.system:
            raise ValueError('Non-system tag passed to add_system_tag')
        return self.add_tag(tag=tag, auth=None, save=save, log=False, system=True)

    def add_tag_log(self, *args, **kwargs):
        raise NotImplementedError('Logging requires that add_tag_log method is implemented')

    def on_tag_added(self, tag):
        pass

    class Meta:
        abstract = True


class AddonModelMixin(models.Model):

    # from addons.base.apps import BaseAddonConfig
    settings_type = None
    ADDONS_AVAILABLE = sorted([config for config in apps.get_app_configs() if config.name.startswith('addons.') and
        config.label != 'base'])

    class Meta:
        abstract = True

    @classmethod
    def get_addon_key(cls, config):
        return 2 << cls.ADDONS_AVAILABLE.index(config)

    @property
    def addons(self):
        return self.get_addons()

    def get_addons(self):
        return filter(None, [
            self.get_addon(config.short_name)
            for config in self.ADDONS_AVAILABLE
        ])

    def get_oauth_addons(self):
        # TODO: Using hasattr is a dirty hack - we should be using issubclass().
        #       We can't, because importing the parent classes here causes a
        #       circular import error.
        return [
            addon for addon in self.get_addons()
            if hasattr(addon, 'oauth_provider')
        ]

    def has_addon(self, addon_name, deleted=False):
        return bool(self.get_addon(addon_name, deleted=deleted))

    def get_addon_names(self):
        return [each.short_name for each in self.get_addons()]

    def get_or_add_addon(self, name, *args, **kwargs):
        addon = self.get_addon(name)
        if addon:
            return addon
        return self.add_addon(name, *args, **kwargs)

    def get_addon(self, name, deleted=False):
        try:
            settings_model = self._settings_model(name)
        except LookupError:
            return None
        if not settings_model:
            return None
        try:
            settings_obj = settings_model.objects.get(owner=self)
            if not settings_obj.deleted or deleted:
                return settings_obj
        except ObjectDoesNotExist:
            pass
        return None

    def add_addon(self, addon_name, auth=None, override=False, _force=False):
        """Add an add-on to the node.

        :param str addon_name: Name of add-on
        :param Auth auth: Consolidated authorization object
        :param bool override: For shell use only, Allows adding of system addons
        :param bool _force: For migration testing ONLY. Do not set to True
            in the application, or else projects will be allowed to have
            duplicate addons!
        :return bool: Add-on was added

        """
        if not override and addon_name in settings.SYSTEM_ADDED_ADDONS[self.settings_type]:
            return False

        # Reactivate deleted add-on if present
        addon = self.get_addon(addon_name, deleted=True)
        if addon:
            if addon.deleted:
                addon.undelete(save=True)
                return addon
            if not _force:
                return False

        config = apps.get_app_config('addons_{}'.format(addon_name))
        model = self._settings_model(addon_name, config=config)
        ret = model(owner=self)
        ret.on_add()
        ret.save()  # TODO This doesn't feel right
        return ret

    def config_addons(self, config, auth=None, save=True):
        """Enable or disable a set of add-ons.

        :param dict config: Mapping between add-on names and enabled / disabled
            statuses
        """
        for addon_name, enabled in config.iteritems():
            if enabled:
                self.add_addon(addon_name, auth)
            else:
                self.delete_addon(addon_name, auth)
        if save:
            self.save()

    def delete_addon(self, addon_name, auth=None, _force=False):
        """Delete an add-on from the node.

        :param str addon_name: Name of add-on
        :param Auth auth: Consolidated authorization object
        :param bool _force: For migration testing ONLY. Do not set to True
            in the application, or else projects will be allowed to delete
            mandatory add-ons!
        :return bool: Add-on was deleted
        """
        addon = self.get_addon(addon_name)
        if not addon:
            return False
        if self.settings_type in addon.config.added_mandatory and not _force:
            raise ValueError('Cannot delete mandatory add-on.')
        if getattr(addon, 'external_account', None):
            addon.deauthorize(auth=auth)
        addon.delete(save=True)
        return True

    def _settings_model(self, addon_model, config=None):
        if not config:
            config = apps.get_app_config('addons_{}'.format(addon_model))
        return getattr(config, '{}_settings'.format(self.settings_type))


class NodeLinkMixin(models.Model):

    class Meta:
        abstract = True

    def add_node_link(self, node, auth, save=True):
        """Add a node link to a node.

        :param Node node: Node to add
        :param Auth auth: Consolidated authorization
        :param bool save: Save changes
        :return: Created pointer
        """
        # Fail if node already in nodes / pointers. Note: cast node and node
        # to primary keys to test for conflicts with both nodes and pointers
        # contained in `self.nodes`.
        if NodeRelation.objects.filter(parent=self, child=node, is_node_link=True).exists():
            raise ValueError(
                'Link to node {0} already exists'.format(node._id)
            )

        if self.is_registration:
            raise NodeStateError('Cannot add a node link to a registration')

        # Append node link
        node_relation, created = NodeRelation.objects.get_or_create(
            parent=self,
            child=node,
            is_node_link=True
        )

        # Add log
        if hasattr(self, 'add_log'):
            self.add_log(
                action=NodeLog.NODE_LINK_CREATED,
                params={
                    'parent_node': self.parent_id,
                    'node': self._id,
                    'pointer': {
                        'id': node._id,
                        'url': node.url,
                        'title': node.title,
                        'category': node.category,
                    },
                },
                auth=auth,
                save=False,
            )

        # Optionally save changes
        if save:
            self.save()

        return node_relation

    add_pointer = add_node_link  # For v1 compat

    def rm_node_link(self, node_relation, auth):
        """Remove a pointer.

        :param Pointer pointer: Pointer to remove
        :param Auth auth: Consolidated authorization
        """
        AbstractNode = apps.get_model('osf.AbstractNode')

        node_rel = None
        if isinstance(node_relation, NodeRelation):
            try:
                node_rel = self.node_relations.get(is_node_link=True, id=node_relation.id)
            except NodeRelation.DoesNotExist:
                raise ValueError('Node link does not belong to the requested node.')
        elif isinstance(node_relation, AbstractNode):
            try:
                node_rel = self.node_relations.get(is_node_link=True, child__id=node_relation.id)
            except NodeRelation.DoesNotExist:
                raise ValueError('Node link does not belong to the requested node.')
        if node_rel is not None:
            node_rel.delete()

        node = node_rel.child
        # Add log
        if hasattr(self, 'add_log'):
            self.add_log(
                action=NodeLog.POINTER_REMOVED,
                params={
                    'parent_node': self.parent_id,
                    'node': self._primary_key,
                    'pointer': {
                        'id': node._id,
                        'url': node.url,
                        'title': node.title,
                        'category': node.category,
                    },
                },
                auth=auth,
                save=False,
            )

    rm_pointer = rm_node_link  # For v1 compat

    @property
    def nodes_pointer(self):
        """For v1 compat"""
        return self.linked_nodes

    def fork_node_link(self, node_relation, auth, save=True):
        """Replace a linked node with a fork.

        :param NodeRelation node_relation:
        :param Auth auth:
        :param bool save:
        :return: Forked node
        """
        # Fail if pointer not contained in `nodes`
        try:
            node = self.node_relations.get(is_node_link=True, id=node_relation.id).child
        except NodeRelation.DoesNotExist:
            raise ValueError('Node link {0} not in list'.format(node_relation._id))

        # Fork node to which current nodelink points
        forked = node.fork_node(auth)
        if forked is None:
            raise ValueError('Could not fork node')

        if hasattr(self, 'add_log'):
            # Add log
            self.add_log(
                NodeLog.NODE_LINK_FORKED,
                params={
                    'parent_node': self.parent_id,
                    'node': self._id,
                    'pointer': {
                        'id': node._id,
                        'url': node.url,
                        'title': node.title,
                        'category': node.category,
                    },
                },
                auth=auth,
                save=False,
            )

        # Optionally save changes
        if save:
            self.save()

        # Return forked content
        return forked

    fork_pointer = fork_node_link  # For v1 compat


class CommentableMixin(object):
    """Abstract class that defines the interface for models that have comments attached to them."""

    @property
    def target_type(self):
        """ The object "type" used in the OSF v2 API. E.g. Comment objects have the type 'comments'."""
        raise NotImplementedError

    @property
    def root_target_page(self):
        """The page type associated with the object/Comment.root_target.
        E.g. For a WikiPage, the page name is 'wiki'."""
        raise NotImplementedError

    is_deleted = False

    def belongs_to_node(self, node_id):
        """Check whether an object (e.g. file, wiki, comment) is attached to the specified node."""
        raise NotImplementedError

    def get_extra_log_params(self, comment):
        """Return extra data to pass as `params` to `Node.add_log` when a new comment is
        created, edited, deleted or restored."""
        return {}


class MachineableMixin(models.Model):
    class Meta:
        abstract = True

    # NOTE: machine_state should rarely/never be modified directly -- use the state transition methods below
    machine_state = models.CharField(max_length=15, db_index=True, choices=DefaultStates.choices(), default=DefaultStates.INITIAL.value)

    date_last_transitioned = models.DateTimeField(null=True, blank=True, db_index=True)

    @property
    def MachineClass(self):
        raise NotImplementedError()

    def run_submit(self, user):
        """Run the 'submit' state transition and create a corresponding Action.

        Params:
            user: The user triggering this transition.
        """
        return self.__run_transition(DefaultTriggers.SUBMIT.value, user=user)

    def run_accept(self, user, comment):
        """Run the 'accept' state transition and create a corresponding Action.

        Params:
            user: The user triggering this transition.
            comment: Text describing why.
        """
        return self.__run_transition(DefaultTriggers.ACCEPT.value, user=user, comment=comment)

    def run_reject(self, user, comment):
        """Run the 'reject' state transition and create a corresponding Action.

        Params:
            user: The user triggering this transition.
            comment: Text describing why.
        """
        return self.__run_transition(DefaultTriggers.REJECT.value, user=user, comment=comment)

    def run_edit_comment(self, user, comment):
        """Run the 'edit_comment' state transition and create a corresponding Action.

        Params:
            user: The user triggering this transition.
            comment: New comment text.
        """
        return self.__run_transition(DefaultTriggers.EDIT_COMMENT.value, user=user, comment=comment)

    def __run_transition(self, trigger, **kwargs):
        machine = self.MachineClass(self, 'machine_state')
        trigger_fn = getattr(machine, trigger)
        with transaction.atomic():
            result = trigger_fn(**kwargs)
            action = machine.action
            if not result or action is None:
                valid_triggers = machine.get_triggers(self.machine_state)
                raise InvalidTriggerError(trigger, self.machine_state, valid_triggers)
            return action


class RequestableMixin(MachineableMixin):
    """Something that users may request access or changes to.
    """

    class Meta:
        abstract = True

    MachineClass = RequestMachine


class ReviewableMixin(MachineableMixin):
    """Something that may be included in a reviewed collection and is subject to a reviews workflow.
    """

    class Meta:
        abstract = True

    MachineClass = ReviewsMachine

    @property
    def in_public_reviews_state(self):
        public_states = PUBLIC_STATES.get(self.provider.reviews_workflow)
        if not public_states:
            return False
        return self.machine_state in public_states


class ReviewProviderMixin(models.Model):
    """A reviewed/moderated collection of objects.
    """

    REVIEWABLE_RELATION_NAME = None

    class Meta:
        abstract = True

    reviews_workflow = models.CharField(null=True, blank=True, max_length=15, choices=Workflows.choices())
    reviews_comments_private = models.NullBooleanField()
    reviews_comments_anonymous = models.NullBooleanField()

    @property
    def is_reviewed(self):
        return self.reviews_workflow is not None

    def get_reviewable_state_counts(self):
        assert self.REVIEWABLE_RELATION_NAME, 'REVIEWABLE_RELATION_NAME must be set to compute state counts'
        qs = getattr(self, self.REVIEWABLE_RELATION_NAME)
        if isinstance(qs, IncludeQuerySet):
            qs = qs.include(None)
        qs = qs.filter(node__isnull=False, node__is_deleted=False, node__is_public=True).values('machine_state').annotate(count=models.Count('*'))
        counts = {state.value: 0 for state in DefaultStates}
        counts.update({row['machine_state']: row['count'] for row in qs if row['machine_state'] in counts})
        return counts

    def add_to_group(self, user, group):
        from api.preprint_providers.permissions import GroupHelper
        # Add default notification subscription
        notification = self.notification_subscriptions.get(_id='{}_new_pending_submissions'.format(self._id))
        user_id = user.id
        is_subscriber = notification.none.filter(id=user_id).exists() \
                        or notification.email_digest.filter(id=user_id).exists() \
                        or notification.email_transactional.filter(id=user_id).exists()
        if not is_subscriber:
            notification.add_user_to_subscription(user, 'email_transactional', save=True)
        return GroupHelper(self).get_group(group).user_set.add(user)

    def remove_from_group(self, user, group, unsubscribe=True):
        from api.preprint_providers.permissions import GroupHelper
<<<<<<< HEAD
        return GroupHelper(self).get_group('moderator').user_set.add(user)
=======
        _group = GroupHelper(self).get_group(group)
        if group == 'admin':
            if _group.user_set.filter(id=user.id).exists() and not _group.user_set.exclude(id=user.id).exists():
                raise ValueError('Cannot remove last admin.')
        if unsubscribe:
            # remove notification subscription
            notification = self.notification_subscriptions.get(_id='{}_new_pending_submissions'.format(self._id))
            notification.remove_user_from_subscription(user, save=True)

        return _group.user_set.remove(user)
>>>>>>> 6a2f565f


class GuardianMixin(models.Model):
    """ Helper for managing object-level permissions with django-guardian
    Expects:
      - Permissions to be defined in class Meta->permissions
      - Groups to be defined in self.groups
      - Group naming scheme to:
        * Be defined in self.group_format
        * Use `self` and `group` as format params. E.g: model_{self.id}_{group}
    """
    class Meta:
        abstract = True

    @property
    def groups(self):
        raise NotImplementedError()

    @property
    def group_format(self):
        raise NotImplementedError()

    @property
    def perms_list(self):
        # Django expects permissions to be specified in an N-ple of 2-ples
        return [p[0] for p in self._meta.permissions]

    @property
    def group_names(self):
        return [self.format_group(name) for name in self.groups_dict]

    @property
    def group_objects(self):
        # TODO: consider subclassing Group if this becomes inefficient
        return Group.objects.filter(name__in=self.group_names)

    def format_group(self, name):
        if name not in self.groups:
            raise ValueError('Invalid group: "{}"'.format(name))
        return self.group_format.format(self=self, group=name)

    def get_group(self, name):
        return Group.objects.get(name=self.format_group(name))

    def update_group_permissions(self):
        for group_name, group_permissions in self.groups.items():
            group, created = Group.objects.get_or_create(name=self.format_group(group_name))
            to_remove = set(get_perms(group, self)).difference(group_permissions)
            for p in to_remove:
                remove_perm(p, group, self)
            for p in group_permissions:
                assign_perm(p, group, self)

    def get_permissions(self, user):
<<<<<<< HEAD
        return list(set(get_perms(user, self)) & set(self.perms_list))
=======
        return list(set(get_perms(user, self)) & set(self.perms_list))


class TaxonomizableMixin(models.Model):

    class Meta:
        abstract = True

    subjects = models.ManyToManyField(blank=True, to='osf.Subject', related_name='%(class)ss')

    @cached_property
    def subject_hierarchy(self):
        return [
            s.object_hierarchy for s in self.subjects.exclude(children__in=self.subjects.all())
        ]

    def set_subjects(self, new_subjects, auth, add_log=True):
        """ Helper for setting M2M subjects field from list of hierarchies received from UI.
        Only authorized admins may set subjects.

        :param list[list[Subject._id]] new_subjects: List of subject hierarchies to be validated and flattened
        :param Auth auth: Auth object for requesting user
        :param bool add_log: Whether or not to add a log (if called on a Loggable object)

        :return: None
        """
        if getattr(self, 'is_registration', False):
            raise PermissionsError('Registrations may not be modified.')
        if getattr(self, 'is_collection', False):
            raise NodeStateError('Collections may not have subjects')
        if not self.has_permission(auth.user, ADMIN):
            raise PermissionsError('Only admins can change subjects.')

        old_subjects = list(self.subjects.values_list('id', flat=True))
        self.subjects.clear()
        for subj_list in new_subjects:
            subj_hierarchy = []
            for s in subj_list:
                subj_hierarchy.append(s)
            if subj_hierarchy:
                validate_subject_hierarchy(subj_hierarchy)
                for s_id in subj_hierarchy:
                    self.subjects.add(Subject.load(s_id))

        if add_log and hasattr(self, 'add_log'):
            self.add_log(
                action=NodeLog.SUBJECTS_UPDATED,
                params={
                    'subjects': list(self.subjects.values('_id', 'text')),
                    'old_subjects': list(Subject.objects.filter(id__in=old_subjects).values('_id', 'text'))
                },
                auth=auth,
                save=False,
            )

        self.save(old_subjects=old_subjects)
>>>>>>> 6a2f565f
<|MERGE_RESOLUTION|>--- conflicted
+++ resolved
@@ -4,15 +4,10 @@
 from django.contrib.auth.models import Group
 from django.core.exceptions import ObjectDoesNotExist
 from django.db import models, transaction
-<<<<<<< HEAD
-from guardian.shortcuts import assign_perm, get_perms, remove_perm
-=======
 from django.utils import timezone
 from django.utils.functional import cached_property
-from guardian.shortcuts import assign_perm
-from guardian.shortcuts import get_perms
-from guardian.shortcuts import remove_perm
->>>>>>> 6a2f565f
+from guardian.shortcuts import assign_perm, get_perms, remove_perm
+
 from include import IncludeQuerySet
 
 from api.preprint_providers.workflows import Workflows, PUBLIC_STATES
@@ -616,9 +611,6 @@
 
     def remove_from_group(self, user, group, unsubscribe=True):
         from api.preprint_providers.permissions import GroupHelper
-<<<<<<< HEAD
-        return GroupHelper(self).get_group('moderator').user_set.add(user)
-=======
         _group = GroupHelper(self).get_group(group)
         if group == 'admin':
             if _group.user_set.filter(id=user.id).exists() and not _group.user_set.exclude(id=user.id).exists():
@@ -629,7 +621,6 @@
             notification.remove_user_from_subscription(user, save=True)
 
         return _group.user_set.remove(user)
->>>>>>> 6a2f565f
 
 
 class GuardianMixin(models.Model):
@@ -684,9 +675,6 @@
                 assign_perm(p, group, self)
 
     def get_permissions(self, user):
-<<<<<<< HEAD
-        return list(set(get_perms(user, self)) & set(self.perms_list))
-=======
         return list(set(get_perms(user, self)) & set(self.perms_list))
 
 
@@ -743,4 +731,3 @@
             )
 
         self.save(old_subjects=old_subjects)
->>>>>>> 6a2f565f
