--- conflicted
+++ resolved
@@ -13,24 +13,8 @@
     <div id="accountSettings">
         <h2 class="page-header">Account Settings</h2>
         <div class="row">
-<<<<<<< HEAD
-            <div class="col-md-3">
-                <div class="panel panel-default">
-                    <ul class="nav nav-stacked nav-pills">
-                        <li><a href="${ web_url_for('user_profile') }">Profile Information</a></li>
-                        <li><a href="#">Account Settings</a></li>
-                        <li><a href="${ web_url_for('user_addons') }">Configure Add-ons</a></li>
-                        <li><a href="${ web_url_for('user_notifications') }">Notifications</a></li>
-
-                        % if dev_mode:
-                            <li><a href="${ web_url_for('oauth_application_list') }">Developer apps</a> </li>
-                        %endif
-                    </ul>
-                </div>
-=======
             <div class="col-md-3 affix-parent">
               <%include file="include/profile/settings_navpanel.mako" args="current_page='account'"/>
->>>>>>> 48c852bd
             </div>
             <div class="col-md-6">
                 <div id="connectedEmails" class="panel panel-default scripted">
