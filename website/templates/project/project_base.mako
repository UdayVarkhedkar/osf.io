<%inherit file="../base.mako"/>

<%def name="resource()"><%
    if context.get('file_id'):
        prefix = 'file for a '
    else:
        prefix = ''
    if node.get('is_registration', False):
<<<<<<< HEAD
        return prefix + 'registration'
    elif parent_node['exists']:
        return prefix + 'component'
=======
        return prefix + 'registrations'
    elif node.get('is_preprint', False):
        return prefix + 'preprints'
>>>>>>> 7f4e3557
    else:
        return prefix + 'nodes'
    %>
</%def>

<%def name="public()"><%
    return 'public' if node.get('is_public', False) else 'private'
    %>
</%def>

<%def name="description_meta()">
    %if node['description']:
        ${sanitize.strip_html(node['description']) + ' '}
    %endif
    Hosted on the Open Science Framework
</%def>

<%def name="title_meta()">
    %if node['title']:
        ${node['title']}
    %endif
</%def>

<%def name="datemodified_meta()">
    %if node['date_modified']:
        ${node['date_modified'].split('T')[0]}
    %endif
</%def>

<%def name="datecreated_meta()">
    %if node['date_created']:
        ${node['date_created'].split('T')[0]}
    %endif
</%def>

<%def name="identifier_meta()">
    <%
        identifiers = {}
        if node['identifiers']:
            identifiers = {
              'doi' : node['identifiers']['doi'],
              'ark' : node['identifiers']['ark']
            }
        return identifiers
    %>
</%def>

<%def name="license_meta()">
    %if node['license']:
        ${sanitize.strip_html(node['license']['name'])}
    %endif
</%def>

<%def name="keywords_meta()">
    %if node['tags']:
        <%
            return [tag for tag in node['tags']] + [node['category']]
        %>
    %endif
</%def>

<%def name="authors_meta()">
    %if node['contributors'] and not node['anonymous']:
        <%
            return [contrib['fullname'] for contrib in node['contributors'] if isinstance(contrib, dict)]
        %>
    %endif
</%def>

<%def name="institutions_meta()">
    %if node['institutions']:
        <%
            return [ins['name'] for ins in node['institutions'] if isinstance(ins, dict)]
        %>
    %endif
</%def>

<%def name="relations_meta()">
    <%
        relations = []
        relations.extend([
            node['registered_from_url'],
            node['forked_from_display_absolute_url'],
            parent_node['absolute_url'] if parent_node['exists'] else ''
        ])
        return relations
    %>
</%def>

<%def name="category_meta()">
    %if node['category']:
        ${node['category']}
    %endif
</%def>

<%def name="url_meta()">
    %if node['absolute_url']:
        ${node['absolute_url']}
    %endif
</%def>

<%def name="image_meta()">
    <%
        from website import settings
        return '{}{}/img/osf-sharing.png'.format(settings.DOMAIN.rstrip('/'), settings.STATIC_URL_PATH)
    %>
</%def>


## To change the position of alert on project pages, override alert()
<%def name="alert()"> </%def>

<%def name="content()">

<%include file="project_header.mako"/>

% if status:
    <%include file="../alert.mako"/>
% endif

<%include file="modal_show_links.mako"/>

% if node['is_retracted'] == True:
    <%include file="retracted_registration.mako" args="node='${node}'"/>
% else:
    ${next.body()}
% endif

</%def>

<%def name="javascript_bottom()">
<% from website import settings %>
<script src="/static/vendor/citeproc-js/xmldom.js"></script>
<script src="/static/vendor/citeproc-js/citeproc.js"></script>
<link href="${ node['mfr_url'] }/static/css/mfr.css" media="all" rel="stylesheet" />
<script src="${ node['mfr_url'] }/static/js/mfr.js"></script>

<script>

    var nodeId = ${ node['id'] |sjson, n };
    var userApiUrl = ${ user_api_url | sjson, n };
    var nodeApiUrl = ${ node['api_url'] | sjson, n };
    var absoluteUrl = ${ node['display_absolute_url'] | sjson, n };
    <%
       parent_exists = parent_node['exists']
       parent_title = ''
       parent_registration_url = ''
       parent_url = ''
       root_id = node['root_id']
       if parent_exists:
           parent_title = "Private {0}".format(parent_node['category'])
           parent_registration_url = ''
       if parent_node['can_view'] or parent_node['is_contributor']:
           parent_title = parent_node['title']
           parent_registration_url = parent_node['registrations_url']
           parent_url = parent_node['absolute_url']
    %>

    // Mako variables accessible globally
    window.contextVars = $.extend(true, {}, window.contextVars, {
        currentUser: {
            ## TODO: Abstract me
            username: ${ user['username'] | sjson, n },
            urls: {
                api: userApiUrl,
                profile: ${user_url | sjson, n}
            },
            isContributor: ${ user.get('is_contributor', False) | sjson, n },
            fullname: ${ user['fullname'] | sjson, n },
            isAdmin: ${ user.get('is_admin', False) | sjson, n},
            canComment: ${ user['can_comment'] | sjson, n},
            canEdit: ${ user['can_edit'] | sjson, n},
            profileImageUrl: ${user_profile_image | sjson, n}
        },
        node: {
            ## TODO: Abstract me
            id: nodeId,
            title: ${ node['title'] | sjson, n },
            license: ${ node['license'] | sjson, n},
            urls: {
                api: nodeApiUrl,
                web: ${ node['url'] | sjson, n },
                update: ${ node['update_url'] | sjson, n },
                waterbutler: ${node['waterbutler_url']| sjson, n },
                mfr: ${ node['mfr_url'].rstrip('/') + '/'| sjson, n }
            },
            isPublic: ${ node.get('is_public', False) | sjson, n },
            isRegistration: ${ node.get('is_registration', False) | sjson, n },
            isRetracted: ${ node.get('is_retracted', False) | sjson, n },
            anonymous: ${ node['anonymous'] | sjson, n },
            category: ${node['category_short'] | sjson, n },
            rootId: ${ root_id | sjson, n },
            parentTitle: ${ parent_title | sjson, n },
            parentUrl: ${ parent_url | sjson, n },
            parentRegisterUrl: ${parent_registration_url | sjson, n },
            parentExists: ${ parent_exists | sjson, n},
            childExists: ${ node['child_exists'] | sjson, n},
            registrationMetaSchemas: ${ node['registered_schemas'] | sjson, n },
            registrationMetaData: ${ node['registered_meta'] | sjson, n },
            contributors: ${ node['contributors'] | sjson, n },
        }
    });
</script>
<script type="text/x-mathjax-config">
    MathJax.Hub.Config({
        tex2jax: {inlineMath: [['$','$'], ['\\(','\\)']], processEscapes: true},
        // Don't automatically typeset the whole page. Must explicitly use MathJax.Hub.Typeset
        skipStartupTypeset: true
    });
</script>

<script type="text/javascript"
% if settings.USE_CDN_FOR_CLIENT_LIBS:
    src="https://cdnjs.cloudflare.com/ajax/libs/mathjax/2.7.2/MathJax.js?config=TeX-AMS-MML_HTMLorMML"
% else:
    src="/static/vendor/bower_components/MathJax/unpacked/MathJax.js?config=TeX-AMS-MML_HTMLorMML"
% endif
></script>

<script src=${"/static/public/js/project-base-page.js" | webpack_asset}> </script>
</%def><|MERGE_RESOLUTION|>--- conflicted
+++ resolved
@@ -6,15 +6,7 @@
     else:
         prefix = ''
     if node.get('is_registration', False):
-<<<<<<< HEAD
-        return prefix + 'registration'
-    elif parent_node['exists']:
-        return prefix + 'component'
-=======
         return prefix + 'registrations'
-    elif node.get('is_preprint', False):
-        return prefix + 'preprints'
->>>>>>> 7f4e3557
     else:
         return prefix + 'nodes'
     %>
