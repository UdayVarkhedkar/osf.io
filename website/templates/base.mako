<% from website import settings %>

<!DOCTYPE html>
<html lang="en">
<head>
    <meta charset="utf-8">
    <title>OSF | ${self.title()}</title>
    % if settings.GOOGLE_SITE_VERIFICATION:
        <meta name="google-site-verification" content="${settings.GOOGLE_SITE_VERIFICATION}" />
    % endif
    <meta name="viewport" content="width=device-width, initial-scale=1.0">
    <meta name="description" content="${self.description()}">
    <meta http-equiv="X-UA-Compatible" content="IE=edge">
    <meta name="fragment" content="!">

    % if sentry_dsn_js:
    <script src="/static/vendor/bower_components/raven-js/dist/raven.min.js"></script>
    <script>
        Raven.config(${ sentry_dsn_js | sjson, n }, {}).install();
    </script>
    % else:
    <script>
        window.Raven = {};
        Raven.captureMessage = function(msg, context) {
            console.error('=== Mock Raven.captureMessage called with: ===');
            console.log('Message: ' + msg);
            console.log(context);
        };
        Raven.captureException = function(err, context) {
            console.error('=== Mock Raven.captureException called with: ===');
            console.log('Error: ' + err);
            console.log(context);
        };
    </script>
    % endif

    <!-- Facebook display -->
    <meta name="og:image" content="http://centerforopenscience.org/static/img/cos_center_logo_small.png"/>
    <meta name="og:title" content="${self.title()}"/>
    <meta name="og:ttl" content="3"/>
    <meta name="og:description" content="${self.og_description()}"/>

    ${includes_top()}
    ${self.stylesheets()}
    <script src="${"/static/public/js/base-page.js" | webpack_asset}"></script>
    ${self.javascript()}

    <link href='//fonts.googleapis.com/css?family=Carrois+Gothic|Inika|Patua+One' rel='stylesheet' type='text/css'>
    <link href='https://fonts.googleapis.com/css?family=Open+Sans:400,600,300,700' rel='stylesheet' type='text/css'>

</head>
<body data-spy="scroll" data-target=".scrollspy">

    % if dev_mode:
        <div class="dev-mode-helper scripted" id="devModeControls">
        <div id="metaInfo" data-bind="visible: showMetaInfo">
            <table>
                <thead>
                <tr>
                    <th>PR</th>
                    <th>Title</th>
                    <th>Date Merged</th>
                </tr>
                </thead>
                <tbody data-bind="foreach: pullRequests">
                    <tr>
                        <td>#<a data-bind="attr: {href: url}, text: number"></a></td>
                        <td data-bind="text: title"></td>
                        <td data-bind="text: mergedAt"></td>
                    </tr>
                </tbody>
            </table>
        </div>
        <style>
            #devmode {
                position:fixed;
                bottom:0;
                left:0;
                border-top-right-radius:8px;
                background-color:red;
                color:white;
                padding:.5em;
            }
        </style>
        <div id='devmode' data-bind='click: showHideMetaInfo'><strong>WARNING</strong>: This site is running in development mode.</div>
    </div>
    %else:
        <div id="devModeControls"></div>
    % endif

    <%namespace name="nav_file" file="nav.mako"/>
    <%block name="nav">
        ${nav_file.nav()}
    </%block>
     ## TODO: shouldn't always have the watermark class
    ${self.content_wrap()}

% if not user_id:
<div id="footerSlideIn">
    <div class="container">
        <div class="row">
            <div class='col-sm-2 hidden-xs'>
                <img class="logo" src="/static/img/circle_logo.png">
            </div>
            <div class='col-sm-10 col-xs-12'>
                <a data-bind="click: dismiss" class="close" href="#">&times;</a>
                <h1>Start managing your projects on the OSF today.</h1>
                <p>Free and easy to use, the Open Science Framework supports the entire research lifecycle: planning, execution, reporting, archiving, and discovery.</p>
                <div>
                    <a data-bind="click: trackClick.bind($data, 'Create Account')" class="btn btn-primary" href="${web_url_for('index')}#signUp">Create an Account</a>

                    <a data-bind="click: trackClick.bind($data, 'Learn More')" class="btn btn-primary" href="http://help.osf.io" target="_blank" rel="noreferrer">Learn More</a>
                    <a data-bind="click: dismiss">Hide this message</a>
                </div>
            </div>
        </div>
    </div>
</div>
% endif


    ${self.footer()}
    <%include file="copyright.mako"/>
        % if settings.PINGDOM_ID:
            <script>
            var _prum = [['id', ${ settings.PINGDOM_ID | sjson, n }],
                            ['mark', 'firstbyte', (new Date()).getTime()]];
            (function() {
                var s = document.getElementsByTagName('script')[0]
                    , p = document.createElement('script');
                p.async = 'async';
                p.src = '//rum-static.pingdom.net/prum.min.js';
                s.parentNode.insertBefore(p, s);
            })();
            </script>
        % endif

        <%!
            import hashlib

            def user_hash(user_id):
                token = hashlib.md5()
                token.update(user_id)
                return token.hexdigest()
        %>

        <%!
            import datetime
            def create_timestamp():
                return str(datetime.datetime.utcnow())
        %>

        % if settings.GOOGLE_ANALYTICS_ID:
            <script>
            (function(i,s,o,g,r,a,m){i['GoogleAnalyticsObject']=r;i[r]=i[r]||function(){
            (i[r].q=i[r].q||[]).push(arguments)},i[r].l=1*new Date();a=s.createElement(o),
            m=s.getElementsByTagName(o)[0];a.async=1;a.src=g;m.parentNode.insertBefore(a,m)
            })(window,document,'script','//www.google-analytics.com/analytics.js','ga');

            ga('create', ${ settings.GOOGLE_ANALYTICS_ID | sjson, n }, 'auto', {'allowLinker': true});
            ga('require', 'linker');
            ga('linker:autoLink', ['centerforopenscience.org'] );
            ga('set', 'dimension1', ${user_hash(user_id) | sjson, n});
            ga('set', 'dimension2', ${create_timestamp() | sjson, n});
            ga('send', 'pageview');
            </script>

        % else:
            <script>
                window.ga = function() {};
          </script>
        % endif

        % if piwik_host:
            <script src="${ piwik_host }piwik.js" type="text/javascript"></script>
        % endif

        <script>
            // Mako variables accessible globally
            window.contextVars = $.extend(true, {}, window.contextVars, {
                waterbutlerURL: ${ waterbutler_url if waterbutler_url.endswith('/') else waterbutler_url + '/' | sjson, n },
                // Whether or not this page is loaded under osf.io or another domain IE: institutions
                isOnRootDomain: ${domain | sjson, n } === window.location.origin + '/',
                cookieName: ${ cookie_name | sjson, n },
                apiV2Prefix: ${ api_v2_base | sjson, n },
                registerUrl: ${ api_url_for('register_user') | sjson, n },
                currentUser: {
                    id: ${ user_id | sjson, n },
                    locale: ${ user_locale | sjson, n },
                    timezone: ${ user_timezone | sjson, n },
                    entryPoint: ${ user_entry_point | sjson, n },
<<<<<<< HEAD
                    emailsToAdd: ${ user_email_verifications | sjson, n }
=======
                    institutions: ${ user_institutions | sjson, n}
>>>>>>> e050792a
                },
                allInstitutions: ${ all_institutions | sjson, n},
                popular: ${ popular_links_node | sjson, n },
                newAndNoteworthy: ${ noteworthy_links_node | sjson, n },
            });
        </script>

        % if piwik_host:
            <% is_public = node.get('is_public', 'ERROR') if node else True %>
            <script type="text/javascript">

                $(function() {
                    var cvars = [];
                    % if user_id:
                        cvars.push([1, "User ID", ${ user_id | sjson, n }, "visit"]);
                        cvars.push([2, "User Name", ${ user_full_name | sjson, n }, "visit"]);
                    % endif
                    % if node:
                        <% parent_project = parent_node.get('id') or node.get('id') %>
                        cvars.push([2, "Project ID", ${ parent_project | sjson, n }, "page"]);
                        cvars.push([3, "Node ID", ${ node.get('id') | sjson, n }, "page"]);
                        cvars.push([4, "Tags", ${ ','.join(node.get('tags', [])) | sjson , n }, "page"]);
                    % endif
                    // Note: Use cookies for global site ID; only one cookie
                    // will be used, so this won't overflow uwsgi header
                    // buffer.
                    $.osf.trackPiwik(${ piwik_host | sjson, n}, ${ piwik_site_id | sjson, n }, cvars, true);
                });
            </script>
        % endif

        %if keen_project_id:
            <script>
                window.contextVars = $.extend(true, {}, window.contextVars, {
                    keenProjectId: ${keen_project_id | sjson, n},
                    keenWriteKey: ${keen_write_key | sjson, n}
                })
            </script>
        %endif


        ${self.javascript_bottom()}
    </body>
</html>


###### Base template functions #####

<%def name="title()">
    ### The page title ###
</%def>

<%def name="container_class()">
    ### CSS classes to apply to the "content" div ###
</%def>

<%def name="description()">
    ### The page description ###
</%def>

<%def name="og_description()">
    Hosted on the Open Science Framework
</%def>

<%def name="stylesheets()">
    ### Extra css for this page. ###
</%def>

<%def name="javascript()">
    ### Additional javascript, loaded at the top of the page ###
</%def>

<%def name="content()">
    ### The body content. ###
</%def>

<%def name="javascript_bottom()">
    ### Javascript loaded at the bottom of the page ###
</%def>

<%def name="footer()">
    <%include file="footer.mako"/>
</%def>

<%def name="alert()">
    <%include file="alert.mako"/>
</%def>

<%def name="content_wrap()">
    <div class="watermarked">
        <div class="container ${self.container_class()}">
            % if status:
                ${self.alert()}
            % endif

            ${self.content()}
        </div><!-- end container -->
    </div><!-- end watermarked -->
</%def>


<%def name="includes_top()">

    <!-- HTML5 shim and Respond.js for IE8 support of HTML5 elements and media queries -->
    <!-- WARNING: Respond.js doesn't work if you view the page via file:// -->
    <!--[if lt IE 9]>
      <script src="https://oss.maxcdn.com/html5shiv/3.7.2/html5shiv.min.js"></script>
      <script src="https://oss.maxcdn.com/respond/1.4.2/respond.min.js"></script>
      <script src="//cdnjs.cloudflare.com/ajax/libs/es5-shim/4.0.3/es5-shim.min.js"></script>
      <script src="//cdnjs.cloudflare.com/ajax/libs/es5-shim/4.0.3/es5-sham.min.js"></script>
    <![endif]-->

    <script src="https://cdnjs.cloudflare.com/ajax/libs/es6-shim/0.35.0/es6-shim.min.js"></script>

    ## TODO: Get fontawesome and select2 to play nicely with webpack
    <link rel="stylesheet" href="/static/vendor/bower_components/bootstrap/dist/css/bootstrap.min.css">
    <link rel="stylesheet" href="/static/vendor/bower_components/select2/select2.css">
    <link rel="stylesheet" href="/static/vendor/bower_components/osf-style/css/base.css">
    <link rel="stylesheet" href="/static/css/style.css">

    % if settings.USE_CDN_FOR_CLIENT_LIBS:
        <script src="//ajax.googleapis.com/ajax/libs/jquery/1.11.2/jquery.min.js"></script>
        <script>window.jQuery || document.write('<script src="/static/vendor/bower_components/jquery/dist/jquery.min.js">\x3C/script>')</script>
        <script src="//ajax.googleapis.com/ajax/libs/jqueryui/1.10.3/jquery-ui.min.js"></script>
        <script>window.jQuery.ui || document.write('<script src="/static/vendor/bower_components/jquery-ui/ui/minified/jquery-ui.min.js">\x3C/script>')</script>
    % else:
        <script src="/static/vendor/bower_components/jquery/dist/jquery.min.js"></script>
        <script src="/static/vendor/bower_components/jquery-ui/ui/minified/jquery-ui.min.js"></script>
    % endif
    <!-- JQuery 3 for IE Patching -->
    <script type="text/javascript" src="/static/vendor/jquery-compat-git/jquery-compat-git.js"></script>
    <script type="text/javascript">
        var $3 = jQuery.noConflict(true);
    </script>
    ## NOTE: We load vendor bundle  at the top of the page because contains
    ## the webpack runtime and a number of necessary stylesheets which should be loaded before the user sees
    ## content.
    <script src="${'/static/public/js/vendor.js' | webpack_asset}"></script>
</%def><|MERGE_RESOLUTION|>--- conflicted
+++ resolved
@@ -189,15 +189,12 @@
                     locale: ${ user_locale | sjson, n },
                     timezone: ${ user_timezone | sjson, n },
                     entryPoint: ${ user_entry_point | sjson, n },
-<<<<<<< HEAD
+                    institutions: ${ user_institutions | sjson, n},
                     emailsToAdd: ${ user_email_verifications | sjson, n }
-=======
-                    institutions: ${ user_institutions | sjson, n}
->>>>>>> e050792a
                 },
                 allInstitutions: ${ all_institutions | sjson, n},
                 popular: ${ popular_links_node | sjson, n },
-                newAndNoteworthy: ${ noteworthy_links_node | sjson, n },
+                newAndNoteworthy: ${ noteworthy_links_node | sjson, n }
             });
         </script>
 
