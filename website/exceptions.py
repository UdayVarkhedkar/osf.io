--- conflicted
+++ resolved
@@ -30,9 +30,6 @@
 class InvalidRetractionDisapprovalToken(RetractionTokenError):
     """Raised if a retraction disapproval token is not found."""
     message_short = "Invalid Token"
-<<<<<<< HEAD
-    message_long = "This retraction disapproval link is invalid."
-=======
     message_long = "This retraction disapproval link is invalid."
 
 
@@ -50,5 +47,4 @@
 class InvalidEmbargoDisapprovalToken(EmbargoTokenError):
     """Raised if a embargo disapproval token is not found."""
     message_short = "Invalid Token"
-    message_long = "This embargo disapproval link is invalid."
->>>>>>> b7ad27d8
+    message_long = "This embargo disapproval link is invalid."