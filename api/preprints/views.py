--- conflicted
+++ resolved
@@ -121,18 +121,14 @@
         auth_user = getattr(auth, 'user', None)
 
         # Permissions on the list objects are handled by the query
-<<<<<<< HEAD
-        return self.preprints_queryset(Preprint.objects.all(), auth_user)
-=======
         public_only = self.metrics_requested
-        queryset = self.preprints_queryset(PreprintService.objects.all(), auth_user, public_only=public_only)
+        queryset = self.preprints_queryset(Preprint.objects.all(), auth_user, public_only=public_only)
         # Use get_metrics_queryset to return an queryset with annotated metrics
         # iff ?metrics query param is present
         if self.metrics_requested:
             return self.get_metrics_queryset(queryset)
         else:
             return queryset
->>>>>>> 6de37677
 
     # overrides ListAPIView
     def get_queryset(self):
@@ -150,11 +146,7 @@
         )
 
 
-<<<<<<< HEAD
-class PreprintDetail(JSONAPIBaseView, generics.RetrieveUpdateAPIView, PreprintMixin, WaterButlerMixin):
-=======
-class PreprintDetail(MetricsViewMixin, JSONAPIBaseView, generics.RetrieveUpdateDestroyAPIView, PreprintMixin, WaterButlerMixin):
->>>>>>> 6de37677
+class PreprintDetail(MetricsViewMixin, JSONAPIBaseView, generics.RetrieveUpdateAPIView, PreprintMixin, WaterButlerMixin):
     """The documentation for this endpoint can be found [here](https://developer.osf.io/#operation/preprints_read).
     """
     permission_classes = (
