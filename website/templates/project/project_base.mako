<%inherit file="../base.mako"/>

<%def name="og_description()">

    %if node['description']:
        ${sanitize.strip_html(node['description']) + ' | '}
    %endif
    Hosted on the Open Science Framework


</%def>

## To change the postion of alert on project pages, override alert()
<%def name="alert()"> </%def>

<%def name="content()">

<%include file="project_header.mako"/>

% if status:
    <%include file="../alert.mako"/>
% endif

<%include file="modal_show_links.mako"/>

% if node['is_retracted'] == True:
    <%include file="retracted_registration.mako" args="node='${node}'"/>
% else:
    ${next.body()}
##  % if node['node_type'] == 'project':
        <%include file="modal_duplicate.mako"/>
##  % endif
% endif

</%def>

<%def name="javascript_bottom()">

<script src="/static/vendor/citeproc-js/xmldom.js"></script>
<script src="/static/vendor/citeproc-js/citeproc.js"></script>

<script>

    ## TODO: Move this logic into badges add-on
    % if 'badges' in addons_enabled and badges and badges['can_award']:
    ## TODO: port to commonjs
    ## $script(['/static/addons/badges/badge-awarder.js'], function() {
    ##     attachDropDown('${'{}badges/json/'.format(user_api_url)}');
    ## });
    % endif

    var nodeId = ${ node['id'] |sjson, n };
    var userApiUrl = ${ user_api_url | sjson, n };
    var nodeApiUrl = ${ node['api_url'] | sjson, n };
    var absoluteUrl = ${ node['display_absolute_url'] | sjson, n };
    <%
       parent_exists = parent_node['exists']
       parent_title = ''
       parent_registration_url = ''
       if parent_exists:
           parent_title = "Private {0}".format(parent_node['category'])
           parent_registration_url = ''
       if parent_node['can_view'] or parent_node['is_contributor']:
           parent_title = parent_node['title']
           parent_registration_url = parent_node['registrations_url']
    %>

    // Mako variables accessible globally
    window.contextVars = $.extend(true, {}, window.contextVars, {
        currentUser: {
            ## TODO: Abstract me
            username: ${ user['username'] | sjson, n },
            id: ${ user_id | sjson, n },
            urls: {
                api: userApiUrl,
                profile: ${user_url | sjson, n}
            },
            isContributor: ${ user.get('is_contributor', False) | sjson, n },
            fullname: ${ user['fullname'] | sjson, n },
            isAdmin: ${ user.get('is_admin', False) | sjson, n},
<<<<<<< HEAD
            canComment: ${ user['can_comment'] | sjson, n},
            canEdit: ${ user['can_edit'] | sjson, n}
=======
            gravatarUrl: ${user_gravatar | sjson, n}
>>>>>>> e2222058
        },
        node: {
            ## TODO: Abstract me
            id: nodeId,
            title: ${ node['title'] | sjson, n },
            license: ${ node['license'] | sjson, n},
            urls: {
                api: nodeApiUrl,
                web: ${ node['url'] | sjson, n },
                update: ${ node['update_url'] | sjson, n }
            },
            isPublic: ${ node.get('is_public', False) | sjson, n },
            isRetracted: ${ node.get('is_retracted', False) | sjson, n },
            piwikSiteID: ${ node.get('piwik_site_id', None) | sjson, n },
            piwikHost: ${ piwik_host | sjson, n },
            anonymous: ${ node['anonymous'] | sjson, n },
            category: ${node['category_short'] | sjson, n },
            parentTitle: ${ parent_title | sjson, n },
            parentRegisterUrl: ${parent_registration_url | sjson, n },
            parentExists: ${ parent_exists | sjson, n},
            registrationMetaSchemas: ${ node['registered_schemas'] | sjson, n },
            registrationMetaData: ${ node['registered_meta'] | sjson, n }
        }
    });

</script>
<script type="text/x-mathjax-config">
    MathJax.Hub.Config({
        tex2jax: {inlineMath: [['$','$'], ['\\(','\\)']], processEscapes: true},
        // Don't automatically typeset the whole page. Must explicitly use MathJax.Hub.Typeset
        skipStartupTypeset: true
    });
</script>
<script type="text/javascript"
    src="/static/vendor/bower_components/MathJax/unpacked/MathJax.js?config=TeX-AMS-MML_HTMLorMML">
</script>


<script src=${"/static/public/js/project-base-page.js" | webpack_asset}> </script>
</%def><|MERGE_RESOLUTION|>--- conflicted
+++ resolved
@@ -78,12 +78,9 @@
             isContributor: ${ user.get('is_contributor', False) | sjson, n },
             fullname: ${ user['fullname'] | sjson, n },
             isAdmin: ${ user.get('is_admin', False) | sjson, n},
-<<<<<<< HEAD
             canComment: ${ user['can_comment'] | sjson, n},
-            canEdit: ${ user['can_edit'] | sjson, n}
-=======
+            canEdit: ${ user['can_edit'] | sjson, n},
             gravatarUrl: ${user_gravatar | sjson, n}
->>>>>>> e2222058
         },
         node: {
             ## TODO: Abstract me
