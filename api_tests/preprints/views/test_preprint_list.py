--- conflicted
+++ resolved
@@ -359,13 +359,7 @@
         assert_equal(data['attributes']['is_published'], False)
         assert preprint.node == self.public_project
 
-<<<<<<< HEAD
-    @mock.patch('website.preprints.tasks.get_and_set_preprint_identifiers.si')
-    def test_create_preprint_with_supplemental_private_project(
-            self, mock_create_identifiers):
-=======
-    def test_create_preprint_from_private_project(self):
->>>>>>> b26a4183
+    def test_create_preprint_with_supplemental_private_project(self):
         private_project_payload = build_preprint_create_payload(
             self.private_project._id,
             self.provider._id,
