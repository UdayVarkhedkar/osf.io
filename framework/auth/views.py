# -*- coding: utf-8 -*-
import datetime
import httplib as http

from flask import request

from modularodm import Q
from modularodm.exceptions import NoResultsFound
from modularodm.exceptions import ValidationValueError

import framework.auth
from framework import forms, status
from framework.flask import redirect  # VOL-aware redirect
from framework.auth import exceptions
from framework.exceptions import HTTPError
from framework.sessions import set_previous_url
from framework.auth import (login, logout, get_user, DuplicateEmailError)
from framework.auth.decorators import collect_auth, must_be_logged_in
from framework.auth.forms import (SignInForm, MergeAccountForm, RegistrationForm,
        ResetPasswordForm, ForgotPasswordForm, ResendConfirmationForm)

import website.settings
from website import mails
from website import language
from website import security
from website.models import User
from website.util import web_url_for


def reset_password(**kwargs):

    verification_key = kwargs['verification_key']
    form = ResetPasswordForm(request.form)

    user_obj = get_user(verification_key=verification_key)
    if not user_obj:
        error_data = {'message_short': 'Invalid url.',
            'message_long': 'The verification key in the URL is invalid or '
            'has expired.'}
        raise HTTPError(400, data=error_data)

    if request.method == 'POST' and form.validate():
        user_obj.verification_key = None
        user_obj.set_password(form.password.data)
        user_obj.save()
        status.push_status_message('Password reset')
        return redirect('/account/')

    forms.push_errors_to_status(form.errors)
    return {
        'verification_key': verification_key,
    }


# TODO: Rewrite async
def forgot_password():
    form = ForgotPasswordForm(request.form, prefix='forgot_password')

    if form.validate():
        email = form.email.data
        user_obj = get_user(username=email)
        if user_obj:
            user_obj.verification_key = security.random_string(20)
            user_obj.save()
            reset_link = "http://{0}{1}".format(
                request.host,
                web_url_for(
                    'reset_password',
                    verification_key=user_obj.verification_key
                )
            )
            mails.send_mail(
                to_addr=email,
                mail=mails.FORGOT_PASSWORD,
                reset_link=reset_link
            )
            status.push_status_message('Reset email sent to {0}'.format(email))
        else:
            status.push_status_message('Email {email} not found'.format(email=email))

    forms.push_errors_to_status(form.errors)
    return auth_login(forgot_password_form=form)


###############################################################################
# Log in
###############################################################################

# TODO: Rewrite async
@collect_auth
def auth_login(auth, registration_form=None, forgot_password_form=None, **kwargs):
    """If GET request, show login page. If POST, attempt to log user in if
    login form passsed; else send forgot password email.

    """
    if auth.logged_in:
        if not request.args.get('logout'):
            return redirect('/dashboard/')
        logout()
    direct_call = registration_form or forgot_password_form
    if request.method == 'POST' and not direct_call:
        form = SignInForm(request.form)
        if form.validate():
            twofactor_code = None
            if 'twofactor' in website.settings.ADDONS_REQUESTED:
                twofactor_code = form.two_factor.data
            try:
                response = login(
                    form.username.data,
                    form.password.data,
                    twofactor_code
                )
                return response
<<<<<<< HEAD
=======
            except exceptions.LoginDisabledError:
                status.push_status_message(language.DISABLED, 'error')
>>>>>>> b9d448c1
            except exceptions.LoginNotAllowedError:
                status.push_status_message(language.UNCONFIRMED, 'warning')
                # Don't go anywhere
                return {'next': ''}
            except exceptions.PasswordIncorrectError:
                status.push_status_message(language.LOGIN_FAILED)
            except exceptions.TwoFactorValidationError:
                status.push_status_message(language.TWO_FACTOR_FAILED)
        forms.push_errors_to_status(form.errors)

    if kwargs.get('first', False):
        status.push_status_message('You may now log in')

    # Get next URL from GET / POST data
    next_url = request.args.get(
        'next',
        request.form.get(
            'next_url',
            ''
        )
    )
    status_message = request.args.get('status', '')
    if status_message == 'expired':
        status.push_status_message('The private link you used is expired.')

    code = http.OK
    if next_url:
        status.push_status_message(language.MUST_LOGIN)
        # Don't raise error if user is being logged out
        if not request.args.get('logout'):
            code = http.UNAUTHORIZED
    return {'next': next_url}, code


def auth_logout():
    """Log out and delete cookie.
    """
    logout()
    rv = redirect('/goodbye/')
    rv.delete_cookie(website.settings.COOKIE_NAME)
    return rv


def confirm_email_get(**kwargs):
    """View for email confirmation links.
    Authenticates and redirects to user settings page if confirmation is
    successful, otherwise shows an "Expired Link" error.

    methods: GET
    """
    user = User.load(kwargs['uid'])
    token = kwargs['token']
    if user:
        if user.confirm_email(token):  # Confirm and register the user
            user.date_last_login = datetime.datetime.utcnow()
            user.save()

            # Go to settings page
            status.push_status_message(language.WELCOME_MESSAGE, 'success')
            response = redirect('/settings/')
<<<<<<< HEAD
=======

>>>>>>> b9d448c1
            return framework.auth.authenticate(user, response=response)
    # Return data for the error template
    return {
        'code': http.BAD_REQUEST,
        'message_short': 'Link Expired',
        'message_long': language.LINK_EXPIRED
    }, http.BAD_REQUEST


def send_confirm_email(user, email):
    """Sends a confirmation email to `user` to a given email.

    :raises: KeyError if user does not have a confirmation token for the given
        email.
    """
    confirmation_url = user.get_confirmation_url(email, external=True)
    mails.send_mail(email, mails.CONFIRM_EMAIL, 'plain',
        user=user,
        confirmation_url=confirmation_url)


def register_user(**kwargs):
    """Register new user account.

    :param-json str email1:
    :param-json str email2:
    :param-json str password:
    :param-json str fullName:
    :raises: HTTPError(http.BAD_REQUEST) if validation fails or user already
        exists

    """
    # Verify email address match
    if request.json['email1'] != request.json['email2']:
        raise HTTPError(
            http.BAD_REQUEST,
            data=dict(message_long='Email addresses must match.')
        )
    # TODO: Sanitize fields
    try:
        user = framework.auth.register_unconfirmed(
            request.json['email1'],
            request.json['password'],
            request.json['fullName'],
        )
        framework.auth.signals.user_registered.send(user)
    except (ValidationValueError, DuplicateEmailError):
        raise HTTPError(
            http.BAD_REQUEST,
            data=dict(
                message_long=language.ALREADY_REGISTERED.format(
                    email=request.json['email1']
                )
            )
        )

    if website.settings.CONFIRM_REGISTRATIONS_BY_EMAIL:
        send_confirm_email(user, email=user.username)
        message = language.REGISTRATION_SUCCESS.format(email=user.username)
        return {'message': message}
    else:
        return {'message': 'You may now log in.'}


# TODO: Remove me
def auth_register_post():
    if not website.settings.ALLOW_REGISTRATION:
        status.push_status_message(language.REGISTRATION_UNAVAILABLE)
        return redirect('/')
    form = RegistrationForm(request.form, prefix='register')
    set_previous_url()

    # Process form
    if form.validate():
        try:
            user = framework.auth.register_unconfirmed(
                form.username.data,
                form.password.data,
                form.fullname.data)
            framework.auth.signals.user_registered.send(user)
        except (ValidationValueError, DuplicateEmailError):
            status.push_status_message(
                language.ALREADY_REGISTERED.format(email=form.username.data))
            return auth_login(registration_form=form)
        if user:
            if website.settings.CONFIRM_REGISTRATIONS_BY_EMAIL:
                send_confirm_email(user, email=user.username)
                message = language.REGISTRATION_SUCCESS.format(email=user.username)
                status.push_status_message(message, 'success')
                return auth_login(registration_form=form)
            else:
                return redirect('/login/first/')
    else:
        forms.push_errors_to_status(form.errors)
        return auth_login(registration_form=form)


def resend_confirmation():
    """View for resending an email confirmation email.
    """
    form = ResendConfirmationForm(request.form)
    if request.method == 'POST':
        if form.validate():
            clean_email = form.email.data
            user = get_user(username=clean_email)
            if not user:
                return {'form': form}
            try:
                send_confirm_email(user, clean_email)
            except KeyError:  # already confirmed, redirect to dashboard
                status_message = 'Email has already been confirmed.'
                type_ = 'warning'
            else:
                status_message = 'Resent email to <em>{0}</em>'.format(clean_email)
                type_ = 'success'
            status.push_status_message(status_message, type_)
        else:
            forms.push_errors_to_status(form.errors)
    # Don't go anywhere
    return {'form': form}


def merge_user_get(**kwargs):
    '''Web view for merging an account. Renders the form for confirmation.
    '''
    return forms.utils.jsonify(MergeAccountForm())


# TODO: shrink me
@must_be_logged_in
def merge_user_post(auth, **kwargs):
    '''View for merging an account. Takes either JSON or form data.

    Request data should include a "merged_username" and "merged_password" properties
    for the account to be merged in.
    '''
    master = auth.user
    if request.json:
        merged_username = request.json.get("merged_username")
        merged_password = request.json.get("merged_password")
    else:
        form = MergeAccountForm(request.form)
        if not form.validate():
            forms.push_errors_to_status(form.errors)
            return merge_user_get(**kwargs)
        master_password = form.user_password.data
        if not master.check_password(master_password):
            status.push_status_message("Could not authenticate. Please check your username and password.")
            return merge_user_get(**kwargs)
        merged_username = form.merged_username.data
        merged_password = form.merged_password.data
    try:
        merged_user = User.find_one(Q("username", "eq", merged_username))
    except NoResultsFound:
        status.push_status_message("Could not find that user. Please check the username and password.")
        return merge_user_get(**kwargs)
    if master and merged_user:
        if merged_user.check_password(merged_password):
            master.merge_user(merged_user)
            master.save()
            if request.form:
                status.push_status_message("Successfully merged {0} with this account".format(merged_username))
                return redirect("/settings/")
            return {"status": "success"}
        else:
            status.push_status_message("Could not find that user. Please check the username and password.")
            return merge_user_get(**kwargs)
    else:
        raise HTTPError(http.BAD_REQUEST)


# TODO: Is this used?
def auth_registerbeta():
    return redirect('/account')<|MERGE_RESOLUTION|>--- conflicted
+++ resolved
@@ -111,11 +111,8 @@
                     twofactor_code
                 )
                 return response
-<<<<<<< HEAD
-=======
             except exceptions.LoginDisabledError:
                 status.push_status_message(language.DISABLED, 'error')
->>>>>>> b9d448c1
             except exceptions.LoginNotAllowedError:
                 status.push_status_message(language.UNCONFIRMED, 'warning')
                 # Don't go anywhere
@@ -176,10 +173,7 @@
             # Go to settings page
             status.push_status_message(language.WELCOME_MESSAGE, 'success')
             response = redirect('/settings/')
-<<<<<<< HEAD
-=======
-
->>>>>>> b9d448c1
+
             return framework.auth.authenticate(user, response=response)
     # Return data for the error template
     return {
