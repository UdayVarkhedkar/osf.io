# -*- coding: utf-8 -*-
import json
import httplib as http
import itertools

from flask import request
from modularodm import Q
from modularodm.exceptions import NoResultsFound

from framework import status
from framework.exceptions import HTTPError, PermissionsError
from framework.flask import redirect  # VOL-aware redirect

from framework.mongo.utils import to_mongo
from framework.forms.utils import unprocess_payload
from framework.auth.decorators import must_be_signed

from website.archiver import ARCHIVER_SUCCESS, ARCHIVER_FAILURE

from website import settings
from website.exceptions import (
    InvalidRetractionApprovalToken, InvalidRetractionDisapprovalToken,
    InvalidEmbargoApprovalToken, InvalidEmbargoDisapprovalToken,
    NodeStateError
)
from website.project.decorators import (
    must_be_valid_project, must_be_contributor_or_public,
    must_have_permission,
    must_not_be_registration, must_be_registration,
    must_be_public_registration
)
from website.identifiers.model import Identifier
from website.identifiers.metadata import datacite_metadata_for_node
from website.project.utils import serialize_node
from website.util.permissions import ADMIN
from website.models import MetaSchema, NodeLog
from website import language, mails
from website.project import signals as project_signals
from website import util

from website.archiver.decorators import fail_archive_on_error

from website.identifiers.client import EzidClient

from .node import _view_project

@must_be_valid_project
@must_have_permission(ADMIN)
def node_register_page(auth, node, **kwargs):

    if node.is_registration:
        return serialize_node(node, auth)
    else:
        status.push_status_message('You have been redirected to the project\'s registrations page .From here you can initiate a new Draft Registration to complete the registration process')
        return redirect(node.web_url_for('node_registrations', view='draft'))

@must_be_valid_project
@must_have_permission(ADMIN)
def node_registration_retraction_get(auth, node, **kwargs):
    """Prepares node object for registration retraction page.

    :return: serialized Node to be retracted
    :raises: 400: BAD_REQUEST if registration already pending retraction
    """

    if not node.is_registration:
        raise HTTPError(http.BAD_REQUEST, data={
            'message_short': 'Invalid Request',
            'message_long': 'Retractions of non-registrations is not permitted.'
        })
    if node.pending_retraction:
        raise HTTPError(http.BAD_REQUEST, data={
            'message_short': 'Invalid Request',
            'message_long': 'This registration is already pending a retraction.'
        })

    return serialize_node(node, auth, primary=True)

@must_be_valid_project
@must_have_permission(ADMIN)
def node_registration_retraction_post(auth, node, **kwargs):
    """Handles retraction of public registrations

    :param auth: Authentication object for User
    :return: Redirect URL for successful POST
    """

    if not node.is_registration:
        raise HTTPError(http.BAD_REQUEST, data={
            'message_short': 'Invalid Request',
            'message_long': 'Retractions of non-registrations is not permitted.'
        })

    if node.root is not node:
        raise HTTPError(http.BAD_REQUEST, data={
            'message_short': 'Invalid Request',
            'message_long': 'Retraction of non-parent registrations is not permitted.'
        })

    data = request.get_json()
    try:
        node.retract_registration(auth.user, data.get('justification', None))
        node.save()
    except NodeStateError as err:
        raise HTTPError(http.FORBIDDEN, data=dict(message_long=err.message))

    for contributor in node.active_contributors():
        _send_retraction_email(node, contributor)

    return {'redirectUrl': node.web_url_for('view_project')}

def _send_retraction_email(node, user):
    """ Sends Approve/Disapprove email for retraction of a public registration to user
        :param node: Node being retracted
        :param user: Admin user to be emailed
    """

    registration_link = node.web_url_for('view_project', _absolute=True)
    approval_time_span = settings.RETRACTION_PENDING_TIME.days * 24
    initiators_fullname = node.retraction.initiated_by.fullname

    if node.has_permission(user, 'admin'):
        approval_token = node.retraction.approval_state[user._id]['approval_token']
        disapproval_token = node.retraction.approval_state[user._id]['disapproval_token']
        approval_link = node.web_url_for(
            'node_registration_retraction_approve',
            token=approval_token,
            _absolute=True)
        disapproval_link = node.web_url_for(
            'node_registration_retraction_disapprove',
            token=disapproval_token,
            _absolute=True)

        mails.send_mail(
            user.username,
            mails.PENDING_RETRACTION_ADMIN,
            'plain',
            user=user,
            initiated_by=initiators_fullname,
            approval_link=approval_link,
            disapproval_link=disapproval_link,
            registration_link=registration_link,
            approval_time_span=approval_time_span,
        )
    else:
        mails.send_mail(
            user.username,
            mails.PENDING_RETRACTION_NON_ADMIN,
            user=user,
            initiated_by=initiators_fullname,
            registration_link=registration_link
        )

@must_be_valid_project
@must_have_permission(ADMIN)
def node_registration_retraction_approve(auth, node, token, **kwargs):
    """Handles disapproval of registration retractions
    :param auth: User wanting to disapprove retraction
    :return: Redirect to registration or
    :raises: HTTPError if invalid token or user is not admin
    """

    if not node.pending_retraction:
        raise HTTPError(http.BAD_REQUEST, data={
            'message_short': 'Invalid Token',
            'message_long': 'This registration is not pending a retraction.'
        })

    try:
        node.retraction.approve_retraction(auth.user, token)
        node.retraction.save()
        if node.is_retracted:
            node.update_search()
    except InvalidRetractionApprovalToken as e:
        raise HTTPError(http.BAD_REQUEST, data={
            'message_short': e.message_short,
            'message_long': e.message_long
        })
    except PermissionsError as e:
        raise HTTPError(http.BAD_REQUEST, data={
            'message_short': 'Unauthorized access',
            'message_long': e.message
        })

    status.push_status_message('Your approval has been accepted.', 'success')
    return redirect(node.web_url_for('view_project'))

@must_be_valid_project
@must_have_permission(ADMIN)
@must_be_public_registration
def node_registration_retraction_disapprove(auth, node, token, **kwargs):
    """Handles approval of registration retractions
    :param auth: User wanting to approve retraction
    :param kwargs:
    :return: Redirect to registration or
    :raises: HTTPError if invalid token or user is not admin
    """

    if not node.pending_retraction:
        raise HTTPError(http.BAD_REQUEST, data={
            'message_short': 'Invalid Token',
            'message_long': 'This registration is not pending a retraction.'
        })

    try:
        node.retraction.disapprove_retraction(auth.user, token)
        node.retraction.save()
    except InvalidRetractionDisapprovalToken as e:
        raise HTTPError(http.BAD_REQUEST, data={
            'message_short': e.message_short,
            'message_long': e.message_long
        })
    except PermissionsError as e:
        raise HTTPError(http.BAD_REQUEST, data={
            'message_short': 'Unauthorized access',
            'message_long': e.message
        })

    status.push_status_message('Your disapproval has been accepted and the retraction has been cancelled.', 'success')
    return redirect(node.web_url_for('view_project'))

@must_be_valid_project
@must_have_permission(ADMIN)
def node_registration_embargo_approve(auth, node, token, **kwargs):
    """Handles approval of registration embargoes
    :param auth: User wanting to approve the embargo
    :param kwargs:
    :return: Redirect to registration or
    :raises: HTTPError if invalid token or user is not admin
    """

    if not node.pending_embargo:
        raise HTTPError(http.BAD_REQUEST, data={
            'message_short': 'Invalid Token',
            'message_long': 'This registration is not pending an embargo.'
        })

    try:
        node.embargo.approve_embargo(auth.user, token)
        node.embargo.save()
    except InvalidEmbargoApprovalToken as e:
        raise HTTPError(http.BAD_REQUEST, data={
            'message_short': e.message_short,
            'message_long': e.message_long
        })
    except PermissionsError as e:
        raise HTTPError(http.FORBIDDEN, data={
            'message_short': 'Unauthorized access',
            'message_long': e.message
        })

    status.push_status_message('Your approval has been accepted.', 'success')
    return redirect(node.web_url_for('view_project'))

@must_be_valid_project
@must_have_permission(ADMIN)
def node_registration_embargo_disapprove(auth, node, token, **kwargs):
    """Handles disapproval of registration embargoes
    :param auth: User wanting to disapprove the embargo
    :return: Redirect to registration or
    :raises: HTTPError if invalid token or user is not admin
    """

    if not node.pending_embargo:
        raise HTTPError(http.BAD_REQUEST, data={
            'message_short': 'Invalid Token',
            'message_long': 'This registration is not pending an embargo.'
        })
    # Note(hryabcki): node.registered_from not accessible after disapproval
    if node.embargo.for_existing_registration:
        redirect_url = node.web_url_for('view_project')
    else:
        redirect_url = node.registered_from.web_url_for('view_project')
    try:
        node.embargo.disapprove_embargo(auth.user, token)
        node.embargo.save()
    except InvalidEmbargoDisapprovalToken as e:
        raise HTTPError(http.BAD_REQUEST, data={
            'message_short': e.message_short,
            'message_long': e.message_long
        })
    except PermissionsError as e:
        raise HTTPError(http.FORBIDDEN, data={
            'message_short': 'Unauthorized access',
            'message_long': e.message
        })

    status.push_status_message('Your disapproval has been accepted and the embargo has been cancelled.', 'success')
    return redirect(redirect_url)


@must_be_valid_project
@must_be_contributor_or_public
def node_register_template_page(auth, node, **kwargs):

    template_name = kwargs['template'].replace(' ', '_')
    # Error to raise if template can't be found
    not_found_error = HTTPError(
        http.NOT_FOUND,
        data=dict(
            message_short='Template not found.',
            message_long='The registration template you entered '
                         'in the URL is not valid.'
        )
    )

    if node.is_registration and node.registered_meta:
        registered = True
        payload = node.registered_meta.get(to_mongo(template_name))
        payload = json.loads(payload)
        payload = unprocess_payload(payload)

        if node.registered_schema:
            meta_schema = node.registered_schema
        else:
            try:
                meta_schema = MetaSchema.find_one(
                    Q('name', 'eq', template_name) &
                    Q('schema_version', 'eq', 1)
                )
            except NoResultsFound:
                raise not_found_error

        schema = meta_schema.schema
        ret = {
            'template_name': template_name,
            'schema': json.dumps(schema),
            'metadata_version': meta_schema.metadata_version,
            'schema_version': meta_schema.schema_version,
            'registered': registered,
            'payload': payload,
            'children_ids': node.nodes._to_primary_keys(),
        }
        ret.update(_view_project(node, auth, primary=True))
        return ret
    else:
        status.push_status_message('You have been redirected to the project\'s registrations page. From here you can initiate a new Draft Registration to complete the registration process')
        return redirect(node.web_url_for('node_registrations', view=kwargs.get('template')))

@must_be_valid_project  # returns project
@must_have_permission(ADMIN)
@must_not_be_registration
def project_before_register(auth, node, **kwargs):
    """Returns prompt informing user that addons, if any, won't be registered."""

    # NOTE: This route is deprecated and left only for backwards compatiblity

    messages = {
        'full': {
            'addons': set(),
            'message': 'The content and version history of <strong>{0}</strong> will be copied to the registration.',
        },
        'partial': {
            'addons': set(),
            'message': 'The current version of the content in <strong>{0}</strong> will be copied to the registration, but version history will be lost.'
        },
        'none': {
            'addons': set(),
            'message': 'The contents of <strong>{0}</strong> cannot be registered at this time,  and will not be included as part of this registration.',
        },
    }
    errors = []

    addon_set = [n.get_addons() for n in itertools.chain([node], node.get_descendants_recursive(lambda n: n.primary))]
    for addon in itertools.chain(*addon_set):
        if not addon.complete:
            continue
        archive_errors = getattr(addon, 'archive_errors', None)
        error = None
        if archive_errors:
            error = archive_errors()
            if error:
                errors.append(error)
                continue
        name = addon.config.short_name
        if name in settings.ADDONS_ARCHIVABLE:
            messages[settings.ADDONS_ARCHIVABLE[name]]['addons'].add(addon.config.full_name)
        else:
            messages['none']['addons'].add(addon.config.full_name)
    errors = [e for e in errors if e]

    prompts = [
        m['message'].format(util.conjunct(m['addons']))
        for m in messages.values() if m['addons']
    ]

    if node.has_pointers_recursive:
        prompts.append(
            language.BEFORE_REGISTER_HAS_POINTERS.format(
                category=node.project_or_component
            )
        )

    return {
        'prompts': prompts,
        'errors': errors
    }

<<<<<<< HEAD
=======

@must_be_valid_project
@must_have_permission(ADMIN)
@must_not_be_registration
def node_register_template_page_post(auth, node, **kwargs):
    data = request.json

    if settings.DISK_SAVING_MODE:
        raise HTTPError(
            http.METHOD_NOT_ALLOWED,
            redirect_url=node.url
        )

    # Sanitize payload data
    clean_data = process_payload(data)

    template = kwargs['template']
    # TODO: Using json.dumps because node_to_use.registered_meta's values are
    # expected to be strings (not dicts). Eventually migrate all these to be
    # dicts, as this is unnecessary
    schema = MetaSchema.find(
        Q('name', 'eq', template)
    ).sort('-schema_version')[0]

    # Create the registration
    register = node.register_node(
        schema, auth, template, json.dumps(clean_data),
    )

    if data.get('registrationChoice', 'immediate') == 'embargo':
        embargo_end_date = parse_date(data['embargoEndDate'], ignoretz=True)

        # Initiate embargo
        try:
            register.embargo_registration(auth.user, embargo_end_date)
            register.save()
        except ValidationValueError as err:
            raise HTTPError(http.BAD_REQUEST, data=dict(message_long=err.message))
        if settings.ENABLE_ARCHIVER:
            register.archive_job.meta = {
                'embargo_urls': {
                    contrib._id: project_utils.get_embargo_urls(register, contrib)
                    for contrib in node.active_contributors()
                }
            }
            register.archive_job.save()
    else:
        register.set_privacy('public', auth, log=False)
        for child in register.get_descendants_recursive(lambda n: n.primary):
            child.set_privacy('public', auth, log=False)

    push_status_message((
        'Files are being copied to the newly created registration, '
        'and you will receive an email notification containing a link'
        ' to the registration when the copying is finished.'), 'info')

    return {
        'status': 'initiated',
        'urls': {
            'registrations': node.web_url_for('node_registrations')
        }
    }, http.CREATED


>>>>>>> 505ab6c4
def _build_ezid_metadata(node):
    """Build metadata for submission to EZID using the DataCite profile. See
    http://ezid.cdlib.org/doc/apidoc.html for details.
    """
    doi = settings.EZID_FORMAT.format(namespace=settings.DOI_NAMESPACE, guid=node._id)
    metadata = {
        '_target': node.absolute_url,
        'datacite': datacite_metadata_for_node(node=node, doi=doi)
    }
    return doi, metadata


def _get_or_create_identifiers(node):
    """
    Note: ARKs include a leading slash. This is stripped here to avoid multiple
    consecutive slashes in internal URLs (e.g. /ids/ark/<ark>/). Frontend code
    that build ARK URLs is responsible for adding the leading slash.
    """
    doi, metadata = _build_ezid_metadata(node)
    client = EzidClient(settings.EZID_USERNAME, settings.EZID_PASSWORD)
    try:
        resp = client.create_identifier(doi, metadata)
        return dict(
            [each.strip('/') for each in pair.strip().split(':')]
            for pair in resp['success'].split('|')
        )
    except HTTPError as error:
        if 'identifier already exists' not in error.message.lower():
            raise
        resp = client.get_identifier(doi)
        doi = resp['success']
        suffix = doi.strip(settings.DOI_NAMESPACE)
        return {
            'doi': doi.replace('doi:', ''),
            'ark': '{0}{1}'.format(settings.ARK_NAMESPACE.replace('ark:', ''), suffix),
        }


@must_be_valid_project
@must_be_contributor_or_public
def node_identifiers_get(node, **kwargs):
    """Retrieve identifiers for a node. Node must be a public registration.
    """
    if not node.is_registration or not node.is_public:
        raise HTTPError(http.BAD_REQUEST)
    return {
        'doi': node.get_identifier_value('doi'),
        'ark': node.get_identifier_value('ark'),
    }


@must_be_valid_project
@must_have_permission(ADMIN)
def node_identifiers_post(auth, node, **kwargs):
    """Create identifier pair for a node. Node must be a public registration.
    """
    # TODO: Fail if `node` is retracted
    if not node.is_registration or not node.is_public:  # or node.is_retracted:
        raise HTTPError(http.BAD_REQUEST)
    if node.get_identifier('doi') or node.get_identifier('ark'):
        raise HTTPError(http.BAD_REQUEST)
    try:
        identifiers = _get_or_create_identifiers(node)
    except HTTPError:
        raise HTTPError(http.BAD_REQUEST)
    for category, value in identifiers.iteritems():
        node.set_identifier_value(category, value)
    node.add_log(
        NodeLog.EXTERNAL_IDS_ADDED,
        params={
            'parent_node': node.parent_id,
            'node': node._id,
            'identifiers': identifiers,
        },
        auth=auth,
    )
    return identifiers, http.CREATED


def get_referent_by_identifier(category, value):
    """Look up identifier by `category` and `value` and redirect to its referent
    if found.
    """
    try:
        identifier = Identifier.find_one(
            Q('category', 'eq', category) &
            Q('value', 'eq', value)
        )
    except NoResultsFound:
        raise HTTPError(http.NOT_FOUND)
    if identifier.referent.url:
        return redirect(identifier.referent.url)
    raise HTTPError(http.NOT_FOUND)

@fail_archive_on_error
@must_be_signed
@must_be_registration
def registration_callbacks(node, payload, *args, **kwargs):
    errors = payload.get('errors')
    src_provider = payload['source']['provider']
    if errors:
        node.archive_job.update_target(
            src_provider,
            ARCHIVER_FAILURE,
            errors=errors,
        )
    else:
        # Dataverse requires two seperate targets, one
        # for draft files and one for published files
        if src_provider == 'dataverse':
            src_provider += '-' + (payload['destination']['name'].split(' ')[-1].lstrip('(').rstrip(')').strip())
        node.archive_job.update_target(
            src_provider,
            ARCHIVER_SUCCESS,
        )
    project_signals.archive_callback.send(node)<|MERGE_RESOLUTION|>--- conflicted
+++ resolved
@@ -11,6 +11,7 @@
 from framework.exceptions import HTTPError, PermissionsError
 from framework.flask import redirect  # VOL-aware redirect
 
+from framework.status import push_status_message
 from framework.mongo.utils import to_mongo
 from framework.forms.utils import unprocess_payload
 from framework.auth.decorators import must_be_signed
@@ -288,7 +289,6 @@
     status.push_status_message('Your disapproval has been accepted and the embargo has been cancelled.', 'success')
     return redirect(redirect_url)
 
-
 @must_be_valid_project
 @must_be_contributor_or_public
 def node_register_template_page(auth, node, **kwargs):
@@ -343,7 +343,7 @@
 def project_before_register(auth, node, **kwargs):
     """Returns prompt informing user that addons, if any, won't be registered."""
 
-    # NOTE: This route is deprecated and left only for backwards compatiblity
+    # NOTE: This view is deprecated and left only for backwards compatiblity
 
     messages = {
         'full': {
@@ -396,73 +396,6 @@
         'errors': errors
     }
 
-<<<<<<< HEAD
-=======
-
-@must_be_valid_project
-@must_have_permission(ADMIN)
-@must_not_be_registration
-def node_register_template_page_post(auth, node, **kwargs):
-    data = request.json
-
-    if settings.DISK_SAVING_MODE:
-        raise HTTPError(
-            http.METHOD_NOT_ALLOWED,
-            redirect_url=node.url
-        )
-
-    # Sanitize payload data
-    clean_data = process_payload(data)
-
-    template = kwargs['template']
-    # TODO: Using json.dumps because node_to_use.registered_meta's values are
-    # expected to be strings (not dicts). Eventually migrate all these to be
-    # dicts, as this is unnecessary
-    schema = MetaSchema.find(
-        Q('name', 'eq', template)
-    ).sort('-schema_version')[0]
-
-    # Create the registration
-    register = node.register_node(
-        schema, auth, template, json.dumps(clean_data),
-    )
-
-    if data.get('registrationChoice', 'immediate') == 'embargo':
-        embargo_end_date = parse_date(data['embargoEndDate'], ignoretz=True)
-
-        # Initiate embargo
-        try:
-            register.embargo_registration(auth.user, embargo_end_date)
-            register.save()
-        except ValidationValueError as err:
-            raise HTTPError(http.BAD_REQUEST, data=dict(message_long=err.message))
-        if settings.ENABLE_ARCHIVER:
-            register.archive_job.meta = {
-                'embargo_urls': {
-                    contrib._id: project_utils.get_embargo_urls(register, contrib)
-                    for contrib in node.active_contributors()
-                }
-            }
-            register.archive_job.save()
-    else:
-        register.set_privacy('public', auth, log=False)
-        for child in register.get_descendants_recursive(lambda n: n.primary):
-            child.set_privacy('public', auth, log=False)
-
-    push_status_message((
-        'Files are being copied to the newly created registration, '
-        'and you will receive an email notification containing a link'
-        ' to the registration when the copying is finished.'), 'info')
-
-    return {
-        'status': 'initiated',
-        'urls': {
-            'registrations': node.web_url_for('node_registrations')
-        }
-    }, http.CREATED
-
-
->>>>>>> 505ab6c4
 def _build_ezid_metadata(node):
     """Build metadata for submission to EZID using the DataCite profile. See
     http://ezid.cdlib.org/doc/apidoc.html for details.
