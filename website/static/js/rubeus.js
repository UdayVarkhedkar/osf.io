--- conflicted
+++ resolved
@@ -70,25 +70,6 @@
 
     HGrid.Col.ActionButtons.itemView = function(item) {
 	var buttonDefs = [];
-<<<<<<< HEAD
-	if(item.permissions.download !== false){
-            var downloadTip = genTooltipMarkup('Download ' + item.name);
-	    var buttonDefs.push({
-		text: '<i class="icon-download-alt icon-white"' + downloadTip + '></i>',
-		action: 'download',
-		cssClass: 'btn btn-primary btn-mini'
-	    });
-	}
-        if (item.permissions && item.permissions.edit) {
-            var deleteTip = genTooltipMarkup('Delete ' + item.name);
-            buttonDefs.push({
-              text: '&nbsp;<i class="icon-remove"' + deleteTip + '></i>',
-              action: 'delete',
-              cssClass: 'btn btn-link btn-mini btn-delete'
-            });
-      }
-      return ['<span class="rubeus-buttons">', HGrid.Fmt.buttons(buttonDefs),
-=======
 	if(item.permissions){
 	    if(item.permissions.download !== false){
 		buttonDefs.push({
@@ -114,7 +95,6 @@
 	    }
 	}
 	return ['<span class="rubeus-buttons">', HGrid.Fmt.buttons(buttonDefs),
->>>>>>> d66d479b
                 '</span><span data-status></span>'].join('');
     };
 
