/**
 * Fangorn: Defining Treebeard options for OSF.
 * For Treebeard and _item API's check: https://github.com/caneruguz/treebeard/wiki
 */

'use strict';

var $ = require('jquery');
var m = require('mithril');
var URI = require('URIjs');
var Raven = require('raven-js');
var Treebeard = require('treebeard');

var $osf = require('js/osfHelpers');
var waterbutler = require('js/waterbutler');

// CSS
require('css/fangorn.css');

var tbOptions;

var noop = function () { };

var tempCounter = 1;

var STATE_MAP = {
    upload: {
        display: 'Upload pending...'
    },
    copy: {
        display: 'Copying '
    },
    delete: {
        display: 'Deleting '
    },
    move: {
        display: 'Moving '
    },
    rename: {
        display: 'Renaming '
    }
};


var OPERATIONS = {
    RENAME: {
        verb: 'Rename',
        status: 'rename',
        passed: 'renamed',
        action: 'Renaming',
    },
    MOVE: {
        verb: 'Move',
        status: 'move',
        passed: 'moved',
        action: 'Moving',
    },
    COPY: {
        verb: 'Copy',
        status: 'copy',
        passed: 'copied',
        action: 'Copying',
    }
};

var EXTENSIONS = ['3gp', '7z', 'ace', 'ai', 'aif', 'aiff', 'amr', 'asf', 'asx', 'bat', 'bin', 'bmp', 'bup',
    'cab', 'cbr', 'cda', 'cdl', 'cdr', 'chm', 'dat', 'divx', 'dll', 'dmg', 'doc', 'docx', 'dss', 'dvf', 'dwg',
    'eml', 'eps', 'exe', 'fla', 'flv', 'gif', 'gz', 'hqx', 'htm', 'html', 'ifo', 'indd', 'iso', 'jar',
    'jpeg', 'jpg', 'lnk', 'log', 'm4a', 'm4b', 'm4p', 'm4v', 'mcd', 'md', 'mdb', 'mid', 'mov', 'mp2', 'mp3', 'mp4',
    'mpeg', 'mpg', 'msi', 'mswmm', 'ogg', 'pdf', 'png', 'pps', 'ps', 'psd', 'pst', 'ptb', 'pub', 'qbb',
    'qbw', 'qxd', 'ram', 'rar', 'rm', 'rmvb', 'rtf', 'sea', 'ses', 'sit', 'sitx', 'ss', 'swf', 'tgz', 'thm',
    'tif', 'tmp', 'torrent', 'ttf', 'txt', 'vcd', 'vob', 'wav', 'wma', 'wmv', 'wps', 'xls', 'xpi', 'zip',
    'xlsx', 'py'];

var EXTENSION_MAP = {};
EXTENSIONS.forEach(function(extension) {
    EXTENSION_MAP[extension] = extension;
});
$.extend(EXTENSION_MAP, {
    gdoc: 'docx',
    gsheet: 'xlsx'
});
// Cross browser key codes for the Command key
var COMMAND_KEYS = [224, 17, 91, 93];
var ESCAPE_KEY = 27;
var ENTER_KEY = 13;

var ICON_PATH = '/static/img/hgrid/fatcowicons/';

var getExtensionIconClass = function (name) {
    var extension = name.split('.').pop().toLowerCase();
    var icon = EXTENSION_MAP[extension];
    if (icon) {
        return '_' + icon;
    }
    return null;
};

function findByTempID(parent, tmpID) {
    var child;
    var item;
    for (var i = 0; i < parent.children.length; i++) {
        child = parent.children[i];
        if (!child.data.tmpID) {
            continue;
        }
        if (child.data.tmpID === tmpID) {
            item = child;
        }
    }
    return item;
}

function cancelUploads (row) {
    var tb = this;
    var filesArr = tb.dropzone.getQueuedFiles();
    for (var i = 0; i < filesArr.length; i++) {
        var j = filesArr[i];
        if(!row){
            var parent = j.treebeardParent || tb.dropzoneItemCache;
            var item = findByTempID(parent, j.tmpID);
            tb.dropzone.removeFile(j);
            tb.deleteNode(parent.id,item.id);
        } else {
            tb.deleteNode(row.parentID,row.id);
            if(row.data.tmpID === j.tmpID){
                tb.dropzone.removeFile(j);
            }
        }
    }
    tb.isUploading(false);
}

var uploadRowTemplate = function(item){
    var tb = this;
    var padding;
    var progress = item.data.uploadState() === 'pending' ? 0 : Math.floor(item.data.progress);
    if (tb.filterOn) {
        padding = 20;
    } else {
        padding = (item.depth - 1) * 20;
    }
    var columns = [{
        data : '',  // Data field name
        css : '',
        custom : function(){ return m('row.text-muted', [
            m('.col-xs-7', {style: 'overflow: hidden;text-overflow: ellipsis;'}, [
                m('span', { style : 'padding-left:' + padding + 'px;'}, tb.options.resolveIcon.call(tb, item)),
                m('span',{ style : 'margin-left: 9px;'}, item.data.name)
            ]),
            m('.col-xs-3',
                m('.progress', [
                    m('.progress-bar.progress-bar-info.progress-bar-striped', {
                        role : 'progressbar',
                        'aria-valuenow' : progress,
                        'aria-valuemin' : '0',
                        'aria-valuemax': '100',
                        'style':'width: ' + progress + '%' }, m('span.sr-only', progress + '% Complete'))
                ])
            ),
            m('.col-xs-2', [
                m('span', m('.fangorn-toolbar-icon.m-l-sm', {
                        style : 'padding: 0px 6px 2px 2px;font-size: 16px;display: inline;',
                        config : function() {
                            reapplyTooltips();
                        },
                        'onclick' : function (e) {
                            e.stopImmediatePropagation();
                            cancelUploads.call(tb, item);
                        }},
                     m('span.text-muted','×')
                )),
            ]),

        ]); }
    }];
    if(tb.options.placement === 'files'){
        columns.push({
            data : '',  // Data field name
            custom : function(){ return '';}
        });
    }
    return columns;
};

/**
 * Returns custom icons for OSF depending on the type of item
 * @param {Object} item A Treebeard _item object. Node information is inside item.data
 * @this Treebeard.controller
 * @returns {Object}  Returns a mithril template with the m() function.
 * @private
 */
function _fangornResolveIcon(item) {
    var privateFolder =  m('div.file-extension._folder_delete', ' '),
        pointerFolder = m('i.fa.fa-link', ' '),
        openFolder  = m('i.fa.fa-folder-open', ' '),
        closedFolder = m('i.fa.fa-folder', ' '),
        configOption = item.data.provider ? resolveconfigOption.call(this, item, 'folderIcon', [item]) : undefined,  // jshint ignore:line
        icon;

    if (item.kind === 'folder') {
        if (item.data.iconUrl) {
            return m('span', {style: {width:'16px', height:'16px', background:'url(' + item.data.iconUrl+ ')', display:'block'}}, '');
        }
        if (!item.data.permissions.view) {
            return privateFolder;
        }
        if (item.data.isPointer) {
            return pointerFolder;
        }
        if (item.open) {
            return configOption || openFolder;
        }
        return configOption || closedFolder;
    }
    if (item.data.icon) {
        return m('i.fa.' + item.data.icon, ' ');
    }

    icon = getExtensionIconClass(item.data.name);
    if (icon) {
        return m('div.file-extension', { 'class': icon });
    }
    return m('i.fa.fa-file-text-o');
}

// Addon config registry. this will be populated with add on specific items if any.
Fangorn.config = {};

/**
 * Returns add on specific configurations
 * @param {Object} item A Treebeard _item object. Node information is inside item.data
 * @param {String} key What the option is called in the add on object
 * @this Treebeard.controller
 * @returns {*} Returns the configuration, can be string, number, array, or function;
 */
function getconfig(item, key) {
    if (item && item.data.provider && Fangorn.config[item.data.provider]) {
        return Fangorn.config[item.data.provider][key];
    }
    return undefined;
}

/**
 * Gets a Fangorn config option if it is defined by an addon dev.
 * Calls it with `args` if it's a function otherwise returns the value.
 * If the config option is not defined, returns null
 * @param {Object} item A Treebeard _item object. Node information is inside item.data
 * @param {String} option What the option is called in the add on object
 * @param {Array} args An Array of whatever arguments will be sent with the .apply()
 * @this Treebeard.controller
 * @returns {*} Returns if its a property, runs the function if function, returns null if no option is defined.
 */
function resolveconfigOption(item, option, args) {
    var self = this,  // jshint ignore:line
        prop = getconfig(item, option);
    if (prop) {
        return typeof prop === 'function' ? prop.apply(self, args) : prop;
    }
    return null;
}

/**
 * Inherits a list of data fields from one item (parent) to another.
 * @param {Object} item A Treebeard _item object. Node information is inside item.data
 * @param {Object} parent A Treebeard _item object. Node information is inside item.data
 * @this Treebeard.controller
 */
var inheritedFields = ['nodeId', 'nodeUrl', 'nodeApiUrl', 'permissions', 'provider', 'accept'];
function inheritFromParent(item, parent, fields) {
    inheritedFields.concat(fields || []).forEach(function(field) {
        item.data[field] = item.data[field] || parent.data[field];
    });
}

/**
 * Returns custom folder toggle icons for OSF
 * @param {Object} item A Treebeard _item object. Node information is inside item.data
 * @this Treebeard.controller
 * @returns {string} Returns a mithril template with m() function, or empty string.
 * @private
 */
function _fangornResolveToggle(item) {
    var toggleMinus = m('i.fa.fa-minus', ' '),
        togglePlus = m('i.fa.fa-plus', ' ');
    // check if folder has children whether it's lazyloaded or not.
    if (item.kind === 'folder' && item.depth > 1) {
        if(!item.data.permissions.view){
            return '';
        }
        if (item.open) {
            return toggleMinus;
        }
        return togglePlus;
    }
    return '';
}

/**
 * Checks if folder toggle is permitted (i.e. contents are private)
 * @param {Object} item A Treebeard _item object. Node information is inside item.data
 * @this Treebeard.controller
 * @returns {boolean}
 * @private
 */
function _fangornToggleCheck(item) {

    if (item.data.permissions.view) {
        return true;
    }
    item.notify.update('Not allowed: Private folder', 'warning', 1, undefined);
    return false;
}

function checkConflicts(tb, item, folder, cb) {
    for(var i = 0; i < folder.children.length; i++) {
        var child = folder.children[i];
        if (child.data.name === item.data.name && child.id !== item.id) {
            tb.modal.update(m('', [
                m('h3.break-word', 'An item named "' + item.data.name + '" already exists in this location.'),
                m('p', 'Do you want to replace it?')
            ]), m('', [
                m('span.tb-modal-btn.text-default', {onclick: cb.bind(tb, 'keep')}, 'Keep Both'),
                m('span.tb-modal-btn.text-default', {onclick: function() {tb.modal.dismiss();}}, 'Cancel'),
                m('span.tb-modal-btn.text-defualt', {onclick: cb.bind(tb, 'replace')},'Replace'),
            ]));
            return;
        }
    }
    cb('replace');
}

function checkConflictsRename(tb, item, name, cb) {
    var parent = item.parent();
    for(var i = 0; i < parent.children.length; i++) {
        var child = parent.children[i];
        if (child.data.name === name && child.id !== item.id) {
            tb.modal.update(m('', [
                m('h3.break-word', 'An item named "' + name + '" already exists in this location.'),
                m('p', 'Do you want to replace it?')
            ]), m('', [
                m('span.tb-modal-btn.text-default', {onclick: cb.bind(tb, 'keep')}, 'Keep Both'),
                m('span.tb-modal-btn.text-default', {onclick: function() {tb.modal.dismiss();}}, 'Cancel'),
                m('span.tb-modal-btn.text-defualt', {onclick: cb.bind(tb, 'replace')},'Replace'),
            ]));
            return;
        }
    }
    cb('replace');
}

function doItemOp(operation, to, from, rename, conflict) {
    var tb = this;
    tb.modal.dismiss();
    var ogParent = from.parentID;
    if (to.id === ogParent && (!rename || rename === from.data.name)) return;

    if (operation === OPERATIONS.COPY) {
        from = tb.createItem($.extend(true, {status: operation.status}, from.data), to.id);
    } else {
        from.data.status = operation.status;
        from.move(to.id);
    }

    if (to.data.provider === from.provider) {
        tb.pendingFileOps.push(from.id);
    }
    _fangornOrderFolder.call(tb, from.parent());


    $.ajax({
        type: 'POST',
        beforeSend: $osf.setXHRAuthorization,
        url: operation === OPERATIONS.COPY ? waterbutler.copyUrl() : waterbutler.moveUrl(),
        headers: {
            'Content-Type': 'Application/json'
        },
        data: JSON.stringify({
            'rename': rename,
            'conflict': conflict,
            'source': waterbutler.toJsonBlob(from),
            'destination': waterbutler.toJsonBlob(to),
        })
    }).done(function(resp, _, xhr) {
        if (to.data.provider === from.provider) {
            tb.pendingFileOps.pop();
        }
        if (xhr.status === 202) {
            var mithrilContent = m('div', [
                m('h3.break-word', operation.action + ' "' + from.data.materialized + '" to "' + (to.data.materialized || '/') + '" is taking a bit longer than expected.'),
                m('p', 'We\'ll send you an email when it has finished.'),
                m('p', 'In the mean time you can leave this page; your ' + operation.status + ' will still be completed.')
            ]);
            var mithrilButtons = m('div', [
                m('span.tb-modal-btn', { 'class' : 'text-default', onclick : function() { tb.modal.dismiss(); }}, 'OK')
            ]);
            tb.modal.update(mithrilContent, mithrilButtons);
            return;
        }
        from.data = resp;
        from.data.status = undefined;
        from.notify.update('Successfully ' + operation.passed + '.', 'success', null, 1000);

        if (xhr.status === 200) {
            to.children.forEach(function(child) {
                if (child.data.name === from.data.name && child.id !== from.id) {
                    child.removeSelf();
                }
            });
        }

        inheritFromParent(from, from.parent());

        if (from.data.kind === 'folder' && from.data.children) {
            from.children = [];
            var child;
            from.data.children.forEach(function(item) {
                child = tb.buildTree(item, from);
                inheritFromParent(child, from);
                from.add(child);
            });
            from.open = true;
            from.load = true;
        }
<<<<<<< HEAD
        _fangornOrderFolder.call(tb, from.parent());
        // no need to redraw because fangornOrderFolder does it
=======

        tb.redraw();

>>>>>>> 6a390298
    }).fail(function(xhr, textStatus) {
        if (to.data.provider === from.provider) {
            tb.pendingFileOps.pop();
        }
        if (operation === OPERATIONS.COPY) {
            from.removeSelf();
        } else {
            from.move(ogParent);
            from.data.status = undefined;
        }

        var message;

        if (xhr.status !== 500 && xhr.responseJSON && xhr.responseJSON.message) {
            message = xhr.responseJSON.message;
        } else if (xhr.status === 503) {
            message = textStatus;
        } else {
            message = 'Please refresh the page or ' +
                'contact <a href="mailto: support@cos.io">support@cos.io</a> if the ' +
                'problem persists.';
        }

        $osf.growl(operation.verb + ' failed.', message);

        Raven.captureMessage('Failed to move or copy file', {
            xhr: xhr,
            requestData: {
                rename: rename,
                conflict: conflict,
                source: waterbutler.toJsonBlob(from),
                destination: waterbutler.toJsonBlob(to),
            }
        });

        _fangornOrderFolder.call(tb, from.parent());
    });
}

/**
 * Find out what the upload URL is for each item
 * Because we use add ons each item will have something different. This needs to be in the json data.
 * @param {Object} item A Treebeard _item object. Node information is inside item.data
 * @this Treebeard.controller
 * @returns {String} Returns the url string from data or resolved through add on settings.
 * @private
 */
function _fangornResolveUploadUrl(item, file) {
    var configOption = resolveconfigOption.call(this, item, 'uploadUrl', [item, file]); // jshint ignore:line
    return configOption || waterbutler.buildTreeBeardUpload(item, file);
}

/**
 * Event to fire when mouse is hovering over row. Currently used for hover effect.
 * @param {Object} item A Treebeard _item object. Node information is inside item.data
 * @param event The mouseover event from the browser
 * @this Treebeard.controller
 * @private
 */
function _fangornMouseOverRow(item, event) {
    $('.fg-hover-hide').hide();
    $(event.target).closest('.tb-row').find('.fg-hover-hide').show();
}

/**
 * Runs when dropzone uploadprogress is running, used for updating upload progress in view and models.
 * @param {Object} treebeard The treebeard instance currently being run, check Treebeard API
 * @param {Object} file File object that dropzone passes
 * @param {Number} progress Progress number between 0 and 100
 * @this Dropzone
 * @private
 */
function _fangornUploadProgress(treebeard, file, progress) {
    var parent = file.treebeardParent;

    var item,
        child,
        templateWithCancel,
        templateWithoutCancel;
    for(var i = 0; i < parent.children.length; i++) {
        child = parent.children[i];
        if(!child.data.tmpID){
            continue;
        }
        if(child.data.tmpID === file.tmpID) {
            item = child;
            item.data.progress = progress;
            item.data.uploadState('uploading');
        }
    }
    m.redraw();
}

/**
 * Runs when dropzone sending method is running, used for updating the view while file is being sent.
 * @param {Object} treebeard The treebeard instance currently being run, check Treebeard API
 * @param {Object} file File object that dropzone passes
 * @param xhr xhr information being sent
 * @param formData Dropzone's formdata information
 * @this Dropzone
 * @returns {*|null} Return isn't really used here by anything else.
 * @private
 */
function _fangornSending(treebeard, file, xhr, formData) {
    treebeard.options.uploadInProgress = true;
    var parent = file.treebeardParent || treebeard.dropzoneItemCache;
    xhr = $osf.setXHRAuthorization(xhr);
    var _send = xhr.send;
    xhr.send = function() {
        _send.call(xhr, file);
    };
    var configOption = resolveconfigOption.call(treebeard, parent, 'uploadSending', [file, xhr, formData]);
    return configOption || null;
}

/**
 * Runs when Dropzone's addedfile hook is run.
 * @param {Object} treebeard The treebeard instance currently being run, check Treebeard API
 * @param {Object} file File object that dropzone passes
 * @this Dropzone
 * @returns {*|null}
 * @private
 */
function _fangornAddedFile(treebeard, file) {
    var item = file.treebeardParent;
    if (!_fangornCanDrop(treebeard, item)) {
        return;
    }
    var configOption = resolveconfigOption.call(treebeard, item, 'uploadAdd', [file, item]);

    var tmpID = tempCounter++;

    file.tmpID = tmpID;
    file.url = _fangornResolveUploadUrl(item, file);
    file.method = _fangornUploadMethod(item);

    var blankItem = {       // create a blank item that will refill when upload is finished.
        name: file.name,
        kind: 'file',
        provider: item.data.provider,
        children: [],
        permissions: {
            view: false,
            edit: false
        },
        tmpID: tmpID,
        uploadState : m.prop('pending')
    };
    var newitem = treebeard.createItem(blankItem, item.id);
    return configOption || null;
}

function _fangornCanDrop(treebeard, item) {
    var canDrop = resolveconfigOption.call(treebeard, item, 'canDrop', [item]);
    if (canDrop === null) {
        canDrop = item.data.provider && item.kind === 'folder' && item.data.permissions.edit;
    }
    return canDrop;
}

/**
 * Runs when Dropzone's dragover event hook is run.
 * @param {Object} treebeard The treebeard instance currently being run, check Treebeard API
 * @param event DOM event object
 * @this Dropzone
 * @private
 */
function _fangornDragOver(treebeard, event) {
    var dropzoneHoverClass = 'fangorn-dz-hover',
        closestTarget = $(event.target).closest('.tb-row'),
        itemID = parseInt(closestTarget.attr('data-id')),
        item = treebeard.find(itemID);
    treebeard.select('.tb-row').removeClass(dropzoneHoverClass).removeClass(treebeard.options.hoverClass);
    if (item !== undefined) {
        if (_fangornCanDrop(treebeard, item)) {
            closestTarget.addClass(dropzoneHoverClass);
        }
    }
}

/**
 * Runs when Dropzone's drop event hook is run.
 * @param {Object} treebeard The treebeard instance currently being run, check Treebeard API
 * @param event DOM event object
 * @this Dropzone
 * @private
 */
function _fangornDropzoneDrop(treebeard, event) {
    var dropzoneHoverClass = 'fangorn-dz-hover';
    treebeard.select('.tb-row').removeClass(dropzoneHoverClass);
}
/**
 * Runs when Dropzone's complete hook is run after upload is completed.
 * @param {Object} treebeard The treebeard instance currently being run, check Treebeard API
 * @param {Object} file File object that dropzone passes
 * @this Dropzone
 * @private
 */
function _fangornComplete(treebeard, file) {
    var item = file.treebeardParent;
    resolveconfigOption.call(treebeard, item, 'onUploadComplete', [item]);
    _fangornOrderFolder.call(treebeard, item);
}

/**
 * Runs when Dropzone's success hook is run.
 * @param {Object} treebeard The treebeard instance currently being run, check Treebeard API
 * @param {Object} file File object that dropzone passes
 * @param {Object} response JSON response from the server
 * @this Dropzone
 * @private
 */
function _fangornDropzoneSuccess(treebeard, file, response) {
    treebeard.options.uploadInProgress = false;
    var parent = file.treebeardParent,
        item,
        revisedItem,
        child;
    for (var i = 0; i < parent.children.length; i++) {
        child = parent.children[i];
        if (!child.data.tmpID){
            continue;
        }
        if (child.data.tmpID === file.tmpID) {
            item = child;
        }
    }
    // RESPONSES
    // OSF : Object with actionTake : "file_added"
    // DROPBOX : Object; addon : 'dropbox'
    // S3 : Nothing
    // GITHUB : Object; addon : 'github'
    // Dataverse : Object, actionTaken : file_uploaded
    revisedItem = resolveconfigOption.call(treebeard, item.parent(), 'uploadSuccess', [file, item, response]);
    if (!revisedItem && response) {
        item.data = response;
        inheritFromParent(item, item.parent());
    }
    if (item.data.tmpID) {
        item.data.tmpID = null;
        item.data.uploadState('completed');
    }
    // Remove duplicates if file was updated
    var status = file.xhr.status;
    if (status === 200) {
        parent.children.forEach(function(child) {
            if (child.data.name === item.data.name && child.id !== item.id) {
                child.removeSelf();
            }
        });
    }
    treebeard.redraw();
}

/**
 * runs when Dropzone's error hook runs. Notifies user with error.
 * @param {Object} treebeard The treebeard instance currently being run, check Treebeard API
 * @param {Object} file File object that dropzone passes
 * @param message Error message returned
 * @private
 */
var DEFAULT_ERROR_MESSAGE = 'Could not upload file. The file may be invalid ' +
    'or the file folder has been deleted.';
function _fangornDropzoneError(treebeard, file, message) {
    var tb = treebeard;
    // File may either be a webkit Entry or a file object, depending on the browser
    // On Chrome we can check if a directory is being uploaded
    var msgText;
    if (file.isDirectory) {
        msgText = 'Cannot upload directories, applications, or packages.';
    } else {
        msgText = DEFAULT_ERROR_MESSAGE;
    }
    var parent = file.treebeardParent || treebeardParent.dropzoneItemCache;
    // Parent may be undefined, e.g. in Chrome, where file is an entry object
    var item;
    var child;
    var destroyItem = false;
    for (var i = 0; i < parent.children.length; i++) {
        child = parent.children[i];
        if (!child.data.tmpID) {
            continue;
        }
        if (child.data.tmpID === file.tmpID) {
            child.removeSelf();
        }
    }
    $osf.growl('Error', msgText);
    treebeard.options.uploadInProgress = false;
}

/**
 * Click event for when upload buttonin Action Column, it essentially runs the hiddenFileInput.click
 * @param event DOM event object for click
 * @param {Object} item A Treebeard _item object for the row involved. Node information is inside item.data
 * @param {Object} col Information pertinent to that column where this upload event is run from
 * @private
 */
function _uploadEvent(event, item, col) {
    var self = this;  // jshint ignore:line
    try {
        event.stopPropagation();
    } catch (e) {
        window.event.cancelBubble = true;
    }
    self.dropzoneItemCache = item;
    self.dropzone.hiddenFileInput.click();
    if (!item.open) {
        self.updateFolder(null, item);
    }
}

/**
 * Download button in Action Column
 * @param event DOM event object for click
 * @param {Object} item A Treebeard _item object for the row involved. Node information is inside item.data
 * @param {Object} col Information pertinent to that column where this upload event is run from
 * @private
 */
function _downloadEvent (event, item, col) {
    try {
        event.stopPropagation();
    } catch (e) {
        window.event.cancelBubble = true;
    }
    window.location = waterbutler.buildTreeBeardDownload(item);
}

function _downloadZipEvent (event, item, col) {
    try {
        event.stopPropagation();
    } catch (e) {
        window.event.cancelBubble = true;
    }
    window.location = waterbutler.buildTreeBeardDownloadZip(item);
}

function _createFolder(event, dismissCallback, helpText) {
    var tb = this;
    var val = $.trim(tb.select('#createFolderInput').val());
    var parent = tb.multiselected()[0];
    if (!parent.open) {
         tb.updateFolder(null, parent);
    }
    if (val.length < 1) {
        helpText('Please enter a folder name.');
        return;
    }
    if (val.indexOf('/') !== -1) {
        helpText('Folder name contains illegal characters.');
        return;
    }

    var extra = {};
    var path = (parent.data.path || '/') + val + '/';

    if (parent.data.provider === 'github') {
        extra.branch = parent.data.branch;
    }

    m.request({
        method: 'POST',
        background: true,
        config: $osf.setXHRAuthorization,
        url: waterbutler.buildCreateFolderUrl(path, parent.data.provider, parent.data.nodeId)
    }).then(function(item) {
        inheritFromParent({data: item}, parent, ['branch']);
        item = tb.createItem(item, parent.id);
        _fangornOrderFolder.call(tb, parent);
        item.notify.update('New folder created!', 'success', undefined, 1000);
        if(dismissCallback) {
            dismissCallback();
        }
    }, function(data) {
        if (data && data.code === 409) {
            helpText(data.message);
        } else {
            helpText('Folder creation failed.');
        }
    });
}
/**
 * Deletes the item, only appears for items
 * @param event DOM event object for click
 * @param {Object} item A Treebeard _item object for the row involved. Node information is inside item.data
 * @param {Object} col Information pertinent to that column where this upload event is run from
 * @private
 */

function _removeEvent (event, items, col) {
    var tb = this;
    function cancelDelete() {
        tb.modal.dismiss();
    }
    function runDelete(item) {
        tb.select('.tb-modal-footer .text-danger').html('<i> Deleting...</i>').css('color', 'grey');
        // delete from server, if successful delete from view
        var url = resolveconfigOption.call(this, item, 'resolveDeleteUrl', [item]);
        url = url || waterbutler.buildTreeBeardDelete(item);
        $.ajax({
            url: url,
            type: 'DELETE',
            beforeSend: $osf.setXHRAuthorization
        })
        .done(function(data) {
            // delete view
            tb.deleteNode(item.parentID, item.id);
            tb.modal.dismiss();
            tb.clearMultiselect();
        })
        .fail(function(data){
            tb.modal.dismiss();
            tb.clearMultiselect();
            item.notify.update('Delete failed.', 'danger', undefined, 3000);
        });
    }
    function runDeleteMultiple(items){
        items.forEach(function(item){
            runDelete(item);
        });
    }

    function doDelete() {
        var folder = items[0];
        if (folder.data.permissions.edit) {
                var mithrilContent = m('div', [
                        m('h3.break-word', 'Delete "' + folder.data.name+ '"?'),
                        m('p.text-danger', 'This folder and ALL its contents will be deleted. This action is irreversible.')
                    ]);
                var mithrilButtons = m('div', [
                        m('span.tb-modal-btn', { 'class' : 'text-primary', onclick : function() { cancelDelete.call(tb); } }, 'Cancel'),
                        m('span.tb-modal-btn', { 'class' : 'text-danger', onclick : function() { runDelete(folder); }  }, 'Delete')
                    ]);
                tb.modal.update(mithrilContent, mithrilButtons);
        } else {
            folder.notify.update('You don\'t have permission to delete this file.', 'info', undefined, 3000);
        }
    }

    // If there is only one item being deleted, don't complicate the issue:
    if(items.length === 1) {
        if(items[0].kind !== 'folder'){
            var mithrilContentSingle = m('div', [
                m('h3.break-word', 'Delete "' + items[0].data.name + '"'),
                m('p', 'This action is irreversible.')
            ]);
            var mithrilButtonsSingle = m('div', [
                m('span.tb-modal-btn', { 'class' : 'text-primary', onclick : function() { cancelDelete(); } }, 'Cancel'),
                m('span.tb-modal-btn', { 'class' : 'text-danger', onclick : function() { runDelete(items[0]); }  }, 'Delete')
            ]);
            // This is already being checked before this step but will keep this edit permission check
            if(items[0].data.permissions.edit){
                tb.modal.update(mithrilContentSingle, mithrilButtonsSingle);
            }
        }
        if(items[0].kind === 'folder') {
            if (!items[0].open) {
                tb.updateFolder(null, items[0], doDelete);
            } else {
                doDelete();
            }
        }
    } else {
        // Check if all items can be deleted
        var canDelete = true;
        var deleteList = [];
        var noDeleteList = [];
        var deleteMessage = [m('p', 'This action is irreversible.')];
        var mithrilContentMultiple;
        var mithrilButtonsMultiple;
        items.forEach(function(item, index, arr){
            if(!item.data.permissions.edit){
                canDelete = false;
                noDeleteList.push(item);
            } else {
                deleteList.push(item);
            }
            if(item.kind === 'folder' && deleteMessage.length === 1) {
                deleteMessage.push(m('p.text-danger', 'Some of the selected items are folders. This will delete the folder(s) and ALL of their content.'));
            }
        });
        // If all items can be deleted
        if(canDelete){
            mithrilContentMultiple = m('div', [
                    m('h3.break-word', 'Delete multiple files?'),
                    deleteMessage,
                    deleteList.map(function(n){
                        if(n.kind === 'folder'){
                            return m('.fangorn-canDelete.text-success.break-word', [
                                m('i.fa.fa-folder'),m('b', ' ' + n.data.name)
                                ]);
                        }
                        return m('.fangorn-canDelete.text-success.break-word', n.data.name);
                    })
                ]);
            mithrilButtonsMultiple =  m('div', [
                    m('span.tb-modal-btn', { 'class' : 'text-primary', onclick : function() { tb.modal.dismiss(); } }, 'Cancel'),
                    m('span.tb-modal-btn', { 'class' : 'text-danger', onclick : function() { runDeleteMultiple.call(tb, deleteList); }  }, 'Delete All')
                ]);
        } else {
            mithrilContentMultiple = m('div', [
                    m('h3.break-word', 'Delete multiple files?'),
                    m('p', 'Some of these files can\'t be deleted but you can delete the ones highlighted with green. This action is irreversible.'),
                    deleteList.map(function(n){
                        if(n.kind === 'folder'){
                            return m('.fangorn-canDelete.text-success.break-word', [
                                m('i.fa.fa-folder'),m('b', ' ' + n.data.name)
                                ]);
                        }
                        return m('.fangorn-canDelete.text-success.break-word', n.data.name);
                    }),
                    noDeleteList.map(function(n){
                        return m('.fangorn-noDelete.text-warning.break-word', n.data.name);
                    })
                ]);
            mithrilButtonsMultiple =  m('div', [
                    m('span.tb-modal-btn', { 'class' : 'text-primary', onclick : function() {  tb.modal.dismiss(); } }, 'Cancel'),
                    m('span.tb-modal-btn', { 'class' : 'text-danger', onclick : function() { runDeleteMultiple.call(tb, deleteList); }  }, 'Delete Some')
                ]);
        }
        tb.modal.update(mithrilContentMultiple, mithrilButtonsMultiple);
    }
}

/**
 * Resolves lazy load url for fetching children
 * @param {Object} item A Treebeard _item object for the row involved. Node information is inside item.data
 * @this Treebeard.controller
 * @returns {String|Boolean} Returns the fetch URL in string or false if there is no url.
 * @private
 */
function _fangornResolveLazyLoad(item) {
    var configOption = resolveconfigOption.call(this, item, 'lazyload', [item]);
    if (configOption) {
        return configOption;
    }

    if (item.data.provider === undefined) {
        return false;
    }
    return waterbutler.buildTreeBeardMetadata(item);
}

/**
 * Handles errors in lazyload fetching of items, usually link is wrong
 * @param {Object} item A Treebeard _item object for the row involved. Node information is inside item.data
 * @this Treebeard.controller
 * @private
 */
function _fangornLazyLoadError (item) {
    var configOption = resolveconfigOption.call(this, item, 'lazyLoadError', [item]);
    if (!configOption) {
        item.notify.update('Files couldn\'t load, please try again later.', 'deleting', undefined, 3000);
    }
}

/**
 * Applies the positionining and initialization of tooltips for file names
 * @private
 */
function reapplyTooltips () {
    $('[data-toggle="tooltip"]').tooltip({container: 'body', 'animation' : false});
}

/**
 * Called when new object data has arrived to be loaded.
 * @param {Object} tree A Treebeard _item object for the row involved. Node information is inside item.data
 * @this Treebeard.controller
 * @private
 */
function _fangornLazyLoadOnLoad (tree, event) {
    tree.children.forEach(function(item) {
        inheritFromParent(item, tree);
    });
    resolveconfigOption.call(this, tree, 'lazyLoadOnLoad', [tree, event]);
    reapplyTooltips();

    if (tree.depth > 1) {
        _fangornOrderFolder.call(this, tree);
    }
}

/**
 * Order contents of a folder without an entire sorting of all the table
 * @param {Object} tree A Treebeard _item object for the row involved. Node information is inside item.data
 * @this Treebeard.controller
 * @private
 */
function _fangornOrderFolder(tree) {
    // Checking if this column does in fact have sorting
    if (this.isSorted[0]) {
        var sortDirection = this.isSorted[0].desc ? 'desc' : 'asc';
        tree.sortChildren(this, sortDirection, 'text', 0, 1);
        this.redraw();
    }
}

/**
 * Changes the upload method based on what the add ons need. Default is POST, S3 needs PUT
 * @param {Object} item A Treebeard _item object for the row involved. Node information is inside item.data
 * @this Treebeard.controller
 * @returns {string} Must return string that is a legitimate method like POST, PUT
 * @private
 */
function _fangornUploadMethod(item) {
    var configOption = resolveconfigOption.call(this, item, 'uploadMethod', [item]);
    return configOption || 'PUT';
}


function gotoFileEvent (item) {
    var tb = this;
    var redir = new URI(item.data.nodeUrl);
    redir.segment('files').segment(item.data.provider).segmentCoded(item.data.path.substring(1));
    var fileurl  = redir.toString() + '/';
    if(COMMAND_KEYS.indexOf(tb.pressedKey) !== -1) {
        window.open(fileurl, '_blank');
    } else {
        window.open(fileurl, '_self');
    }
}
/**
 * Defines the contents of the title column (does not include the toggle and folder sections
 * @param {Object} item A Treebeard _item object for the row involved. Node information is inside item.data
 * @param {Object} col Options for this particulat column
 * @this Treebeard.controller
 * @returns {Array} Returns an array of mithril template objects using m()
 * @private
 */
function _fangornTitleColumn(item, col) {
    var tb = this;
    if (item.kind === 'file' && item.data.permissions.view) {
        return m('span.fg-file-links',{
            onclick: function(event) {
                event.stopImmediatePropagation();
                gotoFileEvent.call(tb, item);
            }
        }, item.data.name);
    }
    return m('span', item.data.name);
}

/**
 * Parent function for resolving rows, all columns are sub methods within this function
 * @param {Object} item A Treebeard _item object for the row involved. Node information is inside item.data
 * @this Treebeard.controller
 * @returns {Array} An array of columns that get iterated through in Treebeard
 * @private
 */
function _fangornResolveRows(item) {
    var tb = this;
    var default_columns = [];
    var configOption;
    item.css = '';
    if(tb.isMultiselected(item.id)){
        item.css = 'fangorn-selected';
    }

    if(item.data.uploadState && (item.data.uploadState() === 'pending' || item.data.uploadState() === 'uploading')){
        return uploadRowTemplate.call(tb, item);
    }

    if (item.data.status) {
        return [{
            data : '',  // Data field name
            css : 't-a-c',
            custom : function(){ return m('span.text-muted', [STATE_MAP[item.data.status].display, item.data.name, '...']); }
        }, {
            data : '',  // Data field name
            custom : function(){ return '';}
        }];
    }
    if (item.parentID) {
        item.data.permissions = item.data.permissions || item.parent().data.permissions;
        if (item.data.kind === 'folder') {
            item.data.accept = item.data.accept || item.parent().data.accept;
        }
    }
    default_columns.push(
    {
        data : 'name',  // Data field name
        folderIcons : true,
        filter : true,
        custom : _fangornTitleColumn
    });
    if (item.data.provider === 'osfstorage' && item.data.kind === 'file') {
        default_columns.push({
            data : 'downloads',
            sortInclude : false,
            filter : false,
            custom: function() { return item.data.extra ? item.data.extra.downloads.toString() : ''; }
        });
    } else {
        default_columns.push({
            data : 'downloads',
            sortInclude : false,
            filter : false,
            custom : function() { return m(''); }
        });
    }
    configOption = resolveconfigOption.call(this, item, 'resolveRows', [item]);
    return configOption || default_columns;
}

/**
 * Defines Column Titles separately since content and css may be different, allows more flexibility
 * @returns {Array} an Array of column information that gets templated inside Treebeard
 * @this Treebeard.controller
 * @private
 */
function _fangornColumnTitles () {
    var columns = [];
    columns.push(
    {
        title: 'Name',
        width : '90%',
        sort : true,
        sortType : 'text'
    }, {
        title : 'Downloads',
        width : '10%',
        sort : false
    });
    return columns;
}

/**
 * When fangorn loads the top level needs to be open so we load the children on load
 * @this Treebeard.controller
 * @private
 */
function _loadTopLevelChildren() {
    var i;
    for (i = 0; i < this.treeData.children.length; i++) {
        this.updateFolder(null, this.treeData.children[i]);
    }
}

/**
 * Expand major addons on load
 * @param {Object} item A Treebeard _item object for the row involved. Node information is inside item.data
 * @this Treebeard.controller
 * @private
 */
function expandStateLoad(item) {
    var tb = this,
        i;
    if (item.children.length > 0 && item.depth === 1) {
        for (i = 0; i < item.children.length; i++) {
            // if (item.children[i].data.isAddonRoot || item.children[i].data.addonFullName === 'OSF Storage' ) {
                tb.updateFolder(null, item.children[i]);
            // }
        }
    }
    if (item.children.length > 0 && item.depth === 2) {
        for (i = 0; i < item.children.length; i++) {
            if (item.children[i].data.isAddonRoot || item.children[i].data.addonFullName === 'OSF Storage' ) {
                tb.updateFolder(null, item.children[i]);
            }
        }
    }
        $('.fangorn-toolbar-icon').tooltip();
}

/**
 * @param tree A Treebeard _item object for the row
 * @param nodeID Current node._id
 * @param file window.contextVars.file object
 */
function setCurrentFileID(tree, nodeID, file) {
    var tb = this;
    if(!file){
        return;
    }
    var child;
    var i;
    if (file.provider === 'figshare') {
        for (i = 0; i < tree.children.length; i++) {
            child = tree.children[i];
            if (nodeID === child.data.nodeId && child.data.provider === file.provider && child.data.path === file.path) {
                tb.currentFileID = child.id;
            }
        }
    } else if (file.provider === 'dataverse') {
        // Only highlight file in correct dataset version, since paths persist across versions
        for (i = 0; i < tree.children.length; i++) {
            child = tree.children[i];
            var urlParams = $osf.urlParams();
            if (nodeID === child.data.nodeId && child.data.provider === file.provider && child.data.path === file.path &&
                child.data.extra.datasetVersion === urlParams.version) {
                tb.currentFileID = child.id;
            }
        }
    } else if (tb.fangornFolderIndex !== undefined && tb.fangornFolderArray !== undefined && tb.fangornFolderIndex < tb.fangornFolderArray.length) {
        for (var j = 0; j < tree.children.length; j++) {
            child = tree.children[j];
            if (nodeID === child.data.nodeId && child.data.provider === file.provider && child.data.name === tb.fangornFolderArray[tb.fangornFolderIndex]) {
                tb.fangornFolderIndex++;
                if (child.data.kind === 'folder') {
                    tb.updateFolder(null, child);
                    tree = child;
                }
                else {
                    tb.currentFileID = child.id;
                }
            }
        }
    }
}

/**
 * Scroll to the Treebeard item corresponding to the given ID
 * @param fileID id of a Treebeard _item object
 */
function scrollToFile(fileID) {
    var tb = this;
    if (fileID !== undefined) {
        var index = tb.returnIndex(fileID);
        var visibleIndex = tb.visibleIndexes.indexOf(index);
        var scrollTo = visibleIndex * tb.options.rowHeight;
        this.select('#tb-tbody').scrollTop(scrollTo);
    }
}

function _renameEvent () {
    var tb = this;
    var item = tb.multiselected()[0];
    var val = $.trim($('#renameInput').val());
    var folder = item.parent();
    //TODO Error message?
    if  (val === item.name) return;
    checkConflictsRename(tb, item, val, doItemOp.bind(tb, OPERATIONS.RENAME, folder, item, val));
    tb.toolbarMode(toolbarModes.DEFAULT);
}

var toolbarModes = {
    'DEFAULT' : 'bar',
    'SEARCH' : 'search',
    'ADDFOLDER' : 'addFolder',
    'RENAME' : 'rename',
    'ADDPROJECT' : 'addProject'
};


// A fangorn-styled button; addons can reuse this
var FGButton = {
    view: function(ctrl, args, children) {
        var extraCSS = args.className || '';
        var tooltipText = args.tooltip || '';
        var iconCSS = args.icon || '';
        var onclick = args.onclick || noop;
        var opts = {
            className: 'fangorn-toolbar-icon ' + extraCSS,
            onclick: onclick
        };
        // Add tooltip if applicable
        if (args.tooltip) {
            opts['data-toggle'] = 'tooltip';
            opts['data-placement'] = 'bottom';
            opts.title = args.tooltip;
        }
        return m('div', opts, [
            m('i', {className: iconCSS}),
            m('span', children)
        ]);
    }
};

var FGInput = {
    view : function(ctrl, args, helpText) {
        var extraCSS = args.className || '';
        var tooltipText = args.tooltip || '';
        var placeholder = args.placeholder || '';
        var id = args.id || '';
        var helpTextId = args.helpTextId || '';
        var onclick = args.onclick || noop;
        var onkeypress = args.onkeypress || noop;
        var value = args.value ? '[value="' + args.value + '"]' : '';
        return m('span', [
            m('input' + value, {
                'id' : id,
                className: 'tb-header-input' + extraCSS,
                onclick: onclick,
                onkeypress: onkeypress,
                'data-toggle':  tooltipText ? 'tooltip' : '',
                'title':  tooltipText,
                'data-placement' : 'bottom',
                'placeholder' : placeholder
                }),
            m('.text-danger', {
                'id' : helpTextId
            }, helpText)
        ]);
    }
};

var FGDropdown = {
    view : function(ctrl, args, children) {
        var extraCSS = args.className || '';
        var tooltipText = args.tooltip || '';
        var id = args.id || '';
        var name = args.name || '';
        var label = args.label || '';
        var onchange = args.onchange || noop;
        return m('span.fangorn-dropdown', {
                className: extraCSS
            },[
                m('span.hidden-xs',label),
                m('select.no-border', {
                    'name' : name,
                    'id' : id,
                    onchange: onchange,
                    'data-toggle':  tooltipText ? 'tooltip' : '',
                    'title':  tooltipText,
                    'data-placement' : 'bottom'
                }, children)
        ]);
    }
};

var FGItemButtons = {
    view : function(ctrl, args, children) {
        var tb = args.treebeard;
        var item = args.item;
        var rowButtons = [];
        var mode = args.mode;
        if (window.File && window.FileReader && item.kind === 'folder' && item.data.provider && item.data.permissions && item.data.permissions.edit) {
            rowButtons.push(
                m.component(FGButton, {
                    onclick: function(event) {_uploadEvent.call(tb, event, item); },
                    icon: 'fa fa-upload',
                    className : 'text-primary'
                }, 'Upload'),
                m.component(FGButton, {
                    onclick: function() {
                        mode(toolbarModes.ADDFOLDER);
                    },
                    icon: 'fa fa-plus',
                    className : 'text-primary'
                }, 'Create Folder'));
            if(item.data.path){
                rowButtons.push(
                    m.component(FGButton, {
                        onclick: function(event) {_removeEvent.call(tb, event, [item]); },
                        icon: 'fa fa-trash',
                        className : 'text-danger'
                    }, 'Delete Folder'));
            }
        }
        if (item.kind === 'file'){
            if (item.data.permissions && item.data.permissions.view) {
                rowButtons.push(
                    m.component(FGButton, {
                        onclick: function(event) {
                            gotoFileEvent.call(tb, item);
                        },
                        icon: 'fa fa-file-o',
                        className : 'text-info'
                    }, 'View'));
            }
            rowButtons.push(
                m.component(FGButton, {
                    onclick: function(event) { _downloadEvent.call(tb, event, item); },
                    icon: 'fa fa-download',
                    className : 'text-success'
                }, 'Download')
            );
            if (item.data.permissions && item.data.permissions.edit) {
                rowButtons.push(
                    m.component(FGButton, {
                        onclick: function(event) { _removeEvent.call(tb, event, [item]); },
                        icon: 'fa fa-trash',
                        className : 'text-danger'
                    }, 'Delete'));

            }
        } else if(item.data.provider) {
            rowButtons.push(
                m.component(FGButton, {
                    onclick: function(event) { _downloadZipEvent.call(tb, event, item); },
                    icon: 'fa fa-download',
                    className : 'text-success'
                }, 'Download as zip')
            );
        }
        if(item.data.provider && !item.data.isAddonRoot && item.data.permissions && item.data.permissions.edit) {
            rowButtons.push(
                m.component(FGButton, {
                    onclick: function() {
                        mode(toolbarModes.RENAME);
                    },
                    icon: 'fa fa-font',
                    className : 'text-info'
                }, 'Rename')
            );
        }
        return m('span', rowButtons);
    }
};

var _dismissToolbar = function(){
    var tb = this;
    if (tb.toolbarMode() === toolbarModes.SEARCH){
        tb.resetFilter();
    }
    tb.toolbarMode(toolbarModes.DEFAULT);
    tb.filterText('');
    m.redraw();
};

var FGToolbar = {
    controller : function(args) {
        var self = this;
        self.tb = args.treebeard;
        self.tb.inputValue = m.prop('');
        self.tb.toolbarMode = m.prop(toolbarModes.DEFAULT);
        self.items = args.treebeard.multiselected;
        self.mode = self.tb.toolbarMode;
        self.isUploading = args.treebeard.isUploading;
        self.helpText = m.prop('');
        self.dismissToolbar = _dismissToolbar.bind(self.tb);
        self.createFolder = function(event){
            _createFolder.call(self.tb, event, self.dismissToolbar, self.helpText );
        };
    },
    view : function(ctrl) {
        var templates = {};
        var generalButtons = [];
        var finalRowButtons = [];
        var items = ctrl.items();
        var item = items[0];
        var dismissIcon = m.component(FGButton, {
                onclick: ctrl.dismissToolbar,
                icon : 'fa fa-times'
            }, '');
        templates[toolbarModes.SEARCH] =  [
            m('.col-xs-10', [
                ctrl.tb.options.filterTemplate.call(ctrl.tb)
                ]),
                m('.col-xs-2.tb-buttons-col',
                    m('.fangorn-toolbar.pull-right', [dismissIcon])
                )
            ];
        templates[toolbarModes.ADDFOLDER] = [
            m('.col-xs-9', [
                m.component(FGInput, {
                    onkeypress: function(event){
                        if (ctrl.tb.pressedKey === ENTER_KEY) {
                            _createFolder.call(ctrl.tb, event, ctrl.dismissToolbar);
                        }
                    },
                    id : 'createFolderInput',
                    helpTextId : 'createFolderHelp',
                    placeholder : 'New folder name',
                }, ctrl.helpText())
            ]),
            m('.col-xs-3.tb-buttons-col',
                m('.fangorn-toolbar.pull-right',
                    [
                        m.component(FGButton, {
                            onclick: ctrl.createFolder,
                            icon : 'fa fa-plus',
                            className : 'text-success'
                        }, 'Create'),
                        dismissIcon
                    ]
                )
            )
        ];
        templates[toolbarModes.RENAME] = [
            m('.col-xs-9',
                m.component(FGInput, {
                    onkeypress: function (event) {
                        ctrl.tb.inputValue($(event.target).val());
                        if (ctrl.tb.pressedKey === ENTER_KEY) {
                            _renameEvent.call(ctrl.tb);
                        }
                    },
                    id : 'renameInput',
                    helpTextId : 'renameHelpText',
                    placeholder : null,
                    value : ctrl.tb.inputValue(),
                }, ctrl.helpText())
            ),
            m('.col-xs-3.tb-buttons-col',
                m('.fangorn-toolbar.pull-right',
                    [
                        m.component(FGButton, {
                            onclick: function () {
                                _renameEvent.call(ctrl.tb);
                            },
                            icon : 'fa fa-pencil',
                            className : 'text-info'
                        }, 'Rename'),
                        dismissIcon
                    ]
                )
            )
        ];
        // Bar mode
        // Which buttons should show?
        if(items.length === 1){
            var addonButtons = resolveconfigOption.call(ctrl.tb, item, 'itemButtons', [item]);
            if (addonButtons) {
                finalRowButtons = m.component(addonButtons, { treebeard : ctrl.tb, item : item }); // jshint ignore:line
            } else {
                finalRowButtons = m.component(FGItemButtons, {treebeard : ctrl.tb, mode : ctrl.mode, item : item }); // jshint ignore:line
            }
        }
        if(ctrl.isUploading()){
            generalButtons.push(
                m.component(FGButton, {
                    onclick: function() {
                        cancelUploads.call(ctrl.tb);
                    },
                    icon: 'fa fa-time-circle',
                    className : 'text-danger'
                }, 'Cancel Pending Uploads')
            );
        }
        //multiple selection icons
        if(items.length > 1 && ctrl.tb.multiselected()[0].data.provider !== 'github') {
            var showDelete = false;
            // Only show delete button if user has edit permissions on at least one selected file
            for (var i = 0, len = items.length; i < len; i++) {
                var each = items[i];
                if (each.data.permissions.edit && !each.data.isAddonRoot && !each.data.nodeType) {
                    showDelete = true;
                    break;
                }
            }
            if(showDelete){
                generalButtons.push(
                    m.component(FGButton, {
                        onclick: function(event) {
                            var configOption = resolveconfigOption.call(ctrl.tb, item, 'removeEvent', [event, items]); // jshint ignore:line
                            if(!configOption){ _removeEvent.call(ctrl.tb, null, items); }
                        },
                        icon: 'fa fa-trash',
                        className : 'text-danger'
                    }, 'Delete Multiple')
                );
            }
        }
        generalButtons.push(
            m.component(FGButton, {
                onclick: function(event){
                    ctrl.mode(toolbarModes.SEARCH);
                },
                icon: 'fa fa-search',
                className : 'text-primary'
            }, 'Search'),
            m.component(FGButton, {
                onclick: function(event){
                    var mithrilContent = m('div', [
                        m('h3.break-word.m-b-lg', 'How to Use the File Browser'),
                        m('p', [ m('b', 'Select rows:'), m('span', ' Click on a row (outside the name) to show further actions in the toolbar.')]),
                        m('p', [ m('b', 'Select Multiple Files:'), m('span', ' Use command or shift keys to select multiple files.')]),
                        m('p', [ m('b', 'Open Files:'), m('span', ' Click a file name to go to the file.')]),
                        m('p', [ m('b', 'Open Files in New Tab:'), m('span',  ' Press Command (or Ctrl in Windows) and  click a file name to open it in a new tab.')]),
                    ]);
                    var mithrilButtons = m('div', [
                        m('span.tb-modal-btn', { 'class' : 'text-primary', onclick : function(event) { ctrl.tb.modal.dismiss(); } }, 'Close'),
                    ]);
                    ctrl.tb.modal.update(mithrilContent, mithrilButtons);
                },
                icon: 'fa fa-info',
                className : 'text-info'
            }, '')
        );

        templates[toolbarModes.DEFAULT] =  m('.col-xs-12', m('.pull-right', [finalRowButtons, generalButtons]));
        return m('.row.tb-header-row', [
            m('#folderRow', { config : function () {
                $('#folderRow input').focus();
            }}, [
                templates[ctrl.mode()]
            ])
        ]);
    }
};

/**
 * When multiple rows are selected remove those that are not in the parent
 * @param {Array} rows List of item objects
 * @returns {Array} newRows Returns the revised list of rows
 */
function filterRowsNotInParent(rows) {
    var tb = this;
    if (tb.multiselected().length < 2) {
        return tb.multiselected();
    }
    var i, newRows = [],
        originalRow = tb.find(tb.multiselected()[0].id),
        originalParent,
        currentItem;
    function changeColor() { $(this).css('background-color', ''); }
    if (originalRow !== undefined) {
        originalParent = originalRow.parentID;
        for (i = 0; i < rows.length; i++) {
            currentItem = rows[i];
            if (currentItem.parentID === originalParent && currentItem.id !== -1) {
                newRows.push(rows[i]);
            } else {
                $('.tb-row[data-id="' + rows[i].id + '"]').stop().css('background-color', '#D18C93')
                    .animate({ backgroundColor: '#fff'}, 500, changeColor);
            }
        }
    }
    tb.multiselected(newRows);
    tb.highlightMultiselect();
    return newRows;
}

/**
 * Helper function that turns parent open values to true to respective redraws can open the folder
 * @this Treebeard.controller
 * @param {Object} item A Treebeard _item object.
 * @private
 */
function _openParentFolders (item) {
    var tb = this;
    // does it have a parent? If so change open
    var parent = item.parent();
    if(parent ){
        if(!parent.open) {
            var index = tb.returnIndex(parent.id);
            parent.load = true;
            tb.toggleFolder(index);
        }
        _openParentFolders.call(tb, parent);
    }
    return;
}

/**
 * Handles multiselect conditions and actions
 * @this Treebeard.controller
 * @param {Object} event jQuery click event.
 * @param {Object} row A Treebeard _item object.
 * @private
 */
 function _fangornMultiselect (event, row) {
    var tb = this;
    var scrollToItem = false;
    filterRowsNotInParent.call(tb, tb.multiselected());
    if (tb.toolbarMode() === 'search') {
        _dismissToolbar.call(tb);
        scrollToItem = true;
        // recursively open parents of the selected item but do not lazyload;
        _openParentFolders.call(tb, row);
    }

    if (tb.multiselected().length === 1){
        tb.select('#tb-tbody').removeClass('unselectable');
        if(scrollToItem) {
             scrollToFile.call(tb, tb.multiselected()[0].id);
        }
    } else if (tb.multiselected().length > 1) {
        tb.select('#tb-tbody').addClass('unselectable');
    }
    tb.inputValue(tb.multiselected()[0].data.name);
    m.redraw();
    reapplyTooltips();
}

/* BEGIN MOVE */
// copyMode can be 'copy', 'move', 'forbidden', or null.
// This is set at draglogic and is used as global within this module
var copyMode = null;

// Set altkey global to fangorn
    var altKey = false;
    $(document).keydown(function (e) {
        if (e.altKey) {
            altKey = true;
        }
    });
    $(document).keyup(function (e) {
        if (!e.altKey) {
            altKey = false;
        }
    });

/**
 * Hook for the drag start event on jquery
 * @param event jQuery UI drggable event object
 * @param ui jQuery UI draggable ui object
 * @private
 */
function _fangornDragStart(event, ui) {
    var itemID = $(event.target).attr('data-id'),
        item = this.find(itemID);
    if (this.multiselected().length < 2) {
        this.multiselected([item]);
    }
}

/**
 * Hook for the drop event of jQuery UI droppable
 * @param event jQuery UI droppable event object
 * @param ui jQuery UI droppable ui object
 * @private
 */
function _fangornDrop(event, ui) {
    var tb = this;
    var items = tb.multiselected().length === 0 ? [tb.find(tb.selected)] : tb.multiselected(),
        folder = tb.find($(event.target).attr('data-id'));

    // Run drop logic here
        _dropLogic.call(tb, event, items, folder);

}

/**
 * Hook for the over event of jQuery UI droppable
 * @param event jQuery UI droppable event object
 * @param ui jQuery UI droppable ui object
 * @private
 */
function _fangornOver(event, ui) {
    var tb = this;
    var items = tb.multiselected().length === 0 ? [tb.find(tb.selected)] : tb.multiselected(),
        folder = tb.find($(event.target).attr('data-id')),
        dragState = _dragLogic.call(tb, event, items, ui);
    $('.tb-row').removeClass('tb-h-success fangorn-hover');
    if (dragState !== 'forbidden') {
        $('.tb-row[data-id="' + folder.id + '"]').addClass('tb-h-success');
    } else {
        $('.tb-row[data-id="' + folder.id + '"]').addClass('fangorn-hover');
    }
}

/**
 * Where the drop actions happen
 * @param event jQuery UI drop event
 * @param {Array} items List of items being dragged at the time. Each item is a _item object
 * @param {Object} folder Folder information as _item object
 */
function _dropLogic(event, items, folder) {
    var tb = this;

    if (items.length < 1) { return; }
    if (items.indexOf(folder) > -1) { return; }
    if (copyMode === 'forbidden') return;

    // if (items[0].data.kind === 'folder' && ['github', 'figshare', 'dataverse'].indexOf(folder.data.provider) !== -1) { return; }

    if (!folder.open) {
        return tb.updateFolder(null, folder, _dropLogic.bind(tb, event, items, folder));
    }

    $.each(items, function(index, item) {
        checkConflicts(tb, item, folder, doItemOp.bind(tb, copyMode === 'move' ? OPERATIONS.MOVE : OPERATIONS.COPY, folder, item, undefined));
    });
}

/**
 * Sets the copy state based on which item is being dragged on which other item
 * @param {Object} event Browser drag event
 * @param {Array} items List of items being dragged at the time. Each item is a _item object
 * @param {Object} ui jQuery UI draggable drag ui object
 * @returns {String} copyMode One of the copy states, from 'copy', 'move', 'forbidden'
 */
function _dragLogic(event, items, ui) {
    var tb = this;
    var canMove = true,
    folder = this.find($(event.target).attr('data-id')),
    dragGhost = $('.tb-drag-ghost');

    // Set the cursor to match the appropriate copy mode
    copyMode = getCopyMode(folder, items);
    switch (copyMode) {
        case 'forbidden':
            dragGhost.css('cursor', 'not-allowed');
            break;
        case 'copy':
            dragGhost.css('cursor', 'copy');
            break;
        case 'move':
            dragGhost.css('cursor', 'move');
            break;
        default:
            dragGhost.css('cursor', 'default');
    }
    return copyMode;

}

function getCopyMode(folder, items) {
    var tb = this;
    var canMove = true;
    var mustBeIntra = (folder.data.provider === 'github');

    if (folder.parentId === 0) return 'forbidden';
    if (folder.data.kind !== 'folder' || !folder.data.permissions.edit) return 'forbidden';
    if (!folder.data.provider || folder.data.status) return 'forbidden';

    if (folder.data.provider === 'figshare') return 'forbidden';
    if (folder.data.provider === 'dataverse') return 'forbidden';

    for(var i = 0; i < items.length; i++) {
        var item = items[i];
        if (
            item.data.nodeType ||
            item.data.isAddonRoot ||
            item.id === folder.id ||
            item.parentID === folder.id ||
            item.data.provider === 'figshare' ||
            item.data.provider === 'dataverse' ||
            (mustBeIntra && item.data.provider !== folder.data.provider)
        ) return 'forbidden';

        mustBeIntra = mustBeIntra || item.data.provider === 'github';
        canMove = canMove && item.data.permissions.edit && (!mustBeIntra || (item.data.provider === folder.data.provider && item.data.nodeId === folder.data.nodeId));
    }
    if (folder.data.isPointer) return 'copy';
    if (altKey) return 'copy';
    if (!canMove) return 'copy';
    return 'move';
}
/* END MOVE */


function _resizeHeight () {
    var tb = this;
    var tbody = tb.select('#tb-tbody');
    var windowHeight = $(window).height();
    var topBuffer = tbody.offset().top + 50;
    var availableSpace = windowHeight - topBuffer;
    if(availableSpace > 0) {
        tbody.height(availableSpace);
    }
}

/**
 * OSF-specific Treebeard options common to all addons.
 * Check Treebeard API for more information
 */
tbOptions = {
    rowHeight : 35,         // user can override or get from .tb-row height
    showTotal : 15,         // Actually this is calculated with div height, not needed. NEEDS CHECKING
    paginate : false,       // Whether the applet starts with pagination or not.
    paginateToggle : false, // Show the buttons that allow users to switch between scroll and paginate.
    uploads : true,         // Turns dropzone on/off.
    columnTitles : _fangornColumnTitles,
    resolveRows : _fangornResolveRows,
    hoverClassMultiselect : 'fangorn-selected',
    multiselect : true,
    placement : 'files',
    title : function() {
        //TODO Add disk saving mode message
        // if(window.contextVars.diskSavingMode) {
        //     // If File and FileRead are not defined dropzone is not supported and neither is uploads
        //     if (window.File && window.FileReader) {
        //         return m('p', {
        //         }, [
        //             m('span', 'To Upload: Drag files into a folder OR click the '),
        //             m('i.btn.btn-default.btn-xs', { disabled : 'disabled'}, [ m('i.fa.fa-upload')]),
        //             m('span', ' below.')
        //         ]);
        //     }
        //     return m('p', {
        //         class: 'text-danger'
        //     }, [
        //         m('span', 'Your browser does not support file uploads, ', [
        //             m('a', { href: 'http://browsehappy.com' }, 'learn more'),
        //             '.'
        //         ])
        //     ]);
        // }
        return undefined;
    },
    showFilter : true,     // Gives the option to filter by showing the filter box.
    allowMove : true,       // Turn moving on or off.
    hoverClass : 'fangorn-hover',
    togglecheck : _fangornToggleCheck,
    sortButtonSelector : {
        up : 'i.fa.fa-chevron-up',
        down : 'i.fa.fa-chevron-down'
    },
    onload : function () {
        var tb = this;
        _loadTopLevelChildren.call(tb);
        tb.pendingFileOps = [];
        tb.select('#tb-tbody').on('click', function(event){
            if(event.target !== this) {
                return;
            }
            tb.clearMultiselect();
            _dismissToolbar.call(tb);
        });

        $(window).on('beforeunload', function() {
            if(tb.dropzone && tb.dropzone.getUploadingFiles().length) {
                return 'You have pending uploads, if you leave this page they may not complete.';
            }
            if(tb.pendingFileOps.length > 0) {
                return 'You have pending file operations, if you leave this page they may not complete.';
            }
        });
        if(tb.options.placement === 'project-files') {
            _resizeHeight.call(tb);
            $(window).resize(function(){
                _resizeHeight.call(tb);
            });
        }
        $(window).on('keydown', function(event){
            if (event.keyCode === ESCAPE_KEY) {
                _dismissToolbar.call(tb);
            }
        });
    },
    movecheck : function (to, from) { //This method gives the users an option to do checks and define their return
        return true;
    },
    movefail : function (to, from) { //This method gives the users an option to do checks and define their return
        return true;
    },
    addcheck : function (treebeard, item, file) {
        var size;
        var maxSize;
        var displaySize;
        var msgText;
        if (_fangornCanDrop(treebeard, item)) {
            if (item.data.accept && item.data.accept.maxSize) {
                size = file.size / 1000000;
                maxSize = item.data.accept.maxSize;
                if (size > maxSize) {
                    displaySize = Math.round(file.size / 10000) / 100;
                    msgText = 'One of the files is too large (' + displaySize + ' MB). Max file size is ' + item.data.accept.maxSize + ' MB.';
                    item.notify.update(msgText, 'warning', undefined, 3000);
                    return false;
                }
            }
            return true;
        }
        return false;
    },
    onscrollcomplete : function(){
        reapplyTooltips();
    },
    onmultiselect : _fangornMultiselect,
    filterPlaceholder : 'Search',
    onmouseoverrow : _fangornMouseOverRow,
    sortDepth : 2,
    dropzone : {                                           // All dropzone options.
        url: function(files) {return files[0].url;},
        clickable : '#treeGrid',
        addRemoveLinks: false,
        previewTemplate: '<div></div>',
        parallelUploads: 1,
        acceptDirectories: false,
        fallback: function(){}
    },
    resolveIcon : _fangornResolveIcon,
    resolveToggle : _fangornResolveToggle,
    // Pass ``null`` to avoid overwriting Dropzone URL resolver
    resolveUploadUrl: function() {return null;},
    resolveLazyloadUrl : _fangornResolveLazyLoad,
    resolveUploadMethod: _fangornUploadMethod,
    lazyLoadError : _fangornLazyLoadError,
    lazyLoadOnLoad : _fangornLazyLoadOnLoad,
    ontogglefolder : expandStateLoad,
    dropzoneEvents : {
        uploadprogress : _fangornUploadProgress,
        sending : _fangornSending,
        complete : _fangornComplete,
        success : _fangornDropzoneSuccess,
        error : _fangornDropzoneError,
        dragover : _fangornDragOver,
        addedfile : _fangornAddedFile,
        drop : _fangornDropzoneDrop
    },
    resolveRefreshIcon : function() {
        return m('i.fa.fa-refresh.fa-spin');
    },
    removeIcon : function(){
        return m.trust('&times;');
    },
    toolbarComponent : FGToolbar,
    // DRAG AND DROP RELATED OPTIONS
    dragOptions : {},
    dropOptions : {},
    dragEvents : {
        start : _fangornDragStart
    },
    dropEvents : {
        drop : _fangornDrop,
        over : _fangornOver
    },
    onafterselectwitharrow : function(row, direction) {
        var tb = this;
        var item = tb.find(row.id);
        _fangornMultiselect.call(tb,null,item);
    },
    hScroll : 400
};

/**
 * Loads Fangorn with options
 * @param {Object} options The options to be extended with Treebeard options
 * @constructor
 */
function Fangorn(options) {
    this.options = $.extend({}, tbOptions, options);
    this.grid = null;       // Set by _initGrid
    this.init();
}

/**
 * Initialize Fangorn methods that connect it to Treebeard
 * @type {{constructor: Fangorn, init: Function, _initGrid: Function}}
 */
Fangorn.prototype = {
    constructor: Fangorn,
    init: function () {
        this._initGrid();
    },
    // Create the Treebeard once all addons have been configured
    _initGrid: function () {
        this.grid = new Treebeard(this.options);
        return this.grid;
    },
};

Fangorn.Components = {
    button : FGButton,
    input : FGInput,
    toolbar : FGToolbar,
    dropdown : FGDropdown,
    toolbarModes : toolbarModes
};

Fangorn.ButtonEvents = {
    _downloadEvent: _downloadEvent,
    _downloadZipEvent: _downloadZipEvent,
    _uploadEvent: _uploadEvent,
    _removeEvent: _removeEvent,
    createFolder: _createFolder,
    _gotoFileEvent : gotoFileEvent
};

Fangorn.DefaultColumns = {
    _fangornTitleColumn: _fangornTitleColumn
};

Fangorn.Utils = {
    inheritFromParent: inheritFromParent,
    resolveconfigOption: resolveconfigOption,
    reapplyTooltips : reapplyTooltips,
    setCurrentFileID: setCurrentFileID,
    scrollToFile: scrollToFile,
    openParentFolders : _openParentFolders,
    dismissToolbar : _dismissToolbar,
    uploadRowTemplate : uploadRowTemplate
};

Fangorn.DefaultOptions = tbOptions;

module.exports = Fangorn;<|MERGE_RESOLUTION|>--- conflicted
+++ resolved
@@ -422,14 +422,8 @@
             from.open = true;
             from.load = true;
         }
-<<<<<<< HEAD
+        // no need to redraw because fangornOrderFolder does it
         _fangornOrderFolder.call(tb, from.parent());
-        // no need to redraw because fangornOrderFolder does it
-=======
-
-        tb.redraw();
-
->>>>>>> 6a390298
     }).fail(function(xhr, textStatus) {
         if (to.data.provider === from.provider) {
             tb.pendingFileOps.pop();
