from modularodm import Q
import pytest

from api.base.settings.defaults import API_BASE, MAX_PAGE_SIZE
from api_tests.nodes.filters.test_filters import NodesListFilteringMixin, NodesListDateFilteringMixin
from framework.auth.core import Auth
from osf.models import AbstractNode as Node, NodeLog
from osf_tests.factories import (
    CollectionFactory,
    ProjectFactory,
    NodeFactory,
    RegistrationFactory,
    AuthUserFactory,
    UserFactory,
    PreprintFactory,
)
from rest_framework import exceptions
from tests.utils import assert_items_equal
from website.util import permissions
from website.util.sanitize import strip_html
from website.views import find_bookmark_collection


@pytest.fixture()
def user():
    return AuthUserFactory()

@pytest.fixture()
def non_contrib():
    return AuthUserFactory()

@pytest.mark.django_db
class TestNodeList:

    @pytest.fixture()
    def deleted_project(self):
        return ProjectFactory(is_deleted=True)

    @pytest.fixture()
    def private_project(self, user):
        return ProjectFactory(is_public=False, creator=user)

    @pytest.fixture()
    def public_project(self, user):
        return ProjectFactory(is_public=True, creator=user)

    @pytest.fixture()
    def url(self, user):
        return '/{}nodes/'.format(API_BASE)

    def test_return(self, app, user, non_contrib, deleted_project, private_project, public_project, url):

        #   test_only_returns_non_deleted_public_projects
        res = app.get(url)
        node_json = res.json['data']

        ids = [each['id'] for each in node_json]
        assert public_project._id in ids
        assert deleted_project._id not in ids
        assert private_project._id not in ids

    #   test_return_public_node_list_logged_out_user
        res = app.get(url, expect_errors=True)
        assert res.status_code == 200
        assert res.content_type == 'application/vnd.api+json'
        ids = [each['id'] for each in res.json['data']]
        assert public_project._id in ids
        assert private_project._id not in ids

    #   test_return_public_node_list_logged_in_user
        res = app.get(url, auth=non_contrib)
        assert res.status_code == 200
        assert res.content_type == 'application/vnd.api+json'
        ids = [each['id'] for each in res.json['data']]
        assert public_project._id in ids
        assert private_project._id not in ids

    #   test_return_private_node_list_logged_out_user
        res = app.get(url)
        ids = [each['id'] for each in res.json['data']]
        assert public_project._id in ids
        assert private_project._id not in ids

    #   test_return_private_node_list_logged_in_contributor
        res = app.get(url, auth=user.auth)
        assert res.status_code == 200
        assert res.content_type == 'application/vnd.api+json'
        ids = [each['id'] for each in res.json['data']]
        assert public_project._id in ids
        assert private_project._id in ids

    #   test_return_private_node_list_logged_in_non_contributor
        res = app.get(url, auth=non_contrib.auth)
        ids = [each['id'] for each in res.json['data']]
        assert public_project._id in ids
        assert private_project._id not in ids

    def test_node_list_does_not_returns_registrations(self, app, user, public_project, url):
        registration = RegistrationFactory(project=public_project, creator=user)
        res = app.get(url, auth=user.auth)
        ids = [each['id'] for each in res.json['data']]
        assert registration._id not in ids

    def test_node_list_has_root(self, app, user, url, public_project, private_project, deleted_project):
        res = app.get(url, auth=user.auth)
        projects_with_root = 0
        for project in res.json['data']:
            if project['relationships'].get('root', None):
                projects_with_root += 1
        assert projects_with_root != 0
        assert all([each['relationships'].get('root') is not None for each in res.json['data']])

    def test_node_list_has_proper_root(self, app, user, url):
        project_one = ProjectFactory(title='Project One', is_public=True)
        ProjectFactory(parent=project_one, is_public=True)

        res = app.get(url + '?embed=root&embed=parent', auth=user.auth)

        for project_json in res.json['data']:
            project = Node.load(project_json['id'])
            assert project_json['embeds']['root']['data']['id'] == project.root._id


@pytest.mark.django_db
class TestNodeFiltering:

    @pytest.fixture()
    def user_one(self):
        return AuthUserFactory()

    @pytest.fixture()
    def user_two(self):
        return AuthUserFactory()

    @pytest.fixture()
    def tag_one(self):
        return 'tag_one'

    @pytest.fixture()
    def tag_two(self):
        return 'tag_two'

    @pytest.fixture()
    def public_project_one(self, tag_one, tag_two):
        public_project_one = ProjectFactory(title='Public Project One', is_public=True)
        public_project_one.add_tag(tag_one, Auth(public_project_one.creator), save=False)
        public_project_one.add_tag(tag_two, Auth(public_project_one.creator), save=False)
        public_project_one.save()
        return public_project_one

    @pytest.fixture()
    def public_project_two(self, tag_one):
        public_project_two = ProjectFactory(title='Public Project Two', description='reason is shook', is_public=True)
        public_project_two.add_tag(tag_one, Auth(public_project_two.creator), save=True)
        return public_project_two

    @pytest.fixture()
    def public_project_three(self):
        return ProjectFactory(title='Unique Test Title', is_public=True)

    @pytest.fixture()
    def user_one_private_project(self, user_one):
        return ProjectFactory(title='User One Private Project', is_public=False, creator=user_one)

    @pytest.fixture()
    def user_two_private_project(self, user_two):
        return ProjectFactory(title='User Two Private Project', is_public=False, creator=user_two)

    @pytest.fixture()
    def preprint(self, user_one):
        return PreprintFactory(creator=user_one)

    @pytest.fixture()
    def folder(self):
        return CollectionFactory()

    @pytest.fixture()
    def bookmark_collection(self, user_one):
        return find_bookmark_collection(user_one)

    @pytest.fixture()
    def url(self):
        return '/{}nodes/'.format(API_BASE)

    def test_filtering(self, app, user_one, public_project_one, public_project_two, public_project_three, user_one_private_project, user_two_private_project, preprint):

        #   test_filtering_by_id
        url = '/{}nodes/?filter[id]={}'.format(API_BASE, public_project_one._id)
        res = app.get(url, auth=user_one.auth)
        assert res.status_code == 200
        ids = [each['id'] for each in res.json['data']]

        assert public_project_one._id in ids
        assert len(ids) == 1

    #   test_filtering_by_multiple_ids
        url = '/{}nodes/?filter[id]={},{}'.format(API_BASE, public_project_one._id, public_project_two._id)
        res = app.get(url, auth=user_one.auth)
        assert res.status_code == 200
        ids = [each['id'] for each in res.json['data']]

        assert public_project_one._id in ids
        assert public_project_two._id in ids
        assert len(ids) == 2

    #   test_filtering_by_multiple_ids_one_private
        url = '/{}nodes/?filter[id]={},{}'.format(API_BASE, public_project_one._id, user_two_private_project._id)
        res = app.get(url, auth=user_one.auth)
        assert res.status_code == 200
        ids = [each['id'] for each in res.json['data']]

        assert public_project_one._id in ids
        assert user_two_private_project._id not in ids
        assert len(ids) == 1

    #   test_filtering_by_multiple_ids_brackets_in_query_params
        url = '/{}nodes/?filter[id]=[{},   {}]'.format(API_BASE, public_project_one._id, public_project_two._id)
        res = app.get(url, auth=user_one.auth)
        assert res.status_code == 200
        ids = [each['id'] for each in res.json['data']]

        assert public_project_one._id in ids
        assert public_project_two._id in ids
        assert len(ids) == 2

    #   test_filtering_on_title_not_equal
        url = '/{}nodes/?filter[title][ne]=Public%20Project%20One'.format(API_BASE)
        res = app.get(url, auth=user_one.auth)
        assert res.status_code == 200
        data = res.json['data']
        assert len(data) == 4

        titles = [each['attributes']['title'] for each in data]

        assert public_project_one.title not in titles
        assert public_project_two.title in titles
        assert public_project_three.title in titles
        assert user_one_private_project.title in titles

    #   test_filtering_on_description_not_equal
        url = '/{}nodes/?filter[description][ne]=reason%20is%20shook'.format(API_BASE)
        res = app.get(url, auth=user_one.auth)
        assert res.status_code == 200
        data = res.json['data']
        assert len(data) == 4

        descriptions = [each['attributes']['description'] for each in data]

        assert public_project_two.description not in descriptions
        assert public_project_one.description in descriptions
        assert public_project_three.description in descriptions
        assert user_one_private_project.description in descriptions

    #   test_filtering_on_preprint
        url = '/{}nodes/?filter[preprint]=true'.format(API_BASE)
        res = app.get(url, auth=user_one.auth)
        assert res.status_code == 200
        data = res.json['data']
        ids = [each['id'] for each in data]

        preprints = Node.find(Q('preprint_file', 'ne', None) & Q('_is_preprint_orphan', 'ne', True))
        assert len(data) == len(preprints)
        assert preprint.node._id in ids
        assert public_project_one._id not in ids
        assert public_project_two._id not in ids
        assert public_project_three._id not in ids

    #   test_filtering_out_preprint
        url = '/{}nodes/?filter[preprint]=false'.format(API_BASE)
        res = app.get(url, auth=user_one.auth)
        assert res.status_code == 200
        data = res.json['data']

        ids = [each['id'] for each in data]

        assert preprint.node._id not in ids
        assert public_project_one._id in ids
        assert public_project_two._id in ids
        assert public_project_three._id in ids

    def test_filtering_by_category(self, app, user_one):
        project_one = ProjectFactory(creator=user_one, category='hypothesis')
        project_two = ProjectFactory(creator=user_one, category='procedure')
        url = '/{}nodes/?filter[category]=hypothesis'.format(API_BASE)
        res = app.get(url, auth=user_one.auth)

        node_json = res.json['data']
        ids = [each['id'] for each in node_json]

        assert project_one._id in ids
        assert project_two._id not in ids

    def test_filtering_by_public(self, app, user_one):
        public_project = ProjectFactory(creator=user_one, is_public=True)
        private_project = ProjectFactory(creator=user_one, is_public=False)

        url = '/{}nodes/?filter[public]=false'.format(API_BASE)
        res = app.get(url, auth=user_one.auth)
        node_json = res.json['data']

        # No public projects returned
        assert not any([each['attributes']['public'] for each in node_json])

        ids = [each['id'] for each in node_json]
        assert public_project._id not in ids
        assert private_project._id in ids

        url = '/{}nodes/?filter[public]=true'.format(API_BASE)
        res = app.get(url, auth=user_one.auth)
        node_json = res.json['data']

        # No private projects returned
        assert all([each['attributes']['public'] for each in node_json])

        ids = [each['id'] for each in node_json]
        assert private_project._id not in ids
        assert public_project._id in ids

    def test_filtering_tags(self, app, public_project_one, public_project_two, tag_one, tag_two):
        url = '/{}nodes/?filter[tags]={}'.format(API_BASE, tag_one)

        res = app.get(url, auth=public_project_one.creator.auth)
        node_json = res.json['data']

        ids = [each['id'] for each in node_json]
        assert public_project_one._id in ids
        assert public_project_two._id in ids

    #   test_filter_two_tags
        url = '/{}nodes/?filter[tags]={}&filter[tags]={}'.format(API_BASE, tag_one, tag_two)

        res = app.get(url, auth=public_project_one.creator.auth)
        node_json = res.json['data']

        ids = [each['id'] for each in node_json]
        assert public_project_one._id in ids
        assert public_project_two._id not in ids

    #   test_filter_no_tags
        project_no_tag = ProjectFactory(title='Project No Tags', is_public=True)

        url = '/{}nodes/?filter[tags]=null'.format(API_BASE)

        res = app.get(url, auth=project_no_tag.creator.auth)
        node_json = res.json['data']

        ids = [each['id'] for each in node_json]
        assert public_project_one._id not in ids
        assert public_project_two._id not in ids
        assert project_no_tag._id in ids

    def test_filtering_tags_exact(self, app, user_one, public_project_one, public_project_two):
        public_project_one.add_tag('logic', Auth(user_one))
        public_project_two.add_tag('logic', Auth(user_one))
        public_project_one.add_tag('reason', Auth(user_one))
        res = app.get(
            '/{}nodes/?filter[tags]=reason'.format(
                API_BASE
            ),
            auth=user_one.auth
        )
        assert len(res.json.get('data')) == 1

    def test_filtering_tags_capitalized_query(self, app, user_one, public_project_one):
        public_project_one.add_tag('covfefe', Auth(user_one))
        res = app.get(
            '/{}nodes/?filter[tags]=COVFEFE'.format(
                API_BASE
            ),
            auth=user_one.auth
        )
        assert len(res.json.get('data')) == 1

    def test_filtering_tags_capitalized_tag(self, app, user_one, public_project_one):
        public_project_one.add_tag('COVFEFE', Auth(user_one))
        res = app.get(
            '/{}nodes/?filter[tags]=covfefe'.format(
                API_BASE
            ),
            auth=user_one.auth
        )
        assert len(res.json.get('data')) == 1

    def test_filtering_on_multiple_tags(self, app, user_one, public_project_one):
        public_project_one.add_tag('lovechild', Auth(user_one))
        public_project_one.add_tag('flowerchild', Auth(user_one))
        res = app.get(
            '/{}nodes/?filter[tags]=lovechild&filter[tags]=flowerchild'.format(
                API_BASE
            ),
            auth=user_one.auth
        )
        assert len(res.json.get('data')) == 1

    def test_filtering_on_multiple_tags_must_match_both(self, app, user_one, public_project_one):
        public_project_one.add_tag('lovechild', Auth(user_one))
        res = app.get(
            '/{}nodes/?filter[tags]=lovechild&filter[tags]=flowerchild'.format(
                API_BASE
            ),
            auth=user_one.auth
        )
        assert len(res.json.get('data')) == 0

    def test_filtering_tags_returns_distinct(self, app, user_one, public_project_one):
        # regression test for returning multiple of the same file
        public_project_one.add_tag('cat', Auth(user_one))
        public_project_one.add_tag('cAt', Auth(user_one))
        public_project_one.add_tag('caT', Auth(user_one))
        public_project_one.add_tag('CAT', Auth(user_one))
        res = app.get(
            '/{}nodes/?filter[tags]=cat'.format(
                API_BASE
            ),
            auth=user_one.auth
        )
        assert len(res.json.get('data')) == 1

    def test_filtering_contributors(self, app, user_one, user_one_private_project, preprint):
        res = app.get(
            '/{}nodes/?filter[contributors]={}'.format(
                API_BASE, user_one._id
            ),
            auth=user_one.auth
        )
        assert len(res.json.get('data')) == 2

    def test_filtering_contributors_bad_id(self, app, user_one):
        res = app.get(
            '/{}nodes/?filter[contributors]=alovechilddresseduplikeaflowerchild'.format(
                API_BASE
            ),
            auth=user_one.auth
        )
        assert len(res.json.get('data')) == 0

    def test_get_projects(self, app, user_one, public_project_one, public_project_two, public_project_three, user_one_private_project, user_two_private_project, folder, bookmark_collection, url):

        #   test_get_all_projects_with_no_filter_logged_in
        res = app.get(url, auth=user_one.auth)
        node_json = res.json['data']

        ids = [each['id'] for each in node_json]
        assert public_project_one._id in ids
        assert public_project_two._id in ids
        assert public_project_three._id in ids
        assert user_one_private_project._id in ids
        assert user_two_private_project._id not in ids
        assert folder._id not in ids
        assert bookmark_collection._id not in ids

    #   test_get_all_projects_with_no_filter_not_logged_in
        res = app.get(url)
        node_json = res.json['data']
        ids = [each['id'] for each in node_json]
        assert public_project_one._id in ids
        assert public_project_two._id in ids
        assert public_project_three._id in ids
        assert user_one_private_project._id not in ids
        assert user_two_private_project._id not in ids
        assert folder._id not in ids
        assert bookmark_collection._id not in ids

    #   test_get_one_project_with_exact_filter_logged_in
        url = '/{}nodes/?filter[title]=Project%20One'.format(API_BASE)

        res = app.get(url, auth=user_one.auth)
        node_json = res.json['data']

        ids = [each['id'] for each in node_json]
        assert public_project_one._id in ids
        assert public_project_two._id not in ids
        assert public_project_three._id not in ids
        assert user_one_private_project._id not in ids
        assert user_two_private_project._id not in ids
        assert folder._id not in ids
        assert bookmark_collection._id not in ids

    #   test_get_one_project_with_exact_filter_not_logged_in
        url = '/{}nodes/?filter[title]=Project%20One'.format(API_BASE)

        res = app.get(url)
        node_json = res.json['data']

        ids = [each['id'] for each in node_json]
        assert public_project_one._id in ids
        assert public_project_two._id not in ids
        assert public_project_three._id not in ids
        assert user_one_private_project._id not in ids
        assert user_two_private_project._id not in ids
        assert folder._id not in ids
        assert bookmark_collection._id not in ids

    #   test_get_some_projects_with_substring_logged_in
        url = '/{}nodes/?filter[title]=Two'.format(API_BASE)

        res = app.get(url, auth=user_one.auth)
        node_json = res.json['data']

        ids = [each['id'] for each in node_json]
        assert public_project_one._id not in ids
        assert public_project_two._id in ids
        assert public_project_three._id not in ids
        assert user_one_private_project._id not in ids
        assert user_two_private_project._id not in ids
        assert folder._id not in ids
        assert bookmark_collection._id not in ids

    #   test_get_some_projects_with_substring_not_logged_in
        url = '/{}nodes/?filter[title]=Two'.format(API_BASE)

        res = app.get(url, auth=user_one.auth)
        node_json = res.json['data']

        ids = [each['id'] for each in node_json]
        assert public_project_one._id not in ids
        assert public_project_two._id in ids
        assert public_project_three._id not in ids
        assert user_one_private_project._id not in ids
        assert user_two_private_project._id not in ids
        assert folder._id not in ids
        assert bookmark_collection._id not in ids

    #   test_get_only_public_or_my_projects_with_filter_logged_in
        url = '/{}nodes/?filter[title]=Project'.format(API_BASE)

        res = app.get(url, auth=user_one.auth)
        node_json = res.json['data']

        ids = [each['id'] for each in node_json]
        assert public_project_one._id in ids
        assert public_project_two._id in ids
        assert public_project_three._id not in ids
        assert user_one_private_project._id in ids
        assert user_two_private_project._id not in ids
        assert folder._id not in ids
        assert bookmark_collection._id not in ids

    #   test_get_only_public_projects_with_filter_not_logged_in
        url = '/{}nodes/?filter[title]=Project'.format(API_BASE)

        res = app.get(url)
        node_json = res.json['data']

        ids = [each['id'] for each in node_json]
        assert public_project_one._id in ids
        assert public_project_two._id in ids
        assert public_project_three._id not in ids
        assert user_one_private_project._id not in ids
        assert user_two_private_project._id not in ids
        assert folder._id not in ids
        assert bookmark_collection._id not in ids

    #   test_alternate_filtering_field_logged_in
        url = '/{}nodes/?filter[description]=shook'.format(API_BASE)

        res = app.get(url, auth=user_one.auth)
        node_json = res.json['data']

        ids = [each['id'] for each in node_json]
        assert public_project_one._id not in ids
        assert public_project_two._id in ids
        assert public_project_three._id not in ids
        assert user_one_private_project._id not in ids
        assert user_two_private_project._id not in ids
        assert folder._id not in ids
        assert bookmark_collection._id not in ids

    #   test_alternate_filtering_field_not_logged_in
        url = '/{}nodes/?filter[description]=reason'.format(API_BASE)

        res = app.get(url)
        node_json = res.json['data']

        ids = [each['id'] for each in node_json]
        assert public_project_one._id not in ids
        assert public_project_two._id in ids
        assert public_project_three._id not in ids
        assert user_one_private_project._id not in ids
        assert user_two_private_project._id not in ids
        assert folder._id not in ids
        assert bookmark_collection._id not in ids

    def test_incorrect_filtering_field_not_logged_in(self, app):
        url = '/{}nodes/?filter[notafield]=bogus'.format(API_BASE)

        res = app.get(url, expect_errors=True)
        assert res.status_code == 400
        errors = res.json['errors']
        assert len(errors) == 1
        assert errors[0]['detail'] == '\'notafield\' is not a valid field for this endpoint.'

    def test_filtering_on_root(self, app, user_one):
        root = ProjectFactory(is_public=True)
        child = ProjectFactory(parent=root, is_public=True)
        ProjectFactory(parent=root, is_public=True)
        ProjectFactory(parent=child, is_public=True)
        # create some unrelated projects
        ProjectFactory(title='A theory on why reason has a ridiculously large project', is_public=True)
        ProjectFactory(title='How one intern changed thousands of lines within a codebase', is_public=True)

        url = '/{}nodes/?filter[root]={}'.format(API_BASE, root._id)

        res = app.get(url, auth=user_one.auth)
        assert res.status_code == 200

        root_nodes = Node.objects.filter(root__guids___id=root._id)

        assert len(res.json['data']) == root_nodes.count()

    def test_filtering_on_parent(self, app):
        root = ProjectFactory(is_public=True)
        parent_one = NodeFactory(parent=root, is_public=True)
        parent_two = NodeFactory(is_public=True, parent=root)
        child_one = NodeFactory(parent=parent_one, is_public=True)
        child_two = NodeFactory(parent=parent_one, is_public=True)

        url = '/{}nodes/?filter[parent]={}'.format(API_BASE, parent_one._id)
        res = app.get(url)
        assert res.status_code == 200

        guids = [each['id'] for each in res.json['data']]
        assert child_one._id in guids
        assert child_two._id in guids
        assert parent_one._id not in guids
        assert parent_two._id not in guids

    def test_filtering_on_null_parent(self, app):
        # add some nodes TO be included
        new_user = AuthUserFactory()
        root = ProjectFactory(is_public=True)
        root_two = ProjectFactory(is_public=True)
        # Build up a some of nodes not to be included
        child_one = ProjectFactory(parent=root, is_public=True)
        child_two = ProjectFactory(parent=root, is_public=True)
        grandchild = ProjectFactory(parent=child_one, is_public=True)

        url = '/{}nodes/?filter[parent]=null'.format(API_BASE)

        res = app.get(url, auth=new_user.auth)
        assert res.status_code == 200

        public_root_nodes = Node.find(Q('is_public', 'eq', True)).get_roots()
        assert len(res.json['data']) == public_root_nodes.count()

        guids = [each['id'] for each in res.json['data']]
        assert root._id in guids
        assert root_two._id in guids
        assert child_one._id not in guids
        assert child_two._id not in guids
        assert grandchild._id not in guids

    def test_preprint_filter_excludes_orphans(self, app, user_one, preprint, public_project_one, public_project_two, public_project_three):
        orphan = PreprintFactory(creator=preprint.node.creator)
        orphan._is_preprint_orphan = True
        orphan.save()

        url = '/{}nodes/?filter[preprint]=true'.format(API_BASE)
        res = app.get(url, auth=user_one.auth)
        assert res.status_code == 200
        data = res.json['data']

        ids = [each['id'] for each in data]

        assert preprint.node._id in ids
        assert orphan._id not in ids
        assert public_project_one._id not in ids
        assert public_project_two._id not in ids
        assert public_project_three._id not in ids

    def test_deleted_preprint_file_not_in_filtered_results(self, app, user_one, preprint):
        orphan = PreprintFactory(creator=preprint.node.creator)

        # orphan the preprint by deleting the file
        orphan.node.preprint_file = None
        orphan.node.save()
        url = '/{}nodes/?filter[preprint]=true'.format(API_BASE)
        res = app.get(url, auth=user_one.auth)
        assert res.status_code == 200
        data = res.json['data']

        ids = [each['id'] for each in data]

        assert preprint.node._id in ids
        assert orphan.node._id not in ids

    def test_deleted_preprint_file_in_preprint_false_filtered_results(self, app, user_one, preprint):
        orphan = PreprintFactory(creator=preprint.node.creator)

        # orphan the preprint by deleting the file
        orphan.node.preprint_file = None
        orphan.node.save()
        orphan.refresh_from_db()

        url = '/{}nodes/?filter[preprint]=false'.format(API_BASE)
        res = app.get(url, auth=user_one.auth)
        assert res.status_code == 200
        data = res.json['data']

        ids = [each['id'] for each in data]

        assert preprint.node._id not in ids
        assert orphan.node._id in ids

    def test_unpublished_preprint_not_in_preprint_true_filter_results(self, app, user_one, preprint):
        unpublished = PreprintFactory(creator=preprint.node.creator, is_published=False)
        assert not unpublished.is_published

        url = '/{}nodes/?filter[preprint]=true'.format(API_BASE)
        res = app.get(url, auth=user_one.auth)
        assert res.status_code == 200
        data = res.json['data']
        ids = [each['id'] for each in data]

        assert preprint.node._id in ids
        assert unpublished.node._id not in ids

    def test_unpublished_preprint_in_preprint_false_filter_results(self, app, user_one, preprint):
        unpublished = PreprintFactory(creator=preprint.node.creator, is_published=False)
        assert not unpublished.is_published

        url = '/{}nodes/?filter[preprint]=false'.format(API_BASE)
        res = app.get(url, auth=user_one.auth)
        assert res.status_code == 200
        data = res.json['data']
        ids = [each['id'] for each in data]

        assert preprint.node._id not in ids
        assert unpublished.node._id in ids


@pytest.mark.django_db
class TestNodeCreate:

    @pytest.fixture()
    def user_one(self):
        return AuthUserFactory()

    @pytest.fixture()
    def user_two(self):
        return AuthUserFactory()

    @pytest.fixture()
    def url(self):
        return '/{}nodes/'.format(API_BASE)

    @pytest.fixture()
    def title(self):
        return 'Rheisen is bored'

    @pytest.fixture()
    def description(self):
        return 'Pytest conversions are tedious'

    @pytest.fixture()
    def category(self):
        return 'data'

    @pytest.fixture()
    def public_project(self, title, description, category):
        return {
            'data': {
                'type': 'nodes',
                'attributes': {
                    'title': title,
                    'description': description,
                    'category': category,
                    'public': True,
                }
            }
        }

    @pytest.fixture()
    def private_project(self, title, description, category):
        return {
            'data': {
                'type': 'nodes',
                'attributes': {
                    'title': title,
                    'description': description,
                    'category': category,
                    'public': False
                }
            }
        }

    def test_create_node_errors(self, app, user_one, public_project, private_project, url):

        #   test_node_create_invalid_data
        res = app.post_json_api(url, 'Incorrect data', auth=user_one.auth, expect_errors=True)
        assert res.status_code == 400
        assert res.json['errors'][0]['detail'] == exceptions.ParseError.default_detail

        res = app.post_json_api(url, ['Incorrect data'], auth=user_one.auth, expect_errors=True)
        assert res.status_code == 400
        assert res.json['errors'][0]['detail'] == exceptions.ParseError.default_detail

    #   test_creates_public_project_logged_out
        res = app.post_json_api(url, public_project, expect_errors=True)
        assert res.status_code == 401
        assert 'detail' in res.json['errors'][0]

    #   test_creates_private_project_logged_out
        res = app.post_json_api(url, private_project, expect_errors=True)
        assert res.status_code == 401
        assert 'detail' in res.json['errors'][0]

    def test_creates_public_project_logged_in(self, app, user_one, public_project, url):
        res = app.post_json_api(url, public_project, expect_errors=True, auth=user_one.auth)
        assert res.status_code == 201
        assert res.json['data']['attributes']['title'] == public_project['data']['attributes']['title']
        assert res.json['data']['attributes']['description'] == public_project['data']['attributes']['description']
        assert res.json['data']['attributes']['category'] == public_project['data']['attributes']['category']
        assert res.content_type == 'application/vnd.api+json'
        pid = res.json['data']['id']
        project = Node.load(pid)
        assert project.logs.latest().action == NodeLog.PROJECT_CREATED

    def test_creates_private_project_logged_in_contributor(self, app, user_one, private_project, url):
        res = app.post_json_api(url, private_project, auth=user_one.auth)
        assert res.status_code == 201
        assert res.content_type == 'application/vnd.api+json'
        assert res.json['data']['attributes']['title'] == private_project['data']['attributes']['title']
        assert res.json['data']['attributes']['description'] == private_project['data']['attributes']['description']
        assert res.json['data']['attributes']['category'] == private_project['data']['attributes']['category']
        pid = res.json['data']['id']
        project = Node.load(pid)
        assert project.logs.latest().action == NodeLog.PROJECT_CREATED

    def test_create_from_template_errors(self, app, user_one, user_two, url):

        #   test_404_on_create_from_template_of_nonexistent_project
        template_from_id = 'thisisnotavalidguid'
        templated_project_data = {
            'data': {
                'type': 'nodes',
                'attributes':
                    {
                        'title': 'No title',
                        'category': 'project',
                        'template_from': template_from_id,
                    }
            }
        }
        res = app.post_json_api(url, templated_project_data, auth=user_one.auth, expect_errors=True)
        assert res.status_code == 404

    #   test_403_on_create_from_template_of_unauthorized_project
        template_from = ProjectFactory(creator=user_two, is_public=True)
        templated_project_data = {
            'data': {
                'type': 'nodes',
                'attributes':
                    {
                        'title': 'No permission',
                        'category': 'project',
                        'template_from': template_from._id,
                    }
            }
        }
        res = app.post_json_api(url, templated_project_data, auth=user_one.auth, expect_errors=True)
        assert res.status_code == 403

    def test_creates_project_from_template(self, app, user_one, category, url):
        template_from = ProjectFactory(creator=user_one, is_public=True)
        template_component = ProjectFactory(creator=user_one, is_public=True, parent=template_from)
        templated_project_title = 'Templated Project'
        templated_project_data = {
            'data': {
                'type': 'nodes',
                'attributes':
                    {
                        'title': templated_project_title,
                        'category': category,
                        'template_from': template_from._id,
                    }
            }
        }

        res = app.post_json_api(url, templated_project_data, auth=user_one.auth)
        assert res.status_code == 201
        json_data = res.json['data']

        new_project_id = json_data['id']
        new_project = Node.load(new_project_id)
        assert new_project.title == templated_project_title
        assert new_project.description == ''
        assert not new_project.is_public
        assert len(new_project.nodes) == len(template_from.nodes)
        assert new_project.nodes[0].title == template_component.title

    def test_creates_project_creates_project_and_sanitizes_html(self, app, user_one, category, url):
        title = '<em>Cool</em> <strong>Project</strong>'
        description = 'An <script>alert("even cooler")</script> project'

        res = app.post_json_api(url, {
            'data': {
                'attributes': {
                    'title': title,
                    'description': description,
                    'category': category,
                    'public': True
                },
                'type': 'nodes'
            }
        }, auth=user_one.auth)
        project_id = res.json['data']['id']
        assert res.status_code == 201
        assert res.content_type == 'application/vnd.api+json'
        url = '/{}nodes/{}/'.format(API_BASE, project_id)

        project = Node.load(project_id)
        assert project.logs.latest().action == NodeLog.PROJECT_CREATED

        res = app.get(url, auth=user_one.auth)
        assert res.json['data']['attributes']['title'] == strip_html(title)
        assert res.json['data']['attributes']['description'] == strip_html(description)
        assert res.json['data']['attributes']['category'] == category

    def test_create_component_inherit_contributors(self, app, user_one, user_two, title, category):
        parent_project = ProjectFactory(creator=user_one)
        parent_project.add_contributor(user_two, permissions=[permissions.READ], save=True)
        url = '/{}nodes/{}/children/?inherit_contributors=true'.format(API_BASE, parent_project._id)
        component_data = {
            'data': {
                'type': 'nodes',
                'attributes': {
                    'title': title,
                    'category': category,
                }
            }
        }
        res = app.post_json_api(url, component_data, auth=user_one.auth)
        assert res.status_code == 201
        json_data = res.json['data']

        new_component_id = json_data['id']
        new_component = Node.load(new_component_id)
        assert len(new_component.contributors) == 2
        assert len(new_component.contributors) == len(parent_project.contributors)

<<<<<<< HEAD
    def test_create_component_inherit_contributors_with_unregistered_contributor(self, app, user_one, title, category):
        parent_project = ProjectFactory(creator=user_one)
=======
    def test_create_component_with_tags(self):
        parent_project = ProjectFactory(creator=self.user_one)
        url = '/{}nodes/{}/children/'.format(API_BASE, parent_project._id)
        component_data = {
            'data': {
                'type': 'nodes',
                'attributes': {
                    'title': self.title,
                    'category': self.category,
                    'tags': ['test tag 1', 'test tag 2']
                }
            }
        }
        res = self.app.post_json_api(url, component_data, auth=self.user_one.auth)
        assert_equal(res.status_code, 201)
        json_data = res.json['data']

        new_component_id = json_data['id']
        new_component = Node.load(new_component_id)

        assert_equal(len(new_component.tags.all()), 2)
        tag1, tag2 = new_component.tags.all()
        assert_equal(tag1.name, 'test tag 1')
        assert_equal(tag2.name, 'test tag 2')

    def test_create_component_inherit_contributors_with_unregistered_contributor(self):
        parent_project = ProjectFactory(creator=self.user_one)
>>>>>>> 51144fc2
        parent_project.add_unregistered_contributor(
            fullname='far', email='foo@bar.baz', permissions=[permissions.READ],
            auth=Auth(user=user_one), save=True
        )
        url = '/{}nodes/{}/children/?inherit_contributors=true'.format(API_BASE, parent_project._id)
        component_data = {
            'data': {
                'type': 'nodes',
                'attributes': {
                    'title': title,
                    'category': category,
                }
            }
        }
        res = app.post_json_api(url, component_data, auth=user_one.auth)
        assert res.status_code == 201
        json_data = res.json['data']

        new_component_id = json_data['id']
        new_component = Node.load(new_component_id)
        assert len(new_component.contributors) == 2
        assert len(new_component.contributors) == len(parent_project.contributors)

    def test_create_project_errors(self, app, user_one, title, description, category, url):

        #   test_creates_project_no_type
        project = {
            'data': {
                'attributes': {
                    'title': title,
                    'description': description,
                    'category': category,
                    'public': False
                }
            }
        }
        res = app.post_json_api(url, project, auth=user_one.auth, expect_errors=True)
        assert res.status_code == 400
        assert res.json['errors'][0]['detail'] == 'This field may not be null.'
        assert res.json['errors'][0]['source']['pointer'] == '/data/type'

    #   test_creates_project_incorrect_type
        project = {
            'data': {
                'attributes': {
                    'title': title,
                    'description': description,
                    'category': category,
                    'public': False
                },
                'type': 'Wrong type.'
            }
        }
        res = app.post_json_api(url, project, auth=user_one.auth, expect_errors=True)
        assert res.status_code == 409
        assert res.json['errors'][0]['detail'] == 'This resource has a type of "nodes", but you set the json body\'s type field to "Wrong type.". You probably need to change the type field to match the resource\'s type.'

    #   test_creates_project_properties_not_nested
        project = {
            'data': {
                'title': title,
                'description': description,
                'category': category,
                'public': False,
                'type': 'nodes'
            }
        }
        res = app.post_json_api(url, project, auth=user_one.auth, expect_errors=True)
        assert res.status_code == 400
        assert res.json['errors'][0]['detail'] == 'Request must include /data/attributes.'
        assert res.json['errors'][0]['source']['pointer'] == '/data/attributes'

    #   test_create_project_invalid_title
        project = {
            'data': {
                'type': 'nodes',
                'attributes': {
                    'title': 'A' * 201,
                    'description': description,
                    'category': category,
                    'public': False,
                }
            }
        }
        res = app.post_json_api(url, project, auth=user_one.auth, expect_errors=True)
        assert res.status_code == 400
        assert res.json['errors'][0]['detail'] == 'Title cannot exceed 200 characters.'


@pytest.mark.django_db
class TestNodeBulkCreate:

    @pytest.fixture()
    def user_one(self):
        return AuthUserFactory()

    @pytest.fixture()
    def user_two(self):
        return AuthUserFactory()

    @pytest.fixture()
    def url(self):
        return '/{}nodes/'.format(API_BASE)

    @pytest.fixture()
    def title(self):
        return 'Rheisen is bored'

    @pytest.fixture()
    def description(self):
        return 'Pytest conversions are tedious'

    @pytest.fixture()
    def category(self):
        return 'data'

    @pytest.fixture()
    def public_project(self, title, description, category):
        return {
            'type': 'nodes',
            'attributes': {
                'title': title,
                'description': description,
                'category': category,
                'public': True
            }
        }

    @pytest.fixture()
    def private_project(self, title, description, category):
        return {
            'type': 'nodes',
            'attributes': {
                'title': title,
                'description': description,
                'category': category,
                'public': False
            }
        }

    @pytest.fixture()
    def empty_project(self):
        return {
            'type': 'nodes',
            'attributes': {
                'title': '',
                'description': '',
                'category': ''
            }
        }

    def test_bulk_create(self, app, user_one, public_project, private_project, empty_project, title, category, url):

        #   test_bulk_create_nodes_blank_request
        res = app.post_json_api(url, auth=user_one.auth, expect_errors=True, bulk=True)
        assert res.status_code == 400

    #   test_bulk_create_all_or_nothing
        res = app.post_json_api(url, {'data': [public_project, empty_project]}, bulk=True, auth=user_one.auth, expect_errors=True)
        assert res.status_code == 400

        res = app.get(url, auth=user_one.auth)
        assert len(res.json['data']) == 0

    #   test_bulk_create_logged_out
        res = app.post_json_api(url, {'data': [public_project, private_project]}, bulk=True, expect_errors=True)
        assert res.status_code == 401

        res = app.get(url, auth=user_one.auth)
        assert len(res.json['data']) == 0

    #   test_bulk_create_error_formatting
        res = app.post_json_api(url, {'data': [empty_project, empty_project]}, bulk=True, auth=user_one.auth, expect_errors=True)
        assert res.status_code == 400
        assert len(res.json['errors']) == 2
        errors = res.json['errors']
        assert errors[0]['source'] == {'pointer': '/data/0/attributes/title'}
        assert errors[1]['source'] == {'pointer': '/data/1/attributes/title'}
        assert errors[0]['detail'] == 'This field may not be blank.'
        assert errors[1]['detail'] == 'This field may not be blank.'

    #   test_bulk_create_limits
        node_create_list = {'data': [public_project] * 101}
        res = app.post_json_api(url, node_create_list, auth=user_one.auth, expect_errors=True, bulk=True)
        assert res.json['errors'][0]['detail'] == 'Bulk operation limit is 100, got 101.'
        assert res.json['errors'][0]['source']['pointer'] == '/data'

        res = app.get(url, auth=user_one.auth)
        assert len(res.json['data']) == 0

    #   test_bulk_create_no_type
        payload = {'data': [{"attributes": {'category': category, 'title': title}}]}
        res = app.post_json_api(url, payload, auth=user_one.auth, expect_errors=True, bulk=True)
        assert res.status_code == 400
        assert res.json['errors'][0]['source']['pointer'] == '/data/0/type'

        res = app.get(url, auth=user_one.auth)
        assert len(res.json['data']) == 0

    #   test_bulk_create_incorrect_type
        payload = {'data': [public_project, {'type': 'Incorrect type.', "attributes": {'category': category, 'title': title}}]}
        res = app.post_json_api(url, payload, auth=user_one.auth, expect_errors=True, bulk=True)
        assert res.status_code == 409

        res = app.get(url, auth=user_one.auth)
        assert len(res.json['data']) == 0

    #   test_bulk_create_no_attributes
        payload = {'data': [public_project, {'type': 'nodes', }]}
        res = app.post_json_api(url, payload, auth=user_one.auth, expect_errors=True, bulk=True)

        assert res.status_code == 400
        assert res.json['errors'][0]['source']['pointer'] == '/data/attributes'

        res = app.get(url, auth=user_one.auth)
        assert len(res.json['data']) == 0

    #   test_bulk_create_no_title
        payload = {'data': [public_project, {'type': 'nodes', 'attributes': {'category': category}}]}
        res = app.post_json_api(url, payload, auth=user_one.auth, expect_errors=True, bulk=True)

        assert res.status_code == 400
        assert res.json['errors'][0]['source']['pointer'] == '/data/1/attributes/title'

        res = app.get(url, auth=user_one.auth)
        assert len(res.json['data']) == 0

    #   test_ugly_payload
        payload = 'sdf;jlasfd'
        res = app.post_json_api(url, payload, auth=user_one.auth, expect_errors=True, bulk=True)
        assert res.status_code == 400

        res = app.get(url, auth=user_one.auth)
        assert len(res.json['data']) == 0

    def test_bulk_create_logged_in(self, app, user_one, public_project, private_project, url):
        res = app.post_json_api(url, {'data': [public_project, private_project]}, auth=user_one.auth, expect_errors=True, bulk=True)
        assert res.status_code == 201
        assert len(res.json['data']) == 2
        assert res.json['data'][0]['attributes']['title'] == public_project['attributes']['title']
        assert res.json['data'][0]['attributes']['category'] == public_project['attributes']['category']
        assert res.json['data'][0]['attributes']['description'] == public_project['attributes']['description']
        assert res.json['data'][1]['attributes']['title'] == private_project['attributes']['title']
        assert res.json['data'][1]['attributes']['category'] == public_project['attributes']['category']
        assert res.json['data'][1]['attributes']['description'] == public_project['attributes']['description']
        assert res.content_type == 'application/vnd.api+json'

        res = app.get(url, auth=user_one.auth)
        assert len(res.json['data']) == 2
        id_one = res.json['data'][0]['id']
        id_two = res.json['data'][1]['id']

        res = app.delete_json_api(url, {'data': [{'id': id_one, 'type': 'nodes'},
                                                           {'id': id_two, 'type': 'nodes'}]},
                                       auth=user_one.auth, expect_errors=True, bulk=True)
        assert res.status_code == 204


@pytest.mark.django_db
class TestNodeBulkUpdate:

    @pytest.fixture()
    def title(self):
        return 'Rheisen is bored'

    @pytest.fixture()
    def new_title(self):
        return 'Rheisen is very bored'

    @pytest.fixture()
    def description(self):
        return 'Pytest conversions are tedious'

    @pytest.fixture()
    def new_description(self):
        return 'Pytest conversions are death'

    @pytest.fixture()
    def category(self):
        return 'data'

    @pytest.fixture()
    def new_category(self):
        return 'project'

    @pytest.fixture()
    def public_project_one(self, user, title, description, category):
        return ProjectFactory(title=title, description=description, category=category, is_public=True, creator=user)

    @pytest.fixture()
    def public_project_two(self, user, title, description, category):
        return ProjectFactory(title=title, description=description, category=category, is_public=True, creator=user)

    @pytest.fixture()
    def public_payload(self, public_project_one, public_project_two, new_title, new_description, new_category):
        return {
            'data': [
                {
                    'id': public_project_one._id,
                    'type': 'nodes',
                    'attributes': {
                        'title': new_title,
                        'description': new_description,
                        'category': new_category,
                        'public': True
                    }
                },
                {
                    'id': public_project_two._id,
                    'type': 'nodes',
                    'attributes': {
                        'title': new_title,
                        'description': new_description,
                        'category': new_category,
                        'public': True
                    }
                }
            ]
        }

    @pytest.fixture()
    def url(self):
        return '/{}nodes/'.format(API_BASE)

    @pytest.fixture()
    def private_project_one(self, user, title, description, category):
        return ProjectFactory(title=title, description=description, category=category, is_public=False, creator=user)

    @pytest.fixture()
    def private_project_two(self, user, title, description, category):
        return ProjectFactory(title=title, description=description, category=category, is_public=False, creator=user)

    @pytest.fixture()
    def private_payload(self, private_project_one, private_project_two, new_title, new_description, new_category):
        return {
            'data': [
                {
                    'id': private_project_one._id,
                    'type': 'nodes',
                    'attributes': {
                        'title': new_title,
                        'description': new_description,
                        'category': new_category,
                        'public': False
                    }
                },
                {
                    'id': private_project_two._id,
                    'type': 'nodes',
                    'attributes': {
                        'title': new_title,
                        'description': new_description,
                        'category': new_category,
                        'public': False
                    }
                }
            ]
        }

    @pytest.fixture()
    def empty_payload(self, public_project_one, public_project_two):
        return {
            'data': [
                {
                    'id': public_project_one._id,
                    'type': 'nodes',
                    'attributes': {
                        'title': '',
                        'description': '',
                        'category': ''
                    }
                },
                {
                    'id': public_project_two._id,
                    'type': 'nodes',
                    'attributes': {
                        'title': '',
                        'description': '',
                        'category': ''
                    }
                }
            ]
        }

    def test_bulk_update_errors(self, app, user, public_project_one, public_project_two, private_project_one, private_project_two, public_payload, private_payload, empty_payload, title, new_title, new_category, url):

        #   test_bulk_update_nodes_blank_request
        res = app.put_json_api(url, auth=user.auth, expect_errors=True, bulk=True)
        assert res.status_code == 400

    #   test_bulk_update_blank_but_not_empty_title
        payload = {
            "data": [
                {
                    "id": public_project_one._id,
                    "type": "nodes",
                    "attributes": {
                        "title": "This shouldn't update.",
                        "category": "instrumentation"
                    }
                },
                {
                    "id": public_project_two._id,
                    "type": "nodes",
                    "attributes": {
                        "title": " ",
                        "category": "hypothesis"
                    }
                }
            ]
        }
        public_project_one_url = '/{}nodes/{}/'.format(API_BASE, public_project_one._id)
        res = app.put_json_api(url, payload, auth=user.auth, expect_errors=True, bulk=True)
        assert res.status_code == 400

        res = app.get(public_project_one_url)
        assert res.json['data']['attributes']['title'] == title

    #   test_bulk_update_public_projects_one_not_found
        payload = {'data': [
            {
                'id': '12345',
                'type': 'nodes',
                'attributes': {
                    'title': new_title,
                    'category': new_category
                }
            }, public_payload['data'][0]
        ]}

        res = app.put_json_api(url, payload, auth=user.auth, expect_errors=True, bulk=True)
        assert res.status_code == 400
        assert res.json['errors'][0]['detail'] == 'Could not find all objects to update.'

        public_project_one_url = '/{}nodes/{}/'.format(API_BASE, public_project_one._id)
        res = app.get(public_project_one_url)
        assert res.json['data']['attributes']['title'] == title

    #   test_bulk_update_public_projects_logged_out
        res = app.put_json_api(url, public_payload, expect_errors=True, bulk=True)
        assert res.status_code == 401
        assert res.json['errors'][0]['detail'] == exceptions.NotAuthenticated.default_detail

        public_project_one_url = '/{}nodes/{}/'.format(API_BASE, public_project_one._id)
        public_project_two_url = '/{}nodes/{}/'.format(API_BASE, public_project_two._id)

        res = app.get(public_project_one_url)
        assert res.json['data']['attributes']['title'] == title

        res = app.get(public_project_two_url)
        assert res.json['data']['attributes']['title'] == title

    #   test_bulk_update_private_projects_logged_out
        res = app.put_json_api(url, private_payload, expect_errors=True, bulk=True)
        assert res.status_code == 401
        assert res.json['errors'][0]['detail'] == exceptions.NotAuthenticated.default_detail

        private_project_one_url = '/{}nodes/{}/'.format(API_BASE, private_project_one._id)
        private_project_two_url = '/{}nodes/{}/'.format(API_BASE, private_project_two._id)

        res = app.get(private_project_one_url, auth=user.auth)
        assert res.json['data']['attributes']['title'] == title

        res = app.get(private_project_two_url, auth=user.auth)
        assert res.json['data']['attributes']['title'] == title

    #   test_bulk_update_private_projects_logged_in_non_contrib
        non_contrib = AuthUserFactory()
        res = app.put_json_api(url, private_payload, auth=non_contrib.auth, expect_errors=True, bulk=True)
        assert res.status_code == 403
        assert res.json['errors'][0]['detail'] == exceptions.PermissionDenied.default_detail

        private_project_one_url = '/{}nodes/{}/'.format(API_BASE, private_project_one._id)
        private_project_two_url = '/{}nodes/{}/'.format(API_BASE, private_project_two._id)

        res = app.get(private_project_one_url, auth=user.auth)
        assert res.json['data']['attributes']['title'] == title

        res = app.get(private_project_two_url, auth=user.auth)
        assert res.json['data']['attributes']['title'] == title

    #   test_bulk_update_projects_send_dictionary_not_list
        res = app.put_json_api(url, {'data': {'id': public_project_one._id, 'type': 'nodes',
                                                        'attributes': {'title': new_title, 'category': "project"}}},
                                    auth=user.auth, expect_errors=True, bulk=True)
        assert res.status_code == 400
        assert res.json['errors'][0]['detail'] == 'Expected a list of items but got type "dict".'

    #   test_bulk_update_error_formatting
        res = app.put_json_api(url, empty_payload, auth=user.auth, expect_errors=True, bulk=True)
        assert res.status_code == 400
        assert len(res.json['errors']) == 2
        errors = res.json['errors']
        assert errors[0]['source'] == {'pointer': '/data/0/attributes/title'}
        assert errors[1]['source'] == {'pointer': '/data/1/attributes/title'}
        assert errors[0]['detail'] == 'This field may not be blank.'
        assert errors[1]['detail'] == 'This field may not be blank.'

    #   test_bulk_update_id_not_supplied
        res = app.put_json_api(url, {'data': [public_payload['data'][1], {'type': 'nodes', 'attributes':
            {'title': new_title, 'category': new_category}}]}, auth=user.auth, expect_errors=True, bulk=True)
        assert res.status_code == 400
        assert len(res.json['errors']) == 1
        assert res.json['errors'][0]['source']['pointer'] == '/data/1/id'
        assert res.json['errors'][0]['detail'] == "This field may not be null."

        public_project_two_url = '/{}nodes/{}/'.format(API_BASE, public_project_two._id)

        res = app.get(public_project_two_url, auth=user.auth)
        assert res.json['data']['attributes']['title'] == title

    #   test_bulk_update_type_not_supplied
        res = app.put_json_api(url, {'data': [public_payload['data'][1], {'id': public_project_one._id, 'attributes':
            {'title': new_title, 'category': new_category}}]}, auth=user.auth, expect_errors=True, bulk=True)
        assert res.status_code == 400
        assert len(res.json['errors']) == 1
        assert res.json['errors'][0]['source']['pointer'] == '/data/1/type'
        assert res.json['errors'][0]['detail'] == "This field may not be null."

        public_project_two_url = '/{}nodes/{}/'.format(API_BASE, public_project_two._id)

        res = app.get(public_project_two_url, auth=user.auth)
        assert res.json['data']['attributes']['title'] == title

    #   test_bulk_update_incorrect_type
        res = app.put_json_api(url, {'data': [public_payload['data'][1], {'id': public_project_one._id, 'type': 'Incorrect', 'attributes':
            {'title': new_title, 'category': new_category}}]}, auth=user.auth, expect_errors=True, bulk=True)
        assert res.status_code == 409

        public_project_two_url = '/{}nodes/{}/'.format(API_BASE, public_project_two._id)

        res = app.get(public_project_two_url, auth=user.auth)
        assert res.json['data']['attributes']['title'] == title

    #   test_bulk_update_limits
        node_update_list = {'data': [public_payload['data'][0]] * 101}
        res = app.put_json_api(url, node_update_list, auth=user.auth, expect_errors=True, bulk=True)
        assert res.json['errors'][0]['detail'] == 'Bulk operation limit is 100, got 101.'
        assert res.json['errors'][0]['source']['pointer'] == '/data'

    #   test_bulk_update_no_title_or_category
        new_payload = {'id': public_project_one._id, 'type': 'nodes', 'attributes': {}}
        res = app.put_json_api(url, {'data': [public_payload['data'][1], new_payload]}, auth=user.auth, expect_errors=True, bulk=True)
        assert res.status_code == 400

        public_project_two_url = '/{}nodes/{}/'.format(API_BASE, public_project_two._id)

        res = app.get(public_project_two_url, auth=user.auth)
        assert res.json['data']['attributes']['title'] == title

    def test_bulk_update_private_projects_logged_in_read_only_contrib(self, app, user, private_project_one, private_project_two, title, private_payload, url):
        read_contrib = AuthUserFactory()
        private_project_one.add_contributor(read_contrib, permissions=[permissions.READ], save=True)
        private_project_two.add_contributor(read_contrib, permissions=[permissions.READ], save=True)
        res = app.put_json_api(url, private_payload, auth=read_contrib.auth, expect_errors=True, bulk=True)
        assert res.status_code == 403
        assert res.json['errors'][0]['detail'] == exceptions.PermissionDenied.default_detail

        private_project_one_url = '/{}nodes/{}/'.format(API_BASE, private_project_one._id)
        private_project_two_url = '/{}nodes/{}/'.format(API_BASE, private_project_two._id)

        res = app.get(private_project_one_url, auth=user.auth)
        assert res.json['data']['attributes']['title'] == title

        res = app.get(private_project_two_url, auth=user.auth)
        assert res.json['data']['attributes']['title'] == title

    def test_bulk_update_public_projects_logged_in(self, app, user, public_project_one, public_project_two, public_payload, new_title, url):
        res = app.put_json_api(url, public_payload, auth=user.auth, bulk=True)
        assert res.status_code == 200
        assert ({public_project_one._id, public_project_two._id} ==
                     {res.json['data'][0]['id'], res.json['data'][1]['id']})
        assert res.json['data'][0]['attributes']['title'] == new_title
        assert res.json['data'][1]['attributes']['title'] == new_title

    def test_bulk_update_with_tags(self, app, user, public_project_one, url):
        new_payload = {'data': [{'id': public_project_one._id, 'type': 'nodes', 'attributes': {'title': 'New title', 'category': 'project', 'tags': ['new tag']}}]}

        res = app.put_json_api(url, new_payload, auth=user.auth, expect_errors=True, bulk=True)
        assert res.status_code == 200
        assert res.json['data'][0]['attributes']['tags'] == ['new tag']

    def test_bulk_update_private_projects_logged_in_contrib(self, app, user, private_project_one, private_project_two, private_payload, new_title, url):
        res = app.put_json_api(url, private_payload, auth=user.auth, bulk=True)
        assert res.status_code == 200
        assert ({private_project_one._id, private_project_two._id} == {res.json['data'][0]['id'], res.json['data'][1]['id']})
        assert res.json['data'][0]['attributes']['title'] == new_title
        assert res.json['data'][1]['attributes']['title'] == new_title

@pytest.mark.django_db
class TestNodeBulkPartialUpdate:

    @pytest.fixture()
    def title(self):
        return 'Rachel is great'

    @pytest.fixture()
    def new_title(self):
        return 'Rachel is awesome'

    @pytest.fixture()
    def description(self):
        return 'Such a cool person'

    @pytest.fixture()
    def new_description(self):
        return 'Such an amazing person'

    @pytest.fixture()
    def category(self):
        return 'data'

    @pytest.fixture()
    def new_category(self):
        return 'project'

    @pytest.fixture()
    def public_project_one(self, user, title, description, category):
        return ProjectFactory(title=title, description=description, category=category, is_public=True, creator=user)

    @pytest.fixture()
    def public_project_two(self, user, title, description, category):
        return ProjectFactory(title=title, description=description, category=category, is_public=True, creator=user)

    @pytest.fixture()
    def public_payload(self, public_project_one, public_project_two, new_title, new_description, new_category):
        return {
            'data': [
                {
                    'id': public_project_one._id,
                    'type': 'nodes',
                    'attributes': {
                        'title': new_title,
                    }
                },
                {
                    'id': public_project_two._id,
                    'type': 'nodes',
                    'attributes': {
                        'title': new_title,
                    }
                }
            ]
        }

    @pytest.fixture()
    def url(self):
        return '/{}nodes/'.format(API_BASE)

    @pytest.fixture()
    def private_project_one(self, user, title, description, category):
        return ProjectFactory(title=title, description=description, category=category, is_public=False, creator=user)

    @pytest.fixture()
    def private_project_two(self, user, title, description, category):
        return ProjectFactory(title=title, description=description, category=category, is_public=False, creator=user)

    @pytest.fixture()
    def private_payload(self, private_project_one, private_project_two, new_title, new_description, new_category):
        return {
            'data': [
                {
                    'id': private_project_one._id,
                    'type': 'nodes',
                    'attributes': {
                        'title': new_title
                    }
                },
                {
                    'id': private_project_two._id,
                    'type': 'nodes',
                    'attributes': {
                        'title': new_title
                    }
                }
            ]
        }

    @pytest.fixture()
    def empty_payload(self, public_project_one, public_project_two):
        return {
            'data': [
                {
                    'id': public_project_one._id,
                    'type': 'nodes',
                    'attributes': {
                        'title': ''
                    }
                },
                {
                    'id': public_project_two._id,
                    'type': 'nodes',
                    'attributes': {
                        'title': ''
                    }
                }
            ]
        }

    def test_bulk_partial_update_errors(self, app, user, public_project_one, public_project_two, private_project_one, private_project_two, title, new_title, public_payload, private_payload, empty_payload, url):

        #   test_bulk_patch_nodes_blank_request
        res = app.patch_json_api(url, auth=user.auth, expect_errors=True, bulk=True)
        assert res.status_code == 400

    #   test_bulk_partial_update_public_projects_one_not_found
        payload = {'data': [
            {
                'id': '12345',
                'type': 'nodes',
                'attributes': {
                    'title': new_title
                }
            },
            public_payload['data'][0]
        ]}
        res = app.patch_json_api(url, payload, auth=user.auth, expect_errors=True, bulk=True)
        assert res.status_code == 400
        assert res.json['errors'][0]['detail'] == 'Could not find all objects to update.'

        public_project_one_url = '/{}nodes/{}/'.format(API_BASE, public_project_one._id)
        res = app.get(public_project_one_url)
        assert res.json['data']['attributes']['title'] == title

    #   test_bulk_partial_update_public_projects_logged_out
        res = app.patch_json_api(url, public_payload, expect_errors=True, bulk=True)
        assert res.status_code == 401
        assert res.json['errors'][0]['detail'] == exceptions.NotAuthenticated.default_detail

        public_project_one_url = '/{}nodes/{}/'.format(API_BASE, public_project_one._id)
        public_project_two_url = '/{}nodes/{}/'.format(API_BASE, public_project_two._id)

        res = app.get(public_project_one_url)
        assert res.json['data']['attributes']['title'] == title

        res = app.get(public_project_two_url)
        assert res.json['data']['attributes']['title'] == title

    #   test_bulk_partial_update_private_projects_logged_out
        res = app.patch_json_api(url, private_payload, expect_errors=True, bulk=True)
        assert res.status_code == 401
        assert res.json['errors'][0]['detail'] == exceptions.NotAuthenticated.default_detail

        private_project_one_url = '/{}nodes/{}/'.format(API_BASE, private_project_one._id)
        private_project_two_url = '/{}nodes/{}/'.format(API_BASE, private_project_two._id)

        res = app.get(private_project_one_url, auth=user.auth)
        assert res.json['data']['attributes']['title'] == title

        res = app.get(private_project_two_url, auth=user.auth)
        assert res.json['data']['attributes']['title'] == title

    #   test_bulk_partial_update_private_projects_logged_in_non_contrib
        non_contrib = AuthUserFactory()
        res = app.patch_json_api(url, private_payload, auth=non_contrib.auth, expect_errors=True, bulk=True)
        assert res.status_code == 403
        assert res.json['errors'][0]['detail'] == exceptions.PermissionDenied.default_detail

        private_project_one_url = '/{}nodes/{}/'.format(API_BASE, private_project_one._id)
        private_project_two_url = '/{}nodes/{}/'.format(API_BASE, private_project_two._id)

        res = app.get(private_project_one_url, auth=user.auth)
        assert res.json['data']['attributes']['title'] == title

        res = app.get(private_project_two_url, auth=user.auth)
        assert res.json['data']['attributes']['title'] == title

    #   test_bulk_partial_update_projects_send_dictionary_not_list
        res = app.patch_json_api(url, {'data': {'id': public_project_one._id, 'attributes': {'title': new_title, 'category': "project"}}},
                                    auth=user.auth, expect_errors=True, bulk=True)
        assert res.status_code == 400
        assert res.json['errors'][0]['detail'] == 'Expected a list of items but got type "dict".'

    #   test_bulk_partial_update_error_formatting
        res = app.patch_json_api(url, empty_payload, auth=user.auth, expect_errors=True, bulk=True)
        assert res.status_code == 400
        assert len(res.json['errors']) == 2
        errors = res.json['errors']
        assert errors[0]['source'] == {'pointer': '/data/0/attributes/title'}
        assert errors[1]['source'] == {'pointer': '/data/1/attributes/title'}
        assert errors[0]['detail'] == 'This field may not be blank.'
        assert errors[1]['detail'] == 'This field may not be blank.'

    #   test_bulk_partial_update_id_not_supplied
        res = app.patch_json_api(url, {'data': [{'type': 'nodes', 'attributes': {'title': new_title}}]},
                                      auth=user.auth, expect_errors=True, bulk=True)
        assert res.status_code == 400
        assert len(res.json['errors']) == 1
        assert res.json['errors'][0]['detail'] == 'This field may not be null.'

    #   test_bulk_partial_update_limits
        node_update_list = {'data': [public_payload['data'][0]] * 101}
        res = app.patch_json_api(url, node_update_list, auth=user.auth, expect_errors=True, bulk=True)
        assert res.json['errors'][0]['detail'] == 'Bulk operation limit is 100, got 101.'
        assert res.json['errors'][0]['source']['pointer'] == '/data'

    def test_bulk_partial_update_public_projects_logged_in(self, app, user, public_project_one, public_project_two, new_title, public_payload, url):
        res = app.patch_json_api(url, public_payload, auth=user.auth, expect_errors=True, bulk=True)
        assert res.status_code == 200
        assert ({public_project_one._id, public_project_two._id} ==
                     {res.json['data'][0]['id'], res.json['data'][1]['id']})
        assert res.json['data'][0]['attributes']['title'] == new_title
        assert res.json['data'][1]['attributes']['title'] == new_title

    def test_bulk_partial_update_private_projects_logged_in_contrib(self, app, user, private_project_one, private_project_two, new_title, private_payload, url):
        res = app.patch_json_api(url, private_payload, auth=user.auth, bulk=True)
        assert res.status_code == 200
        assert ({private_project_one._id, private_project_two._id} ==
                     {res.json['data'][0]['id'], res.json['data'][1]['id']})
        assert res.json['data'][0]['attributes']['title'] == new_title
        assert res.json['data'][1]['attributes']['title'] == new_title

    def test_bulk_partial_update_private_projects_logged_in_read_only_contrib(self, app, user, private_project_one, private_project_two, title, private_payload, url):
        read_contrib = AuthUserFactory()
        private_project_one.add_contributor(read_contrib, permissions=[permissions.READ], save=True)
        private_project_two.add_contributor(read_contrib, permissions=[permissions.READ], save=True)
        res = app.patch_json_api(url, private_payload, auth=read_contrib.auth, expect_errors=True, bulk=True)
        assert res.status_code == 403
        assert res.json['errors'][0]['detail'] == exceptions.PermissionDenied.default_detail

        private_project_one_url = '/{}nodes/{}/'.format(API_BASE, private_project_one._id)
        private_project_two_url = '/{}nodes/{}/'.format(API_BASE, private_project_two._id)

        res = app.get(private_project_one_url, auth=user.auth)
        assert res.json['data']['attributes']['title'] == title

        res = app.get(private_project_two_url, auth=user.auth)
        assert res.json['data']['attributes']['title'] == title

    def test_bulk_partial_update_privacy_has_no_effect_on_tags(self, app, user, public_project_one, url):
        public_project_one.add_tag('tag1', Auth(public_project_one.creator), save=True)
        payload = {'id': public_project_one._id, 'type': 'nodes', 'attributes': {'public': False}}
        res = app.patch_json_api(url, {'data': [payload]}, auth=user.auth, bulk=True)
        assert res.status_code == 200
        public_project_one.reload()
        assert list(public_project_one.tags.values_list('name', flat=True)) == ['tag1']
        assert public_project_one.is_public is False

@pytest.mark.django_db
class TestNodeBulkUpdateSkipUneditable:

    @pytest.fixture()
    def user_one(self):
        return AuthUserFactory()

    @pytest.fixture()
    def user_two(self):
        return AuthUserFactory()

    @pytest.fixture()
    def title(self):
        return 'A painting of reason'

    @pytest.fixture()
    def new_title(self):
        return 'A reason for painting'

    @pytest.fixture()
    def description(self):
        return 'Truly a masterful work of reasoning'

    @pytest.fixture()
    def new_description(self):
        return 'An insight into the reason for art'

    @pytest.fixture()
    def category(self):
        return 'data'

    @pytest.fixture()
    def new_category(self):
        return 'project'

    @pytest.fixture()
    def user_one_public_project_one(self, user_one, title, description, category):
        return ProjectFactory(title=title, description=description, category=category, is_public=True, creator=user_one)

    @pytest.fixture()
    def user_one_public_project_two(self, user_one, title, description, category):
        return ProjectFactory(title=title, description=description, category=category, is_public=True, creator=user_one)

    @pytest.fixture()
    def user_two_public_project_one(self, user_two, title, description, category):
        return ProjectFactory(title=title, description=description, category=category, is_public=True, creator=user_two)

    @pytest.fixture()
    def user_two_public_project_two(self, user_two, title, description, category):
        return ProjectFactory(title=title, description=description, category=category, is_public=True, creator=user_two)

    @pytest.fixture()
    def public_payload(self, user_one_public_project_one, user_one_public_project_two, user_two_public_project_one, user_two_public_project_two, new_title, new_description, new_category):
        return {
            'data': [
                {
                    'id': user_one_public_project_one._id,
                    'type': 'nodes',
                    'attributes': {
                        'title': new_title,
                        'description': new_description,
                        'category': new_category,
                        'public': True
                    }
                },
                {
                    'id': user_one_public_project_two._id,
                    'type': 'nodes',
                    'attributes': {
                        'title': new_title,
                        'description': new_description,
                        'category': new_category,
                        'public': True
                    }
                },
                {
                    'id': user_two_public_project_one._id,
                    'type': 'nodes',
                    'attributes': {
                        'title': new_title,
                        'description': new_description,
                        'category': new_category,
                        'public': True
                    }
                },
                {
                    'id': user_two_public_project_two._id,
                    'type': 'nodes',
                    'attributes': {
                        'title': new_title,
                        'description': new_description,
                        'category': new_category,
                        'public': True
                    }
                }
            ]
        }

    @pytest.fixture()
    def url(self):
        return '/{}nodes/?skip_uneditable=True'.format(API_BASE)

    def test_bulk_update_skips(self, app, user_one, user_one_public_project_one, user_one_public_project_two, user_two_public_project_one, user_two_public_project_two, title, public_payload):

        #   test_skip_uneditable_bulk_update_query_param_required
        nodes_url = '/{}nodes/'.format(API_BASE)
        res = app.put_json_api(nodes_url, public_payload, auth=user_one.auth, expect_errors=True, bulk=True)
        assert res.status_code == 403
        user_one_public_project_one.reload()
        user_one_public_project_two.reload()
        user_two_public_project_one.reload()
        user_two_public_project_two.reload()

        assert user_one_public_project_one.title == title
        assert user_one_public_project_two.title == title
        assert user_two_public_project_one.title == title
        assert user_two_public_project_two.title == title

    #   test_skip_uneditable_equals_false_bulk_update
        skip_uneditable_url = '/{}nodes/?skip_uneditable=False'.format(API_BASE)
        res = app.put_json_api(skip_uneditable_url, public_payload, auth=user_one.auth, expect_errors=True, bulk=True)
        assert res.status_code == 403
        user_one_public_project_one.reload()
        user_one_public_project_two.reload()
        user_two_public_project_one.reload()
        user_two_public_project_two.reload()

        assert user_one_public_project_one.title == title
        assert user_one_public_project_two.title == title
        assert user_two_public_project_one.title == title
        assert user_two_public_project_two.title == title

    #   test_skip_uneditable_bulk_partial_update_query_param_required
        url = '/{}nodes/'.format(API_BASE)
        res = app.patch_json_api(url, public_payload, auth=user_one.auth, expect_errors=True, bulk=True)
        assert res.status_code == 403
        user_one_public_project_one.reload()
        user_one_public_project_two.reload()
        user_two_public_project_one.reload()
        user_two_public_project_two.reload()

        assert user_one_public_project_one.title == title
        assert user_one_public_project_two.title == title
        assert user_two_public_project_one.title == title
        assert user_two_public_project_two.title == title

    def test_skip_uneditable_bulk_update(self, app, user_one, user_one_public_project_one, user_one_public_project_two, user_two_public_project_one, user_two_public_project_two, title, new_title, public_payload, url):
        res = app.put_json_api(url, public_payload, auth=user_one.auth, expect_errors=True, bulk=True)
        assert res.status_code == 200
        edited = res.json['data']
        skipped = res.json['errors']
        assert_items_equal([edited[0]['id'], edited[1]['id']],
                           [user_one_public_project_one._id, user_one_public_project_two._id])
        assert_items_equal([skipped[0]['_id'], skipped[1]['_id']],
                           [user_two_public_project_one._id, user_two_public_project_two._id])
        user_one_public_project_one.reload()
        user_one_public_project_two.reload()
        user_two_public_project_one.reload()
        user_two_public_project_two.reload()

        assert user_one_public_project_one.title == new_title
        assert user_one_public_project_two.title == new_title
        assert user_two_public_project_one.title == title
        assert user_two_public_project_two.title == title

    def test_skip_uneditable_bulk_partial_update(self, app, user_one, user_one_public_project_one, user_one_public_project_two, user_two_public_project_one, user_two_public_project_two, title, new_title, public_payload, url):
        res = app.patch_json_api(url, public_payload, auth=user_one.auth, expect_errors=True, bulk=True)
        assert res.status_code == 200
        edited = res.json['data']
        skipped = res.json['errors']
        assert_items_equal([edited[0]['id'], edited[1]['id']],
                           [user_one_public_project_one._id, user_one_public_project_two._id])
        assert_items_equal([skipped[0]['_id'], skipped[1]['_id']],
                           [user_two_public_project_one._id, user_two_public_project_two._id])
        user_one_public_project_one.reload()
        user_one_public_project_two.reload()
        user_two_public_project_one.reload()
        user_two_public_project_two.reload()

        assert user_one_public_project_one.title == new_title
        assert user_one_public_project_two.title == new_title
        assert user_two_public_project_one.title == title
        assert user_two_public_project_two.title == title


@pytest.mark.django_db
class TestNodeBulkDelete:

    @pytest.fixture()
    def user_one(self):
        return AuthUserFactory()

    @pytest.fixture()
    def user_two(self):
        return AuthUserFactory()

    @pytest.fixture()
    def public_project_one(self, user_one):
        return ProjectFactory(title='Project One', is_public=True, creator=user_one, category='project')

    @pytest.fixture()
    def public_project_two(self, user_one):
        return ProjectFactory(title='Project Two', description='One Three', is_public=True, creator=user_one)

    @pytest.fixture()
    def user_one_private_project(self, user_one):
        return ProjectFactory(title='User One Private Project', is_public=False, creator=user_one)

    @pytest.fixture()
    def user_two_private_project(self, user_two):
        return ProjectFactory(title='User Two Private Project', is_public=False, creator=user_two)

    @pytest.fixture()
    def url(self):
        return '/{}nodes/'.format(API_BASE)

    @pytest.fixture()
    def public_project_one_url(self, public_project_one):
        return '/{}nodes/{}/'.format(API_BASE, public_project_one._id)

    @pytest.fixture()
    def public_project_two_url(self, public_project_two):
        return '/{}nodes/{}/'.format(API_BASE, public_project_two._id)

    @pytest.fixture()
    def user_one_private_project_url(self, user_one_private_project):
        return '/{}nodes/{}/'.format(API_BASE, user_one_private_project._id)

    @pytest.fixture()
    def public_payload(self, public_project_one, public_project_two):
        return {
            'data': [
                {
                    'id': public_project_one._id,
                    'type': 'nodes'
                },
                {
                    'id': public_project_two._id,
                    'type': 'nodes'
                }
            ]
        }

    @pytest.fixture()
    def public_query_params(self, public_project_one, public_project_two):
        return 'id={},{}'.format(public_project_one._id, public_project_two._id)

    @pytest.fixture()
    def type_query_param(self):
        return 'type=nodes'

    @pytest.fixture()
    def private_payload(self, user_one_private_project):
        return {
            'data': [
                {
                    'id': user_one_private_project._id,
                    'type': 'nodes'
                }
            ]
        }

    @pytest.fixture()
    def private_query_params(self, user_one_private_project):
        return 'id={}'.format(user_one_private_project._id)

    def test_bulk_delete_errors(self, app, user_one, public_project_one, public_project_two, user_one_private_project, public_payload, private_payload, type_query_param, public_query_params, url):

        #   test_bulk_delete_with_query_params_and_payload
        res_url = '{}?{}&{}'.format(url, type_query_param, public_query_params)
        res = app.delete_json_api(res_url, public_payload, auth=user_one.auth, expect_errors=True, bulk=True)
        assert res.status_code == 409
        assert res.json['errors'][0]['detail'] == u'A bulk DELETE can only have a body or query parameters, not both.'

    #   test_bulk_delete_with_query_params_no_type
        res_url = '{}?{}'.format(url, public_query_params)
        res = app.delete_json_api(res_url, auth=user_one.auth, expect_errors=True, bulk=True)
        assert res.status_code == 400
        assert res.json['errors'][0]['detail'] == u'Type query parameter is also required for a bulk DELETE using query parameters.'

    #   test_bulk_delete_with_query_params_wrong_type
        res_url = '{}?{}&{}'.format(url, public_query_params, "type=node_not_nodes")
        res = app.delete_json_api(res_url, auth=user_one.auth, expect_errors=True, bulk=True)
        assert res.status_code == 409
        assert res.json['errors'][0]['detail'] == u'Type needs to match type expected at this endpoint.'

    #   test_bulk_delete_nodes_blank_request
        res = app.delete_json_api(url, auth=user_one.auth, expect_errors=True, bulk=True)
        assert res.status_code == 400

    #   test_bulk_delete_no_type
        payload = {'data': [
            {'id': public_project_one._id},
            {'id': public_project_two._id}
        ]}
        res = app.delete_json_api(url, payload, auth=user_one.auth, expect_errors=True, bulk=True)
        assert res.status_code == 400
        assert res.json['errors'][0]['detail'] == 'Request must include /type.'

    #   test_bulk_delete_no_id
        payload = {'data': [
            {'type': 'nodes'},
            {'id': 'nodes'}
        ]}
        res = app.delete_json_api(url, payload, auth=user_one.auth, expect_errors=True, bulk=True)
        assert res.status_code == 400
        assert res.json['errors'][0]['detail'] == 'Request must include /data/id.'

    #   test_bulk_delete_dict_inside_data
        res = app.delete_json_api(url, {'data': {'id': public_project_one._id, 'type': 'nodes'}},
                                       auth=user_one.auth, expect_errors=True, bulk=True)
        assert res.status_code == 400
        assert res.json['errors'][0]['detail'] == 'Expected a list of items but got type "dict".'

    #   test_bulk_delete_invalid_type
        res = app.delete_json_api(url, {'data': [{'type': 'Wrong type', 'id': public_project_one._id}]},
                                       auth=user_one.auth, expect_errors=True, bulk=True)
        assert res.status_code == 409

    #   test_bulk_delete_private_projects_logged_out
        res = app.delete_json_api(url, private_payload, expect_errors=True, bulk=True)
        assert res.status_code == 401
        assert res.json['errors'][0]['detail'] == exceptions.NotAuthenticated.default_detail

    #   test_bulk_delete_limits
        new_payload = {'data': [{'id': user_one_private_project._id, 'type': 'nodes'}] * 101}
        res = app.delete_json_api(url, new_payload,
                                       auth=user_one.auth, expect_errors=True, bulk=True)
        assert res.status_code == 400
        assert res.json['errors'][0]['detail'] == 'Bulk operation limit is 100, got 101.'
        assert res.json['errors'][0]['source']['pointer'] == '/data'

    #   test_bulk_delete_no_payload
        res = app.delete_json_api(url, auth=user_one.auth, expect_errors=True, bulk=True)
        assert res.status_code == 400

    def test_bulk_delete_with_query_params(self, app, user_one, url, type_query_param, public_query_params):
        url = '{}?{}&{}'.format(url, type_query_param, public_query_params)
        res = app.delete_json_api(url, auth=user_one.auth, bulk=True)
        assert res.status_code == 204

    def test_bulk_delete_public_projects_logged_in(self, app, user_one, public_project_one, public_project_two, public_payload, url, public_project_one_url):
        res = app.delete_json_api(url, public_payload, auth=user_one.auth, bulk=True)
        assert res.status_code == 204

        res = app.get(public_project_one_url, auth=user_one.auth, expect_errors=True)
        assert res.status_code == 410
        public_project_one.reload()
        public_project_two.reload()

    def test_bulk_delete_public_projects_logged_out(self, app, user_one, public_project_one, public_project_two, public_payload, url, public_project_one_url, public_project_two_url):
        res = app.delete_json_api(url, public_payload, expect_errors=True, bulk=True)
        assert res.status_code == 401
        assert res.json['errors'][0]['detail'] == exceptions.NotAuthenticated.default_detail

        res = app.get(public_project_one_url, auth=user_one.auth, expect_errors=True)
        assert res.status_code == 200

        res = app.get(public_project_two_url, auth=user_one.auth, expect_errors=True)
        assert res.status_code == 200

    def test_bulk_delete_private_projects_logged_in_contributor(self, app, user_one, user_one_private_project, private_payload, url, user_one_private_project_url):
        res = app.delete_json_api(url, private_payload,
                                       auth=user_one.auth, expect_errors=True, bulk=True)
        assert res.status_code == 204

        res = app.get(user_one_private_project_url, auth=user_one.auth, expect_errors=True)
        assert res.status_code == 410
        user_one_private_project.reload()

    def test_bulk_delete_private_projects_logged_in_non_contributor(self, app, user_one, user_two, user_one_private_project, private_payload, url, user_one_private_project_url):
        res = app.delete_json_api(url, private_payload,
                                       auth=user_two.auth, expect_errors=True, bulk=True)
        assert res.status_code == 403
        assert res.json['errors'][0]['detail'] == exceptions.PermissionDenied.default_detail

        res = app.get(user_one_private_project_url, auth=user_one.auth)
        assert res.status_code == 200

    def test_bulk_delete_private_projects_logged_in_read_only_contributor(self, app, user_one, user_two, user_one_private_project, private_payload, url, user_one_private_project_url):
        user_one_private_project.add_contributor(user_two, permissions=[permissions.READ], save=True)
        res = app.delete_json_api(url, private_payload,
                                       auth=user_two.auth, expect_errors=True, bulk=True)
        assert res.status_code == 403
        assert res.json['errors'][0]['detail'] == exceptions.PermissionDenied.default_detail

        res = app.get(user_one_private_project_url, auth=user_one.auth)
        assert res.status_code == 200

    def test_bulk_delete_all_or_nothing(self, app, user_one, user_two, user_one_private_project, user_two_private_project, url, user_one_private_project_url):
        new_payload = {'data': [{'id': user_one_private_project._id, 'type': 'nodes'}, {'id': user_two_private_project._id, 'type': 'nodes'}]}
        res = app.delete_json_api(url, new_payload,
                                       auth=user_one.auth, expect_errors=True, bulk=True)
        assert res.status_code == 403
        assert res.json['errors'][0]['detail'] == exceptions.PermissionDenied.default_detail

        res = app.get(user_one_private_project_url, auth=user_one.auth)
        assert res.status_code == 200

        url = "/{}nodes/{}/".format(API_BASE, user_two_private_project._id)
        res = app.get(url, auth=user_two.auth)
        assert res.status_code == 200

    def test_bulk_delete_invalid_payload_one_not_found(self, app, user_one, public_payload, public_project_one_url, url):
        new_payload = {'data': [public_payload['data'][0], {'id': '12345', 'type': 'nodes'}]}
        res = app.delete_json_api(url, new_payload, auth=user_one.auth, expect_errors=True, bulk=True)
        assert res.status_code == 400
        assert res.json['errors'][0]['detail'] == 'Could not find all objects to delete.'

        res = app.get(public_project_one_url, auth=user_one.auth)
        assert res.status_code == 200


@pytest.mark.django_db
class TestNodeBulkDeleteSkipUneditable:

    @pytest.fixture()
    def user_one(self):
        return AuthUserFactory()

    @pytest.fixture()
    def user_two(self):
        return AuthUserFactory()

    @pytest.fixture()
    def public_project_one(self, user_one):
        return ProjectFactory(title='Project One', is_public=True, creator=user_one)

    @pytest.fixture()
    def public_project_two(self, user_one):
        return ProjectFactory(title='Project Two', is_public=True, creator=user_one)

    @pytest.fixture()
    def public_project_three(self, user_two):
        return ProjectFactory(title='Project Three', is_public=True, creator=user_two)

    @pytest.fixture()
    def public_project_four(self, user_two):
        return ProjectFactory(title='Project Four', is_public=True, creator=user_two)

    @pytest.fixture()
    def payload(self, public_project_one, public_project_two, public_project_three, public_project_four):
        return {
            'data': [
                {
                    'id': public_project_one._id,
                    'type': 'nodes',
                },
                {
                    'id': public_project_two._id,
                    'type': 'nodes',
                },
                {
                    'id': public_project_three._id,
                    'type': 'nodes',
                },
                {
                    'id': public_project_four._id,
                    'type': 'nodes',
                }
            ]
        }

    @pytest.fixture()
    def url(self):
        return '/{}nodes/?skip_uneditable=True'.format(API_BASE)

    def test_skip_uneditable_bulk_delete(self, app, user_one, public_project_one, public_project_two, public_project_three, public_project_four, payload, url):
        res = app.delete_json_api(url, payload, auth=user_one.auth, bulk=True)
        assert res.status_code == 200
        skipped = res.json['errors']
        assert_items_equal([skipped[0]['id'], skipped[1]['id']],
                           [public_project_three._id, public_project_four._id])

        res = app.get('/{}nodes/'.format(API_BASE), auth=user_one.auth)
        assert_items_equal([res.json['data'][0]['id'], res.json['data'][1]['id']],
                           [public_project_three._id, public_project_four._id])

    def test_skip_uneditable_bulk_delete_query_param_required(self, app, user_one, payload):
        url = '/{}nodes/'.format(API_BASE)
        res = app.delete_json_api(url, payload, auth=user_one.auth, expect_errors=True, bulk=True)
        assert res.status_code == 403

        res = app.get('/{}nodes/'.format(API_BASE), auth=user_one.auth)
        assert res.status_code == 200
        assert len(res.json['data']) == 4

    def test_skip_uneditable_has_admin_permission_for_all_nodes(self, app, user_one, public_project_one, public_project_two, url):
        payload = {
            'data': [
                {
                    'id': public_project_one._id,
                    'type': 'nodes',
                },
                {
                    'id': public_project_two._id,
                    'type': 'nodes',
                }
            ]
        }

        res = app.delete_json_api(url, payload, auth=user_one.auth, bulk=True)
        assert res.status_code == 204
        public_project_one.reload()
        public_project_two.reload()

        assert public_project_one.is_deleted is True
        assert public_project_two.is_deleted is True

    def test_skip_uneditable_does_not_have_admin_permission_for_any_nodes(self, app, user_one, public_project_three, public_project_four, url):
        payload = {
            'data': [
                {
                    'id': public_project_three._id,
                    'type': 'nodes',
                },
                {
                    'id': public_project_four._id,
                    'type': 'nodes',
                }
            ]
        }

        res = app.delete_json_api(url, payload, auth=user_one.auth, expect_errors=True, bulk=True)
        assert res.status_code == 403

@pytest.mark.django_db
class TestNodeListPagination:

    @pytest.fixture()
    def users(self):
        return [UserFactory() for _ in range(11)]

    @pytest.fixture()
    def projects(self, users):
        return [ProjectFactory(is_public=True, creator=users[0]) for _ in range(11)]

    @pytest.fixture()
    def url(self, users):
        return '/{}nodes/'.format(API_BASE)

    def test_default_pagination_size(self, app, users, projects, url):
        res = app.get(url, auth=Auth(users[0]))
        pids = [e['id'] for e in res.json['data']]
        for project in projects[1:]:
            assert project._id in pids
        assert projects[0]._id not in pids
        assert res.json['links']['meta']['per_page'] == 10

    def test_max_page_size_enforced(self, app, users, projects, url):
        res_url = '{}?page[size]={}'.format(url, MAX_PAGE_SIZE + 1)
        res = app.get(res_url, auth=Auth(users[0]))
        pids = [e['id'] for e in res.json['data']]
        for project in projects:
            assert project._id in pids
        assert res.json['links']['meta']['per_page'] == MAX_PAGE_SIZE

    def test_embed_page_size_not_affected(self, app, users, projects, url):
        for user in users[1:]:
            projects[-1].add_contributor(user, auth=Auth(users[0]), save=True)

        res_url = '{}?page[size]={}&embed=contributors'.format(url, MAX_PAGE_SIZE + 1)
        res = app.get(res_url, auth=Auth(users[0]))
        pids = [e['id'] for e in res.json['data']]
        for project in projects:
            assert project._id in pids
        assert res.json['links']['meta']['per_page'] == MAX_PAGE_SIZE

        uids = [e['id'] for e in res.json['data'][0]['embeds']['contributors']['data']]
        for user in users[:9]:
            contrib_id = '{}-{}'.format(res.json['data'][0]['id'], user._id)
            assert contrib_id in uids

        assert '{}-{}'.format(res.json['data'][0]['id'], users[10]._id) not in uids
        assert res.json['data'][0]['embeds']['contributors']['links']['meta']['per_page'] == 10


@pytest.mark.django_db
class TestNodeListFiltering(NodesListFilteringMixin):

    @pytest.fixture()
    def url(self):
        return '/{}nodes/?'.format(API_BASE)


@pytest.mark.django_db
class TestNodeListDateFiltering(NodesListDateFilteringMixin):

    @pytest.fixture()
    def url(self):
        return '/{}nodes/?'.format(API_BASE)<|MERGE_RESOLUTION|>--- conflicted
+++ resolved
@@ -939,38 +939,33 @@
         assert len(new_component.contributors) == 2
         assert len(new_component.contributors) == len(parent_project.contributors)
 
-<<<<<<< HEAD
-    def test_create_component_inherit_contributors_with_unregistered_contributor(self, app, user_one, title, category):
+    def test_create_component_with_tags(self, app, user_one, title, category):
         parent_project = ProjectFactory(creator=user_one)
-=======
-    def test_create_component_with_tags(self):
-        parent_project = ProjectFactory(creator=self.user_one)
         url = '/{}nodes/{}/children/'.format(API_BASE, parent_project._id)
         component_data = {
             'data': {
                 'type': 'nodes',
                 'attributes': {
-                    'title': self.title,
-                    'category': self.category,
+                    'title': title,
+                    'category': category,
                     'tags': ['test tag 1', 'test tag 2']
                 }
             }
         }
-        res = self.app.post_json_api(url, component_data, auth=self.user_one.auth)
-        assert_equal(res.status_code, 201)
+        res = app.post_json_api(url, component_data, auth=user_one.auth)
+        assert res.status_code == 201
         json_data = res.json['data']
 
         new_component_id = json_data['id']
         new_component = Node.load(new_component_id)
 
-        assert_equal(len(new_component.tags.all()), 2)
+        assert len(new_component.tags.all()) == 2
         tag1, tag2 = new_component.tags.all()
-        assert_equal(tag1.name, 'test tag 1')
-        assert_equal(tag2.name, 'test tag 2')
-
-    def test_create_component_inherit_contributors_with_unregistered_contributor(self):
-        parent_project = ProjectFactory(creator=self.user_one)
->>>>>>> 51144fc2
+        assert tag1.name == 'test tag 1'
+        assert tag2.name == 'test tag 2'
+
+    def test_create_component_inherit_contributors_with_unregistered_contributor(self, app, user_one, title, category):
+        parent_project = ProjectFactory(creator=user_one)
         parent_project.add_unregistered_contributor(
             fullname='far', email='foo@bar.baz', permissions=[permissions.READ],
             auth=Auth(user=user_one), save=True
