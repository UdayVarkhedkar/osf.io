--- conflicted
+++ resolved
@@ -1,9 +1,4 @@
-<<<<<<< HEAD
 from framework import session, create_session, HTTPError
-import framework.mongo as Database
-=======
-from framework import session, create_session
->>>>>>> 7b53facb
 import framework.status as status
 import framework.flask as web
 import framework.bcrypt as bcrypt
