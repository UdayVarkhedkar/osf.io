<% import json %>

<!DOCTYPE html>
<html lang="en">
<head>
    <meta charset="utf-8">
    <title>Open Science Framework | ${self.title()}</title>
    <meta name="viewport" content="width=device-width, initial-scale=1.0">
    <meta name="description" content="${self.description()}">

    ${includes_top()}
    ${self.stylesheets()}
    ${self.javascript()}

    <link href='//fonts.googleapis.com/css?family=Carrois+Gothic|Inika|Patua+One' rel='stylesheet' type='text/css'>

</head>
<body data-spy="scroll" data-target=".nav-list-spy">
    % if dev_mode:
    <style>
        #devmode {
            position:fixed;
            bottom:0;
            left:0;
            border-top-right-radius:8px;
            background-color:red;
            color:white;
            padding:.5em;
        }
    </style>
    <div id='devmode'><strong>WARNING</strong>: This site is running in development mode.</div>
    % endif

    <%include file="nav.mako"/>
     ## TODO: shouldn't always have the watermark class
    <div class="watermarked">
        <div class="container">
            % if status:
                <%include file="alert.mako"/>
            % endif
            ${self.content()}
        </div><!-- end container -->
    </div><!-- end watermarked -->

    <%include file="footer.mako"/>

        %if use_cdn:
            <div id="fb-root"></div>
            <script>(function(d, s, id) {
              var js, fjs = d.getElementsByTagName(s)[0];
              if (d.getElementById(id)) {return;}
              js = d.createElement(s); js.id = id;
              js.src = "//connect.facebook.net/en_US/all.js#xfbml=1";
              fjs.parentNode.insertBefore(js, fjs);
            }(document, 'script', 'facebook-jssdk'));</script>

            <script>
            var _prum = [['id', '526076f6abe53d9e35000000'],
                         ['mark', 'firstbyte', (new Date()).getTime()]];
            (function() {
                var s = document.getElementsByTagName('script')[0]
                  , p = document.createElement('script');
                p.async = 'async';
                p.src = '//rum-static.pingdom.net/prum.min.js';
                s.parentNode.insertBefore(p, s);
            })();
            </script>

            <script type="text/javascript">

              var _gaq = _gaq || [];
              _gaq.push(['_setAccount', 'UA-26813616-1']);
              _gaq.push(['_trackPageview']);

              (function() {
                var ga = document.createElement('script'); ga.type = 'text/javascript'; ga.async = true;
                ga.src = ('https:' == document.location.protocol ? 'https://ssl' : 'http://www') + '.google-analytics.com/ga.js';
                var s = document.getElementsByTagName('script')[0]; s.parentNode.insertBefore(ga, s);
              })();
            </script>
        %endif

        % if piwik_host:
            <script src="${ piwik_host }piwik.js" type="text/javascript"></script>
            <% is_public = node.get('is_public', 'ERROR') if node else True %>
            <script type="text/javascript">

                $(function() {
                    var cvars = [];
                    % if user_id:
                        cvars.push([1, "User ID", "${ user_id }", "visit"])
                        cvars.push([2, "User Name", "${ user_full_name }", "visit"])
                    % endif
                    % if node:
                        <% parent_project = parent_node.get('id') or node.get('id') %>
                        cvars.push([2, "Project ID", "${ parent_project }", "page"]);
                        cvars.push([3, "Node ID", "${ node.get('id') }", "page"]);
                        cvars.push([4, "Tags", ${ json.dumps(','.join(node.get('tags', []))) }, "page"]);
                    % endif
                    // Note: Use cookies for global site ID; only one cookie
                    // will be used, so this won't overflow uwsgi header
                    // buffer.
                    $.osf.trackPiwik("${ piwik_host }", ${ piwik_site_id }, cvars, true);
                });
            </script>
        % endif
        % for url in js_bottom:
        <script src="${url}"></script>
        % endfor
        ${self.javascript_bottom()}
    </body>
</html>


###### Base template functions #####

<%def name="title()">
    ### The page title ###
</%def>

<%def name="description()">
    ### The page description ###
</%def>

<%def name="stylesheets()">
    ### Extra css for this page. ###
</%def>

<%def name="javascript()">
    ### Additional javascript, loaded at the top of the page ###
</%def>

<%def name="content()">
    ### The body content. ###
</%def>

<%def name="javascript_bottom()">
    ### Javascript loaded at the bottom of the page ###
</%def>


<%def name="includes_top()">

    <!-- Le HTML5 shim, for IE6-8 support of HTML elements -->
    <!--[if lt IE 9]>
      <script src="//html5shim.googlecode.com/svn/trunk/html5.js"></script>
    <![endif]-->

    <!-- Le styles -->
    ## Don't bundle Bootstrap or else Glyphicons won't work
    <link rel="stylesheet" href="/static/vendor/bower_components/bootstrap/dist/css/bootstrap.min.css">
    <link rel="stylesheet" href="/static/vendor/font-awesome/css/font-awesome.min.css">

    % for url in css_all:
    <link rel="stylesheet" href="${url}">
    % endfor

    <script src="//ajax.aspnetcdn.com/ajax/jquery/jquery-2.1.0.min.js"></script>
    <script>window.jQuery || document.write('<script src="/static/vendor/bower_components/jQuery/dist/jquery.min.js">\x3C/script>')</script>
    <script src="//code.jquery.com/ui/1.10.3/jquery-ui.min.js"></script>
    <script>window.jQuery.ui || document.write('<script src="/static/vendor/bower_components/jquery-ui/ui/minified/jquery-ui.min.js">\x3C/script>')</script>
    <script>window.ko || document.write('<script src="/static/vendor/knockout/knockout-3.0.0.min.js">\x3C/script>')</script>
    <script src="/static/vendor/knockout-mapping/knockout.mapping.js"></script>
    <script src="/static/vendor/knockout-punches/knockout.punches.min.js"></script>
    <script src="/static/vendor/knockout-validation/knockout.validation.min.js"></script>

    % for url in js_all:
    <script src="${url}"></script>
    % endfor

    <script>
        // Enable knockout punches
        ko.punches.enableAll();
        // Filebrowser dependencies
<<<<<<< HEAD
        $script(['/static/vendor/bower_components/zeroclipboard/ZeroClipboard.js'],
=======
        $script(['/static/vendor/bower_components/zeroclipboard/ZeroClipboard.min.js'],
>>>>>>> ebaffbed
            'zeroclipboard');
        $script(['/static/vendor/dropzone/dropzone.js'], 'dropzone');
        $script(['/static/vendor/hgrid/hgrid.js'], 'hgrid');
        $script(['/static/js/dropzone-patch.js']); // exports 'dropzone-patch'
        $script(['/static/js/rubeus.js']); // exports 'rubeus'
        $script(['/static/js/folderPicker.js']);  // exports 'folderPicker'
    </script>

</%def><|MERGE_RESOLUTION|>--- conflicted
+++ resolved
@@ -172,11 +172,7 @@
         // Enable knockout punches
         ko.punches.enableAll();
         // Filebrowser dependencies
-<<<<<<< HEAD
-        $script(['/static/vendor/bower_components/zeroclipboard/ZeroClipboard.js'],
-=======
         $script(['/static/vendor/bower_components/zeroclipboard/ZeroClipboard.min.js'],
->>>>>>> ebaffbed
             'zeroclipboard');
         $script(['/static/vendor/dropzone/dropzone.js'], 'dropzone');
         $script(['/static/vendor/hgrid/hgrid.js'], 'hgrid');
