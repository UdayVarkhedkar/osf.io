import requests

from modularodm import Q
from rest_framework import generics, permissions as drf_permissions
from rest_framework.exceptions import PermissionDenied, ValidationError, NotFound

from framework.auth.core import Auth
from framework.auth.oauth_scopes import CoreScopes

from api.base import permissions as base_permissions
from api.base.filters import ODMFilterMixin, ListFilterMixin
from api.base.utils import get_object_or_error
<<<<<<< HEAD
from api.files.serializers import FileSerializer
=======
from api.users.views import UserMixin
>>>>>>> c733f92e
from api.nodes.serializers import (
    NodeSerializer,
    NodeLinksSerializer,
    NodeProviderSerializer,
    NodeContributorsSerializer,
    NodeRegistrationSerializer,
    NodeContributorDetailSerializer,
)
from api.nodes.permissions import (
    AdminOrPublic,
    ContributorOrPublic,
    ReadOnlyIfRegistration,
    ContributorOrPublicForPointers,
    ContributorDetailPermissions
)

from website.exceptions import NodeStateError
from website.files.models import FileNode
from website.files.models import OsfStorageFileNode
from website.models import Node, Pointer
from website.util import waterbutler_api_url_for


class NodeMixin(object):
    """Mixin with convenience methods for retrieving the current node based on the
    current URL. By default, fetches the current node based on the node_id kwarg.
    """

    serializer_class = NodeSerializer
    node_lookup_url_kwarg = 'node_id'

    def get_node(self):
        node = get_object_or_error(
            Node,
            self.kwargs[self.node_lookup_url_kwarg],
            display_name='node'
        )
        # Nodes that are folders/collections are treated as a separate resource, so if the client
        # requests a collection through a node endpoint, we return a 404
        if node.is_folder:
            raise NotFound
        # May raise a permission denied
        self.check_object_permissions(self.request, node)
        return node


class NodeList(generics.ListCreateAPIView, ODMFilterMixin):
    """Projects and components.

    On the front end, nodes are considered 'projects' or 'components'. The difference between a project and a component
    is that a project is the top-level node, and components are children of the project. There is also a category field
    that includes the option of project. The categorization essentially determines which icon is displayed by the
    Node in the front-end UI and helps with search organization. Top-level Nodes may have a category other than
    project, and children nodes may have a category of project.

    By default, a GET will return a list of public nodes, sorted by date_modified. You can filter Nodes by their title,
    description, and public fields.
    """
    permission_classes = (
        drf_permissions.IsAuthenticatedOrReadOnly,
        base_permissions.TokenHasScope,
    )

    required_read_scopes = [CoreScopes.NODE_BASE_READ]
    required_write_scopes = [CoreScopes.NODE_BASE_WRITE]

    serializer_class = NodeSerializer

    ordering = ('-date_modified', )  # default ordering

    # overrides ODMFilterMixin
    def get_default_odm_query(self):
        base_query = (
            Q('is_deleted', 'ne', True) &
            Q('is_folder', 'ne', True)
        )
        user = self.request.user
        permission_query = Q('is_public', 'eq', True)
        if not user.is_anonymous():
            permission_query = (Q('is_public', 'eq', True) | Q('contributors', 'icontains', user._id))

        query = base_query & permission_query
        return query

    # overrides ListCreateAPIView
    def get_queryset(self):
        query = self.get_query_from_request()
        return Node.find(query)

    # overrides ListCreateAPIView
    def perform_create(self, serializer):
        """Create a node.

        :param serializer:
        """
        # On creation, make sure that current user is the creator
        user = self.request.user
        serializer.save(creator=user)


class NodeDetail(generics.RetrieveUpdateDestroyAPIView, NodeMixin):
    """Projects and component details.

    On the front end, nodes are considered 'projects' or 'components'. The difference between a project and a component
    is that a project is the top-level node, and components are children of the project. There is also a category field
    that includes the option of project. The categorization essentially determines which icon is displayed by the
    Node in the front-end UI and helps with search organization. Top-level Nodes may have a category other than
    project, and children nodes may have a category of project.
    """
    permission_classes = (
        ContributorOrPublic,
        ReadOnlyIfRegistration,
        base_permissions.TokenHasScope,
    )

    required_read_scopes = [CoreScopes.NODE_BASE_READ]
    required_write_scopes = [CoreScopes.NODE_BASE_WRITE]

    serializer_class = NodeSerializer

    # overrides RetrieveUpdateDestroyAPIView
    def get_object(self):
        return self.get_node()

    # overrides RetrieveUpdateDestroyAPIView
    def get_serializer_context(self):
        # Serializer needs the request in order to make an update to privacy
        # TODO: The method it overrides already returns request (plus more stuff). Why does this method exist?
        return {'request': self.request}

    # overrides RetrieveUpdateDestroyAPIView
    def perform_destroy(self, instance):
        user = self.request.user
        auth = Auth(user)
        node = self.get_object()
        try:
            node.remove_node(auth=auth)
        except NodeStateError as err:
            raise ValidationError(err.message)
        node.save()


class NodeContributorsList(generics.ListCreateAPIView, ListFilterMixin, NodeMixin):
    """Contributors (users) for a node.

    Contributors are users who can make changes to the node or, in the case of private nodes,
    have read access to the node. Contributors are divided between 'bibliographic' and 'non-bibliographic'
    contributors. From a permissions standpoint, both are the same, but bibliographic contributors
    are included in citations, while non-bibliographic contributors are not included in citations.
    """
    permission_classes = (
        AdminOrPublic,
        drf_permissions.IsAuthenticatedOrReadOnly,
        ReadOnlyIfRegistration,
        base_permissions.TokenHasScope,
    )

    required_read_scopes = [CoreScopes.NODE_CONTRIBUTORS_READ]
    required_write_scopes = [CoreScopes.NODE_CONTRIBUTORS_WRITE]

    serializer_class = NodeContributorsSerializer

    def get_default_queryset(self):
        node = self.get_node()
        visible_contributors = node.visible_contributor_ids
        contributors = []
        for contributor in node.contributors:
            contributor.bibliographic = contributor._id in visible_contributors
            contributor.permission = node.get_permissions(contributor)[-1]
            contributor.node_id = node._id
            contributors.append(contributor)
        return contributors

    # overrides ListAPIView
    def get_queryset(self):
        return self.get_queryset_from_request()


# TODO: Support creating registrations
class NodeContributorDetail(generics.RetrieveUpdateDestroyAPIView, NodeMixin, UserMixin):
    """Detail of a contributor for a node.

    View, remove from, and change bibliographic and permissions for a given contributor on a given node.
    """
    permission_classes = (
        ContributorDetailPermissions,
        drf_permissions.IsAuthenticatedOrReadOnly,
        ReadOnlyIfRegistration,
        base_permissions.TokenHasScope,
    )

    required_read_scopes = [CoreScopes.NODE_CONTRIBUTORS_READ]
    required_write_scopes = [CoreScopes.NODE_CONTRIBUTORS_WRITE]

    serializer_class = NodeContributorDetailSerializer

    # overrides RetrieveAPIView
    def get_object(self):
        node = self.get_node()
        user = self.get_user()
        # May raise a permission denied
        self.check_object_permissions(self.request, user)
        if user not in node.contributors:
            raise NotFound('{} cannot be found in the list of contributors.'.format(user))
        user.permission = node.get_permissions(user)[-1]
        user.bibliographic = node.get_visible(user)
        user.node_id = node._id
        return user

    # overrides DestroyAPIView
    def perform_destroy(self, instance):
        node = self.get_node()
        current_user = self.request.user
        auth = Auth(current_user)
        if len(node.visible_contributors) == 1 and node.get_visible(instance):
            raise ValidationError("Must have at least one visible contributor")
        removed = node.remove_contributor(instance, auth)
        if not removed:
            raise ValidationError("Must have at least one registered admin contributor")

class NodeRegistrationsList(generics.ListAPIView, NodeMixin):
    """Registrations of the current node.

    Registrations are read-only snapshots of a project. This view lists all of the existing registrations
    created for the current node.
     """
    permission_classes = (
        ContributorOrPublic,
        drf_permissions.IsAuthenticatedOrReadOnly,
        base_permissions.TokenHasScope,
    )

    required_read_scopes = [CoreScopes.NODE_REGISTRATIONS_READ]
    required_write_scopes = [CoreScopes.NODE_REGISTRATIONS_WRITE]

    serializer_class = NodeRegistrationSerializer

    # overrides ListAPIView
    # TODO: Filter out retractions by default
    def get_queryset(self):
        nodes = self.get_node().node__registrations
        user = self.request.user
        if user.is_anonymous():
            auth = Auth(None)
        else:
            auth = Auth(user)
        registrations = [node for node in nodes if node.can_view(auth)]
        return registrations


class NodeChildrenList(generics.ListCreateAPIView, NodeMixin, ODMFilterMixin):
    """Children of the current node.

    This will get the next level of child nodes for the selected node if the current user has read access for those
    nodes. Currently, if there is a discrepancy between the children count and the number of children returned, it
    probably indicates private nodes that aren't being returned. That discrepancy should disappear before everything
    is finalized.
    """
    permission_classes = (
        ContributorOrPublic,
        drf_permissions.IsAuthenticatedOrReadOnly,
        ReadOnlyIfRegistration,
        base_permissions.TokenHasScope,
    )

    required_read_scopes = [CoreScopes.NODE_CHILDREN_READ]
    required_write_scopes = [CoreScopes.NODE_CHILDREN_WRITE]

    serializer_class = NodeSerializer

    # overrides ODMFilterMixin
    def get_default_odm_query(self):
        return (
            Q('is_deleted', 'ne', True) &
            Q('is_folder', 'ne', True)
        )

    # overrides ListAPIView
    def get_queryset(self):
        node = self.get_node()
        req_query = self.get_query_from_request()

        query = (
            Q('_id', 'in', [e._id for e in node.nodes if e.primary]) &
            req_query
        )
        nodes = Node.find(query)
        user = self.request.user
        if user.is_anonymous():
            auth = Auth(None)
        else:
            auth = Auth(user)
        children = [each for each in nodes if each.can_view(auth)]
        return children

    # overrides ListCreateAPIView
    def perform_create(self, serializer):
        user = self.request.user
        serializer.save(creator=user, parent=self.get_node())


# TODO: Make NodeLinks filterable. They currently aren't filterable because we have can't
# currently query on a Pointer's node's attributes.
# e.g. Pointer.find(Q('node.title', 'eq', ...)) doesn't work
class NodeLinksList(generics.ListCreateAPIView, NodeMixin):
    """Node Links to other nodes.

    Node Links act as pointers to other nodes. Unlike Forks, they are not copies of nodes;
    Node Links are a direct reference to the node that they point to.
    """
    permission_classes = (
        drf_permissions.IsAuthenticatedOrReadOnly,
        ContributorOrPublic,
        ReadOnlyIfRegistration,
        base_permissions.TokenHasScope,
    )

    required_read_scopes = [CoreScopes.NODE_LINKS_READ]
    required_write_scopes = [CoreScopes.NODE_LINKS_WRITE]

    serializer_class = NodeLinksSerializer

    def get_queryset(self):
        return [
            pointer for pointer in
            self.get_node().nodes_pointer
            if not pointer.node.is_deleted
        ]


class NodeLinksDetail(generics.RetrieveDestroyAPIView, NodeMixin):
    """Node Link details.

    Node Links act as pointers to other nodes. Unlike Forks, they are not copies of nodes;
    Node Links are a direct reference to the node that they point to.
    """
    permission_classes = (
        ContributorOrPublicForPointers,
        drf_permissions.IsAuthenticatedOrReadOnly,
        base_permissions.TokenHasScope,
    )

    required_read_scopes = [CoreScopes.NODE_LINKS_READ]
    required_write_scopes = [CoreScopes.NODE_LINKS_WRITE]

    serializer_class = NodeLinksSerializer

    # overrides RetrieveAPIView
    def get_object(self):
        node_link_lookup_url_kwarg = 'node_link_id'
        node_link = get_object_or_error(
            Pointer,
            self.kwargs[node_link_lookup_url_kwarg],
            'node link'
        )
        # May raise a permission denied
        self.check_object_permissions(self.request, node_link)
        return node_link

    # overrides DestroyAPIView
    def perform_destroy(self, instance):
        user = self.request.user
        auth = Auth(user)
        node = self.get_node()
        pointer = self.get_object()
        try:
            node.rm_pointer(pointer, auth=auth)
        except ValueError as err:  # pointer doesn't belong to node
            raise ValidationError(err.message)
        node.save()


class NodeFilesList(generics.ListAPIView, NodeMixin):
    """Files attached to a node.

    This gives a list of all of the files that are on your project. Because this works with external services, some
    ours and some not, there is some extra data that you need for how to interact with those services.

    At the top level file list of your project you have a list of providers that are connected to this project. If you
    want to add more, you will need to do that in the Open Science Framework front end for now. For everything in the
    data.links dictionary, you'll have two types of fields: `self` and `related`. These are the same as everywhere else:
    self links are what you use to manipulate the object itself with GET, POST, DELETE, and PUT requests, while
    related links give you further data about that resource.

    So if you GET a self link for a file, it will return the file itself for downloading. If you GET a related link for
    a file, you'll get the metadata about the file. GETting a related link for a folder will get you the listing of
    what's in that folder. GETting a folder's self link won't work, because there's nothing to get.

    Which brings us to the other useful thing about the links here: there's a field called `self-methods`. This field
    will tell you what the valid methods are for the self links given the kind of thing they are (file vs folder) and
    given your permissions on the object.

    NOTE: Most of the API will be stable as far as how the links work because the things they are accessing are fairly
    stable and predictable, so if you felt the need, you could construct them in the normal REST way and they should
    be fine.
    The 'self' links from the NodeFilesList may have to change from time to time, so you are highly encouraged to use
    the links as we provide them before you use them, and not to reverse engineer the structure of the links as they
    are at any given time.
    """
    permission_classes = (
        drf_permissions.IsAuthenticatedOrReadOnly,
        ContributorOrPublic,
        ReadOnlyIfRegistration,
        base_permissions.TokenHasScope,
    )

    required_read_scopes = [CoreScopes.NODE_FILE_READ]
    required_write_scopes = [CoreScopes.NODE_FILE_WRITE]

    serializer_class = FileSerializer

    def get_file_item(self, item):
        file_node = FileNode.resolve_class(
            item['provider'],
            FileNode.FOLDER if item['kind'] == 'folder'
            else FileNode.FILE
        ).get_or_create(self.get_node(), item['path'])

        file_node.update(None, item, user=self.request.user)

        return file_node

    def get_queryset(self):
        # Don't bother going to waterbutler for osfstorage
        if self.kwargs['provider'] == 'osfstorage':
            self.check_object_permissions(self.request, self.get_node())
            # Kinda like /me for a user
            # The one odd case where path is not really path
            if self.kwargs['path'] == '/':
                return list(self.get_node().get_addon('osfstorage').get_root().children)

            fobj = OsfStorageFileNode.find_one(
                Q('node', 'eq', self.get_node()._id) &
                Q('path', 'eq', self.kwargs['path'])
            )

            if fobj.is_file:
                return [fobj]

            return list(fobj.children)

        url = waterbutler_api_url_for(
            self.get_node()._id,
            self.kwargs['provider'],
            self.kwargs['path'],
            meta=True
        )

        waterbutler_request = requests.get(
            url,
            cookies=self.request.COOKIES,
            headers={'Authorization': self.request.META.get('HTTP_AUTHORIZATION')},
        )
        if waterbutler_request.status_code == 401:
            raise PermissionDenied
        try:
            files_list = waterbutler_request.json()['data']
        except KeyError:
            raise ValidationError(detail='detail: Could not retrieve files information.')

        if isinstance(files_list, dict):
            files_list = [files_list]

        return [self.get_file_item(file) for file in files_list]


class NodeProvider(object):

    def __init__(self, provider, node):
        self.path = '/'
        self.node = node
        self.kind = 'folder'
        self.name = provider
        self.provider = provider
        self.node_id = node._id
        self.pk = node._id


class NodeProvidersList(generics.ListAPIView, NodeMixin):
    permission_classes = (
        drf_permissions.IsAuthenticatedOrReadOnly,
        ContributorOrPublic,
        base_permissions.TokenHasScope,
    )

    required_read_scopes = [CoreScopes.NODE_FILE_READ]
    required_write_scopes = [CoreScopes.NODE_FILE_WRITE]

    serializer_class = NodeProviderSerializer

    def get_provider_item(self, provider):
        return NodeProvider(provider, self.get_node())

    def get_queryset(self):
        return [
            self.get_provider_item(addon.config.short_name)
            for addon
            in self.get_node().get_addons()
            if addon.config.has_hgrid_files
            and addon.complete
        ]<|MERGE_RESOLUTION|>--- conflicted
+++ resolved
@@ -10,11 +10,8 @@
 from api.base import permissions as base_permissions
 from api.base.filters import ODMFilterMixin, ListFilterMixin
 from api.base.utils import get_object_or_error
-<<<<<<< HEAD
 from api.files.serializers import FileSerializer
-=======
 from api.users.views import UserMixin
->>>>>>> c733f92e
 from api.nodes.serializers import (
     NodeSerializer,
     NodeLinksSerializer,
@@ -193,7 +190,6 @@
         return self.get_queryset_from_request()
 
 
-# TODO: Support creating registrations
 class NodeContributorDetail(generics.RetrieveUpdateDestroyAPIView, NodeMixin, UserMixin):
     """Detail of a contributor for a node.
 
@@ -235,6 +231,7 @@
         if not removed:
             raise ValidationError("Must have at least one registered admin contributor")
 
+# TODO: Support creating registrations
 class NodeRegistrationsList(generics.ListAPIView, NodeMixin):
     """Registrations of the current node.
 
