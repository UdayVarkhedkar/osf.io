#!/usr/bin/env python
# -*- coding: utf-8 -*-
'''Views tests for the OSF.'''

from __future__ import absolute_import
import unittest
import json
import datetime as dt
import mock
import httplib as http

from nose.tools import *  # noqa PEP8 asserts
from tests.test_features import requires_search

from modularodm import Q
from dateutil.parser import parse as parse_date

from framework import auth
from framework.exceptions import HTTPError
from framework.auth import User, Auth
from framework.auth.utils import impute_names_model

from website import mailchimp_utils
from website.views import _rescale_ratio
from website.util import permissions
from website.models import Node, Pointer, NodeLog
from website.project.model import ensure_schemas, has_anonymous_link
from website.project.views.contributor import (
    send_claim_email,
    deserialize_contributors,
    send_claim_registered_email,
)
from website.profile.utils import add_contributor_json, serialize_unregistered
from website.profile.views import fmt_date_or_none
from website.util import api_url_for, web_url_for
from website import mails, settings
from website.util import rubeus
from website.project.views.node import _view_project, abbrev_authors, _should_show_wiki_widget
from website.project.views.comment import serialize_comment
from website.project.decorators import check_can_access
from website.addons.github.model import AddonGitHubOauthSettings

from tests.base import (
    OsfTestCase,
    fake,
    capture_signals,
    assert_is_redirect,
    assert_datetime_equal,
)
from tests.factories import (
    UserFactory, ApiKeyFactory, ProjectFactory, WatchConfigFactory,
    NodeFactory, NodeLogFactory, AuthUserFactory, UnregUserFactory,
    RegistrationFactory, CommentFactory, PrivateLinkFactory, UnconfirmedUserFactory, DashboardFactory, FolderFactory,
    ProjectWithAddonFactory,
)

from website.settings import ALL_MY_REGISTRATIONS_ID, ALL_MY_PROJECTS_ID


class TestViewingProjectWithPrivateLink(OsfTestCase):

    def setUp(self):
        super(TestViewingProjectWithPrivateLink, self).setUp()
        self.user = AuthUserFactory()  # Is NOT a contributor
        self.project = ProjectFactory(is_public=False)
        self.link = PrivateLinkFactory()
        self.link.nodes.append(self.project)
        self.link.save()
        self.project_url = self.project.web_url_for('view_project')

    def test_not_anonymous_for_public_project(self):
        anonymous_link = PrivateLinkFactory(anonymous=True)
        anonymous_link.nodes.append(self.project)
        anonymous_link.save()
        self.project.set_privacy('public')
        self.project.save()
        self.project.reload()
        auth = Auth(user=self.user, private_key=anonymous_link.key)
        assert_false(has_anonymous_link(self.project, auth))

    def test_has_private_link_key(self):
        res = self.app.get(self.project_url, {'view_only': self.link.key})
        assert_equal(res.status_code, 200)

    def test_not_logged_in_no_key(self):
        res = self.app.get(self.project_url, {'view_only': None})
        assert_is_redirect(res)
        res = res.follow(expect_errors=True)
        assert_equal(res.status_code, 301)
        assert_equal(
            res.request.path,
            '/login'
        )

    def test_logged_in_no_private_key(self):
        res = self.app.get(self.project_url, {'view_only': None}, auth=self.user.auth,
                           expect_errors=True)
        assert_equal(res.status_code, http.FORBIDDEN)

    def test_logged_in_has_key(self):
        res = self.app.get(
            self.project_url, {'view_only': self.link.key}, auth=self.user.auth)
        assert_equal(res.status_code, 200)

    @unittest.skip('Skipping for now until we find a way to mock/set the referrer')
    def test_prepare_private_key(self):
        res = self.app.get(self.project_url, {'key': self.link.key})

        res = res.click('Registrations')

        assert_is_redirect(res)
        res = res.follow()

        assert_equal(res.status_code, 200)
        assert_equal(res.request.GET['key'], self.link.key)

    def test_check_can_access_valid(self):
        contributor = AuthUserFactory()
        self.project.add_contributor(contributor, auth=Auth(self.project.creator))
        self.project.save()
        assert_true(check_can_access(self.project, contributor))

    def test_check_user_access_invalid(self):
        noncontrib = AuthUserFactory()
        with assert_raises(HTTPError):
            check_can_access(self.project, noncontrib)

    def test_check_user_access_if_user_is_None(self):
        assert_false(check_can_access(self.project, None))


class TestProjectViews(OsfTestCase):

    def setUp(self):
        super(TestProjectViews, self).setUp()
        ensure_schemas()
        self.user1 = AuthUserFactory()
        self.user1.save()
        self.consolidate_auth1 = Auth(user=self.user1)
        self.auth = self.user1.auth
        self.user2 = UserFactory()
        # A project has 2 contributors
        self.project = ProjectFactory(
            title="Ham",
            description='Honey-baked',
            creator=self.user1
        )
        self.project.add_contributor(self.user2, auth=Auth(self.user1))
        self.project.save()

    def test_can_view_nested_project_as_admin(self):
        self.parent_project = NodeFactory(
            title='parent project',
            category='project',
            parent=self.project,
            is_public=False
        )
        self.parent_project.save()
        self.child_project = NodeFactory(
            title='child project',
            category='project',
            parent=self.parent_project,
            is_public=False
        )
        self.child_project.save()
        url = self.child_project.web_url_for('view_project')
        res = self.app.get(url, auth=self.auth)
        assert_not_in('Private Project', res.body)
        assert_in('parent project', res.body)

    def test_edit_description(self):
        url = "/api/v1/project/{0}/edit/".format(self.project._id)
        self.app.post_json(url,
                           {"name": "description", "value": "Deep-fried"},
                           auth=self.auth)
        self.project.reload()
        assert_equal(self.project.description, "Deep-fried")

    def test_project_api_url(self):
        url = self.project.api_url
        res = self.app.get(url, auth=self.auth)
        data = res.json
        assert_equal(data['node']['category'], 'Project')
        assert_equal(data['node']['node_type'], 'project')

        assert_equal(data['node']['title'], self.project.title)
        assert_equal(data['node']['is_public'], self.project.is_public)
        assert_equal(data['node']['is_registration'], False)
        assert_equal(data['node']['id'], self.project._primary_key)
        assert_equal(data['node']['watched_count'], 0)
        assert_true(data['user']['is_contributor'])
        assert_equal(data['node']['description'], self.project.description)
        assert_equal(data['node']['url'], self.project.url)
        assert_equal(data['node']['tags'], [t._primary_key for t in self.project.tags])
        assert_in('forked_date', data['node'])
        assert_in('watched_count', data['node'])
        assert_in('registered_from_url', data['node'])
        # TODO: Test "parent" and "user" output

    def test_api_get_folder_pointers(self):
        dashboard = DashboardFactory(creator=self.user1)
        project_one = ProjectFactory(creator=self.user1)
        project_two = ProjectFactory(creator=self.user1)
        url = dashboard.api_url_for("get_folder_pointers")
        dashboard.add_pointer(project_one, auth=self.consolidate_auth1)
        dashboard.add_pointer(project_two, auth=self.consolidate_auth1)
        res = self.app.get(url, auth=self.auth)
        pointers = res.json
        assert_in(project_one._id, pointers)
        assert_in(project_two._id, pointers)
        assert_equal(len(pointers), 2)

    def test_api_get_folder_pointers_from_non_folder(self):
        project_one = ProjectFactory(creator=self.user1)
        project_two = ProjectFactory(creator=self.user1)
        url = project_one.api_url_for("get_folder_pointers")
        project_one.add_pointer(project_two, auth=self.consolidate_auth1)
        res = self.app.get(url, auth=self.auth)
        pointers = res.json
        assert_equal(len(pointers), 0)

    def test_new_user_gets_dashboard_on_dashboard_path(self):
        my_user = AuthUserFactory()
        dashboard = my_user.node__contributed.find(Q('is_dashboard', 'eq', True))
        assert_equal(dashboard.count(), 0)
        url = api_url_for('get_dashboard')
        self.app.get(url, auth=my_user.auth)
        my_user.reload()
        dashboard = my_user.node__contributed.find(Q('is_dashboard', 'eq', True))
        assert_equal(dashboard.count(), 1)

    def test_add_contributor_post(self):
        # Two users are added as a contributor via a POST request
        project = ProjectFactory(creator=self.user1, is_public=True)
        user2 = UserFactory()
        user3 = UserFactory()
        url = "/api/v1/project/{0}/contributors/".format(project._id)

        dict2 = add_contributor_json(user2)
        dict3 = add_contributor_json(user3)
        dict2.update({
            'permission': 'admin',
            'visible': True,
        })
        dict3.update({
            'permission': 'write',
            'visible': False,
        })

        self.app.post_json(
            url,
            {
                'users': [dict2, dict3],
                'node_ids': [project._id],
            },
            content_type="application/json",
            auth=self.auth,
        ).maybe_follow()
        project.reload()
        assert_in(user2._id, project.contributors)
        # A log event was added
        assert_equal(project.logs[-1].action, "contributor_added")
        assert_equal(len(project.contributors), 3)
        assert_in(user2._id, project.permissions)
        assert_in(user3._id, project.permissions)
        assert_equal(project.permissions[user2._id], ['read', 'write', 'admin'])
        assert_equal(project.permissions[user3._id], ['read', 'write'])

    def test_manage_permissions(self):

        url = self.project.api_url + 'contributors/manage/'
        self.app.post_json(
            url,
            {
                'contributors': [
                    {'id': self.project.creator._id, 'permission': 'admin',
                        'registered': True, 'visible': True},
                    {'id': self.user1._id, 'permission': 'read',
                        'registered': True, 'visible': True},
                    {'id': self.user2._id, 'permission': 'admin',
                        'registered': True, 'visible': True},
                ]
            },
            auth=self.auth,
        )

        self.project.reload()

        assert_equal(self.project.get_permissions(self.user1), ['read'])
        assert_equal(self.project.get_permissions(self.user2), ['read', 'write', 'admin'])

    def test_manage_permissions_again(self):
        url = self.project.api_url + 'contributors/manage/'
        self.app.post_json(
            url,
            {
                'contributors': [
                    {'id': self.user1._id, 'permission': 'admin',
                     'registered': True, 'visible': True},
                    {'id': self.user2._id, 'permission': 'admin',
                     'registered': True, 'visible': True},
                ]
            },
            auth=self.auth,
        )

        self.project.reload()
        self.app.post_json(
            url,
            {
                'contributors': [
                    {'id': self.user1._id, 'permission': 'admin',
                     'registered': True, 'visible': True},
                    {'id': self.user2._id, 'permission': 'read',
                     'registered': True, 'visible': True},
                ]
            },
            auth=self.auth,
        )

        self.project.reload()

        assert_equal(self.project.get_permissions(self.user2), ['read'])
        assert_equal(self.project.get_permissions(self.user1), ['read', 'write', 'admin'])

    def test_contributor_manage_reorder(self):

        # Two users are added as a contributor via a POST request
        project = ProjectFactory(creator=self.user1, is_public=True)
        reg_user1, reg_user2 = UserFactory(), UserFactory()
        project.add_contributors(
            [
                {'user': reg_user1, 'permissions': [
                    'read', 'write', 'admin'], 'visible': True},
                {'user': reg_user2, 'permissions': [
                    'read', 'write', 'admin'], 'visible': False},
            ]
        )
        # Add a non-registered user
        unregistered_user = project.add_unregistered_contributor(
            fullname=fake.name(), email=fake.email(),
            auth=self.consolidate_auth1,
            save=True,
        )

        url = project.api_url + 'contributors/manage/'
        self.app.post_json(
            url,
            {
                'contributors': [
                    {'id': reg_user2._id, 'permission': 'admin',
                        'registered': True, 'visible': False},
                    {'id': project.creator._id, 'permission': 'admin',
                        'registered': True, 'visible': True},
                    {'id': unregistered_user._id, 'permission': 'admin',
                        'registered': False, 'visible': True},
                    {'id': reg_user1._id, 'permission': 'admin',
                        'registered': True, 'visible': True},
                ]
            },
            auth=self.auth,
        )

        project.reload()

        assert_equal(
            # Note: Cast ForeignList to list for comparison
            list(project.contributors),
            [reg_user2, project.creator, unregistered_user, reg_user1]
        )

        assert_equal(
            project.visible_contributors,
            [project.creator, unregistered_user, reg_user1]
        )

    def test_project_remove_contributor(self):
        url = "/api/v1/project/{0}/removecontributors/".format(self.project._id)
        # User 1 removes user2
        self.app.post(url, json.dumps({"id": self.user2._id}),
                      content_type="application/json",
                      auth=self.auth).maybe_follow()
        self.project.reload()
        assert_not_in(self.user2._id, self.project.contributors)
        # A log event was added
        assert_equal(self.project.logs[-1].action, "contributor_removed")

    def test_get_contributors_abbrev(self):
        # create a project with 3 registered contributors
        project = ProjectFactory(creator=self.user1, is_public=True)
        reg_user1, reg_user2 = UserFactory(), UserFactory()
        project.add_contributors(
            [
                {'user': reg_user1, 'permissions': [
                    'read', 'write', 'admin'], 'visible': True},
                {'user': reg_user2, 'permissions': [
                    'read', 'write', 'admin'], 'visible': True},
            ]
        )

        # add an unregistered contributor
        project.add_unregistered_contributor(
            fullname=fake.name(), email=fake.email(),
            auth=self.consolidate_auth1,
            save=True,
        )

        url = project.api_url_for('get_node_contributors_abbrev')
        res = self.app.get(url, auth=self.auth)
        assert_equal(len(project.contributors), 4)
        assert_equal(len(res.json['contributors']), 3)
        assert_equal(len(res.json['others_count']), 1)
        assert_equal(res.json['contributors'][0]['separator'], ',')
        assert_equal(res.json['contributors'][1]['separator'], ',')
        assert_equal(res.json['contributors'][2]['separator'], '&nbsp;&')

    def test_edit_node_title(self):
        url = "/api/v1/project/{0}/edit/".format(self.project._id)
        # The title is changed though posting form data
        self.app.post_json(url, {"name": "title", "value": "Bacon"},
                           auth=self.auth).maybe_follow()
        self.project.reload()
        # The title was changed
        assert_equal(self.project.title, "Bacon")
        # A log event was saved
        assert_equal(self.project.logs[-1].action, "edit_title")

    def test_make_public(self):
        self.project.is_public = False
        self.project.save()
        url = "/api/v1/project/{0}/permissions/public/".format(self.project._id)
        res = self.app.post_json(url, {}, auth=self.auth)
        self.project.reload()
        assert_true(self.project.is_public)
        assert_equal(res.json['status'], 'success')

    def test_make_private(self):
        self.project.is_public = True
        self.project.save()
        url = "/api/v1/project/{0}/permissions/private/".format(self.project._id)
        res = self.app.post_json(url, {}, auth=self.auth)
        self.project.reload()
        assert_false(self.project.is_public)
        assert_equal(res.json['status'], 'success')

    def test_cant_make_public_if_not_admin(self):
        non_admin = AuthUserFactory()
        self.project.add_contributor(non_admin, permissions=['read', 'write'])
        self.project.is_public = False
        self.project.save()
        url = "/api/v1/project/{0}/permissions/public/".format(self.project._id)
        res = self.app.post_json(
            url, {}, auth=non_admin.auth,
            expect_errors=True,
        )
        assert_equal(res.status_code, http.FORBIDDEN)
        assert_false(self.project.is_public)

    def test_cant_make_private_if_not_admin(self):
        non_admin = AuthUserFactory()
        self.project.add_contributor(non_admin, permissions=['read', 'write'])
        self.project.is_public = True
        self.project.save()
        url = "/api/v1/project/{0}/permissions/private/".format(self.project._id)
        res = self.app.post_json(
            url, {}, auth=non_admin.auth,
            expect_errors=True,
        )
        assert_equal(res.status_code, http.FORBIDDEN)
        assert_true(self.project.is_public)

    def test_add_tag(self):
        url = "/api/v1/project/{0}/addtag/{tag}/".format(
            self.project._primary_key,
            tag="footag",
        )
        self.app.post_json(url, {}, auth=self.auth)
        self.project.reload()
        assert_in("footag", self.project.tags)

    def test_remove_tag(self):
        self.project.add_tag("footag", auth=self.consolidate_auth1, save=True)
        assert_in("footag", self.project.tags)
        url = "/api/v1/project/{0}/removetag/{tag}/".format(
            self.project._primary_key,
            tag="footag",
        )
        self.app.post_json(url, {}, auth=self.auth)
        self.project.reload()
        assert_not_in("footag", self.project.tags)

    def test_register_template_page(self):
        url = "/api/v1/project/{0}/register/Replication_Recipe_(Brandt_et_al.,_2013):_Post-Completion/".format(
            self.project._primary_key)
        self.app.post_json(url, {}, auth=self.auth)
        self.project.reload()
        # A registration was added to the project's registration list
        assert_equal(len(self.project.node__registrations), 1)
        # A log event was saved
        assert_equal(self.project.logs[-1].action, "project_registered")
        # Most recent node is a registration
        reg = Node.load(self.project.node__registrations[-1])
        assert_true(reg.is_registration)

    def test_register_template_page_with_invalid_template_name(self):
        url = self.project.web_url_for('node_register_template_page', template='invalid')
        res = self.app.get(url, expect_errors=True, auth=self.auth)
        assert_equal(res.status_code, 404)
        assert_in('Template not found', res)

    # Regression test for https://github.com/CenterForOpenScience/osf.io/issues/1478
    def test_registered_projects_contributions(self):
        # register a project
        self.project.register_node(None, Auth(user=self.project.creator), '', None)
        # get the first registered project of a project
        url = self.project.api_url_for('get_registrations')
        res = self.app.get(url, auth=self.auth)
        data = res.json
        pid = data['nodes'][0]['id']
        url2 = api_url_for('get_summary', pid=pid)
        # count contributions
        res2 = self.app.get(url2, {'rescale_ratio': data['rescale_ratio']}, auth=self.auth)
        data = res2.json
        assert_is_not_none(data['summary']['nlogs'])

    def test_forks_contributions(self):
        # fork a project
        self.project.fork_node(Auth(user=self.project.creator))
        # get the first forked project of a project
        url = self.project.api_url_for('get_forks')
        res = self.app.get(url, auth=self.auth)
        data = res.json
        pid = data['nodes'][0]['id']
        url2 = api_url_for('get_summary', pid=pid)
        # count contributions
        res2 = self.app.get(url2, {'rescale_ratio': data['rescale_ratio']}, auth=self.auth)
        data = res2.json
        assert_is_not_none(data['summary']['nlogs'])

    @mock.patch('framework.transactions.commands.begin')
    @mock.patch('framework.transactions.commands.rollback')
    @mock.patch('framework.transactions.commands.commit')
    def test_get_logs(self, *mock_commands):
        # Add some logs
        for _ in range(5):
            self.project.logs.append(
                NodeLogFactory(
                    user=self.user1,
                    action='file_added',
                    params={'node': self.project._id}
                )
            )
        self.project.save()
        url = self.project.api_url_for('get_logs')
        res = self.app.get(url, auth=self.auth)
        for mock_command in mock_commands:
            assert_false(mock_command.called)
        self.project.reload()
        data = res.json
        assert_equal(len(data['logs']), len(self.project.logs))
        assert_equal(data['total'], len(self.project.logs))
        assert_equal(data['page'], 0)
        assert_equal(data['pages'], 1)
        most_recent = data['logs'][0]
        assert_equal(most_recent['action'], 'file_added')

    def test_get_logs_invalid_page_input(self):
        url = self.project.api_url_for('get_logs')
        invalid_input = 'invalid page'
        res = self.app.get(
            url, {'page': invalid_input}, auth=self.auth, expect_errors=True
        )
        assert_equal(res.status_code, 400)
        assert_equal(
            res.json['message_long'],
            'Invalid value for "page".'
        )

    def test_get_logs_with_count_param(self):
        # Add some logs
        for _ in range(5):
            self.project.logs.append(
                NodeLogFactory(
                    user=self.user1,
                    action='file_added',
                    params={'node': self.project._id}
                )
            )
        self.project.save()
        url = self.project.api_url_for('get_logs')
        res = self.app.get(url, {'count': 3}, auth=self.auth)
        assert_equal(len(res.json['logs']), 3)
        # 1 project create log, 1 add contributor log, then 5 generated logs
        assert_equal(res.json['total'], 5 + 2)
        assert_equal(res.json['page'], 0)
        assert_equal(res.json['pages'], 3)

    def test_get_logs_defaults_to_ten(self):
        # Add some logs
        for _ in range(12):
            self.project.logs.append(
                NodeLogFactory(
                    user=self.user1,
                    action='file_added',
                    params={'node': self.project._id}
                )
            )
        self.project.save()
        url = self.project.api_url_for('get_logs')
        res = self.app.get(url, auth=self.auth)
        assert_equal(len(res.json['logs']), 10)
        # 1 project create log, 1 add contributor log, then 5 generated logs
        assert_equal(res.json['total'], 12 + 2)
        assert_equal(res.json['page'], 0)
        assert_equal(res.json['pages'], 2)

    def test_get_more_logs(self):
        # Add some logs
        for _ in range(12):
            self.project.logs.append(
                NodeLogFactory(
                    user=self.user1,
                    action="file_added",
                    params={"node": self.project._id}
                )
            )
        self.project.save()
        url = self.project.api_url_for('get_logs')
        res = self.app.get(url, {"page": 1}, auth=self.auth)
        assert_equal(len(res.json['logs']), 4)
        #1 project create log, 1 add contributor log, then 12 generated logs
        assert_equal(res.json['total'], 12 + 2)
        assert_equal(res.json['page'], 1)
        assert_equal(res.json['pages'], 2)

    def test_logs_private(self):
        """Add logs to a public project, then to its private component. Get
        the ten most recent logs; assert that ten logs are returned and that
        all belong to the project and not its component.

        """
        # Add some logs
        for _ in range(15):
            self.project.add_log(
                auth=self.consolidate_auth1,
                action='file_added',
                params={'node': self.project._id}
            )
        self.project.is_public = True
        self.project.save()
        child = NodeFactory(parent=self.project)
        for _ in range(5):
            child.add_log(
                auth=self.consolidate_auth1,
                action='file_added',
                params={'node': child._id}
            )

        url = self.project.api_url_for('get_logs')
        res = self.app.get(url).maybe_follow()
        assert_equal(len(res.json['logs']), 10)
        # 1 project create log, 1 add contributor log, then 15 generated logs
        assert_equal(res.json['total'], 15 + 2)
        assert_equal(res.json['page'], 0)
        assert_equal(res.json['pages'], 2)
        assert_equal(
            [self.project._id] * 10,
            [
                log['params']['node']
                for log in res.json['logs']
            ]
        )

    def test_can_view_public_log_from_private_project(self):
        project = ProjectFactory(is_public=True)
        fork = project.fork_node(auth=self.consolidate_auth1)
        url = fork.api_url_for('get_logs')
        res = self.app.get(url, auth=self.auth)
        assert_equal(
            [each['action'] for each in res.json['logs']],
            ['node_forked', 'project_created'],
        )
        project.is_public = False
        project.save()
        res = self.app.get(url, auth=self.auth)
        assert_equal(
            [each['action'] for each in res.json['logs']],
            ['node_forked', 'project_created'],
        )

    def test_for_private_component_log(self):
        for _ in range(5):
            self.project.add_log(
                auth=self.consolidate_auth1,
                action='file_added',
                params={'node': self.project._id}
            )
        self.project.is_public = True
        self.project.save()
        child = NodeFactory(parent=self.project)
        child.is_public = False
        child.set_title("foo", auth=self.consolidate_auth1)
        child.set_title("bar", auth=self.consolidate_auth1)
        child.save()
        url = self.project.api_url_for('get_logs')
        res = self.app.get(url).maybe_follow()
        assert_equal(len(res.json['logs']), 7)
        assert_not_in(
            child._id,
            [
                log['params']['node']
                for log in res.json['logs']
            ]
        )

    def test_remove_project(self):
        url = self.project.api_url
        res = self.app.delete_json(url, {}, auth=self.auth).maybe_follow()
        self.project.reload()
        assert_equal(self.project.is_deleted, True)
        assert_in('url', res.json)
        assert_equal(res.json['url'], '/dashboard/')

    def test_private_link_edit_name(self):
        link = PrivateLinkFactory()
        link.nodes.append(self.project)
        link.save()
        assert_equal(link.name, "link")
        url = self.project.api_url + 'private_link/edit/'
        self.app.put_json(
            url,
            {'pk': link._id, "value": "new name"},
            auth=self.auth,
        ).maybe_follow()
        self.project.reload()
        link.reload()
        assert_equal(link.name, "new name")

    def test_remove_private_link(self):
        link = PrivateLinkFactory()
        link.nodes.append(self.project)
        link.save()
        url = self.project.api_url_for('remove_private_link')
        self.app.delete_json(
            url,
            {'private_link_id': link._id},
            auth=self.auth,
        ).maybe_follow()
        self.project.reload()
        link.reload()
        assert_true(link.is_deleted)

    def test_remove_component(self):
        node = NodeFactory(parent=self.project, creator=self.user1)
        url = node.api_url
        res = self.app.delete_json(url, {}, auth=self.auth).maybe_follow()
        node.reload()
        assert_equal(node.is_deleted, True)
        assert_in('url', res.json)
        assert_equal(res.json['url'], self.project.url)

    def test_cant_remove_component_if_not_admin(self):
        node = NodeFactory(parent=self.project, creator=self.user1)
        non_admin = AuthUserFactory()
        node.add_contributor(
            non_admin,
            permissions=['read', 'write'],
            save=True,
        )

        url = node.api_url
        res = self.app.delete_json(
            url, {}, auth=non_admin.auth,
            expect_errors=True,
        ).maybe_follow()

        assert_equal(res.status_code, http.FORBIDDEN)
        assert_false(node.is_deleted)

    def test_watch_and_unwatch(self):
        url = self.project.api_url_for('togglewatch_post')
        self.app.post_json(url, {}, auth=self.auth)
        res = self.app.get(self.project.api_url, auth=self.auth)
        assert_equal(res.json['node']['watched_count'], 1)
        self.app.post_json(url, {}, auth=self.auth)
        res = self.app.get(self.project.api_url, auth=self.auth)
        assert_equal(res.json['node']['watched_count'], 0)

    def test_view_project_returns_whether_to_show_wiki_widget(self):
        user = AuthUserFactory()
        project = ProjectFactory.build(creator=user, is_public=True)
        project.add_contributor(user)
        project.save()

        url = project.api_url_for('view_project')
        res = self.app.get(url, auth=user.auth)
        assert_equal(res.status_code, http.OK)
        assert_in('show_wiki_widget', res.json['user'])

    def test_fork_count_does_not_include_deleted_forks(self):
        user = AuthUserFactory()
        project = ProjectFactory(creator=user)
        auth = Auth(project.creator)
        fork = project.fork_node(auth)
        project.save()
        fork.remove_node(auth)
        fork.save()

        url = project.api_url_for('view_project')
        res = self.app.get(url, auth=user.auth)
        assert_in('fork_count', res.json['node'])
        assert_equal(0, res.json['node']['fork_count'])


class TestEditableChildrenViews(OsfTestCase):

    def setUp(self):
        OsfTestCase.setUp(self)
        self.user = AuthUserFactory()
        self.project = ProjectFactory(creator=self.user, is_public=False)
        self.child = ProjectFactory(parent=self.project, creator=self.user, is_public=True)
        self.grandchild = ProjectFactory(parent=self.child, creator=self.user, is_public=False)
        self.great_grandchild = ProjectFactory(parent=self.grandchild, creator=self.user, is_public=True)
        self.great_great_grandchild = ProjectFactory(parent=self.great_grandchild, creator=self.user, is_public=False)
        url = self.project.api_url_for('get_editable_children')
        self.project_results = self.app.get(url, auth=self.user.auth).json

    def test_get_editable_children(self):
        assert_equal(len(self.project_results['children']), 4)
        assert_equal(self.project_results['node']['id'], self.project._id)

    def test_editable_children_order(self):
        assert_equal(self.project_results['children'][0]['id'], self.child._id)
        assert_equal(self.project_results['children'][1]['id'], self.grandchild._id)
        assert_equal(self.project_results['children'][2]['id'], self.great_grandchild._id)
        assert_equal(self.project_results['children'][3]['id'], self.great_great_grandchild._id)

    def test_editable_children_indents(self):
        assert_equal(self.project_results['children'][0]['indent'], 0)
        assert_equal(self.project_results['children'][1]['indent'], 1)
        assert_equal(self.project_results['children'][2]['indent'], 2)
        assert_equal(self.project_results['children'][3]['indent'], 3)

    def test_editable_children_parents(self):
        assert_equal(self.project_results['children'][0]['parent_id'], self.project._id)
        assert_equal(self.project_results['children'][1]['parent_id'], self.child._id)
        assert_equal(self.project_results['children'][2]['parent_id'], self.grandchild._id)
        assert_equal(self.project_results['children'][3]['parent_id'], self.great_grandchild._id)

    def test_editable_children_privacy(self):
        assert_false(self.project_results['node']['is_public'])
        assert_true(self.project_results['children'][0]['is_public'])
        assert_false(self.project_results['children'][1]['is_public'])
        assert_true(self.project_results['children'][2]['is_public'])
        assert_false(self.project_results['children'][3]['is_public'])

    def test_editable_children_titles(self):
        assert_equal(self.project_results['node']['title'], self.project.title)
        assert_equal(self.project_results['children'][0]['title'], self.child.title)
        assert_equal(self.project_results['children'][1]['title'], self.grandchild.title)
        assert_equal(self.project_results['children'][2]['title'], self.great_grandchild.title)
        assert_equal(self.project_results['children'][3]['title'], self.great_great_grandchild.title)


class TestChildrenViews(OsfTestCase):

    def setUp(self):
        OsfTestCase.setUp(self)
        self.user = AuthUserFactory()

    def test_get_children(self):
        project = ProjectFactory(creator=self.user)
        child = NodeFactory(parent=project, creator=self.user)

        url = project.api_url_for('get_children')
        res = self.app.get(url, auth=self.user.auth)

        nodes = res.json['nodes']
        assert_equal(len(nodes), 1)
        assert_equal(nodes[0]['id'], child._primary_key)

    def test_get_children_includes_pointers(self):
        project = ProjectFactory(creator=self.user)
        pointed = ProjectFactory()
        project.add_pointer(pointed, Auth(self.user))
        project.save()

        url = project.api_url_for('get_children')
        res = self.app.get(url, auth=self.user.auth)

        nodes = res.json['nodes']
        assert_equal(len(nodes), 1)
        assert_equal(nodes[0]['title'], pointed.title)
        pointer = Pointer.find_one(Q('node', 'eq', pointed))
        assert_equal(nodes[0]['id'], pointer._primary_key)

    def test_get_children_filter_for_permissions(self):
        # self.user has admin access to this project
        project = ProjectFactory(creator=self.user)

        # self.user only has read access to this project, which project points
        # to
        read_only_pointed = ProjectFactory()
        read_only_creator = read_only_pointed.creator
        read_only_pointed.add_contributor(self.user, auth=Auth(read_only_creator), permissions=['read'])
        read_only_pointed.save()

        # self.user only has read access to this project, which is a subproject
        # of project
        read_only = ProjectFactory()
        read_only_pointed.add_contributor(self.user, auth=Auth(read_only_creator), permissions=['read'])
        project.nodes.append(read_only)

        # self.user adds a pointer to read_only
        project.add_pointer(read_only_pointed, Auth(self.user))
        project.save()

        url = project.api_url_for('get_children')
        res = self.app.get(url, auth=self.user.auth)
        assert_equal(len(res.json['nodes']), 2)

        url = project.api_url_for('get_children', permissions='write')
        res = self.app.get(url, auth=self.user.auth)
        assert_equal(len(res.json['nodes']), 0)

    def test_get_children_rescale_ratio(self):
        project = ProjectFactory(creator=self.user)
        child = NodeFactory(parent=project, creator=self.user)

        url = project.api_url_for('get_children')
        res = self.app.get(url, auth=self.user.auth)

        rescale_ratio = res.json['rescale_ratio']
        assert_is_instance(rescale_ratio, float)
        assert_equal(rescale_ratio, _rescale_ratio(Auth(self.user), [child]))

    def test_get_children_render_nodes_receives_auth(self):
        project = ProjectFactory(creator=self.user)
        NodeFactory(parent=project, creator=self.user)

        url = project.api_url_for('get_children')
        res = self.app.get(url, auth=self.user.auth)

        perm = res.json['nodes'][0]['permissions']
        assert_equal(perm, 'admin')


class TestUserProfile(OsfTestCase):

    def setUp(self):
        super(TestUserProfile, self).setUp()
        self.user = AuthUserFactory()

    def test_sanitization_of_edit_profile(self):
        url = api_url_for('edit_profile', uid=self.user._id)
        post_data = {'name': 'fullname', 'value': 'new<b> name</b>     '}
        request = self.app.post(url, post_data, auth=self.user.auth)
        assert_equal('new name', request.json['name'])

    def test_fmt_date_or_none(self):
        with assert_raises(HTTPError) as cm:
            #enter a date before 1900
            fmt_date_or_none(dt.datetime(1890, 10, 31, 18, 23, 29, 227))
        # error should be raised because date is before 1900
        assert_equal(cm.exception.code, http.BAD_REQUEST)

    def test_unserialize_social(self):
        url = api_url_for('unserialize_social')
        payload = {
            'personal': 'http://frozen.pizza.com/reviews',
            'twitter': 'howtopizza',
            'github': 'frozenpizzacode',
        }
        self.app.put_json(
            url,
            payload,
            auth=self.user.auth,
        )
        self.user.reload()
        for key, value in payload.iteritems():
            assert_equal(self.user.social[key], value)
        assert_true(self.user.social['researcherId'] is None)

    def test_unserialize_social_validation_failure(self):
        url = api_url_for('unserialize_social')
        # personal URL is invalid
        payload = {
            'personal': 'http://invalidurl',
            'twitter': 'howtopizza',
            'github': 'frozenpizzacode',
        }
        res = self.app.put_json(
            url,
            payload,
            auth=self.user.auth,
            expect_errors=True
        )
        assert_equal(res.status_code, 400)
        assert_equal(res.json['message_long'], 'Invalid personal URL.')

    def test_serialize_social_editable(self):
        self.user.social['twitter'] = 'howtopizza'
        self.user.save()
        url = api_url_for('serialize_social')
        res = self.app.get(
            url,
            auth=self.user.auth,
        )
        assert_equal(res.json.get('twitter'), 'howtopizza')
        assert_true(res.json.get('github') is None)
        assert_true(res.json['editable'])

    def test_serialize_social_not_editable(self):
        user2 = AuthUserFactory()
        self.user.social['twitter'] = 'howtopizza'
        self.user.save()
        url = api_url_for('serialize_social', uid=self.user._id)
        res = self.app.get(
            url,
            auth=user2.auth,
        )
        assert_equal(res.json.get('twitter'), 'howtopizza')
        assert_true(res.json.get('github') is None)
        assert_false(res.json['editable'])

    def test_serialize_social_addons_editable(self):
        self.user.add_addon('github')
        user_github = self.user.get_addon('github')
        oauth_settings = AddonGitHubOauthSettings()
        oauth_settings.github_user_id = 'testuser'
        oauth_settings.save()
        user_github.oauth_settings = oauth_settings
        user_github.save()
        user_github.github_user_name = 'howtogithub'
        oauth_settings.save()
        url = api_url_for('serialize_social')
        res = self.app.get(
            url,
            auth=self.user.auth,
        )
        assert_equal(
            res.json['addons']['github'],
            'howtogithub'
        )

    def test_serialize_social_addons_not_editable(self):
        user2 = AuthUserFactory()
        self.user.add_addon('github')
        user_github = self.user.get_addon('github')
        oauth_settings = AddonGitHubOauthSettings()
        oauth_settings.github_user_id = 'testuser'
        oauth_settings.save()
        user_github.oauth_settings = oauth_settings
        user_github.save()
        user_github.github_user_name = 'howtogithub'
        oauth_settings.save()
        url = api_url_for('serialize_social', uid=self.user._id)
        res = self.app.get(
            url,
            auth=user2.auth,
        )
        assert_not_in('addons', res.json)

    def test_unserialize_and_serialize_jobs(self):
        jobs = [{
            'institution': 'an institution',
            'department': 'a department',
            'title': 'a title',
            'startMonth': 'January',
            'startYear': '2001',
            'endMonth': 'March',
            'endYear': '2001',
            'ongoing': False,
        }, {
            'institution': 'another institution',
            'department': None,
            'title': None,
            'startMonth': 'May',
            'startYear': '2001',
            'endMonth': None,
            'endYear': None,
            'ongoing': True,
        }]
        payload = {'contents': jobs}
        url = api_url_for('unserialize_jobs')
        self.app.put_json(url, payload, auth=self.user.auth)
        self.user.reload()
        assert_equal(len(self.user.jobs), 2)
        url = api_url_for('serialize_jobs')
        res = self.app.get(
            url,
            auth=self.user.auth,
        )
        for i, job in enumerate(jobs):
            assert_equal(job, res.json['contents'][i])

    def test_unserialize_and_serialize_schools(self):
        schools = [{
            'institution': 'an institution',
            'department': 'a department',
            'degree': 'a degree',
            'startMonth': 1,
            'startYear': '2001',
            'endMonth': 5,
            'endYear': '2001',
            'ongoing': False,
        }, {
            'institution': 'another institution',
            'department': None,
            'degree': None,
            'startMonth': 5,
            'startYear': '2001',
            'endMonth': None,
            'endYear': None,
            'ongoing': True,
        }]
        payload = {'contents': schools}
        url = api_url_for('unserialize_schools')
        self.app.put_json(url, payload, auth=self.user.auth)
        self.user.reload()
        assert_equal(len(self.user.schools), 2)
        url = api_url_for('serialize_schools')
        res = self.app.get(
            url,
            auth=self.user.auth,
        )
        for i, job in enumerate(schools):
            assert_equal(job, res.json['contents'][i])

    def test_unserialize_jobs(self):
        jobs = [
            {
                'institution': fake.company(),
                'department': fake.catch_phrase(),
                'title': fake.bs(),
                'startMonth': 5,
                'startYear': '2013',
                'endMonth': 3,
                'endYear': '2014',
                'ongoing': False,
            }
        ]
        payload = {'contents': jobs}
        url = api_url_for('unserialize_jobs')
        res = self.app.put_json(url, payload, auth=self.user.auth)
        assert_equal(res.status_code, 200)
        self.user.reload()
        # jobs field is updated
        assert_equal(self.user.jobs, jobs)

    def test_unserialize_names(self):
        fake_fullname_w_spaces = '    {}    '.format(fake.name())
        names = {
            'full': fake_fullname_w_spaces,
            'given': 'Tea',
            'middle': 'Gray',
            'family': 'Pot',
            'suffix': 'Ms.',
        }
        url = api_url_for('unserialize_names')
        res = self.app.put_json(url, names, auth=self.user.auth)
        assert_equal(res.status_code, 200)
        self.user.reload()
        # user is updated
        assert_equal(self.user.fullname, fake_fullname_w_spaces.strip())
        assert_equal(self.user.given_name, names['given'])
        assert_equal(self.user.middle_names, names['middle'])
        assert_equal(self.user.family_name, names['family'])
        assert_equal(self.user.suffix, names['suffix'])

    def test_unserialize_schools(self):
        schools = [
            {
                'institution': fake.company(),
                'department': fake.catch_phrase(),
                'degree': fake.bs(),
                'startMonth': 5,
                'startYear': '2013',
                'endMonth': 3,
                'endYear': '2014',
                'ongoing': False,
            }
        ]
        payload = {'contents': schools}
        url = api_url_for('unserialize_schools')
        res = self.app.put_json(url, payload, auth=self.user.auth)
        assert_equal(res.status_code, 200)
        self.user.reload()
        # schools field is updated
        assert_equal(self.user.schools, schools)

    def test_unserialize_jobs_valid(self):
        jobs_cached = self.user.jobs
        jobs = [
            {
                'institution': fake.company(),
                'department': fake.catch_phrase(),
                'title': fake.bs(),
                'startMonth': 5,
                'startYear': '2013',
                'endMonth': 3,
                'endYear': '2014',
                'ongoing': False,
            }
        ]
        payload = {'contents': jobs}
        url = api_url_for('unserialize_jobs')
        res = self.app.put_json(url, payload, auth=self.user.auth)
        assert_equal(res.status_code, 200)

    def test_get_current_user_gravatar_default_size(self):
        url = api_url_for('current_user_gravatar')
        res = self.app.get(url, auth=self.user.auth)
        current_user_gravatar = res.json['gravatar_url']
        assert_true(current_user_gravatar is not None)
        url = api_url_for('get_gravatar', uid=self.user._id)
        res = self.app.get(url, auth=self.user.auth)
        my_user_gravatar = res.json['gravatar_url']
        assert_equal(current_user_gravatar, my_user_gravatar)

    def test_get_other_user_gravatar_default_size(self):
        user2 = AuthUserFactory()
        url = api_url_for('current_user_gravatar')
        res = self.app.get(url, auth=self.user.auth)
        current_user_gravatar = res.json['gravatar_url']
        url = api_url_for('get_gravatar', uid=user2._id)
        res = self.app.get(url, auth=self.user.auth)
        user2_gravatar = res.json['gravatar_url']
        assert_true(user2_gravatar is not None)
        assert_not_equal(current_user_gravatar, user2_gravatar)

    def test_get_current_user_gravatar_specific_size(self):
        url = api_url_for('current_user_gravatar')
        res = self.app.get(url, auth=self.user.auth)
        current_user_default_gravatar = res.json['gravatar_url']
        url = api_url_for('current_user_gravatar', size=11)
        res = self.app.get(url, auth=self.user.auth)
        current_user_small_gravatar = res.json['gravatar_url']
        assert_true(current_user_small_gravatar is not None)
        assert_not_equal(current_user_default_gravatar, current_user_small_gravatar)

    def test_get_other_user_gravatar_specific_size(self):
        user2 = AuthUserFactory()
        url = api_url_for('get_gravatar', uid=user2._id)
        res = self.app.get(url, auth=self.user.auth)
        gravatar_default_size = res.json['gravatar_url']
        url = api_url_for('get_gravatar', uid=user2._id, size=11)
        res = self.app.get(url, auth=self.user.auth)
        gravatar_small = res.json['gravatar_url']
        assert_true(gravatar_small is not None)
        assert_not_equal(gravatar_default_size, gravatar_small)

    def test_update_user_timezone(self):
        assert_equal(self.user.timezone, 'Etc/UTC')
        payload = {'timezone': 'America/New_York', 'id': self.user._id}
        url = api_url_for('update_user', uid=self.user._id)
        self.app.put_json(url, payload, auth=self.user.auth)
        self.user.reload()
        assert_equal(self.user.timezone, 'America/New_York')

    def test_update_user_locale(self):
        assert_equal(self.user.locale, 'en_US')
        payload = {'locale': 'de_DE', 'id': self.user._id}
        url = api_url_for('update_user', uid=self.user._id)
        self.app.put_json(url, payload, auth=self.user.auth)
        self.user.reload()
        assert_equal(self.user.locale, 'de_DE')

    def test_update_user_locale_none(self):
        assert_equal(self.user.locale, 'en_US')
        payload = {'locale': None, 'id': self.user._id}
        url = api_url_for('update_user', uid=self.user._id)
        self.app.put_json(url, payload, auth=self.user.auth)
        self.user.reload()
        assert_equal(self.user.locale, 'en_US')

    def test_update_user_locale_empty_string(self):
        assert_equal(self.user.locale, 'en_US')
        payload = {'locale': '', 'id': self.user._id}
        url = api_url_for('update_user', uid=self.user._id)
        self.app.put_json(url, payload, auth=self.user.auth)
        self.user.reload()
        assert_equal(self.user.locale, 'en_US')

    def test_cannot_update_user_without_user_id(self):
        user1 = AuthUserFactory()
        url = api_url_for('update_user')
        header = {'emails': [{'address': user1.username}]}
        res = self.app.put_json(url, header, auth=user1.auth, expect_errors=True)
        assert_equal(res.status_code, 400)
        assert_equal(res.json['message_long'], '"id" is required')

class TestUserAccount(OsfTestCase):

    def setUp(self):
        super(TestUserAccount, self).setUp()
        self.user = AuthUserFactory()
        self.user.set_password('password')
        self.user.save()

    @mock.patch('website.profile.views.push_status_message')
    def test_password_change_valid(self, mock_push_status_message):
        old_password = 'password'
        new_password = 'Pa$$w0rd'
        confirm_password = new_password
        url = web_url_for('user_account_password')
        post_data = {
            'old_password': old_password,
            'new_password': new_password,
            'confirm_password': confirm_password,
        }
        res = self.app.post(url, post_data, auth=self.user.auth)
        assert_true(302, res.status_code)
        res = res.follow(auth=self.user.auth)
        assert_true(200, res.status_code)
        self.user.reload()
        assert_true(self.user.check_password(new_password))
        assert_true(mock_push_status_message.called)
        assert_in('Password updated successfully', mock_push_status_message.mock_calls[0][1][0])

    @mock.patch('website.profile.views.push_status_message')
    def test_password_change_invalid(self, mock_push_status_message, old_password='', new_password='',
                                     confirm_password='', error_message='Old password is invalid'):
        url = web_url_for('user_account_password')
        post_data = {
            'old_password': old_password,
            'new_password': new_password,
            'confirm_password': confirm_password,
        }
        res = self.app.post(url, post_data, auth=self.user.auth)
        assert_true(302, res.status_code)
        res = res.follow(auth=self.user.auth)
        assert_true(200, res.status_code)
        self.user.reload()
        assert_false(self.user.check_password(new_password))
        assert_true(mock_push_status_message.called)
        assert_in(error_message, mock_push_status_message.mock_calls[0][1][0])

    def test_password_change_invalid_old_password(self):
        self.test_password_change_invalid(
            old_password='invalid old password',
            new_password='new password',
            confirm_password='new password',
            error_message='Old password is invalid',
        )

    def test_password_change_invalid_confirm_password(self):
        self.test_password_change_invalid(
            old_password='password',
            new_password='new password',
            confirm_password='invalid confirm password',
            error_message='Password does not match the confirmation',
        )

    def test_password_change_invalid_new_password_length(self):
        self.test_password_change_invalid(
            old_password='password',
            new_password='12345',
            confirm_password='12345',
            error_message='Password should be at least six characters',
        )

    def test_password_change_invalid_blank_password(self, old_password='', new_password='', confirm_password=''):
        self.test_password_change_invalid(
            old_password=old_password,
            new_password=new_password,
            confirm_password=confirm_password,
            error_message='Passwords cannot be blank',
        )

    def test_password_change_invalid_blank_new_password(self):
        for password in ('', '      '):
            self.test_password_change_invalid_blank_password('password', password, 'new password')

    def test_password_change_invalid_blank_confirm_password(self):
        for password in ('', '      '):
            self.test_password_change_invalid_blank_password('password', 'new password', password)


class TestAddingContributorViews(OsfTestCase):

    def setUp(self):
        super(TestAddingContributorViews, self).setUp()
        ensure_schemas()
        self.creator = AuthUserFactory()
        self.project = ProjectFactory(creator=self.creator)
        # Authenticate all requests
        self.app.authenticate(*self.creator.auth)

    def test_serialize_unregistered_without_record(self):
        name, email = fake.name(), fake.email()
        res = serialize_unregistered(fullname=name, email=email)
        assert_equal(res['fullname'], name)
        assert_equal(res['email'], email)
        assert_equal(res['id'], None)
        assert_false(res['registered'])
        assert_true(res['gravatar'])
        assert_false(res['active'])

    def test_deserialize_contributors(self):
        contrib = UserFactory()
        unreg = UnregUserFactory()
        name, email = fake.name(), fake.email()
        unreg_no_record = serialize_unregistered(name, email)
        contrib_data = [
            add_contributor_json(contrib),
            serialize_unregistered(fake.name(), unreg.username),
            unreg_no_record
        ]
        contrib_data[0]['permission'] = 'admin'
        contrib_data[1]['permission'] = 'write'
        contrib_data[2]['permission'] = 'read'
        contrib_data[0]['visible'] = True
        contrib_data[1]['visible'] = True
        contrib_data[2]['visible'] = True
        res = deserialize_contributors(
            self.project,
            contrib_data,
            auth=Auth(self.creator))
        assert_equal(len(res), len(contrib_data))
        assert_true(res[0]['user'].is_registered)

        assert_false(res[1]['user'].is_registered)
        assert_true(res[1]['user']._id)

        assert_false(res[2]['user'].is_registered)
        assert_true(res[2]['user']._id)

    def test_deserialize_contributors_sends_unreg_contributor_added_signal(self):
        unreg = UnregUserFactory()
        from website.project.model import unreg_contributor_added
        serialized = [serialize_unregistered(fake.name(), unreg.username)]
        serialized[0]['visible'] = True
        with capture_signals() as mock_signals:
            deserialize_contributors(self.project, serialized,
                                     auth=Auth(self.creator))
        assert_equal(mock_signals.signals_sent(), set([unreg_contributor_added]))

    def test_serialize_unregistered_with_record(self):
        name, email = fake.name(), fake.email()
        user = self.project.add_unregistered_contributor(fullname=name,
                                                         email=email, auth=Auth(self.project.creator))
        self.project.save()
        res = serialize_unregistered(
            fullname=name,
            email=email
        )
        assert_false(res['active'])
        assert_false(res['registered'])
        assert_equal(res['id'], user._primary_key)
        assert_true(res['gravatar_url'])
        assert_equal(res['fullname'], name)
        assert_equal(res['email'], email)

    def test_add_contributor_with_unreg_contribs_and_reg_contribs(self):
        n_contributors_pre = len(self.project.contributors)
        reg_user = UserFactory()
        name, email = fake.name(), fake.email()
        pseudouser = {
            'id': None,
            'registered': False,
            'fullname': name,
            'email': email,
            'permission': 'admin',
            'visible': True,
        }
        reg_dict = add_contributor_json(reg_user)
        reg_dict['permission'] = 'admin'
        reg_dict['visible'] = True
        payload = {
            'users': [reg_dict, pseudouser],
            'node_ids': []
        }
        url = self.project.api_url_for('project_contributors_post')
        self.app.post_json(url, payload).maybe_follow()
        self.project.reload()
        assert_equal(len(self.project.contributors),
                     n_contributors_pre + len(payload['users']))

        new_unreg = auth.get_user(email=email)
        assert_false(new_unreg.is_registered)
        # unclaimed record was added
        new_unreg.reload()
        assert_in(self.project._primary_key, new_unreg.unclaimed_records)
        rec = new_unreg.get_unclaimed_record(self.project._primary_key)
        assert_equal(rec['name'], name)
        assert_equal(rec['email'], email)

    @mock.patch('website.project.views.contributor.send_claim_email')
    def test_add_contributors_post_only_sends_one_email_to_unreg_user(
            self, mock_send_claim_email):
        # Project has components
        comp1, comp2 = NodeFactory(
            creator=self.creator), NodeFactory(creator=self.creator)
        self.project.nodes.append(comp1)
        self.project.nodes.append(comp2)
        self.project.save()

        # An unreg user is added to the project AND its components
        unreg_user = {  # dict because user has not previous unreg record
            'id': None,
            'registered': False,
            'fullname': fake.name(),
            'email': fake.email(),
            'permission': 'admin',
            'visible': True,
        }
        payload = {
            'users': [unreg_user],
            'node_ids': [comp1._primary_key, comp2._primary_key]
        }

        # send request
        url = self.project.api_url_for('project_contributors_post')
        assert self.project.can_edit(user=self.creator)
        self.app.post_json(url, payload, auth=self.creator.auth)

        # finalize_invitation should only have been called once
        assert_equal(mock_send_claim_email.call_count, 1)

    @mock.patch('website.project.views.contributor.send_claim_email')
    def test_email_sent_when_unreg_user_is_added(self, send_mail):
        name, email = fake.name(), fake.email()
        pseudouser = {
            'id': None,
            'registered': False,
            'fullname': name,
            'email': email,
            'permission': 'admin',
            'visible': True,
        }
        payload = {
            'users': [pseudouser],
            'node_ids': []
        }
        url = self.project.api_url_for('project_contributors_post')
        self.app.post_json(url, payload).maybe_follow()
        assert_true(send_mail.called)
        assert_true(send_mail.called_with(email=email))

    def test_add_multiple_contributors_only_adds_one_log(self):
        n_logs_pre = len(self.project.logs)
        reg_user = UserFactory()
        name = fake.name()
        pseudouser = {
            'id': None,
            'registered': False,
            'fullname': name,
            'email': fake.email(),
            'permission': 'write',
            'visible': True,
        }
        reg_dict = add_contributor_json(reg_user)
        reg_dict['permission'] = 'admin'
        reg_dict['visible'] = True
        payload = {
            'users': [reg_dict, pseudouser],
            'node_ids': []
        }
        url = self.project.api_url_for('project_contributors_post')
        self.app.post_json(url, payload).maybe_follow()
        self.project.reload()
        assert_equal(len(self.project.logs), n_logs_pre + 1)

    def test_add_contribs_to_multiple_nodes(self):
        child = NodeFactory(parent=self.project, creator=self.creator)
        n_contributors_pre = len(child.contributors)
        reg_user = UserFactory()
        name, email = fake.name(), fake.email()
        pseudouser = {
            'id': None,
            'registered': False,
            'fullname': name,
            'email': email,
            'permission': 'admin',
            'visible': True,
        }
        reg_dict = add_contributor_json(reg_user)
        reg_dict['permission'] = 'admin'
        reg_dict['visible'] = True
        payload = {
            'users': [reg_dict, pseudouser],
            'node_ids': [self.project._primary_key, child._primary_key]
        }
        url = "/api/v1/project/{0}/contributors/".format(self.project._id)
        self.app.post_json(url, payload).maybe_follow()
        child.reload()
        assert_equal(len(child.contributors),
                     n_contributors_pre + len(payload['users']))


class TestUserInviteViews(OsfTestCase):

    def setUp(self):
        super(TestUserInviteViews, self).setUp()
        ensure_schemas()
        self.user = AuthUserFactory()
        self.project = ProjectFactory(creator=self.user)
        self.invite_url = '/api/v1/project/{0}/invite_contributor/'.format(
            self.project._primary_key)

    def test_invite_contributor_post_if_not_in_db(self):
        name, email = fake.name(), fake.email()
        res = self.app.post_json(
            self.invite_url,
            {'fullname': name, 'email': email},
            auth=self.user.auth,
        )
        contrib = res.json['contributor']
        assert_true(contrib['id'] is None)
        assert_equal(contrib['fullname'], name)
        assert_equal(contrib['email'], email)

    def test_invite_contributor_post_if_unreg_already_in_db(self):
        # A n unreg user is added to a different project
        name, email = fake.name(), fake.email()
        project2 = ProjectFactory()
        unreg_user = project2.add_unregistered_contributor(fullname=name, email=email,
                                                           auth=Auth(project2.creator))
        project2.save()
        res = self.app.post_json(self.invite_url,
                                 {'fullname': name, 'email': email}, auth=self.user.auth)
        expected = add_contributor_json(unreg_user)
        expected['fullname'] = name
        expected['email'] = email
        assert_equal(res.json['contributor'], expected)

    def test_invite_contributor_post_if_emaiL_already_registered(self):
        reg_user = UserFactory()
        # Tries to invite user that is already regiestered
        res = self.app.post_json(self.invite_url,
                                 {'fullname': fake.name(), 'email': reg_user.username},
                                 auth=self.user.auth, expect_errors=True)
        assert_equal(res.status_code, http.BAD_REQUEST)

    def test_invite_contributor_post_if_user_is_already_contributor(self):
        unreg_user = self.project.add_unregistered_contributor(
            fullname=fake.name(), email=fake.email(),
            auth=Auth(self.project.creator)
        )
        self.project.save()
        # Tries to invite unreg user that is already a contributor
        res = self.app.post_json(self.invite_url,
                                 {'fullname': fake.name(), 'email': unreg_user.username},
                                 auth=self.user.auth, expect_errors=True)
        assert_equal(res.status_code, http.BAD_REQUEST)

    def test_invite_contributor_with_no_email(self):
        name = fake.name()
        res = self.app.post_json(self.invite_url,
                                 {'fullname': name, 'email': None}, auth=self.user.auth)
        assert_equal(res.status_code, http.OK)
        data = res.json
        assert_equal(data['status'], 'success')
        assert_equal(data['contributor']['fullname'], name)
        assert_true(data['contributor']['email'] is None)
        assert_false(data['contributor']['registered'])

    def test_invite_contributor_requires_fullname(self):
        res = self.app.post_json(self.invite_url,
                                 {'email': 'brian@queen.com', 'fullname': ''}, auth=self.user.auth,
                                 expect_errors=True)
        assert_equal(res.status_code, http.BAD_REQUEST)

    @mock.patch('website.project.views.contributor.mails.send_mail')
    def test_send_claim_email_to_given_email(self, send_mail):
        project = ProjectFactory()
        given_email = fake.email()
        unreg_user = project.add_unregistered_contributor(
            fullname=fake.name(),
            email=given_email,
            auth=Auth(project.creator),
        )
        project.save()
        send_claim_email(email=given_email, user=unreg_user, node=project)

        assert_true(send_mail.called)
        assert_true(send_mail.called_with(
            to_addr=given_email,
            mail=mails.INVITE
        ))

    @mock.patch('website.project.views.contributor.mails.send_mail')
    def test_send_claim_email_to_referrer(self, send_mail):
        project = ProjectFactory()
        referrer = project.creator
        given_email, real_email = fake.email(), fake.email()
        unreg_user = project.add_unregistered_contributor(fullname=fake.name(),
                                                          email=given_email, auth=Auth(
                                                              referrer)
                                                          )
        project.save()
        send_claim_email(email=real_email, user=unreg_user, node=project)

        assert_true(send_mail.called)
        # email was sent to referrer
        assert_true(send_mail.called_with(
            to_addr=referrer.username,
            mail=mails.FORWARD_INVITE
        ))

    @mock.patch('website.project.views.contributor.mails.send_mail')
    def test_send_claim_email_before_throttle_expires(self, send_mail):
        project = ProjectFactory()
        given_email = fake.email()
        unreg_user = project.add_unregistered_contributor(
            fullname=fake.name(),
            email=given_email,
            auth=Auth(project.creator),
        )
        project.save()
        send_claim_email(email=fake.email(), user=unreg_user, node=project)
        # 2nd call raises error because throttle hasn't expired
        with assert_raises(HTTPError):
            send_claim_email(email=fake.email(), user=unreg_user, node=project)
        send_mail.assert_not_called()


class TestClaimViews(OsfTestCase):

    def setUp(self):
        super(TestClaimViews, self).setUp()
        self.referrer = AuthUserFactory()
        self.project = ProjectFactory(creator=self.referrer, is_public=True)
        self.given_name = fake.name()
        self.given_email = fake.email()
        self.user = self.project.add_unregistered_contributor(
            fullname=self.given_name,
            email=self.given_email,
            auth=Auth(user=self.referrer)
        )
        self.project.save()

    @mock.patch('website.project.views.contributor.mails.send_mail')
    def test_claim_user_post_with_registered_user_id(self, send_mail):
        # registered user who is attempting to claim the unclaimed contributor
        reg_user = UserFactory()
        payload = {
            # pk of unreg user record
            'pk': self.user._primary_key,
            'claimerId': reg_user._primary_key
        }
        url = '/api/v1/user/{uid}/{pid}/claim/email/'.format(
            uid=self.user._primary_key,
            pid=self.project._primary_key,
        )

        res = self.app.post_json(url, payload)

        # mail was sent
        assert_true(send_mail.called)
        # ... to the correct address
        assert_true(send_mail.called_with(to_addr=self.given_email))

        # view returns the correct JSON
        assert_equal(res.json, {
            'status': 'success',
            'email': reg_user.username,
            'fullname': self.given_name,
        })

    @mock.patch('website.project.views.contributor.mails.send_mail')
    def test_send_claim_registered_email(self, mock_send_mail):
        reg_user = UserFactory()
        send_claim_registered_email(
            claimer=reg_user,
            unreg_user=self.user,
            node=self.project
        )
        mock_send_mail.assert_called()
        assert_equal(mock_send_mail.call_count, 2)
        first_call_args = mock_send_mail.call_args_list[0][0]
        assert_equal(first_call_args[0], self.referrer.username)
        second_call_args = mock_send_mail.call_args_list[1][0]
        assert_equal(second_call_args[0], reg_user.username)

    @mock.patch('website.project.views.contributor.mails.send_mail')
    def test_send_claim_registered_email_before_throttle_expires(self, mock_send_mail):
        reg_user = UserFactory()
        send_claim_registered_email(
            claimer=reg_user,
            unreg_user=self.user,
            node=self.project,
        )
        # second call raises error because it was called before throttle period
        with assert_raises(HTTPError):
            send_claim_registered_email(
                claimer=reg_user,
                unreg_user=self.user,
                node=self.project,
            )
        mock_send_mail.assert_not_called()

    @mock.patch('website.project.views.contributor.send_claim_registered_email')
    def test_claim_user_post_with_email_already_registered_sends_correct_email(
            self, send_claim_registered_email):
        reg_user = UserFactory()
        payload = {
            'value': reg_user.username,
            'pk': self.user._primary_key
        }
        url = self.project.api_url_for('claim_user_post', uid=self.user._id)
        self.app.post_json(url, payload)
        assert_true(send_claim_registered_email.called)

    def test_user_with_removed_unclaimed_url_claiming(self):
        """ Tests that when an unclaimed user is removed from a project, the
        unregistered user object does not retain the token.
        """
        self.project.remove_contributor(self.user, Auth(user=self.referrer))

        assert_not_in(
            self.project._primary_key,
            self.user.unclaimed_records.keys()
        )

    def test_user_with_claim_url_cannot_claim_twice(self):
        """ Tests that when an unclaimed user is replaced on a project with a
        claimed user, the unregistered user object does not retain the token.
        """
        reg_user = AuthUserFactory()

        self.project.replace_contributor(self.user, reg_user)

        assert_not_in(
            self.project._primary_key,
            self.user.unclaimed_records.keys()
        )

    def test_claim_user_form_redirects_to_password_confirm_page_if_user_is_logged_in(self):
        reg_user = AuthUserFactory()
        url = self.user.get_claim_url(self.project._primary_key)
        res = self.app.get(url, auth=reg_user.auth)
        assert_equal(res.status_code, 302)
        res = res.follow(auth=reg_user.auth)
        token = self.user.get_unclaimed_record(self.project._primary_key)['token']
        expected = self.project.web_url_for(
            'claim_user_registered',
            uid=self.user._id,
            token=token,
        )
        assert_equal(res.request.path, expected)

    def test_get_valid_form(self):
        url = self.user.get_claim_url(self.project._primary_key)
        res = self.app.get(url).maybe_follow()
        assert_equal(res.status_code, 200)

    def test_invalid_claim_form_redirects_to_register_page(self):
        uid = self.user._primary_key
        pid = self.project._primary_key
        url = '/user/{uid}/{pid}/claim/?token=badtoken'.format(**locals())
        res = self.app.get(url, expect_errors=True).maybe_follow()
        assert_equal(res.status_code, 200)
        assert_equal(res.request.path, web_url_for('auth_login'))

    def test_posting_to_claim_form_with_valid_data(self):
        url = self.user.get_claim_url(self.project._primary_key)
        res = self.app.post(url, {
            'username': self.user.username,
            'password': 'killerqueen',
            'password2': 'killerqueen'
        }).maybe_follow()
        assert_equal(res.status_code, 200)
        self.user.reload()
        assert_true(self.user.is_registered)
        assert_true(self.user.is_active)
        assert_not_in(self.project._primary_key, self.user.unclaimed_records)

    def test_posting_to_claim_form_removes_all_unclaimed_data(self):
        # user has multiple unclaimed records
        p2 = ProjectFactory(creator=self.referrer)
        self.user.add_unclaimed_record(node=p2, referrer=self.referrer,
                                       given_name=fake.name())
        self.user.save()
        assert_true(len(self.user.unclaimed_records.keys()) > 1)  # sanity check
        url = self.user.get_claim_url(self.project._primary_key)
        self.app.post(url, {
            'username': self.given_email,
            'password': 'bohemianrhap',
            'password2': 'bohemianrhap'
        })
        self.user.reload()
        assert_equal(self.user.unclaimed_records, {})

    def test_posting_to_claim_form_sets_fullname_to_given_name(self):
        # User is created with a full name
        original_name = fake.name()
        unreg = UnregUserFactory(fullname=original_name)
        # User invited with a different name
        different_name = fake.name()
        new_user = self.project.add_unregistered_contributor(
            email=unreg.username,
            fullname=different_name,
            auth=Auth(self.project.creator),
        )
        self.project.save()
        # Goes to claim url
        claim_url = new_user.get_claim_url(self.project._id)
        self.app.post(claim_url, {
            'username': unreg.username,
            'password': 'killerqueen', 'password2': 'killerqueen'
        })
        unreg.reload()
        # Full name was set correctly
        assert_equal(unreg.fullname, different_name)
        # CSL names were set correctly
        parsed_name = impute_names_model(different_name)
        assert_equal(unreg.given_name, parsed_name['given_name'])
        assert_equal(unreg.family_name, parsed_name['family_name'])

    @mock.patch('website.project.views.contributor.mails.send_mail')
    def test_claim_user_post_returns_fullname(self, send_mail):
        url = '/api/v1/user/{0}/{1}/claim/email/'.format(self.user._primary_key,
                                                         self.project._primary_key)
        res = self.app.post_json(url,
                                 {'value': self.given_email,
                                     'pk': self.user._primary_key},
                                 auth=self.referrer.auth)
        assert_equal(res.json['fullname'], self.given_name)
        assert_true(send_mail.called)
        assert_true(send_mail.called_with(to_addr=self.given_email))

    @mock.patch('website.project.views.contributor.mails.send_mail')
    def test_claim_user_post_if_email_is_different_from_given_email(self, send_mail):
        email = fake.email()  # email that is different from the one the referrer gave
        url = '/api/v1/user/{0}/{1}/claim/email/'.format(self.user._primary_key,
                                                         self.project._primary_key)
        self.app.post_json(url,
                           {'value': email, 'pk': self.user._primary_key}
                           )
        assert_true(send_mail.called)
        assert_equal(send_mail.call_count, 2)
        call_to_invited = send_mail.mock_calls[0]
        assert_true(call_to_invited.called_with(
            to_addr=email
        ))
        call_to_referrer = send_mail.mock_calls[1]
        assert_true(call_to_referrer.called_with(
            to_addr=self.given_email
        ))

    def test_claim_url_with_bad_token_returns_400(self):
        url = self.project.web_url_for(
            'claim_user_registered',
            uid=self.user._id,
            token='badtoken',
        )
        res = self.app.get(url, auth=self.referrer.auth, expect_errors=400)
        assert_equal(res.status_code, 400)

    def test_cannot_claim_user_with_user_who_is_already_contributor(self):
        # user who is already a contirbutor to the project
        contrib = AuthUserFactory.build()
        contrib.set_password('underpressure')
        contrib.save()
        self.project.add_contributor(contrib, auth=Auth(self.project.creator))
        self.project.save()
        # Claiming user goes to claim url, but contrib is already logged in
        url = self.user.get_claim_url(self.project._primary_key)
        res = self.app.get(
            url,
            auth=contrib.auth,
        ).follow(
            auth=contrib.auth,
            expect_errors=True,
        )
        # Response is a 400
        assert_equal(res.status_code, 400)


class TestWatchViews(OsfTestCase):

    def setUp(self):
        super(TestWatchViews, self).setUp()
        self.user = UserFactory.build()
        api_key = ApiKeyFactory()
        self.user.api_keys.append(api_key)
        self.user.save()
        self.consolidate_auth = Auth(user=self.user, api_key=api_key)
        self.auth = ('test', self.user.api_keys[0]._id)  # used for requests auth
        # A public project
        self.project = ProjectFactory(is_public=True)
        self.project.save()
        # Manually reset log date to 100 days ago so it won't show up in feed
        self.project.logs[0].date = dt.datetime.utcnow() - dt.timedelta(days=100)
        self.project.logs[0].save()
        # A log added now
        self.last_log = self.project.add_log(
            NodeLog.TAG_ADDED,
            params={'node': self.project._primary_key},
            auth=self.consolidate_auth,
            log_date=dt.datetime.utcnow(),
            save=True,
        )
        # Clear watched list
        self.user.watched = []
        self.user.save()

    def test_watching_a_project_appends_to_users_watched_list(self):
        n_watched_then = len(self.user.watched)
        url = '/api/v1/project/{0}/watch/'.format(self.project._id)
        res = self.app.post_json(url,
                                 params={"digest": True},
                                 auth=self.auth)
        assert_equal(res.json['watchCount'], 1)
        self.user.reload()
        n_watched_now = len(self.user.watched)
        assert_equal(res.status_code, 200)
        assert_equal(n_watched_now, n_watched_then + 1)
        assert_true(self.user.watched[-1].digest)

    def test_watching_project_twice_returns_400(self):
        url = "/api/v1/project/{0}/watch/".format(self.project._id)
        res = self.app.post_json(url,
                                 params={},
                                 auth=self.auth)
        assert_equal(res.status_code, 200)
        # User tries to watch a node she's already watching
        res2 = self.app.post_json(url,
                                  params={},
                                  auth=self.auth,
                                  expect_errors=True)
        assert_equal(res2.status_code, http.BAD_REQUEST)

    def test_unwatching_a_project_removes_from_watched_list(self):
        # The user has already watched a project
        watch_config = WatchConfigFactory(node=self.project)
        self.user.watch(watch_config)
        self.user.save()
        n_watched_then = len(self.user.watched)
        url = '/api/v1/project/{0}/unwatch/'.format(self.project._id)
        res = self.app.post_json(url, {}, auth=self.auth)
        self.user.reload()
        n_watched_now = len(self.user.watched)
        assert_equal(res.status_code, 200)
        assert_equal(n_watched_now, n_watched_then - 1)
        assert_false(self.user.is_watching(self.project))

    def test_toggle_watch(self):
        # The user is not watching project
        assert_false(self.user.is_watching(self.project))
        url = "/api/v1/project/{0}/togglewatch/".format(self.project._id)
        res = self.app.post_json(url, {}, auth=self.auth)
        # The response json has a watchcount and watched property
        assert_equal(res.json['watchCount'], 1)
        assert_true(res.json['watched'])
        assert_equal(res.status_code, 200)
        self.user.reload()
        # The user is now watching the project
        assert_true(res.json['watched'])
        assert_true(self.user.is_watching(self.project))

    def test_toggle_watch_node(self):
        # The project has a public sub-node
        node = NodeFactory(creator=self.user, parent=self.project, is_public=True)
        url = "/api/v1/project/{}/node/{}/togglewatch/".format(self.project._id,
                                                               node._id)
        res = self.app.post_json(url, {}, auth=self.auth)
        assert_equal(res.status_code, 200)
        self.user.reload()
        # The user is now watching the sub-node
        assert_true(res.json['watched'])
        assert_true(self.user.is_watching(node))

    def test_get_watched_logs(self):
        project = ProjectFactory()
        # Add some logs
        for _ in range(12):
            project.logs.append(NodeLogFactory(user=self.user, action="file_added"))
        project.save()
        watch_cfg = WatchConfigFactory(node=project)
        self.user.watch(watch_cfg)
        self.user.save()
        url = "/api/v1/watched/logs/"
        res = self.app.get(url, auth=self.auth)
        assert_equal(len(res.json['logs']), 10)
        assert_equal(res.json['logs'][0]['action'], 'file_added')

    def test_get_watched_logs(self):
        project = ProjectFactory()
        # Add some logs
        for _ in range(12):
            project.logs.append(NodeLogFactory(user=self.user, action="file_added"))
        project.save()
        watch_cfg = WatchConfigFactory(node=project)
        self.user.watch(watch_cfg)
        self.user.save()
        url = api_url_for("watched_logs_get")
        res = self.app.get(url, auth=self.auth)
        assert_equal(len(res.json['logs']), 10)
        # 1 project create log then 12 generated logs
        assert_equal(res.json['total'], 12 + 1)
        assert_equal(res.json['page'], 0)
        assert_equal(res.json['pages'], 2)
        assert_equal(res.json['logs'][0]['action'], 'file_added')

    def test_get_more_watched_logs(self):
        project = ProjectFactory()
        # Add some logs
        for _ in range(12):
            project.logs.append(NodeLogFactory(user=self.user, action="file_added"))
        project.save()
        watch_cfg = WatchConfigFactory(node=project)
        self.user.watch(watch_cfg)
        self.user.save()
        url = api_url_for("watched_logs_get")
        page = 1
        res = self.app.get(url, {'page': page}, auth=self.auth)
        assert_equal(len(res.json['logs']), 3)
        # 1 project create log then 12 generated logs
        assert_equal(res.json['total'], 12 + 1)
        assert_equal(res.json['page'], page)
        assert_equal(res.json['pages'], 2)
        assert_equal(res.json['logs'][0]['action'], 'file_added')

    def test_get_more_watched_logs_invalid_page(self):
        project = ProjectFactory()
        watch_cfg = WatchConfigFactory(node=project)
        self.user.watch(watch_cfg)
        self.user.save()
        url = api_url_for("watched_logs_get")
        invalid_page = 'invalid page'
        res = self.app.get(
            url, {'page': invalid_page}, auth=self.auth, expect_errors=True
        )
        assert_equal(res.status_code, 400)
        assert_equal(
            res.json['message_long'],
            'Invalid value for "page".'
        )

    def test_get_more_watched_logs_invalid_size(self):
        project = ProjectFactory()
        watch_cfg = WatchConfigFactory(node=project)
        self.user.watch(watch_cfg)
        self.user.save()
        url = api_url_for("watched_logs_get")
        invalid_size = 'invalid size'
        res = self.app.get(
            url, {'size': invalid_size}, auth=self.auth, expect_errors=True
        )
        assert_equal(res.status_code, 400)
        assert_equal(
            res.json['message_long'],
            'Invalid value for "size".'
        )

class TestPointerViews(OsfTestCase):

    def setUp(self):
        super(TestPointerViews, self).setUp()
        self.user = AuthUserFactory()
        self.consolidate_auth = Auth(user=self.user)
        self.project = ProjectFactory(creator=self.user)

    # https://github.com/CenterForOpenScience/openscienceframework.org/issues/1109
    def test_get_pointed_excludes_folders(self):
        pointer_project = ProjectFactory(is_public=True)  # project that points to another project
        pointed_project = ProjectFactory(creator=self.user)  # project that other project points to
        pointer_project.add_pointer(pointed_project, Auth(pointer_project.creator), save=True)

        # Project is in a dashboard folder
        folder = FolderFactory(creator=pointed_project.creator)
        folder.add_pointer(pointed_project, Auth(pointed_project.creator), save=True)

        url = pointed_project.api_url_for('get_pointed')
        res = self.app.get(url, auth=self.user.auth)
        assert_equal(res.status_code, 200)
        # pointer_project's id is included in response, but folder's id is not
        pointer_ids = [each['id'] for each in res.json['pointed']]
        assert_in(pointer_project._id, pointer_ids)
        assert_not_in(folder._id, pointer_ids)

    def test_add_pointers(self):

        url = self.project.api_url + 'pointer/'
        node_ids = [
            NodeFactory()._id
            for _ in range(5)
        ]
        self.app.post_json(
            url,
            {'nodeIds': node_ids},
            auth=self.user.auth,
        ).maybe_follow()

        self.project.reload()
        assert_equal(
            len(self.project.nodes),
            5
        )

    def test_add_the_same_pointer_more_than_once(self):
        url = self.project.api_url + 'pointer/'
        double_node = NodeFactory()

        self.app.post_json(
            url,
            {'nodeIds': [double_node._id]},
            auth=self.user.auth,
        )
        res = self.app.post_json(
            url,
            {'nodeIds': [double_node._id]},
            auth=self.user.auth,
            expect_errors=True
        )
        assert_equal(res.status_code, 400)

    def test_add_pointers_no_user_logg_in(self):

        url = self.project.api_url_for('add_pointers')
        node_ids = [
            NodeFactory()._id
            for _ in range(5)
        ]
        res = self.app.post_json(
            url,
            {'nodeIds': node_ids},
            auth=None,
            expect_errors=True
        )

        assert_equal(res.status_code, 401)

    def test_add_pointers_public_non_contributor(self):

        project2 = ProjectFactory()
        project2.set_privacy('public')
        project2.save()

        url = self.project.api_url_for('add_pointers')

        self.app.post_json(
            url,
            {'nodeIds': [project2._id]},
            auth=self.user.auth,
        ).maybe_follow()

        self.project.reload()
        assert_equal(
            len(self.project.nodes),
            1
        )

    def test_add_pointers_contributor(self):
        user2 = AuthUserFactory()
        self.project.add_contributor(user2)
        self.project.save()

        url = self.project.api_url_for('add_pointers')
        node_ids = [
            NodeFactory()._id
            for _ in range(5)
        ]
        self.app.post_json(
            url,
            {'nodeIds': node_ids},
            auth=user2.auth,
        ).maybe_follow()

        self.project.reload()
        assert_equal(
            len(self.project.nodes),
            5
        )

    def test_add_pointers_not_provided(self):
        url = self.project.api_url + 'pointer/'
        res = self.app.post_json(url, {}, auth=self.user.auth, expect_errors=True)
        assert_equal(res.status_code, 400)

    def test_move_pointers(self):
        project_two = ProjectFactory(creator=self.user)
        url = api_url_for('move_pointers')
        node = NodeFactory()
        pointer = self.project.add_pointer(node, auth=self.consolidate_auth)

        assert_equal(len(self.project.nodes), 1)
        assert_equal(len(project_two.nodes), 0)

        user_auth = self.user.auth
        move_request = \
            {
                'fromNodeId': self.project._id,
                'toNodeId': project_two._id,
                'pointerIds': [pointer.node._id],
            }
        self.app.post_json(
            url,
            move_request,
            auth=user_auth,
        ).maybe_follow()
        self.project.reload()
        project_two.reload()
        assert_equal(len(self.project.nodes), 0)
        assert_equal(len(project_two.nodes), 1)

    def test_remove_pointer(self):
        url = self.project.api_url + 'pointer/'
        node = NodeFactory()
        pointer = self.project.add_pointer(node, auth=self.consolidate_auth)
        self.app.delete_json(
            url,
            {'pointerId': pointer._id},
            auth=self.user.auth,
        )
        self.project.reload()
        assert_equal(
            len(self.project.nodes),
            0
        )

    def test_remove_pointer_not_provided(self):
        url = self.project.api_url + 'pointer/'
        res = self.app.delete_json(url, {}, auth=self.user.auth, expect_errors=True)
        assert_equal(res.status_code, 400)

    def test_remove_pointer_not_found(self):
        url = self.project.api_url + 'pointer/'
        res = self.app.delete_json(
            url,
            {'pointerId': None},
            auth=self.user.auth,
            expect_errors=True
        )
        assert_equal(res.status_code, 400)

    def test_remove_pointer_not_in_nodes(self):
        url = self.project.api_url + 'pointer/'
        node = NodeFactory()
        pointer = Pointer(node=node)
        res = self.app.delete_json(
            url,
            {'pointerId': pointer._id},
            auth=self.user.auth,
            expect_errors=True
        )
        assert_equal(res.status_code, 400)

    def test_fork_pointer(self):
        url = self.project.api_url + 'pointer/fork/'
        node = NodeFactory(creator=self.user)
        pointer = self.project.add_pointer(node, auth=self.consolidate_auth)
        self.app.post_json(
            url,
            {'pointerId': pointer._id},
            auth=self.user.auth
        )

    def test_fork_pointer_not_provided(self):
        url = self.project.api_url + 'pointer/fork/'
        res = self.app.post_json(url, {}, auth=self.user.auth,
                expect_errors=True)
        assert_equal(res.status_code, 400)

    def test_fork_pointer_not_found(self):
        url = self.project.api_url + 'pointer/fork/'
        res = self.app.post_json(
            url,
            {'pointerId': None},
            auth=self.user.auth,
            expect_errors=True
        )
        assert_equal(res.status_code, 400)

    def test_fork_pointer_not_in_nodes(self):
        url = self.project.api_url + 'pointer/fork/'
        node = NodeFactory()
        pointer = Pointer(node=node)
        res = self.app.post_json(
            url,
            {'pointerId': pointer._id},
            auth=self.user.auth,
            expect_errors=True
        )
        assert_equal(res.status_code, 400)

    def test_before_register_with_pointer(self):
        "Assert that link warning appears in before register callback."
        node = NodeFactory()
        self.project.add_pointer(node, auth=self.consolidate_auth)
        url = self.project.api_url + 'fork/before/'
        res = self.app.get(url, auth=self.user.auth).maybe_follow()
        prompts = [
            prompt
            for prompt in res.json['prompts']
            if 'Links will be copied into your fork' in prompt
        ]
        assert_equal(len(prompts), 1)

    def test_before_fork_with_pointer(self):
        "Assert that link warning appears in before fork callback."
        node = NodeFactory()
        self.project.add_pointer(node, auth=self.consolidate_auth)
        url = self.project.api_url + 'beforeregister/'
        res = self.app.get(url, auth=self.user.auth).maybe_follow()
        prompts = [
            prompt
            for prompt in res.json['prompts']
            if 'Links will be copied into your registration' in prompt
        ]
        assert_equal(len(prompts), 1)

    def test_before_register_no_pointer(self):
        "Assert that link warning does not appear in before register callback."
        url = self.project.api_url + 'fork/before/'
        res = self.app.get(url, auth=self.user.auth).maybe_follow()
        prompts = [
            prompt
            for prompt in res.json['prompts']
            if 'Links will be copied into your fork' in prompt
        ]
        assert_equal(len(prompts), 0)

    def test_before_fork_no_pointer(self):
        """Assert that link warning does not appear in before fork callback.

        """
        url = self.project.api_url + 'beforeregister/'
        res = self.app.get(url, auth=self.user.auth).maybe_follow()
        prompts = [
            prompt
            for prompt in res.json['prompts']
            if 'Links will be copied into your registration' in prompt
        ]
        assert_equal(len(prompts), 0)

    def test_get_pointed(self):
        pointing_node = ProjectFactory(creator=self.user)
        pointing_node.add_pointer(self.project, auth=Auth(self.user))
        url = self.project.api_url_for('get_pointed')
        res = self.app.get(url, auth=self.user.auth)
        pointed = res.json['pointed']
        assert_equal(len(pointed), 1)
        assert_equal(pointed[0]['url'], pointing_node.url)
        assert_equal(pointed[0]['title'], pointing_node.title)
        assert_equal(pointed[0]['authorShort'], abbrev_authors(pointing_node))

    def test_get_pointed_private(self):
        secret_user = UserFactory()
        pointing_node = ProjectFactory(creator=secret_user)
        pointing_node.add_pointer(self.project, auth=Auth(secret_user))
        url = self.project.api_url_for('get_pointed')
        res = self.app.get(url, auth=self.user.auth)
        pointed = res.json['pointed']
        assert_equal(len(pointed), 1)
        assert_equal(pointed[0]['url'], None)
        assert_equal(pointed[0]['title'], 'Private Component')
        assert_equal(pointed[0]['authorShort'], 'Private Author(s)')


class TestPublicViews(OsfTestCase):

    def test_explore(self):
        res = self.app.get("/explore/").maybe_follow()
        assert_equal(res.status_code, 200)

    def test_forgot_password_get(self):
        res = self.app.get(web_url_for('forgot_password_get'))
        assert_equal(res.status_code, 200)
        assert_in('Forgot Password', res.body)


class TestAuthViews(OsfTestCase):

    def setUp(self):
        super(TestAuthViews, self).setUp()
        self.user = AuthUserFactory()
        self.auth = self.user.auth

    def test_merge_user(self):
        dupe = UserFactory(
            username="copy@cat.com",
            emails=['copy@cat.com']
        )
        dupe.set_password("copycat")
        dupe.save()
        url = "/api/v1/user/merge/"
        self.app.post_json(
            url,
            {
                "merged_username": "copy@cat.com",
                "merged_password": "copycat"
            },
            auth=self.auth,
        )
        self.user.reload()
        dupe.reload()
        assert_true(dupe.is_merged)

    @mock.patch('framework.auth.views.mails.send_mail')
    def test_register_sends_confirm_email(self, send_mail):
        url = '/register/'
        self.app.post(url, {
            'register-fullname': 'Freddie Mercury',
            'register-username': 'fred@queen.com',
            'register-password': 'killerqueen',
            'register-username2': 'fred@queen.com',
            'register-password2': 'killerqueen',
        })
        assert_true(send_mail.called)
        assert_true(send_mail.called_with(
            to_addr='fred@queen.com'
        ))

    def test_register_ok(self):
        url = api_url_for('register_user')
        name, email, password = fake.name(), fake.email(), 'underpressure'
        self.app.post_json(
            url,
            {
                'fullName': name,
                'email1': email,
                'email2': email,
                'password': password,
            }
        )
        user = User.find_one(Q('username', 'eq', email))
        assert_equal(user.fullname, name)

<<<<<<< HEAD
    def test_register_email_case_insensitive(self):
        url = api_url_for('register_user')
        name, email, password = fake.name(), fake.email(), 'underpressure'
        self.app.post_json(
=======
    def test_register_scrubs_username(self):
        """Usernames are scrubbed of malicious HTML when registering"""
        url = api_url_for('register_user')
        name = "<i>Eunice</i> O' \"Cornwallis\"<script type='text/javascript' src='http://www.cornify.com/js/cornify.js'></script><script type='text/javascript'>cornify_add()</script>"
        email, password = fake.email(), 'underpressure'
        res = self.app.post_json(
>>>>>>> 8fc5a7ad
            url,
            {
                'fullName': name,
                'email1': email,
<<<<<<< HEAD
                'email2': str(email).upper(),
                'password': password,
            }
        )
        user = User.find_one(Q('username', 'eq', email))
        assert_equal(user.fullname, name)
=======
                'email2': email,
                'password': password,
            }
        )

        expected_scrub_username = "Eunice O' \"Cornwallis\"cornify_add()"
        user = User.find_one(Q('username', 'eq', email))

        assert_equal(res.status_code, http.OK)
        assert_equal(user.fullname, expected_scrub_username)
>>>>>>> 8fc5a7ad

    def test_register_email_mismatch(self):
        url = api_url_for('register_user')
        name, email, password = fake.name(), fake.email(), 'underpressure'
        res = self.app.post_json(
            url,
            {
                'fullName': name,
                'email1': email,
                'email2': email + 'lol',
                'password': password,
            },
            expect_errors=True,
        )
        assert_equal(res.status_code, http.BAD_REQUEST)
        users = User.find(Q('username', 'eq', email))
        assert_equal(users.count(), 0)

    def test_register_after_being_invited_as_unreg_contributor(self):
        # Regression test for:
        #    https://github.com/CenterForOpenScience/openscienceframework.org/issues/861
        #    https://github.com/CenterForOpenScience/openscienceframework.org/issues/1021
        #    https://github.com/CenterForOpenScience/openscienceframework.org/issues/1026
        # A user is invited as an unregistered contributor
        project = ProjectFactory()

        name, email = fake.name(), fake.email()

        project.add_unregistered_contributor(fullname=name, email=email,
                auth=Auth(project.creator))
        project.save()

        # The new, unregistered user
        new_user = User.find_one(Q('username', 'eq', email))

        # Instead of following the invitation link, they register at the regular
        # registration page

        # They use a different name when they register, but same email
        real_name = fake.name()
        password = 'myprecious'

        url = api_url_for('register_user')
        payload = {
            'fullName': real_name,
            'email1': email,
            'email2': email,
            'password': password,
        }
        # Send registration request
        self.app.post_json(url, payload)

        new_user.reload()

        # New user confirms by following confirmation link
        confirm_url = new_user.get_confirmation_url(email, external=False)
        self.app.get(confirm_url)

        new_user.reload()
        # Password and fullname should be updated
        assert_true(new_user.is_confirmed)
        assert_true(new_user.check_password(password))
        assert_equal(new_user.fullname, real_name)

    def test_register_sends_user_registered_signal(self):
        url = api_url_for('register_user')
        name, email, password = fake.name(), fake.email(), 'underpressure'
        with capture_signals() as mock_signals:
            self.app.post_json(
                url,
                {
                    'fullName': name,
                    'email1': email,
                    'email2': email,
                    'password': password,
                }
            )
        assert_equal(mock_signals.signals_sent(), set([auth.signals.user_registered]))

    def test_register_post_sends_user_registered_signal(self):
        url = web_url_for('auth_register_post')
        name, email, password = fake.name(), fake.email(), 'underpressure'
        with capture_signals() as mock_signals:
            self.app.post(url, {
                'register-fullname': name,
                'register-username': email,
                'register-password': password,
                'register-username2': email,
                'register-password2': password
            })
        assert_equal(mock_signals.signals_sent(), set([auth.signals.user_registered]))

    def test_resend_confirmation_get(self):
        res = self.app.get('/resend/')
        assert_equal(res.status_code, 200)

    def test_confirm_email_clears_unclaimed_records_and_revokes_token(self):
        unclaimed_user = UnconfirmedUserFactory()
        # unclaimed user has been invited to a project.
        referrer = UserFactory()
        project = ProjectFactory(creator=referrer)
        unclaimed_user.add_unclaimed_record(project, referrer, 'foo')
        unclaimed_user.save()

        # sanity check
        assert_equal(len(unclaimed_user.email_verifications.keys()), 1)

        # user goes to email confirmation link
        token = unclaimed_user.get_confirmation_token(unclaimed_user.username)
        url = web_url_for('confirm_email_get', uid=unclaimed_user._id, token=token)
        res = self.app.get(url)
        assert_equal(res.status_code, 302)

        # unclaimed records and token are cleared
        unclaimed_user.reload()
        assert_equal(unclaimed_user.unclaimed_records, {})
        assert_equal(len(unclaimed_user.email_verifications.keys()), 0)

    @mock.patch('framework.auth.views.mails.send_mail')
    def test_resend_confirmation_post_sends_confirm_email(self, send_mail):
        # Make sure user has a confirmation token for their primary email
        u = UnconfirmedUserFactory()
        u.add_unconfirmed_email(u.username)
        u.save()
        self.app.post('/resend/', {'email': u.username})
        assert_true(send_mail.called)
        assert_true(send_mail.called_with(
            to_addr=u.username
        ))

    # see: https://github.com/CenterForOpenScience/osf.io/issues/1492
    @mock.patch('website.security.random_string')
    @mock.patch('framework.auth.views.mails.send_mail')
    def test_resend_confirmation_post_regenerates_token(self, send_mail, random_string):
        expiration = dt.datetime.utcnow() - dt.timedelta(seconds=1)
        random_string.return_value = '12345'
        u = UnconfirmedUserFactory()
        u.add_unconfirmed_email(u.username, expiration=expiration)
        u.save()

        self.app.post('/resend/', {'email': u.username})
        confirm_url = u.get_confirmation_url(u.username, force=True)
        assert_true(send_mail.called)
        assert_true(send_mail.called_with(
            to_addr=u.username,
            confirmation_url=confirm_url
        ))

    @mock.patch('framework.auth.views.mails.send_mail')
    def test_resend_confirmation_post_if_user_not_in_database(self, send_mail):
        self.app.post('/resend/', {'email': 'norecord@norecord.no'})
        assert_false(send_mail.called)

    def test_confirmation_link_registers_user(self):
        user = User.create_unconfirmed('brian@queen.com', 'bicycle123', 'Brian May')
        assert_false(user.is_registered)  # sanity check
        user.save()
        confirmation_url = user.get_confirmation_url('brian@queen.com', external=False)
        res = self.app.get(confirmation_url)
        assert_equal(res.status_code, 302, 'redirects to settings page')
        res = res.follow()
        user.reload()
        assert_true(user.is_registered)


# TODO: Use mock add-on
class TestAddonUserViews(OsfTestCase):

    def setUp(self):
        super(TestAddonUserViews, self).setUp()
        self.user = AuthUserFactory()

    def test_choose_addons_add(self):
        """Add add-ons; assert that add-ons are attached to project.

        """
        url = '/api/v1/settings/addons/'
        self.app.post_json(
            url,
            {'github': True},
            auth=self.user.auth,
        ).maybe_follow()
        self.user.reload()
        assert_true(self.user.get_addon('github'))

    def test_choose_addons_remove(self):
        # Add, then delete, add-ons; assert that add-ons are not attached to
        # project.
        url = '/api/v1/settings/addons/'
        self.app.post_json(
            url,
            {'github': True},
            auth=self.user.auth,
        ).maybe_follow()
        self.app.post_json(
            url,
            {'github': False},
            auth=self.user.auth
        ).maybe_follow()
        self.user.reload()
        assert_false(self.user.get_addon('github'))


class TestConfigureMailingListViews(OsfTestCase):

    @classmethod
    def setUpClass(cls):
        super(TestConfigureMailingListViews, cls).setUpClass()
        cls._original_enable_email_subscriptions = settings.ENABLE_EMAIL_SUBSCRIPTIONS
        settings.ENABLE_EMAIL_SUBSCRIPTIONS = True

    @unittest.skipIf(settings.USE_CELERY, 'Subscription must happen synchronously for this test')
    @mock.patch('website.mailchimp_utils.get_mailchimp_api')
    def test_user_choose_mailing_lists_updates_user_dict(self, mock_get_mailchimp_api):
        user = AuthUserFactory()
        list_name = 'OSF General'
        mock_client = mock.MagicMock()
        mock_get_mailchimp_api.return_value = mock_client
        mock_client.lists.list.return_value = {'data': [{'id': 1, 'list_name': list_name}]}
        list_id = mailchimp_utils.get_list_id_from_name(list_name)

        payload = {settings.MAILCHIMP_GENERAL_LIST: True}
        url = api_url_for('user_choose_mailing_lists')
        res = self.app.post_json(url, payload, auth=user.auth)
        user.reload()

        # check user.mailing_lists is updated
        assert_true(user.mailing_lists[settings.MAILCHIMP_GENERAL_LIST])
        assert_equal(
            user.mailing_lists[settings.MAILCHIMP_GENERAL_LIST],
            payload[settings.MAILCHIMP_GENERAL_LIST]
        )

        # check that user is subscribed
        mock_client.lists.subscribe.assert_called_with(id=list_id,
                                                       email={'email': user.username},
                                                       merge_vars= {'fname': user.given_name,
                                                                    'lname': user.family_name,
                                                       },
                                                       double_optin=False,
                                                       update_existing=True)

    def test_get_mailchimp_get_endpoint_returns_200(self):
        url = api_url_for('mailchimp_get_endpoint')
        res = self.app.get(url)
        assert_equal(res.status_code, 200)

    @mock.patch('website.mailchimp_utils.get_mailchimp_api')
    def test_mailchimp_webhook_subscribe_action_does_not_change_user(self, mock_get_mailchimp_api):
        """ Test that 'subscribe' actions sent to the OSF via mailchimp
            webhooks update the OSF database.
        """
        list_id = '12345'
        list_name = 'OSF General'
        mock_client = mock.MagicMock()
        mock_get_mailchimp_api.return_value = mock_client
        mock_client.lists.list.return_value = {'data': [{'id': list_id, 'name': list_name}]}

        # user is not subscribed to a list
        user = AuthUserFactory()
        user.mailing_lists = {'OSF General': False}
        user.save()

        # user subscribes and webhook sends request to OSF
        data = {'type': 'subscribe',
                'data[list_id]': list_id,
                'data[email]': user.username
        }
        url = api_url_for('sync_data_from_mailchimp') + '?key=' + settings.MAILCHIMP_WEBHOOK_SECRET_KEY
        res = self.app.post(url,
                            data,
                            content_type="application/x-www-form-urlencoded",
                            auth=user.auth)

        # user field is updated on the OSF
        user.reload()
        assert_true(user.mailing_lists[list_name])

    @mock.patch('website.mailchimp_utils.get_mailchimp_api')
    def test_mailchimp_webhook_profile_action_does_not_change_user(self, mock_get_mailchimp_api):
        """ Test that 'profile' actions sent to the OSF via mailchimp
            webhooks do not cause any database changes.
        """
        list_id = '12345'
        list_name = 'OSF General'
        mock_client = mock.MagicMock()
        mock_get_mailchimp_api.return_value = mock_client
        mock_client.lists.list.return_value = {'data': [{'id': list_id, 'name': list_name}]}

        # user is subscribed to a list
        user = AuthUserFactory()
        user.mailing_lists = {'OSF General': True}
        user.save()

        # user hits subscribe again, which will update the user's existing info on mailchimp
        # webhook sends request (when configured to update on changes made through the API)
        data = {'type': 'profile',
                'data[list_id]': list_id,
                'data[email]': user.username
        }
        url = api_url_for('sync_data_from_mailchimp') + '?key=' + settings.MAILCHIMP_WEBHOOK_SECRET_KEY
        res = self.app.post(url,
                            data,
                            content_type="application/x-www-form-urlencoded",
                            auth=user.auth)

        # user field does not change
        user.reload()
        assert_true(user.mailing_lists[list_name])

    @mock.patch('website.mailchimp_utils.get_mailchimp_api')
    def test_sync_data_from_mailchimp_unsubscribes_user(self, mock_get_mailchimp_api):
        list_id = '12345'
        list_name = 'OSF General'
        mock_client = mock.MagicMock()
        mock_get_mailchimp_api.return_value = mock_client
        mock_client.lists.list.return_value = {'data': [{'id': list_id, 'name': list_name}]}

        # user is subscribed to a list
        user = AuthUserFactory()
        user.mailing_lists = {'OSF General': True}
        user.save()

        # user unsubscribes through mailchimp and webhook sends request
        data = {'type': 'unsubscribe',
                'data[list_id]': list_id,
                'data[email]': user.username
        }
        url = api_url_for('sync_data_from_mailchimp') + '?key=' + settings.MAILCHIMP_WEBHOOK_SECRET_KEY
        res = self.app.post(url,
                            data,
                            content_type="application/x-www-form-urlencoded",
                            auth=user.auth)

        # user field is updated on the OSF
        user.reload()
        assert_false(user.mailing_lists[list_name])

    def test_sync_data_from_mailchimp_fails_without_secret_key(self):
        user = AuthUserFactory()
        payload = {'values': {'type': 'unsubscribe',
                              'data': {'list_id': '12345',
                                       'email': 'freddie@cos.io'}}}
        url = api_url_for('sync_data_from_mailchimp')
        res = self.app.post_json(url, payload, auth=user.auth, expect_errors=True)
        assert_equal(res.status_code, http.UNAUTHORIZED)

    @classmethod
    def tearDownClass(cls):
        super(TestConfigureMailingListViews, cls).tearDownClass()
        settings.ENABLE_EMAIL_SUBSCRIPTIONS = cls._original_enable_email_subscriptions

# TODO: Move to OSF Storage
class TestFileViews(OsfTestCase):

    def setUp(self):
        super(TestFileViews, self).setUp()
        self.user = AuthUserFactory()
        self.project = ProjectFactory.build(creator=self.user, is_public=True)
        self.project.add_contributor(self.user)
        self.project.save()

    def test_files_get(self):
        url = self.project.api_url_for('collect_file_trees')
        res = self.app.get(url, auth=self.user.auth)
        expected = _view_project(self.project, auth=Auth(user=self.user))

        assert_equal(res.status_code, http.OK)
        assert_equal(res.json['node'], expected['node'])
        assert_in('tree_js', res.json)
        assert_in('tree_css', res.json)

    def test_grid_data(self):
        url = self.project.api_url_for('grid_data')
        res = self.app.get(url, auth=self.user.auth).maybe_follow()
        assert_equal(res.status_code, http.OK)
        expected = rubeus.to_hgrid(self.project, auth=Auth(self.user))
        data = res.json['data']
        assert_equal(len(data), len(expected))


class TestComments(OsfTestCase):

    def setUp(self):
        super(TestComments, self).setUp()
        self.project = ProjectFactory(is_public=True)
        self.consolidated_auth = Auth(user=self.project.creator)
        self.non_contributor = AuthUserFactory()
        self.user = AuthUserFactory()
        self.project.add_contributor(self.user)
        self.project.save()
        self.user.save()

    def _configure_project(self, project, comment_level):

        project.comment_level = comment_level
        project.save()

    def _add_comment(self, project, content=None, **kwargs):

        content = content if content is not None else 'hammer to fall'
        url = project.api_url + 'comment/'
        return self.app.post_json(
            url,
            {
                'content': content,
                'isPublic': 'public',
            },
            **kwargs
        )

    def test_add_comment_public_contributor(self):

        self._configure_project(self.project, 'public')
        res = self._add_comment(
            self.project, auth=self.project.creator.auth,
        )

        self.project.reload()

        res_comment = res.json['comment']
        date_created = parse_date(str(res_comment.pop('dateCreated')))
        date_modified = parse_date(str(res_comment.pop('dateModified')))

        serialized_comment = serialize_comment(self.project.commented[0], self.consolidated_auth)
        date_created2 = parse_date(serialized_comment.pop('dateCreated'))
        date_modified2 = parse_date(serialized_comment.pop('dateModified'))

        assert_datetime_equal(date_created, date_created2)
        assert_datetime_equal(date_modified, date_modified2)

        assert_equal(len(self.project.commented), 1)
        assert_equal(res_comment, serialized_comment)

    def test_add_comment_public_non_contributor(self):

        self._configure_project(self.project, 'public')
        res = self._add_comment(
            self.project, auth=self.non_contributor.auth,
        )

        self.project.reload()

        res_comment = res.json['comment']
        date_created = parse_date(res_comment.pop('dateCreated'))
        date_modified = parse_date(res_comment.pop('dateModified'))

        serialized_comment = serialize_comment(self.project.commented[0], Auth(user=self.non_contributor))
        date_created2 = parse_date(serialized_comment.pop('dateCreated'))
        date_modified2 = parse_date(serialized_comment.pop('dateModified'))

        assert_datetime_equal(date_created, date_created2)
        assert_datetime_equal(date_modified, date_modified2)

        assert_equal(len(self.project.commented), 1)
        assert_equal(res_comment, serialized_comment)

    def test_add_comment_private_contributor(self):

        self._configure_project(self.project, 'private')
        res = self._add_comment(
            self.project, auth=self.project.creator.auth,
        )

        self.project.reload()

        res_comment = res.json['comment']
        date_created = parse_date(str(res_comment.pop('dateCreated')))
        date_modified = parse_date(str(res_comment.pop('dateModified')))

        serialized_comment = serialize_comment(self.project.commented[0], self.consolidated_auth)
        date_created2 = parse_date(serialized_comment.pop('dateCreated'))
        date_modified2 = parse_date(serialized_comment.pop('dateModified'))

        assert_datetime_equal(date_created, date_created2)
        assert_datetime_equal(date_modified, date_modified2)

        assert_equal(len(self.project.commented), 1)
        assert_equal(res_comment, serialized_comment)

    def test_add_comment_private_non_contributor(self):

        self._configure_project(self.project, 'private')
        res = self._add_comment(
            self.project, auth=self.non_contributor.auth, expect_errors=True,
        )

        assert_equal(res.status_code, http.FORBIDDEN)

    def test_add_comment_logged_out(self):
        self._configure_project(self.project, 'public')
        res = self._add_comment(self.project)

        assert_equal(res.status_code, 302)
        assert_in('login', res.headers.get('location'))

    def test_add_comment_off(self):

        self._configure_project(self.project, None)
        res = self._add_comment(
            self.project, auth=self.project.creator.auth, expect_errors=True,
        )

        assert_equal(res.status_code, http.BAD_REQUEST)

    def test_add_comment_empty(self):
        self._configure_project(self.project, 'public')
        res = self._add_comment(
            self.project, content='',
            auth=self.project.creator.auth,
            expect_errors=True,
        )
        assert_equal(res.status_code, http.BAD_REQUEST)
        assert_false(getattr(self.project, 'commented', []))

    def test_add_comment_toolong(self):
        self._configure_project(self.project, 'public')
        res = self._add_comment(
            self.project, content='toolong' * 500,
            auth=self.project.creator.auth,
            expect_errors=True,
        )
        assert_equal(res.status_code, http.BAD_REQUEST)
        assert_false(getattr(self.project, 'commented', []))

    def test_add_comment_whitespace(self):
        self._configure_project(self.project, 'public')
        res = self._add_comment(
            self.project, content='  ',
            auth=self.project.creator.auth,
            expect_errors=True
        )
        assert_equal(res.status_code, http.BAD_REQUEST)
        assert_false(getattr(self.project, 'commented', []))

    def test_edit_comment(self):

        self._configure_project(self.project, 'public')
        comment = CommentFactory(node=self.project)

        url = self.project.api_url + 'comment/{0}/'.format(comment._id)
        res = self.app.put_json(
            url,
            {
                'content': 'edited',
                'isPublic': 'private',
            },
            auth=self.project.creator.auth,
        )

        comment.reload()

        assert_equal(res.json['content'], 'edited')

        assert_equal(comment.content, 'edited')

    def test_edit_comment_short(self):
        self._configure_project(self.project, 'public')
        comment = CommentFactory(node=self.project, content='short')
        url = self.project.api_url + 'comment/{0}/'.format(comment._id)
        res = self.app.put_json(
            url,
            {
                'content': '',
                'isPublic': 'private',
            },
            auth=self.project.creator.auth,
            expect_errors=True,
        )
        comment.reload()
        assert_equal(res.status_code, http.BAD_REQUEST)
        assert_equal(comment.content, 'short')

    def test_edit_comment_toolong(self):
        self._configure_project(self.project, 'public')
        comment = CommentFactory(node=self.project, content='short')
        url = self.project.api_url + 'comment/{0}/'.format(comment._id)
        res = self.app.put_json(
            url,
            {
                'content': 'toolong' * 500,
                'isPublic': 'private',
            },
            auth=self.project.creator.auth,
            expect_errors=True,
        )
        comment.reload()
        assert_equal(res.status_code, http.BAD_REQUEST)
        assert_equal(comment.content, 'short')

    def test_edit_comment_non_author(self):
        "Contributors who are not the comment author cannot edit."
        self._configure_project(self.project, 'public')
        comment = CommentFactory(node=self.project)
        non_author = AuthUserFactory()
        self.project.add_contributor(non_author, auth=self.consolidated_auth)

        url = self.project.api_url + 'comment/{0}/'.format(comment._id)
        res = self.app.put_json(
            url,
            {
                'content': 'edited',
                'isPublic': 'private',
            },
            auth=non_author.auth,
            expect_errors=True,
        )

        assert_equal(res.status_code, http.FORBIDDEN)

    def test_edit_comment_non_contributor(self):
        "Non-contributors who are not the comment author cannot edit."
        self._configure_project(self.project, 'public')
        comment = CommentFactory(node=self.project)

        url = self.project.api_url + 'comment/{0}/'.format(comment._id)
        res = self.app.put_json(
            url,
            {
                'content': 'edited',
                'isPublic': 'private',
            },
            auth=self.non_contributor.auth,
            expect_errors=True,
        )

        assert_equal(res.status_code, http.FORBIDDEN)

    def test_delete_comment_author(self):

        self._configure_project(self.project, 'public')
        comment = CommentFactory(node=self.project)

        url = self.project.api_url + 'comment/{0}/'.format(comment._id)
        self.app.delete_json(
            url,
            auth=self.project.creator.auth,
        )

        comment.reload()

        assert_true(comment.is_deleted)

    def test_delete_comment_non_author(self):

        self._configure_project(self.project, 'public')
        comment = CommentFactory(node=self.project)

        url = self.project.api_url + 'comment/{0}/'.format(comment._id)
        res = self.app.delete_json(
            url,
            auth=self.non_contributor.auth,
            expect_errors=True,
        )

        assert_equal(res.status_code, http.FORBIDDEN)

        comment.reload()

        assert_false(comment.is_deleted)

    def test_report_abuse(self):

        self._configure_project(self.project, 'public')
        comment = CommentFactory(node=self.project)
        reporter = AuthUserFactory()

        url = self.project.api_url + 'comment/{0}/report/'.format(comment._id)

        self.app.post_json(
            url,
            {
                'category': 'spam',
                'text': 'ads',
            },
            auth=reporter.auth,
        )

        comment.reload()
        assert_in(reporter._id, comment.reports)
        assert_equal(
            comment.reports[reporter._id],
            {'category': 'spam', 'text': 'ads'}
        )

    def test_can_view_private_comments_if_contributor(self):

        self._configure_project(self.project, 'public')
        CommentFactory(node=self.project, user=self.project.creator, is_public=False)

        url = self.project.api_url + 'comments/'
        res = self.app.get(url, auth=self.project.creator.auth)

        assert_equal(len(res.json['comments']), 1)

    def test_view_comments_with_anonymous_link(self):
        self.project.save()
        self.project.set_privacy('private')
        self.project.reload()
        user = AuthUserFactory()
        link = PrivateLinkFactory(anonymous=True)
        link.nodes.append(self.project)
        link.save()

        CommentFactory(node=self.project, user=self.project.creator, is_public=False)

        url = self.project.api_url + 'comments/'
        res = self.app.get(url, {"view_only": link.key}, auth=user.auth)
        comment = res.json['comments'][0]
        author = comment['author']
        assert_in('A user', author['name'])
        assert_false(author['gravatarUrl'])
        assert_false(author['url'])
        assert_false(author['id'])

    def test_discussion_recursive(self):

        self._configure_project(self.project, 'public')
        comment_l0 = CommentFactory(node=self.project)

        user_l1 = UserFactory()
        user_l2 = UserFactory()
        comment_l1 = CommentFactory(node=self.project, target=comment_l0, user=user_l1)
        CommentFactory(node=self.project, target=comment_l1, user=user_l2)

        url = self.project.api_url + 'comments/discussion/'
        res = self.app.get(url)

        assert_equal(len(res.json['discussion']), 3)

    def test_discussion_no_repeats(self):

        self._configure_project(self.project, 'public')
        comment_l0 = CommentFactory(node=self.project)

        comment_l1 = CommentFactory(node=self.project, target=comment_l0)
        CommentFactory(node=self.project, target=comment_l1)

        url = self.project.api_url + 'comments/discussion/'
        res = self.app.get(url)

        assert_equal(len(res.json['discussion']), 1)

    def test_discussion_sort(self):

        self._configure_project(self.project, 'public')

        user1 = UserFactory()
        user2 = UserFactory()

        CommentFactory(node=self.project)
        for _ in range(3):
            CommentFactory(node=self.project, user=user1)
        for _ in range(2):
            CommentFactory(node=self.project, user=user2)

        url = self.project.api_url + 'comments/discussion/'
        res = self.app.get(url)

        assert_equal(len(res.json['discussion']), 3)
        observed = [user['id'] for user in res.json['discussion']]
        expected = [user1._id, user2._id, self.project.creator._id]
        assert_equal(observed, expected)

    def test_view_comments_updates_user_comments_view_timestamp(self):
        CommentFactory(node=self.project)

        url = self.project.api_url_for('update_comments_timestamp')
        res = self.app.put_json(url, auth=self.user.auth)
        self.user.reload()

        user_timestamp = self.user.comments_viewed_timestamp[self.project._id]
        view_timestamp = dt.datetime.utcnow()
        assert_datetime_equal(user_timestamp, view_timestamp)

    def test_confirm_non_contrib_viewers_dont_have_pid_in_comments_view_timestamp(self):
        url = self.project.api_url_for('update_comments_timestamp')
        res = self.app.put_json(url, auth=self.user.auth)

        self.non_contributor.reload()
        assert_not_in(self.project._id, self.non_contributor.comments_viewed_timestamp)

    def test_n_unread_comments_updates_when_comment_is_added(self):
        self._add_comment(self.project, auth=self.project.creator.auth)
        self.project.reload()

        url = self.project.api_url_for('list_comments')
        res = self.app.get(url, auth=self.user.auth)
        assert_equal(res.json.get('nUnread'), 1)

        url = self.project.api_url_for('update_comments_timestamp')
        res = self.app.put_json(url, auth=self.user.auth)
        self.user.reload()

        url = self.project.api_url_for('list_comments')
        res = self.app.get(url, auth=self.user.auth)
        assert_equal(res.json.get('nUnread'), 0)

    def test_n_unread_comments_updates_when_comment_reply(self):
        comment = CommentFactory(node=self.project, user=self.project.creator)
        reply = CommentFactory(node=self.project, user=self.user, target=comment)
        self.project.reload()

        url = self.project.api_url_for('list_comments')
        res = self.app.get(url, auth=self.project.creator.auth)
        assert_equal(res.json.get('nUnread'), 1)


    def test_n_unread_comments_updates_when_comment_is_edited(self):
        self.test_edit_comment()
        self.project.reload()

        url = self.project.api_url_for('list_comments')
        res = self.app.get(url, auth=self.user.auth)
        assert_equal(res.json.get('nUnread'), 1)

    def test_n_unread_comments_is_zero_when_no_comments(self):
        url = self.project.api_url_for('list_comments')
        res = self.app.get(url, auth=self.project.creator.auth)
        assert_equal(res.json.get('nUnread'), 0)


class TestTagViews(OsfTestCase):

    def setUp(self):
        super(TestTagViews, self).setUp()
        self.user = AuthUserFactory()
        self.project = ProjectFactory(creator=self.user)

    @unittest.skip('Tags endpoint disabled for now.')
    def test_tag_get_returns_200(self):
        url = web_url_for('project_tag', tag='foo')
        res = self.app.get(url)
        assert_equal(res.status_code, 200)


@requires_search
class TestSearchViews(OsfTestCase):

    def setUp(self):
        super(TestSearchViews, self).setUp()
        import website.search.search as search
        search.delete_all()

        self.project = ProjectFactory(creator=UserFactory(fullname='Robbie Williams'))
        self.contrib = UserFactory(fullname='Brian May')
        for i in range(0, 12):
            UserFactory(fullname='Freddie Mercury{}'.format(i))

    def tearDown(self):
        super(TestSearchViews, self).tearDown()
        import website.search.search as search
        search.delete_all()

    def test_search_contributor(self):
        url = api_url_for('search_contributor')
        res = self.app.get(url, {'query': self.contrib.fullname})
        assert_equal(res.status_code, 200)
        result = res.json['users']
        assert_equal(len(result), 1)
        brian = result[0]
        assert_equal(brian['fullname'], self.contrib.fullname)
        assert_in('gravatar_url', brian)
        assert_equal(brian['registered'], self.contrib.is_registered)
        assert_equal(brian['active'], self.contrib.is_active)

    def test_search_pagination_default(self):
        url = api_url_for('search_contributor')
        res = self.app.get(url, {'query': 'fr'})
        assert_equal(res.status_code, 200)
        result = res.json['users']
        pages = res.json['pages']
        page = res.json['page']
        assert_equal(len(result), 5)
        assert_equal(pages, 3)
        assert_equal(page, 0)

    def test_search_pagination_default_page_1(self):
        url = api_url_for('search_contributor')
        res = self.app.get(url, {'query': 'fr', 'page': 1})
        assert_equal(res.status_code, 200)
        result = res.json['users']
        page = res.json['page']
        assert_equal(len(result), 5)
        assert_equal(page, 1)

    def test_search_pagination_default_page_2(self):
        url = api_url_for('search_contributor')
        res = self.app.get(url, {'query': 'fr', 'page': 2})
        assert_equal(res.status_code, 200)
        result = res.json['users']
        page = res.json['page']
        assert_equal(len(result), 2)
        assert_equal(page, 2)

    def test_search_pagination_smaller_pages(self):
        url = api_url_for('search_contributor')
        res = self.app.get(url, {'query': 'fr', 'size': 5})
        assert_equal(res.status_code, 200)
        result = res.json['users']
        pages = res.json['pages']
        page = res.json['page']
        assert_equal(len(result), 5)
        assert_equal(page, 0)
        assert_equal(pages, 3)

    def test_search_pagination_smaller_pages_page_2(self):
        url = api_url_for('search_contributor')
        res = self.app.get(url, {'query': 'fr', 'page': 2, 'size': 5, })
        assert_equal(res.status_code, 200)
        result = res.json['users']
        pages = res.json['pages']
        page = res.json['page']
        assert_equal(len(result), 2)
        assert_equal(page, 2)
        assert_equal(pages, 3)

    def test_search_projects(self):
        url = '/search/'
        res = self.app.get(url, {'q': self.project.title})
        assert_equal(res.status_code, 200)


class TestODMTitleSearch(OsfTestCase):
    """ Docs from original method:
    :arg term: The substring of the title.
    :arg category: Category of the node.
    :arg isDeleted: yes, no, or either. Either will not add a qualifier for that argument in the search.
    :arg isFolder: yes, no, or either. Either will not add a qualifier for that argument in the search.
    :arg isRegistration: yes, no, or either. Either will not add a qualifier for that argument in the search.
    :arg includePublic: yes or no. Whether the projects listed should include public projects.
    :arg includeContributed: yes or no. Whether the search should include projects the current user has
        contributed to.
    :arg ignoreNode: a list of nodes that should not be included in the search.
    :return: a list of dictionaries of projects
    """
    def setUp(self):
        super(TestODMTitleSearch, self).setUp()

        self.user = AuthUserFactory()
        self.user_two = AuthUserFactory()
        self.project = ProjectFactory(creator=self.user, title="foo")
        self.project_two = ProjectFactory(creator=self.user_two, title="bar")
        self.public_project = ProjectFactory(creator=self.user_two, is_public=True, title="baz")
        self.registration_project = RegistrationFactory(creator=self.user, title="qux")
        self.folder = FolderFactory(creator=self.user, title="quux")
        self.dashboard = DashboardFactory(creator=self.user, title="Dashboard")
        self.url = api_url_for('search_projects_by_title')

    def test_search_projects_by_title(self):
        res = self.app.get(self.url, {'term': self.project.title}, auth=self.user.auth)
        assert_equal(res.status_code, 200)
        assert_equal(len(res.json), 1)
        res = self.app.get(self.url,
                           {
                               'term': self.public_project.title,
                               'includePublic': 'yes',
                               'includeContributed': 'no'
                           }, auth=self.user.auth)
        assert_equal(res.status_code, 200)
        assert_equal(len(res.json), 1)
        res = self.app.get(self.url,
                           {
                               'term': self.project.title,
                               'includePublic': 'no',
                               'includeContributed': 'yes'
                           }, auth=self.user.auth)
        assert_equal(res.status_code, 200)
        assert_equal(len(res.json), 1)
        res = self.app.get(self.url,
                           {
                               'term': self.project.title,
                               'includePublic': 'no',
                               'includeContributed': 'yes',
                               'isRegistration': 'no'
                           }, auth=self.user.auth)
        assert_equal(res.status_code, 200)
        assert_equal(len(res.json), 1)
        res = self.app.get(self.url,
                           {
                               'term': self.project.title,
                               'includePublic': 'yes',
                               'includeContributed': 'yes',
                               'isRegistration': 'either'
                           }, auth=self.user.auth)
        assert_equal(res.status_code, 200)
        assert_equal(len(res.json), 1)
        res = self.app.get(self.url,
                           {
                               'term': self.public_project.title,
                               'includePublic': 'yes',
                               'includeContributed': 'yes',
                               'isRegistration': 'either'
                           }, auth=self.user.auth)
        assert_equal(res.status_code, 200)
        assert_equal(len(res.json), 1)
        res = self.app.get(self.url,
                           {
                               'term': self.registration_project.title,
                               'includePublic': 'yes',
                               'includeContributed': 'yes',
                               'isRegistration': 'either'
                           }, auth=self.user.auth)
        assert_equal(res.status_code, 200)
        assert_equal(len(res.json), 2)
        res = self.app.get(self.url,
                           {
                               'term': self.registration_project.title,
                               'includePublic': 'yes',
                               'includeContributed': 'yes',
                               'isRegistration': 'no'
                           }, auth=self.user.auth)
        assert_equal(res.status_code, 200)
        assert_equal(len(res.json), 1)
        res = self.app.get(self.url,
                           {
                               'term': self.folder.title,
                               'includePublic': 'yes',
                               'includeContributed': 'yes',
                               'isFolder': 'yes'
                           }, auth=self.user.auth)
        assert_equal(res.status_code, 200)
        assert_equal(len(res.json), 1)
        res = self.app.get(self.url,
                           {
                               'term': self.folder.title,
                               'includePublic': 'yes',
                               'includeContributed': 'yes',
                               'isFolder': 'no'
                           }, auth=self.user.auth)
        assert_equal(res.status_code, 200)
        assert_equal(len(res.json), 0)
        res = self.app.get(self.url,
                           {
                               'term': self.dashboard.title,
                               'includePublic': 'yes',
                               'includeContributed': 'yes',
                               'isFolder': 'no'
                           }, auth=self.user.auth)
        assert_equal(res.status_code, 200)
        assert_equal(len(res.json), 0)
        res = self.app.get(self.url,
                           {
                               'term': self.dashboard.title,
                               'includePublic': 'yes',
                               'includeContributed': 'yes',
                               'isFolder': 'yes'
                           }, auth=self.user.auth)
        assert_equal(res.status_code, 200)
        assert_equal(len(res.json), 1)


class TestReorderComponents(OsfTestCase):

    def setUp(self):
        super(TestReorderComponents, self).setUp()
        self.creator = AuthUserFactory()
        self.contrib = AuthUserFactory()
        # Project is public
        self.project = ProjectFactory.build(creator=self.creator, public=True)
        self.project.add_contributor(self.contrib, auth=Auth(self.creator))

        # subcomponent that only creator can see
        self.public_component = NodeFactory(creator=self.creator, public=True)
        self.private_component = NodeFactory(creator=self.creator, public=False)
        self.project.nodes.append(self.public_component)
        self.project.nodes.append(self.private_component)

        self.project.save()

    # https://github.com/CenterForOpenScience/openscienceframework.org/issues/489
    def test_reorder_components_with_private_component(self):

        # contrib tries to reorder components
        payload = {
            'new_list': [
                '{0}:node'.format(self.private_component._primary_key),
                '{0}:node'.format(self.public_component._primary_key),
            ]
        }
        url = self.project.api_url_for('project_reorder_components')
        res = self.app.post_json(url, payload, auth=self.contrib.auth)
        assert_equal(res.status_code, 200)


class TestDashboardViews(OsfTestCase):

    def setUp(self):
        super(TestDashboardViews, self).setUp()
        self.creator = AuthUserFactory()
        self.contrib = AuthUserFactory()
        self.dashboard = DashboardFactory(creator=self.creator)

    # https://github.com/CenterForOpenScience/openscienceframework.org/issues/571
    def test_components_with_are_accessible_from_dashboard(self):
        project = ProjectFactory(creator=self.creator, public=False)
        component = NodeFactory(creator=self.creator, parent=project)
        component.add_contributor(self.contrib, auth=Auth(self.creator))
        component.save()
        # Get the All My Projects smart folder from the dashboard
        url = api_url_for('get_dashboard', nid=ALL_MY_PROJECTS_ID)
        res = self.app.get(url, auth=self.contrib.auth)
        assert_equal(len(res.json['data']), 1)

    def test_get_dashboard_nodes(self):
        project = ProjectFactory(creator=self.creator)
        component = NodeFactory(creator=self.creator, parent=project)

        url = api_url_for('get_dashboard_nodes')

        res = self.app.get(url, auth=self.creator.auth)
        assert_equal(res.status_code, 200)

        nodes = res.json['nodes']
        assert_equal(len(nodes), 2)

        project_serialized = nodes[0]
        assert_equal(project_serialized['id'], project._primary_key)

    def test_get_dashboard_nodes_shows_components_if_user_is_not_contrib_on_project(self):
        # User creates a project with a component
        project = ProjectFactory(creator=self.creator)
        component = NodeFactory(creator=self.creator, parent=project)
        # User adds friend as a contributor to the component but not the
        # project
        friend = AuthUserFactory()
        component.add_contributor(friend, auth=Auth(self.creator))
        component.save()

        # friend requests their dashboard nodes
        url = api_url_for('get_dashboard_nodes')
        res = self.app.get(url, auth=friend.auth)
        nodes = res.json['nodes']
        # Response includes component
        assert_equal(len(nodes), 1)
        assert_equal(nodes[0]['id'], component._primary_key)

        # friend requests dashboard nodes, filtering against components
        url = api_url_for('get_dashboard_nodes', no_components=True)
        res = self.app.get(url, auth=friend.auth)
        nodes = res.json['nodes']
        assert_equal(len(nodes), 0)

    def test_get_dashboard_nodes_admin_only(self):
        friend = AuthUserFactory()
        project = ProjectFactory(creator=self.creator)
        # Friend is added as a contributor with read+write (not admin)
        # permissions
        perms = permissions.expand_permissions(permissions.WRITE)
        project.add_contributor(friend, auth=Auth(self.creator), permissions=perms)
        project.save()

        url = api_url_for('get_dashboard_nodes')
        res = self.app.get(url, auth=friend.auth)
        assert_equal(res.json['nodes'][0]['id'], project._primary_key)

        # Can filter project according to permission
        url = api_url_for('get_dashboard_nodes', permissions='admin')
        res = self.app.get(url, auth=friend.auth)
        assert_equal(len(res.json['nodes']), 0)

    def test_get_dashboard_nodes_invalid_permission(self):
        url = api_url_for('get_dashboard_nodes', permissions='not-valid')
        res = self.app.get(url, auth=self.creator.auth, expect_errors=True)
        assert_equal(res.status_code, 400)

    def test_registered_components_with_are_accessible_from_dashboard(self):
        project = ProjectFactory(creator=self.creator, public=False)
        component = NodeFactory(creator=self.creator, parent=project)
        component.add_contributor(self.contrib, auth=Auth(self.creator))
        component.save()
        project.register_node(
            None, Auth(self.creator), '', '',
        )
        # Get the All My Registrations smart folder from the dashboard
        url = api_url_for('get_dashboard', nid=ALL_MY_REGISTRATIONS_ID)
        res = self.app.get(url, auth=self.contrib.auth)

        assert_equal(len(res.json['data']), 1)

    def test_untouched_node_is_collapsed(self):
        found_item = False
        folder = FolderFactory(creator=self.creator, public=True)
        self.dashboard.add_pointer(folder, auth=Auth(self.creator))
        url = api_url_for('get_dashboard', nid=self.dashboard._id)
        dashboard_data = self.app.get(url, auth=self.creator.auth)
        dashboard_json = dashboard_data.json[u'data']
        for dashboard_item in dashboard_json:
            if dashboard_item[u'node_id'] == folder._id:
                found_item = True
                assert_false(dashboard_item[u'expand'], "Expand state was not set properly.")
        assert_true(found_item, "Did not find the folder in the dashboard.")

    def test_expand_node_sets_expand_to_true(self):
        found_item = False
        folder = FolderFactory(creator=self.creator, public=True)
        self.dashboard.add_pointer(folder, auth=Auth(self.creator))
        url = api_url_for('expand', pid=folder._id)
        self.app.post(url, auth=self.creator.auth)
        url = api_url_for('get_dashboard', nid=self.dashboard._id)
        dashboard_data = self.app.get(url, auth=self.creator.auth)
        dashboard_json = dashboard_data.json[u'data']
        for dashboard_item in dashboard_json:
            if dashboard_item[u'node_id'] == folder._id:
                found_item = True
                assert_true(dashboard_item[u'expand'], "Expand state was not set properly.")
        assert_true(found_item, "Did not find the folder in the dashboard.")

    def test_collapse_node_sets_expand_to_true(self):
        found_item = False
        folder = FolderFactory(creator=self.creator, public=True)
        self.dashboard.add_pointer(folder, auth=Auth(self.creator))

        # Expand the folder
        url = api_url_for('expand', pid=folder._id)
        self.app.post(url, auth=self.creator.auth)

        # Serialize the dashboard and test
        url = api_url_for('get_dashboard', nid=self.dashboard._id)
        dashboard_data = self.app.get(url, auth=self.creator.auth)
        dashboard_json = dashboard_data.json[u'data']
        for dashboard_item in dashboard_json:
            if dashboard_item[u'node_id'] == folder._id:
                found_item = True
                assert_true(dashboard_item[u'expand'], "Expand state was not set properly.")
        assert_true(found_item, "Did not find the folder in the dashboard.")

        # Collapse the folder
        found_item = False
        url = api_url_for('collapse', pid=folder._id)
        self.app.post(url, auth=self.creator.auth)

        # Serialize the dashboard and test
        url = api_url_for('get_dashboard', nid=self.dashboard._id)
        dashboard_data = self.app.get(url, auth=self.creator.auth)
        dashboard_json = dashboard_data.json[u'data']
        for dashboard_item in dashboard_json:
            if dashboard_item[u'node_id'] == folder._id:
                found_item = True
                assert_false(dashboard_item[u'expand'], "Expand state was not set properly.")
        assert_true(found_item, "Did not find the folder in the dashboard.")

    def test_folder_new_post(self):
        url = api_url_for('folder_new_post', nid=self.dashboard._id)
        found_item = False

        # Make the folder
        title = 'New test folder'
        payload = {'title': title, }
        self.app.post_json(url, payload, auth=self.creator.auth)

        # Serialize the dashboard and test
        url = api_url_for('get_dashboard', nid=self.dashboard._id)
        dashboard_data = self.app.get(url, auth=self.creator.auth)
        dashboard_json = dashboard_data.json[u'data']
        for dashboard_item in dashboard_json:
            if dashboard_item[u'name'] == title:
                found_item = True
        assert_true(found_item, "Did not find the folder in the dashboard.")


class TestWikiWidgetViews(OsfTestCase):

    def setUp(self):
        super(TestWikiWidgetViews, self).setUp()

        # project with no home wiki page
        self.project = ProjectFactory()
        self.read_only_contrib = AuthUserFactory()
        self.project.add_contributor(self.read_only_contrib, permissions='read')
        self.noncontributor = AuthUserFactory()

        # project with no home wiki content
        self.project2 = ProjectFactory(creator=self.project.creator)
        self.project2.add_contributor(self.read_only_contrib, permissions='read')
        self.project2.update_node_wiki(name='home', content='', auth=Auth(self.project.creator))

    def test_show_wiki_for_contributors_when_no_wiki_or_content(self):
        assert_true(_should_show_wiki_widget(self.project, self.project.creator))
        assert_true(_should_show_wiki_widget(self.project2, self.project.creator))

    def test_show_wiki_is_false_for_read_contributors_when_no_wiki_or_content(self):
        assert_false(_should_show_wiki_widget(self.project, self.read_only_contrib))
        assert_false(_should_show_wiki_widget(self.project2, self.read_only_contrib))

    def test_show_wiki_is_false_for_noncontributors_when_no_wiki_or_content(self):
        assert_false(_should_show_wiki_widget(self.project, self.noncontributor))
        assert_false(_should_show_wiki_widget(self.project2, self.read_only_contrib))


class TestForkViews(OsfTestCase):

    def setUp(self):
        super(TestForkViews, self).setUp()
        self.user = AuthUserFactory()
        self.project = ProjectFactory.build(creator=self.user, is_public=True)
        self.consolidated_auth = Auth(user=self.project.creator)
        self.user.save()
        self.project.save()

    def test_fork_private_project_non_contributor(self):
        self.project.set_privacy("private")
        self.project.save()

        url = self.project.api_url_for('node_fork_page')
        non_contributor = AuthUserFactory()
        res = self.app.post_json(url,
                                 auth=non_contributor.auth,
                                 expect_errors=True)
        assert_equal(res.status_code, http.FORBIDDEN)

    def test_fork_public_project_non_contributor(self):
        url = self.project.api_url_for('node_fork_page')
        non_contributor = AuthUserFactory()
        res = self.app.post_json(url, auth=non_contributor.auth)
        assert_equal(res.status_code, 200)

    def test_fork_project_contributor(self):
        contributor = AuthUserFactory()
        self.project.set_privacy("private")
        self.project.add_contributor(contributor)
        self.project.save()

        url = self.project.api_url_for('node_fork_page')
        res = self.app.post_json(url, auth=contributor.auth)
        assert_equal(res.status_code, 200)

    def test_registered_forks_dont_show_in_fork_list(self):
        fork = self.project.fork_node(self.consolidated_auth)
        RegistrationFactory(project=fork)

        url = self.project.api_url_for('get_forks')
        res = self.app.get(url, auth=self.user.auth)

        assert_equal(len(res.json['nodes']), 1)
        assert_equal(res.json['nodes'][0]['id'], fork._id)


class TestProjectCreation(OsfTestCase):

    def setUp(self):
        super(TestProjectCreation, self).setUp()
        self.creator = AuthUserFactory()
        self.url = api_url_for('project_new_post')

    def test_needs_title(self):
        res = self.app.post_json(self.url, {}, auth=self.creator.auth, expect_errors=True)
        assert_equal(res.status_code, 400)

    def test_create_component_strips_html(self):
        user = AuthUserFactory()
        project = ProjectFactory(creator=user)
        url = web_url_for('project_new_node', pid=project._id)
        post_data = {'title': '<b>New <blink>Component</blink> Title</b>',  'category': ''}
        request = self.app.post(url, post_data, auth=user.auth).follow()
        project.reload()
        child = project.nodes[0]
        # HTML has been stripped
        assert_equal(child.title, 'New Component Title')

    def test_strip_html_from_title(self):
        payload = {
            'title': 'no html <b>here</b>'
        }
        res = self.app.post_json(self.url, payload, auth=self.creator.auth)
        node = Node.load(res.json['projectUrl'].replace('/', ''))
        assert_true(node)
        assert_equal('no html here', node.title)

    def test_only_needs_title(self):
        payload = {
            'title': 'Im a real title'
        }
        res = self.app.post_json(self.url, payload, auth=self.creator.auth)
        assert_equal(res.status_code, 201)

    def test_title_must_be_one_long(self):
        payload = {
            'title': ''
        }
        res = self.app.post_json(
            self.url, payload, auth=self.creator.auth, expect_errors=True)
        assert_equal(res.status_code, 400)

    def test_title_must_be_less_than_200(self):
        payload = {
            'title': ''.join([str(x) for x in xrange(0, 250)])
        }
        res = self.app.post_json(
            self.url, payload, auth=self.creator.auth, expect_errors=True)
        assert_equal(res.status_code, 400)

    def test_fails_to_create_project_with_whitespace_title(self):
        payload = {
            'title': '   '
        }
        res = self.app.post_json(
            self.url, payload, auth=self.creator.auth, expect_errors=True)
        assert_equal(res.status_code, 400)

    def test_creates_a_project(self):
        payload = {
            'title': 'Im a real title'
        }
        res = self.app.post_json(self.url, payload, auth=self.creator.auth)
        assert_equal(res.status_code, 201)
        node = Node.load(res.json['projectUrl'].replace('/', ''))
        assert_true(node)
        assert_true(node.title, 'Im a real title')

    def test_description_works(self):
        payload = {
            'title': 'Im a real title',
            'description': 'I describe things!'
        }
        res = self.app.post_json(self.url, payload, auth=self.creator.auth)
        assert_equal(res.status_code, 201)
        node = Node.load(res.json['projectUrl'].replace('/', ''))
        assert_true(node)
        assert_true(node.description, 'I describe things!')

    def test_can_template(self):
        other_node = ProjectFactory(creator=self.creator)
        payload = {
            'title': 'Im a real title',
            'template': other_node._id
        }
        res = self.app.post_json(self.url, payload, auth=self.creator.auth)
        assert_equal(res.status_code, 201)
        node = Node.load(res.json['projectUrl'].replace('/', ''))
        assert_true(node)
        assert_true(node.template_node, other_node)

    def test_project_before_template_no_addons(self):
        project = ProjectFactory()
        res = self.app.get(project.api_url_for('project_before_template'), auth=project.creator.auth)
        assert_equal(res.json['prompts'], [])

    def test_project_before_template_with_addons(self):
        project = ProjectWithAddonFactory(addon='github')
        res = self.app.get(project.api_url_for('project_before_template'), auth=project.creator.auth)
        assert_in('GitHub', res.json['prompts'])

    def test_project_new_from_template_non_user(self):
        project = ProjectFactory()
        url = api_url_for('project_new_from_template', nid=project._id)
        res = self.app.post(url, auth=None)
        assert_equal(res.status_code, 302)
        res2 = res.follow(expect_errors=True)
        assert_equal(res2.status_code, 301)
        assert_equal(res2.request.path, '/login')

    def test_project_new_from_template_public_non_contributor(self):
        non_contributor = AuthUserFactory()
        project = ProjectFactory(is_public=True)
        url = api_url_for('project_new_from_template', nid=project._id)
        res = self.app.post(url, auth=non_contributor.auth)
        assert_equal(res.status_code, 201)

    def test_project_new_from_template_contributor(self):
        contributor = AuthUserFactory()
        project = ProjectFactory(is_public=False)
        project.add_contributor(contributor)
        project.save()

        url = api_url_for('project_new_from_template', nid=project._id)
        res = self.app.post(url, auth=contributor.auth)
        assert_equal(res.status_code, 201)


class TestUnconfirmedUserViews(OsfTestCase):

    def test_can_view_profile(self):
        user = UnconfirmedUserFactory()
        url = web_url_for('profile_view_id', uid=user._id)
        res = self.app.get(url)
        assert_equal(res.status_code, 200)


class TestProfileNodeList(OsfTestCase):

    def setUp(self):
        OsfTestCase.setUp(self)
        self.user = AuthUserFactory()

        self.public = ProjectFactory(is_public=True)
        self.public_component = NodeFactory(parent=self.public, is_public=True)
        self.private = ProjectFactory(is_public=False)
        self.deleted = ProjectFactory(is_public=True, is_deleted=True)

        for node in (self.public, self.public_component, self.private, self.deleted):
            node.add_contributor(self.user, auth=Auth(node.creator))
            node.save()

    def test_get_public_projects(self):
        url = api_url_for('get_public_projects', uid=self.user._id)
        res = self.app.get(url)
        node_ids = [each['id'] for each in res.json['nodes']]
        assert_in(self.public._id, node_ids)
        assert_not_in(self.private._id, node_ids)
        assert_not_in(self.deleted._id, node_ids)
        assert_not_in(self.public_component._id, node_ids)

    def test_get_public_components(self):
        url = api_url_for('get_public_components', uid=self.user._id)
        res = self.app.get(url)
        node_ids = [each['id'] for each in res.json['nodes']]
        assert_in(self.public_component._id, node_ids)
        assert_not_in(self.public._id, node_ids)
        assert_not_in(self.private._id, node_ids)
        assert_not_in(self.deleted._id, node_ids)

class TestStaticFileViews(OsfTestCase):

    def test_robots_dot_txt(self):
        res = self.app.get('/robots.txt')
        assert_equal(res.status_code, 200)
        assert_in('User-agent', res)
        assert_in('text/plain', res.headers['Content-Type'])

    def test_favicon(self):
        res = self.app.get('/favicon.ico')
        assert_equal(res.status_code, 200)
        assert_in('image/vnd.microsoft.icon', res.headers['Content-Type'])

    def test_getting_started_page(self):
        res = self.app.get('/getting-started/')
        assert_equal(res.status_code, 200)


class TestUserConfirmSignal(OsfTestCase):

    def test_confirm_user_signal_called_when_user_claims_account(self):
        unclaimed_user = UnconfirmedUserFactory()
        # unclaimed user has been invited to a project.
        referrer = UserFactory()
        project = ProjectFactory(creator=referrer)
        unclaimed_user.add_unclaimed_record(project, referrer, 'foo')
        unclaimed_user.save()

        token = unclaimed_user.get_unclaimed_record(project._primary_key)['token']
        with capture_signals() as mock_signals:
            url = web_url_for('claim_user_form', pid=project._id, uid=unclaimed_user._id, token=token)
            payload = {'username': unclaimed_user.username,
                       'password': 'password',
                       'password2': 'password'}
            res = self.app.post(url, payload)
            assert_equal(res.status_code, 302)

        assert_equal(mock_signals.signals_sent(), set([auth.signals.user_confirmed]))

    def test_confirm_user_signal_called_when_user_confirms_email(self):
        unconfirmed_user = UnconfirmedUserFactory()
        unconfirmed_user.save()

        # user goes to email confirmation link
        token = unconfirmed_user.get_confirmation_token(unconfirmed_user.username)
        with capture_signals() as mock_signals:
            url = web_url_for('confirm_email_get', uid=unconfirmed_user._id, token=token)
            res = self.app.get(url)
            assert_equal(res.status_code, 302)

        assert_equal(mock_signals.signals_sent(), set([auth.signals.user_confirmed]))


if __name__ == '__main__':
    unittest.main()<|MERGE_RESOLUTION|>--- conflicted
+++ resolved
@@ -2520,31 +2520,29 @@
         user = User.find_one(Q('username', 'eq', email))
         assert_equal(user.fullname, name)
 
-<<<<<<< HEAD
     def test_register_email_case_insensitive(self):
         url = api_url_for('register_user')
         name, email, password = fake.name(), fake.email(), 'underpressure'
         self.app.post_json(
-=======
+            url,
+            {
+                'fullName': name,
+                'email1': email,
+                'email2': str(email).upper(),
+                'password': password,
+            }
+        )
+        user = User.find_one(Q('username', 'eq', email))
+        assert_equal(user.fullname, name)
+
     def test_register_scrubs_username(self):
         """Usernames are scrubbed of malicious HTML when registering"""
         url = api_url_for('register_user')
         name = "<i>Eunice</i> O' \"Cornwallis\"<script type='text/javascript' src='http://www.cornify.com/js/cornify.js'></script><script type='text/javascript'>cornify_add()</script>"
         email, password = fake.email(), 'underpressure'
         res = self.app.post_json(
->>>>>>> 8fc5a7ad
             url,
             {
-                'fullName': name,
-                'email1': email,
-<<<<<<< HEAD
-                'email2': str(email).upper(),
-                'password': password,
-            }
-        )
-        user = User.find_one(Q('username', 'eq', email))
-        assert_equal(user.fullname, name)
-=======
                 'email2': email,
                 'password': password,
             }
@@ -2555,7 +2553,6 @@
 
         assert_equal(res.status_code, http.OK)
         assert_equal(user.fullname, expected_scrub_username)
->>>>>>> 8fc5a7ad
 
     def test_register_email_mismatch(self):
         url = api_url_for('register_user')
