--- conflicted
+++ resolved
@@ -1,28 +1,14 @@
-<<<<<<< HEAD
 <div class="col-sm-12">
     <span id="statistics" class="anchor"></span>
     <h4 class="m-t-lg f-w-lg">Statistics</h4>
-    <p>Every project comes with a statistics page where you can view information on how often people are visiting
-        your project and where they are being referred from.</p>
-    <p>The information displayed on the statistics page can be changed. From the statistics page of your project
-        (found by clicking "Statistics" in the grey navigation bar), click on "Widgets & Dashboard." Select the
-        widget you wish to add by clicking on the orange arrow to the right of the widget's name.</P>
+    <p>Every project comes with a statistics page where you can see information on how many visitors your project has and what websites are referring them to your materials. </p>
+    <p>What types of information are displayed on the statistics page can be changed. From the Statistics tab of your project (found on the grey navigation bar), click on "Widgets & Dashboard." Select the widget you wish to add by clicking on the orange arrow to the right of the widget's name.</P>
+
     <div class="row">
         <div class="col-md-8 col-md-offset-2 col-sm-12">
             <div class="gs-video embed-responsive embed-responsive-16by9">
                 <div class="embed-responsive-item youtube-loader" id="AfnET4zKNBw"></div>
             </div>
-=======
-<span id="statistics" class="anchor"></span>
-<h4>Statistics</h4>
-<p>Every project comes with a statistics page where you can see information on how many visitors your project has and what websites are referring them to your materials. </p>
-<p>What types of information are displayed on the statistics page can be changed. From the Statistics tab of your project (found on the grey navigation bar), click on "Widgets & Dashboard." Select the widget you wish to add by clicking on the orange arrow to the right of the widget's name.</P>
-
-<div class="row">
-    <div class="col-md-8 col-md-offset-2">
-        <div class="gs-video embed-responsive embed-responsive-16by9">
-            <div class="embed-responsive-item youtube-loader" id="AfnET4zKNBw"></div>
->>>>>>> 2f913e68
         </div>
     </div>
 </div>