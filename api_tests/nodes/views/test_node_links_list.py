--- conflicted
+++ resolved
@@ -171,7 +171,6 @@
                 }
             }
         }
-<<<<<<< HEAD
 
     def test_add_node_link_relationships_is_a_list(self):
         data = {
@@ -245,7 +244,7 @@
         assert_equal(res.status_code, 400)
         assert_equal(res.json['errors'][0]['detail'], 'Request must include /data.')
 
-    def test_add_node_link_no_target_type_in_relationships(self):
+    def test_add_node_links_no_target_type_in_relationships(self):
         data = {
             'data': {
                 'type': 'node_links',
@@ -263,7 +262,7 @@
         assert_equal(res.json['errors'][0]['detail'], 'Request must include /type.')
 
 
-    def test_add_node_link_no_target_id_in_relationships(self):
+    def test_add_node_links_no_target_id_in_relationships(self):
         data = {
             'data': {
                 'type': 'node_links',
@@ -280,7 +279,7 @@
         assert_equal(res.status_code, 400)
         assert_equal(res.json['errors'][0]['source']['pointer'], '/data/id')
 
-    def test_add_node_link_incorrect_target_id_in_relationships(self):
+    def test_add_node_links_incorrect_target_id_in_relationships(self):
         data = {
             'data': {
                 'type': 'node_links',
@@ -295,10 +294,9 @@
             }
         }
         res = self.app.post_json_api(self.public_url, data, auth=self.user.auth, expect_errors=True)
-        print res
         assert_equal(res.status_code, 404)
 
-    def test_add_node_link_incorrect_target_type_in_relationships(self):
+    def test_add_node_links_incorrect_target_type_in_relationships(self):
         data = {
             'data': {
                 'type': 'nodes',
@@ -315,150 +313,6 @@
         res = self.app.post_json_api(self.public_url, data, auth=self.user.auth, expect_errors=True)
         assert_equal(res.status_code, 409)
 
-=======
-
-    def test_add_node_link_relationships_is_a_list(self):
-        data = {
-            'data': {
-                'type': 'node_links',
-                'relationships': [{'target_node_id': self.public_pointer_project._id}]
-            }
-        }
-        res = self.app.post_json_api(self.public_url, data, auth=self.user.auth, expect_errors=True)
-        assert_equal(res.status_code, 400)
-        assert_equal(res.json['errors'][0]['detail'], "Malformed request.")
-
-    def test_create_node_link_invalid_data(self):
-        res = self.app.post_json_api(self.public_url, "Incorrect data", auth=self.user.auth, expect_errors=True)
-        assert_equal(res.status_code, 400)
-        assert_equal(res.json['errors'][0]['detail'], "Malformed request.")
-
-
-    def test_add_node_link_no_relationships(self):
-        data = {
-            'data': {
-                'type': 'node_links',
-                'attributes': {
-                    'id': self.public_pointer_project._id
-                }
-            }
-        }
-        res = self.app.post_json_api(self.public_url, data, auth=self.user.auth, expect_errors=True)
-        assert_equal(res.status_code, 400)
-        assert_equal(res.json['errors'][0]['source']['pointer'], '/data/relationships')
-
-    def test_add_node_links_empty_relationships(self):
-        data = {
-            'data': {
-                'type': 'node_links',
-                'relationships': {}
-            }
-        }
-        res = self.app.post_json_api(self.public_url, data, auth=self.user.auth, expect_errors=True)
-        assert_equal(res.json['errors'][0]['source']['pointer'], '/data/relationships')
-
-    def test_add_node_links_no_nodes_key_in_relationships(self):
-        data = {
-            'data': {
-                'type': 'node_links',
-                'relationships': {
-                    'data': {
-                        'id': self.public_pointer_project._id,
-                        'type': 'nodes'
-                    }
-                }
-            }
-        }
-        res = self.app.post_json_api(self.public_url, data, auth=self.user.auth, expect_errors=True)
-        assert_equal(res.status_code, 400)
-        assert_equal(res.json['errors'][0]['detail'], 'Malformed request.')
-
-    def test_add_node_links_no_data_in_relationships(self):
-        data = {
-            'data': {
-                'type': 'node_links',
-                'relationships': {
-                    'nodes': {
-                        'id': self.public_pointer_project._id,
-                        'type': 'nodes'
-                    }
-                }
-            }
-        }
-        res = self.app.post_json_api(self.public_url, data, auth=self.user.auth, expect_errors=True)
-        assert_equal(res.status_code, 400)
-        assert_equal(res.json['errors'][0]['detail'], 'Request must include /data.')
-
-    def test_add_node_links_no_target_type_in_relationships(self):
-        data = {
-            'data': {
-                'type': 'node_links',
-                'relationships': {
-                    'nodes': {
-                        'data': {
-                            'id': self.public_pointer_project._id
-                        }
-                    }
-                }
-            }
-        }
-        res = self.app.post_json_api(self.public_url, data, auth=self.user.auth, expect_errors=True)
-        assert_equal(res.status_code, 400)
-        assert_equal(res.json['errors'][0]['detail'], 'Request must include /type.')
-
-
-    def test_add_node_links_no_target_id_in_relationships(self):
-        data = {
-            'data': {
-                'type': 'node_links',
-                'relationships': {
-                    'nodes': {
-                        'data': {
-                            'type': 'nodes'
-                        }
-                    }
-                }
-            }
-        }
-        res = self.app.post_json_api(self.public_url, data, auth=self.user.auth, expect_errors=True)
-        assert_equal(res.status_code, 400)
-        assert_equal(res.json['errors'][0]['source']['pointer'], '/data/id')
-
-    def test_add_node_links_incorrect_target_id_in_relationships(self):
-        data = {
-            'data': {
-                'type': 'node_links',
-                'relationships': {
-                    'nodes': {
-                        'data': {
-                            'type': 'nodes',
-                            'id': '12345'
-                        }
-                    }
-                }
-            }
-        }
-        res = self.app.post_json_api(self.public_url, data, auth=self.user.auth, expect_errors=True)
-        assert_equal(res.status_code, 404)
-
-    def test_add_node_links_incorrect_target_type_in_relationships(self):
-        data = {
-            'data': {
-                'type': 'nodes',
-                'relationships': {
-                    'nodes': {
-                        'data': {
-                            'type': 'Incorrect!',
-                            'id': self.public_pointer_project._id
-                        }
-                    }
-                }
-            }
-        }
-        res = self.app.post_json_api(self.public_url, data, auth=self.user.auth, expect_errors=True)
-        assert_equal(res.status_code, 409)
-
->>>>>>> 9693d583
     def test_creates_node_link_target_not_nested(self):
         payload = {
             'data': {
@@ -627,7 +481,7 @@
         res = self.app.post_json_api(self.private_url, payload, auth=self.user.auth, expect_errors=True)
         assert_equal(res.status_code, 409)
         assert_equal(res.json['errors'][0]['detail'], 'Resource identifier does not match server endpoint.')
-<<<<<<< HEAD
+
 
 
 class TestNodeLinksBulkCreate(ApiTestCase):
@@ -1086,5 +940,3 @@
         errors = res.json['errors']
         assert_equal(len(errors), 1)
         assert_equal(errors[0]['detail'], 'Node link does not belong to the requested node.')
-=======
->>>>>>> 9693d583
