<%page expression_filter="h"/>
<%inherit file="project/project_base.mako"/>
<%def name="title()">${node['title'] | n} Wiki</%def>
## Use full page width
<%def name="container_class()">container-xxl</%def>

<div class="row" style="margin-bottom: 5px;">
    <div class="col-sm-6">
        <%include file="wiki/templates/status.mako"/>
    </div>
    <div class="col-sm-6">
        <div class="pull-right">
          <div class="switch"></div>
          </div>
    </div>
</div>

<div class="wiki" id="wikiPageContext">
  <div class="row wiki-wrapper">
    <div class="panel-toggle col-sm-${'3' if 'menu' in panels_used else '1' | n}">
        <!-- Menu with toggle normal -->
        <div class="osf-panel osf-panel-flex hidden-xs" style="${'' if 'menu' in panels_used else 'display: none' | n}">
            <div class="osf-panel-header osf-panel-header-flex"> <i class="fa fa-list"> </i>  Menu
                <div class="pull-right"> <div class="panel-collapse"> <i class="fa fa-angle-left"> </i> </div></div>
            </div>
            <div class="osf-panel-body osf-panel-body-flex">
                <%include file="wiki/templates/toc.mako"/>
            </div>
        </div>

        <!-- Menu with toggle collapsed -->
        <div class="osf-panel panel-collapsed hidden-xs text-center" style="${'display: none' if 'menu' in panels_used else '' | n}">
          <div class="osf-panel-header">
            <i class="fa fa-list"> </i>
            <i class="fa fa-angle-right"> </i>
          </div>
          <div class="osf-panel-body">
              <%include file="wiki/templates/nav.mako"/>
           </div>
        </div>

        <!-- Menu without toggle in XS size only -->
        <div class="osf-panel visible-xs">
            <div class="osf-panel-header"> <i class="fa fa-list"> </i>  Menu </div>
            <div class="osf-panel-body ">
                <%include file="wiki/templates/toc.mako"/>
            </div>
        </div>
    </div>

    <div class="panel-expand col-sm-${'9' if 'menu' in panels_used else '11' | n}">
      <div class="row">
        % if user['can_edit']:
            <div data-bind="with: $root.editVM.wikiEditor.viewModel"
                 data-osf-panel="Edit"
                 class="${'col-sm-{0}'.format(12 / num_columns) | n}"
                 style="${'' if 'edit' in panels_used else 'display: none' | n}">
                <div class="osf-panel">
                  <div class="osf-panel-header">
                    <div class="row">
                      <div class="col-md-6">
                           <i class="fa fa-pencil-square-o"> </i>  Edit
                      </div>
                        <div class="col-md-6">
                          <div class="progress progress-no-margin pointer pull-right"
                               data-toggle="modal"
                               data-bind="attr: {data-target: modalTarget}"
                                  >
                              <div role="progressbar"
                                   data-bind="attr: progressBar"
                                      >
                                  <span class="progress-bar-content">
                                      <span data-bind="text: statusDisplay"></span>
                                      <span class="sharejs-info-btn">
                                          <i class="fa fa-question-circle fa-large"></i>
                                      </span>
                                  </span>
                              </div>
                          </div>
                        </div>
                        <div class="col-md-2">
                        </div>
                    </div>
                  </div>
                  <form id="wiki-form" action="${urls['web']['edit']}" method="POST">
                  <div class="osf-panel-body">
                        <div class="row">
                        <div class="col-xs-12">
                          <div class="form-group wmd-panel">
                              <ul class="list-inline" data-bind="foreach: activeUsers" class="pull-right">
                                  <!-- ko ifnot: id === '${user_id}' -->
                                      <li><a data-bind="attr: { href: url }" >
                                          <img data-container="body" data-bind="attr: {src: gravatar}, tooltip: {title: name, placement: 'top'}"
                                               style="border: 1px solid black;">
                                      </a></li>
                                  <!-- /ko -->
                              </ul>
                              <div id="wmd-button-bar"></div>

                              <div id="editor" class="wmd-input wiki-editor"
                                   data-bind="ace: currentText">Loading. . .</div>
                          </div>
                        </div>
                      </div>                    
                  </div>
                  <div class="osf-panel-footer">
                      <div class="row">
                        <div class="col-xs-12">
                           <div class="pull-right">
                              <button id="revert-button"
                                      class="btn btn-danger"
                                      data-bind="click: revertChanges"
                                      >Revert</button>
                              <input type="submit"
                                     class="btn btn-success"
                                     value="Save"
                                     onclick=$(window).off('beforeunload')>
                          </div>
                        </div>
                      </div>
                        <!-- Invisible textarea for form submission -->
                        <textarea name="content" style="display: none;"
                                  data-bind="value: currentText"></textarea>
                  </div>
                </form>
                </div>
            </div>
          % endif

          <div data-osf-panel="View"
               class="${'col-sm-{0}'.format(12 / num_columns) | n}"
               style="${'' if 'view' in panels_used else 'display: none' | n}">
              <div class="osf-panel osf-panel-flex">
                <div class="osf-panel-header osf-panel-header-flex">
                    <div class="row">
                        <div class="col-sm-6">
                            <i class="fa fa-eye"> </i>  View
                        </div>
                        <div class="col-sm-6">
                            <!-- Version Picker -->
                            <select data-bind="value:viewVersion" id="viewVersionSelect" class="pull-right">
                                % if user['can_edit']:
                                    <option value="preview" ${'selected' if version_settings['view'] == 'preview' else ''}>Preview</option>
                                % endif
                                <option value="current" ${'selected' if version_settings['view'] == 'current' else ''}>Current</option>
                                % if len(versions) > 1:
                                    <option value="previous" ${'selected' if version_settings['view'] == 'previous' else ''}>Previous</option>
                                % endif
                                % for version in versions[2:]:
                                    <option value="${version['version']}" ${'selected' if version_settings['view'] == version['version'] else ''}>Version ${version['version']}</option>
                                % endfor
                            </select>
                        </div>
                    </div>
                </div>
<<<<<<< HEAD
                <div id="wikiViewRender" data-bind="html: renderedView, mathjaxify: renderedView" class="osf-panel-body markdown-it-view osf-panel-body-flex">
                    % if wiki_content:
                        ${wiki_content | n}
                    % else:
                        <p><em>No wiki content</em></p>
                    % endif
=======
                <div id="wikiViewPanel"  class="wiki-panel-body wiki-panel-body-flex">
                  <div id="wikiViewRender" data-bind="html: renderedView, mathjaxify: renderedView, anchorScroll : { buffer: 215, elem : '#wikiViewPanel'}" class=" markdown-it-view">
                      % if wiki_content:
                          ${wiki_content | n}
                      % else:
                          <p><em>No wiki content</em></p>
                      % endif
                  </div>
>>>>>>> 8757f67c
                </div>
              </div>
          </div>
          <div data-osf-panel="Compare"
               class="${'col-sm-{0}'.format(12 / num_columns) | n}"
               style="${'' if 'compare' in panels_used else 'display: none' | n}">
            <div class="osf-panel osf-panel-flex">
              <div class="osf-panel-header osf-panel-header-flex">
                  <div class="row">
                      <div class="col-xs-12">
                          <i class="fa fa-exchange"> </i>  Compare
                            <!-- Version Picker -->
                          <span class="compare-version-text"><i> <span data-bind="text: viewVersionDisplay"></span></i> to
                            <select data-bind="value: compareVersion" id="compareVersionSelect">
                                <option value="current" ${'selected' if version_settings['compare'] == 'current' else ''}>Current</option>
                                % if len(versions) > 1:
                                    <option value="previous" ${'selected' if version_settings['compare'] == 'previous' else ''}>Previous</option>
                                % endif
                                % for version in versions[2:]:
                                    <option value="${version['version']}" ${'selected' if version_settings['compare'] == version['version'] else ''}>Version ${version['version']}</option>
                                % endfor
                            </select></span>
                      </div>
                  </div>
              </div>
              <div data-bind="html: renderedCompare" class="osf-panel-body wiki-compare-view osf-panel-body-flex">

              </div>
            </div>
          </div>
      </div><!-- end row -->
    </div>

  </div>
</div><!-- end wiki -->

<!-- Wiki modals should also be placed here! --> 
  <%include file="wiki/templates/add_wiki_page.mako"/>
% if wiki_id and wiki_name != 'home':
  <%include file="wiki/templates/delete_wiki_page.mako"/>
% endif

<div class="modal fade" id="permissionsModal">
  <div class="modal-dialog">
    <div class="modal-content">
      <div class="modal-header">
        <h3 class="modal-title">The permissions for this page have changed</h3>
      </div>
      <div class="modal-body">
        <p>Your browser should refresh shortly&hellip;</p>
      </div>
    </div>
  </div>
</div>

<div class="modal fade" id="renameModal">
  <div class="modal-dialog">
    <div class="modal-content">
      <div class="modal-header">
        <h3 class="modal-title">The content of this wiki has been moved to a different page</h3>
      </div>
      <div class="modal-body">
        <p>Your browser should refresh shortly&hellip;</p>
      </div>
    </div>
  </div>
</div>

<div class="modal fade" id="deleteModal" tabindex="-1">
  <div class="modal-dialog">
    <div class="modal-content">
      <div class="modal-header">
        <h3 class="modal-title">This wiki page has been deleted</h3>
      </div>
      <div class="modal-body">
        <p>Press OK to return to the project wiki home page.</p>
      </div>
      <div class="modal-footer">
          <button type="button" class="btn btn-primary" data-dismiss="modal">OK</button>
      </div>
    </div>
  </div>
</div>

<div class="modal fade" id="connectedModal" tabindex="-1">
  <div class="modal-dialog">
    <div class="modal-content">
      <div class="modal-header">
        <button type="button" class="close" data-dismiss="modal" aria-label="Close"><span aria-hidden="true">&times;</span></button>
        <h3 class="modal-title">Connected to the collaborative wiki</h3>
      </div>
      <div class="modal-body">
        <p>
            This page is currently connected to the collaborative wiki. All edits made will be visible to
            contributors with write permission in real time. Changes will be stored
            but not published until you click the "Save" button.
        </p>
      </div>
    </div>
  </div>
</div>

<div class="modal fade" id="connectingModal" tabindex="-1">
  <div class="modal-dialog">
    <div class="modal-content">
      <div class="modal-header">
        <button type="button" class="close" data-dismiss="modal" aria-label="Close"><span aria-hidden="true">&times;</span></button>
        <h3 class="modal-title">Connecting to the collaborative wiki</h3>
      </div>
      <div class="modal-body">
        <p>
            This page is currently attempting to connect to the collaborative wiki. You may continue to make edits.
            <strong>Changes will not be saved until you press the "Save" button.</strong>
        </p>
      </div>
    </div>
  </div>
</div>

<div class="modal fade" id="disconnectedModal" tabindex="-1">
  <div class="modal-dialog">
    <div class="modal-content">
      <div class="modal-header">
        <button type="button" class="close" data-dismiss="modal" aria-label="Close"><span aria-hidden="true">&times;</span></button>
        <h3 class="modal-title">Collaborative wiki is unavailable</h3>
      </div>
      <div class="modal-body">
        <p>
            The collaborative wiki is currently unavailable. You may continue to make edits.
            <strong>Changes will not be saved until you press the "Save" button.</strong>
        </p>
      </div>
    </div>
  </div>
</div>

<div class="modal fade" id="unsupportedModal" tabindex="-1">
  <div class="modal-dialog">
    <div class="modal-content">
      <div class="modal-header">
        <button type="button" class="close" data-dismiss="modal" aria-label="Close"><span aria-hidden="true">&times;</span></button>
        <h3 class="modal-title">Browser unsupported</h3>
      </div>
      <div class="modal-body">
        <p>
            Your browser does not support collaborative editing. You may continue to make edits.
            <strong>Changes will not be saved until you press the "Save" button.</strong>
        </p>
      </div>
    </div>
  </div>
</div>

<%def name="javascript_bottom()">
<% import json %>
${parent.javascript_bottom()}
<script>

    var canEdit = ${json.dumps(user['can_edit'])};

    var canEditPageName = canEdit && ${json.dumps(
        wiki_id and wiki_name != 'home'
    )};

    window.contextVars = window.contextVars || {};
    window.contextVars.wiki = {
        canEdit: canEdit,
        canEditPageName: canEditPageName,
        usePythonRender: ${json.dumps(use_python_render)},
        versionSettings: ${json.dumps(version_settings) | n},
        panelsUsed: ${json.dumps(panels_used) | n},
        urls: {
            draft: '${urls['api']['draft']}',
            content: '${urls['api']['content']}',
            rename: '${urls['api']['rename']}',
            page: '${urls['web']['page']}',
            base: '${urls['web']['base']}',
            sharejs: '${sharejs_url}'
        },
        metadata: {
            registration: true,
            docId: '${sharejs_uuid}',
            userId: '${user_id}',
            userName: '${user_full_name}',
            userUrl: '${user_url}',
            userGravatar: '${urls['gravatar']}'.replace('&amp;', '&')
        }
    };
</script>
<script src="//${sharejs_url}/text.js"></script>
<script src="//${sharejs_url}/share.js"></script>
<script src=${"/static/public/js/wiki-edit-page.js" | webpack_asset}></script>
</%def><|MERGE_RESOLUTION|>--- conflicted
+++ resolved
@@ -153,15 +153,7 @@
                         </div>
                     </div>
                 </div>
-<<<<<<< HEAD
-                <div id="wikiViewRender" data-bind="html: renderedView, mathjaxify: renderedView" class="osf-panel-body markdown-it-view osf-panel-body-flex">
-                    % if wiki_content:
-                        ${wiki_content | n}
-                    % else:
-                        <p><em>No wiki content</em></p>
-                    % endif
-=======
-                <div id="wikiViewPanel"  class="wiki-panel-body wiki-panel-body-flex">
+                <div id="wikiViewPanel"  class="osf-panel-body osf-panel-body-flex">
                   <div id="wikiViewRender" data-bind="html: renderedView, mathjaxify: renderedView, anchorScroll : { buffer: 215, elem : '#wikiViewPanel'}" class=" markdown-it-view">
                       % if wiki_content:
                           ${wiki_content | n}
@@ -169,7 +161,6 @@
                           <p><em>No wiki content</em></p>
                       % endif
                   </div>
->>>>>>> 8757f67c
                 </div>
               </div>
           </div>
