"""
Django settings for the admin project.
"""

import os
from urlparse import urlparse
from website import settings as osf_settings
from django.contrib import messages
from api.base.settings import *  # noqa
# TODO ALL SETTINGS FROM API WILL BE IMPORTED AND WILL NEED TO BE OVERRRIDEN
# TODO THIS IS A STEP TOWARD INTEGRATING ADMIN & API INTO ONE PROJECT

# import local  # Build own local.py (used with postgres)

# TODO - remove duplicated items, as this is now using settings from the API

BASE_DIR = os.path.dirname(os.path.dirname(os.path.dirname(os.path.abspath(__file__))))
# Quick-start development settings - unsuitable for production
# See https://docs.djangoproject.com/en/1.8/howto/deployment/checklist/

# from the OSF settings
# SECURITY WARNING: keep the secret key used in production secret!
SECRET_KEY = osf_settings.SECRET_KEY


# Don't allow migrations
DATABASE_ROUTERS = ['admin.base.db.router.NoMigrationRouter']

# SECURITY WARNING: don't run with debug turned on in production!
DEBUG = osf_settings.DEBUG_MODE
DEBUG_PROPAGATE_EXCEPTIONS = True


# session:
SESSION_COOKIE_NAME = 'admin'
SESSION_COOKIE_SECURE = osf_settings.SECURE_MODE
SESSION_COOKIE_HTTPONLY = osf_settings.SESSION_COOKIE_HTTPONLY

# csrf:
CSRF_COOKIE_NAME = 'admin-csrf'
CSRF_COOKIE_SECURE = osf_settings.SECURE_MODE
# set to False: prereg uses a SPA and ajax and grab the token to use it in the requests
CSRF_COOKIE_HTTPONLY = False

ALLOWED_HOSTS = [
    '.osf.io'
]

AUTH_PASSWORD_VALIDATORS = [
    {
        'NAME': 'django.contrib.auth.password_validation.UserAttributeSimilarityValidator',
    },
    {
        'NAME': 'django.contrib.auth.password_validation.MinimumLengthValidator',
        'OPTIONS': {
            'min_length': 5,
        }
    },
]

USE_L10N = False

# Email settings. Account created for testing. Password shouldn't be hardcoded
# [DEVOPS] this should be set to 'django.core.mail.backends.smtp.EmailBackend' in the > dev local.py.
EMAIL_BACKEND = 'django.core.mail.backends.console.EmailBackend'

# Sendgrid Email Settings - Using OSF credentials.
# Add settings references to local.py

EMAIL_HOST = osf_settings.MAIL_SERVER
EMAIL_HOST_USER = osf_settings.MAIL_USERNAME
EMAIL_HOST_PASSWORD = osf_settings.MAIL_PASSWORD
EMAIL_PORT = 587
EMAIL_USE_TLS = True

# Application definition

INSTALLED_APPS = (
    'django.contrib.admin',
    'django.contrib.auth',
    'django.contrib.contenttypes',
    'django.contrib.messages',
    'django.contrib.sessions',
    'django.contrib.staticfiles',

    # 3rd party
    'raven.contrib.django.raven_compat',
    'webpack_loader',
    'django_nose',
    'password_reset',
    'guardian',
    'waffle',

    # OSF
    'osf',

    # Addons
    'addons.osfstorage',
    'addons.wiki',
    'addons.twofactor',

    # Internal apps
    'admin.common_auth',
    'admin.base',
    'admin.pre_reg',
    'admin.spam',
    'admin.metrics',
    'admin.nodes',
    'admin.users',
    'admin.desk',
    'admin.meetings',
    'admin.institutions',
    'admin.preprint_providers',

)

MIGRATION_MODULES = {
    'osf': None,
    'reviews': None,
    'addons_osfstorage': None,
    'addons_wiki': None,
    'addons_twofactor': None,
}

USE_TZ = True
TIME_ZONE = 'UTC'

# local development using https
if osf_settings.SECURE_MODE and osf_settings.DEBUG_MODE:
    INSTALLED_APPS += ('sslserver',)

# Custom user model (extends AbstractBaseUser)
AUTH_USER_MODEL = 'osf.OSFUser'

# TODO: Are there more granular ways to configure reporting specifically related to the API?
RAVEN_CONFIG = {
    'tags': {'App': 'admin'},
    'dsn': osf_settings.SENTRY_DSN,
    'release': osf_settings.VERSION,
}

# Settings related to CORS Headers addon: allow API to receive authenticated requests from OSF
# CORS plugin only matches based on "netloc" part of URL, so as workaround we add that to the list
CORS_ORIGIN_ALLOW_ALL = False
CORS_ORIGIN_WHITELIST = (urlparse(osf_settings.DOMAIN).netloc,
                         osf_settings.DOMAIN,
                         )
CORS_ALLOW_CREDENTIALS = True

MIDDLEWARE = (
    # TokuMX transaction support
    # Needs to go before CommonMiddleware, so that transactions are always started,
    # even in the event of a redirect. CommonMiddleware may cause other middlewares'
    # process_request to be skipped, e.g. when a trailing slash is omitted
    'api.base.middleware.DjangoGlobalMiddleware',
    'api.base.middleware.CeleryTaskMiddleware',

    'django.contrib.sessions.middleware.SessionMiddleware',
    'django.middleware.common.CommonMiddleware',
    'django.middleware.csrf.CsrfViewMiddleware',
    'django.contrib.auth.middleware.AuthenticationMiddleware',
    'django.contrib.auth.middleware.SessionAuthenticationMiddleware',
    'django.contrib.messages.middleware.MessageMiddleware',
    'django.middleware.clickjacking.XFrameOptionsMiddleware',
    'django.middleware.security.SecurityMiddleware',
    'waffle.middleware.WaffleMiddleware',
)

MESSAGE_TAGS = {
    messages.SUCCESS: 'text-success',
    messages.ERROR: 'text-danger',
    messages.WARNING: 'text-warning',
}

TEMPLATES = [
    {
        'BACKEND': 'django.template.backends.django.DjangoTemplates',
        'DIRS': [os.path.join(BASE_DIR, 'templates')],
        'APP_DIRS': True,
        'OPTIONS': {
            'context_processors': [
                'django.template.context_processors.debug',
                'django.template.context_processors.request',
                'django.contrib.auth.context_processors.auth',
                'django.contrib.messages.context_processors.messages',
            ],
        }
    }]

ROOT_URLCONF = 'admin.base.urls'
WSGI_APPLICATION = 'admin.base.wsgi.application'
ADMIN_BASE = ''
STATIC_URL = '/static/'
LOGIN_URL = 'account/login/'
LOGIN_REDIRECT_URL = ADMIN_BASE

STATIC_ROOT = os.path.join(os.path.dirname(BASE_DIR), 'static_root')

STATICFILES_DIRS = (
    os.path.join(BASE_DIR, 'static'),
    os.path.join(BASE_DIR, '../website/static'),
)

LANGUAGE_CODE = 'en-us'

WEBPACK_LOADER = {
    'DEFAULT': {
        'BUNDLE_DIR_NAME': 'public/js/',
        'STATS_FILE': os.path.join(BASE_DIR, 'webpack-stats.json'),
    }
}

TEST_RUNNER = 'django_nose.NoseTestSuiteRunner'
NOSE_ARGS = ['--verbosity=2']

# Keen.io settings in local.py
KEEN_PROJECT_ID = osf_settings.KEEN['private']['project_id']
KEEN_READ_KEY = osf_settings.KEEN['private']['read_key']
KEEN_WRITE_KEY = osf_settings.KEEN['private']['write_key']

KEEN_CREDENTIALS = {
    'keen_ready': False
}

if KEEN_CREDENTIALS['keen_ready']:
    KEEN_CREDENTIALS.update({
        'keen_project_id': KEEN_PROJECT_ID,
        'keen_read_key': KEEN_READ_KEY,
        'keen_write_key': KEEN_WRITE_KEY
    })


ENTRY_POINTS = {'osf4m': 'osf4m', 'prereg_challenge_campaign': 'prereg',
                'institution_campaign': 'institution'}

# Set in local.py
DESK_KEY = ''
DESK_KEY_SECRET = ''

TINYMCE_APIKEY = ''

SHARE_URL = osf_settings.SHARE_URL
API_DOMAIN = osf_settings.API_DOMAIN

if DEBUG:
<<<<<<< HEAD
    INSTALLED_APPS += ('debug_toolbar', )
    MIDDLEWARE += ('debug_toolbar.middleware.DebugToolbarMiddleware', )
=======
    INSTALLED_APPS += ('debug_toolbar', 'nplusone.ext.django',)
    MIDDLEWARE_CLASSES += ('debug_toolbar.middleware.DebugToolbarMiddleware', 'nplusone.ext.django.NPlusOneMiddleware',)
>>>>>>> 79e75278
    DEBUG_TOOLBAR_CONFIG = {
        'SHOW_TOOLBAR_CALLBACK': lambda(_): True,
        'DISABLE_PANELS': {
            'debug_toolbar.panels.templates.TemplatesPanel',
            'debug_toolbar.panels.redirects.RedirectsPanel'
        }
    }

# If set to True, automated tests with extra queries will fail.
NPLUSONE_RAISE = False<|MERGE_RESOLUTION|>--- conflicted
+++ resolved
@@ -243,13 +243,8 @@
 API_DOMAIN = osf_settings.API_DOMAIN
 
 if DEBUG:
-<<<<<<< HEAD
-    INSTALLED_APPS += ('debug_toolbar', )
-    MIDDLEWARE += ('debug_toolbar.middleware.DebugToolbarMiddleware', )
-=======
     INSTALLED_APPS += ('debug_toolbar', 'nplusone.ext.django',)
-    MIDDLEWARE_CLASSES += ('debug_toolbar.middleware.DebugToolbarMiddleware', 'nplusone.ext.django.NPlusOneMiddleware',)
->>>>>>> 79e75278
+    MIDDLEWARE += ('debug_toolbar.middleware.DebugToolbarMiddleware', 'nplusone.ext.django.NPlusOneMiddleware',)
     DEBUG_TOOLBAR_CONFIG = {
         'SHOW_TOOLBAR_CALLBACK': lambda(_): True,
         'DISABLE_PANELS': {
