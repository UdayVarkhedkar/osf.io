<%inherit file="base.mako"/>
<%def name="title()">Search</%def>
<%def name="content()">
    <div id="searchControls" class="scripted">
        <%include file='./search_bar.mako' />
        <div class="row">
            <div class="col-md-12">
                <div class="row m-t-md">
                    <!-- ko if: categories().length > 0-->
                    <div class="col-md-3">
                        <div class="row">
                            <div class="col-md-12">
                                <ul class="nav nav-pills nav-stacked" data-bind="foreach: categories">

                                    <!-- ko if: $parent.category().name === name -->
                                            <li class="active">
                                                <a data-bind="click: $parent.filter.bind($data)">{{ display }}<span class="badge pull-right">{{count}}</span></a>
                                            </li>
                                        <!-- /ko -->
                                        <!-- ko if: $parent.category().name !== name -->
                                            <li>
                                                <a data-bind="click: $parent.filter.bind($data)">{{ display }}<span class="badge pull-right">{{count}}</span></a>
                                            </li>
                                        <!-- /ko -->

                                </ul>
                            </div>
                        </div>
                        <!-- ko if: tags().length -->
                        <div class="row">
                            <div class="col-md-12">
                                <h4> Improve your search:</h4>
                                <span class="tag-cloud" data-bind="foreach: tags">
                                    <!-- ko if: count === $parent.tagMaxCount() && count > $parent.tagMaxCount()/2  -->
                                    <span class="cloud-tag tag-big pointer tag-container"
                                          data-bind="click: $root.clickTag.bind($parentContext, name, 'add')">
                                        <span>
                                            {{name}}
                                        </span>
                                        <i class="fa fa-times-circle remove-tag big"
                                           data-bind="click: $root.clickTag.bind($parentContext, name, 'remove')"></i>
                                    </span>
                                    <!-- /ko -->
                                    <!-- ko if: count < $parent.tagMaxCount() && count > $parent.tagMaxCount()/2 -->
                                    <span class="cloud-tag tag-med pointer tag-container"
                                          data-bind="click: $root.clickTag.bind($parentContext, name, 'add')">
                                        <span>
                                            {{name}}
                                        </span>
                                        <i class="fa fa-times-circle remove-tag med"
                                           data-bind="click: $root.clickTag.bind($parentContext, name, 'remove')"></i>
                                    </span>
                                    <!-- /ko -->
                                    <!-- ko if: count <= $parent.tagMaxCount()/2-->
                                    <span class="cloud-tag tag-sm pointer tag-container"
                                          data-bind="click: $root.clickTag.bind($parentContext, name, 'add')">
                                        <span>
                                            {{name}}
                                        </span>
                                        <i class="fa fa-times-circle remove-tag"
                                           data-bind="click: $root.clickTag.bind($parentContext, name, 'remove')"></i>
                                    </span>
                                    <!-- /ko -->
                                </span>
                            </div>
                        </div>
                        <br />
                        <!-- /ko -->
                    </div>
                    <!-- /ko -->
                    <div class="col-md-9">
                        <!-- ko if: searchStarted() && !totalCount() -->
                        <div class="search-results hidden" data-bind="css: {hidden: totalCount() }">No results found.</div>
                        <!-- /ko -->
                        <!-- ko if: totalCount() -->
                        <div data-bind="foreach: results">
                            <div class="search-result" data-bind="template: { name: category, data: $data}"></div>
                        </div>
                        <ul class="pager">
                            <li data-bind="css: {disabled: !prevPageExists()}">
                                <a href="#" data-bind="click: pagePrev">Previous Page </a>
                            </li>
                            <span data-bind="visible: totalPages() > 0">
                                <span data-bind="text: navLocation"></span>
                            </span>
                            <li data-bind="css: {disabled: !nextPageExists()}">
                                <a href="#" data-bind="click: pageNext"> Next Page</a>
                            </li>

                        </ul>
                        <!-- /ko -->


                        <div class="buffer"></div>
                    </div><!--col-->
                </div><!--row-->
            </div><!--col-->
        </div><!--row-->
    </div>

    <script type="text/html" id="SHARE">
        <!-- ko if: $data.links -->
            <h4><a data-bind="attr.href: links[0].url">{{ title }}</a></h4>
        <!-- /ko -->

        <!-- ko ifnot: $data.links -->
            <h4><a data-bind="attr.href: id.url">{{ title }}</a></h4>
        <!-- /ko -->

        <h5>Description: <small>{{ description | default:"No Description" | fit:500}}</small></h5>

        <!-- ko if: contributors.length > 0 -->
        <h5>
            Contributors: <small data-bind="foreach: contributors">
                <span>{{ $data.given + " " + $data.family}}</span>
            <!-- ko if: ($index()+1) < ($parent.contributors.length) -->&nbsp;- <!-- /ko -->
            </small>
        </h5>
        <!-- /ko -->

        <!-- ko if: $data.source -->
        <h5>Source: <small>{{ source }}</small></h5>
        <!-- /ko -->

        <!-- ko if: $data.isResource -->
        <button class="btn btn-primary pull-right" data-bind="click: $parents[1].claim.bind($data, _id)">Curate This</button>
        <br>
        <!-- /ko -->
    </script>
    <script type="text/html" id="user">

        <div class="row">
            <div class="col-md-2">
                <img class="social-gravatar" data-bind="visible: gravatarUrl(), attr.src: gravatarUrl()">
            </div>
            <div class="col-md-10">
                <h4><a data-bind="attr.href: url"><span>{{ user }}</span></a></h4>
                <p>
                    <span data-bind="visible: job_title, text: job_title"></span><!-- ko if: job_title && job --> at <!-- /ko -->
                    <span data-bind="visible: job, text: job"></span><!-- ko if: job_title || job --><br /><!-- /ko -->
                    <span data-bind="visible: degree, text: degree"></span><!-- ko if: degree && school --> from <!-- /ko -->
                    <span data-bind="visible: school, text: school"></span><!-- ko if: degree || school --><br /><!-- /ko -->
                </p>
                <!-- ko if: social -->
                <ul class="list-inline">
                    <li data-bind="visible: social.personal">
                        <a data-bind="attr.href: social.personal">
                            <i class="fa fa-globe social-icons" data-toggle="tooltip" title="Personal Website"></i>
                        </a>
                    </li>

                    <li data-bind="visible: social.twitter">
                        <a data-bind="attr.href: social.twitter">
                            <i class="fa fa-twitter social-icons" data-toggle="tooltip" title="Twitter"></i>
                        </a>
                    </li>
                    <li data-bind="visible: social.github">
                        <a data-bind="attr.href: social.github">
                            <i class="fa fa-github-alt social-icons" data-toggle="tooltip" title="Github"></i>
                        </a>
                    </li>
                    <li data-bind="visible: social.linkedIn">
                        <a data-bind="attr.href: social.linkedIn">
                            <i class="fa fa-linkedin social-icons" data-toggle="tooltip" title="LinkedIn"></i>
                        </a>
                    </li>
                    <li data-bind="visible: social.scholar">
                        <a data-bind="attr.href: social.scholar">
                            <img class="social-icons" src="/static/img/googlescholar.png"data-toggle="tooltip" title="Google Scholar">
                        </a>
                    </li>
                    <li data-bind="visible: social.impactStory">
                        <a data-bind="attr.href: social.impactStory">
                            <i class="fa fa-info-circle social-icons" data-toggle="tooltip" title="ImpactStory"></i>
                        </a>
                    </li>
                    <li data-bind="visible: social.orcid">
                        <a data-bind="attr.href: social.orcid">
                            <i class="fa social-icons" data-toggle="tooltip" title="ORCiD">iD</i>
                        </a>
                    </li>
                    <li data-bind="visible: social.researcherId">
                        <a data-bind="attr.href: social.researcherId">
                            <i class="fa social-icons" data-toggle="tooltip" title="ResearcherID">R</i>
                        </a>
                    </li>
                </ul>
                <!-- /ko -->
            </div>
        </div>

    </script>
<<<<<<< HEAD
    <script type="text/html" id="project">
        <h4><a data-bind="attr.href: url">{{ title }}</a></h4>
        <p data-bind="visible: description"><strong>Description:</strong> {{ description | fit:500 }}</p>

        <!-- ko if: contributors.length > 0 -->
        <p>
            <strong>Contributors:</strong> <span data-bind="foreach: contributors">
                <!-- ko if: url -->
                    <a data-bind="attr.href: url">{{ fullname }}</a>
                <!-- /ko-->
                <!-- ko ifnot: url -->
                    {{ fullname }}
                <!-- /ko -->


            <!-- ko if: ($index()+1) < ($parent.contributors.length) -->&nbsp;- <!-- /ko -->
            </span>
        </p>
        <!-- /ko -->
        <div data-bind="template: 'tags'"></div>
        <p><strong>Jump to:</strong>
            <a data-bind="attr.href: wikiUrl">Wiki</a> -
            <a data-bind="attr.href: filesUrl">Files</a>
        </p>
    </script>
    <script type="text/html" id="app">
        <h4><a data-bind="attr.href: url">{{ title }}</a></h4>
        <p data-bind="visible: description"><strong>Description:</strong> {{ description | fit:500 }}</p>

        <!-- ko if: contributors.length > 0 -->
        <p>
            <strong>Contributors:</strong> <span data-bind="foreach: contributors">
                <!-- ko if: url -->
                    <a data-bind="attr.href: url">{{ fullname }}</a>
                <!-- /ko-->
                <!-- ko ifnot: url -->
                    {{ fullname }}
                <!-- /ko -->


            <!-- ko if: ($index()+1) < ($parent.contributors.length) -->&nbsp;- <!-- /ko -->
            </span>
        </p>
        <!-- /ko -->
        <!-- ko if: tags.length > 0 -->
        <div data-bind="template: 'tags'"></div>
        <!-- /ko -->
    </script>
    <script type="text/html" id="component">
        <!-- ko if: parent_url -->
            <h4><a data-bind="attr.href: parent_url">{{ parent_title}}</a> / <a data-bind="attr.href: url">{{title }}</a></h4>
        <!-- /ko -->
        <!-- ko if: !parent_url -->
            <h4>{{ parent_title}} / <a data-bind="attr.href: url">{{title }}</a></h4>
=======
    <script type="text/html" id="node">
      <!-- ko if: parent_url -->
      <h4><a data-bind="attr.href: parent_url">{{ parent_title}}</a> / <a data-bind="attr.href: url">{{title }}</a></h4>
        <!-- /ko -->
        <!-- ko if: !parent_url -->        
        <h4><span data-bind="if: parent_title">{{ parent_title }} /</span> <a data-bind="attr.href: url">{{title }}</a></h4>
>>>>>>> 7beb6d8f
        <!-- /ko -->

        <p data-bind="visible: description"><strong>Description:</strong> {{ description | fit:500 }}</p>

        <!-- ko if: contributors.length > 0 -->
        <p>
            <strong>Contributors:</strong> <span data-bind="foreach: contributors">
                <!-- ko if: url -->
                    <a data-bind="attr.href: url">{{ fullname }}</a>
                <!-- /ko-->
                <!-- ko ifnot: url -->
                    {{ fullname }}
                <!-- /ko -->
            <!-- ko if: ($index()+1) < ($parent.contributors.length) -->&nbsp;- <!-- /ko -->
            </span>
        </p>
        <!-- /ko -->
        <!-- ko if: tags.length > 0 -->
<<<<<<< HEAD
        <div data-bind="template: 'tags'"></div>
=======
        <p data-bind="visible: tags.length"><strong>Tags:</strong>
          <span class="tag-cloud" data-bind="foreach: tags">
              <span class="cloud-tag tag-sm pointer" data-bind="text: $data, click: $root.addTag.bind($parentContext, $data)">
              </span>
          </span>
        </p>
>>>>>>> 7beb6d8f
        <p><strong>Jump to:</strong>
            <a data-bind="attr.href: wikiUrl">Wiki</a> -
            <a data-bind="attr.href: filesUrl">Files</a>
        </p>
        <!-- /ko -->
    </script>
    <script type="text/html" id="project">
      <div data-bind="template: {name: 'node', data: $data}"></div>
    </script>
    <script type="text/html" id="component">
      <div data-bind="template: {name: 'node', data: $data}"></div>
    </script>
    <script type="text/html" id="registration">
        <h4><a data-bind="attr.href: url">{{ title }}</a>  (Registration)</h4>
        <p data-bind="visible: description"><strong>Description:</strong> {{ description | fit:500 }}</p>

        <!-- ko if: contributors.length > 0 -->
        <p>
            <strong>Contributors:</strong> <span data-bind="foreach: contributors">
                <!-- ko if: url -->
                    <a data-bind="attr.href: url">{{ fullname }}</a>
                <!-- /ko-->
                <!-- ko ifnot: url -->
                    {{ fullname }}
                <!-- /ko -->


            <!-- ko if: ($index()+1) < ($parent.contributors.length) -->&nbsp;- <!-- /ko -->
            </span>
        </p>
        <!-- /ko -->
        <!-- ko if: tags.length > 0 -->
        <div data-bind="template: 'tags'"></div>
        <p><strong>Jump to:</strong>
            <a data-bind="attr.href: wikiUrl">Wiki</a> -
            <a data-bind="attr.href: filesUrl">Files</a>
        </p>
        <!-- /ko -->
    </script>
</%def>

<script id="tags" type="text/html">
    <p data-bind="visible: tags.length"><strong>Tags:</strong>
        <span class="tag-cloud" data-bind="foreach: tags">
            <span class="cloud-tag tag-sm pointer tag-container"
                  data-bind="click: $root.clickTag.bind($parentContext, $data, 'add')">
                <span data-bind="text: $data"></span>
                <i class="fa fa-times-circle remove-tag"
                   data-bind="click: $root.clickTag.bind($parentContext, $data, 'remove')"></i>
            </span>
        </span>
    </p>
</script>

<%def name="javascript_bottom()">
    <script type="text/javascript">
        window.contextVars = $.extend(true, {}, window.contextVars, {
            search:true
        });
    </script>

    <script src=${"/static/public/js/search-page.js" | webpack_asset}></script>


</%def><|MERGE_RESOLUTION|>--- conflicted
+++ resolved
@@ -190,69 +190,12 @@
         </div>
 
     </script>
-<<<<<<< HEAD
-    <script type="text/html" id="project">
-        <h4><a data-bind="attr.href: url">{{ title }}</a></h4>
-        <p data-bind="visible: description"><strong>Description:</strong> {{ description | fit:500 }}</p>
-
-        <!-- ko if: contributors.length > 0 -->
-        <p>
-            <strong>Contributors:</strong> <span data-bind="foreach: contributors">
-                <!-- ko if: url -->
-                    <a data-bind="attr.href: url">{{ fullname }}</a>
-                <!-- /ko-->
-                <!-- ko ifnot: url -->
-                    {{ fullname }}
-                <!-- /ko -->
-
-
-            <!-- ko if: ($index()+1) < ($parent.contributors.length) -->&nbsp;- <!-- /ko -->
-            </span>
-        </p>
-        <!-- /ko -->
-        <div data-bind="template: 'tags'"></div>
-        <p><strong>Jump to:</strong>
-            <a data-bind="attr.href: wikiUrl">Wiki</a> -
-            <a data-bind="attr.href: filesUrl">Files</a>
-        </p>
-    </script>
-    <script type="text/html" id="app">
-        <h4><a data-bind="attr.href: url">{{ title }}</a></h4>
-        <p data-bind="visible: description"><strong>Description:</strong> {{ description | fit:500 }}</p>
-
-        <!-- ko if: contributors.length > 0 -->
-        <p>
-            <strong>Contributors:</strong> <span data-bind="foreach: contributors">
-                <!-- ko if: url -->
-                    <a data-bind="attr.href: url">{{ fullname }}</a>
-                <!-- /ko-->
-                <!-- ko ifnot: url -->
-                    {{ fullname }}
-                <!-- /ko -->
-
-
-            <!-- ko if: ($index()+1) < ($parent.contributors.length) -->&nbsp;- <!-- /ko -->
-            </span>
-        </p>
-        <!-- /ko -->
-        <!-- ko if: tags.length > 0 -->
-        <div data-bind="template: 'tags'"></div>
-        <!-- /ko -->
-    </script>
-    <script type="text/html" id="component">
-        <!-- ko if: parent_url -->
-            <h4><a data-bind="attr.href: parent_url">{{ parent_title}}</a> / <a data-bind="attr.href: url">{{title }}</a></h4>
-        <!-- /ko -->
-        <!-- ko if: !parent_url -->
-            <h4>{{ parent_title}} / <a data-bind="attr.href: url">{{title }}</a></h4>
-=======
     <script type="text/html" id="node">
       <!-- ko if: parent_url -->
       <h4><a data-bind="attr.href: parent_url">{{ parent_title}}</a> / <a data-bind="attr.href: url">{{title }}</a></h4>
         <!-- /ko -->
         <!-- ko if: !parent_url -->        
         <h4><span data-bind="if: parent_title">{{ parent_title }} /</span> <a data-bind="attr.href: url">{{title }}</a></h4>
->>>>>>> 7beb6d8f
         <!-- /ko -->
 
         <p data-bind="visible: description"><strong>Description:</strong> {{ description | fit:500 }}</p>
@@ -271,16 +214,7 @@
         </p>
         <!-- /ko -->
         <!-- ko if: tags.length > 0 -->
-<<<<<<< HEAD
-        <div data-bind="template: 'tags'"></div>
-=======
-        <p data-bind="visible: tags.length"><strong>Tags:</strong>
-          <span class="tag-cloud" data-bind="foreach: tags">
-              <span class="cloud-tag tag-sm pointer" data-bind="text: $data, click: $root.addTag.bind($parentContext, $data)">
-              </span>
-          </span>
-        </p>
->>>>>>> 7beb6d8f
+        <div data-bind="template: 'tag-cloud'"></div>
         <p><strong>Jump to:</strong>
             <a data-bind="attr.href: wikiUrl">Wiki</a> -
             <a data-bind="attr.href: filesUrl">Files</a>
@@ -313,27 +247,26 @@
         </p>
         <!-- /ko -->
         <!-- ko if: tags.length > 0 -->
-        <div data-bind="template: 'tags'"></div>
+        <div data-bind="template: 'tag-cloud'"></div>
         <p><strong>Jump to:</strong>
             <a data-bind="attr.href: wikiUrl">Wiki</a> -
             <a data-bind="attr.href: filesUrl">Files</a>
         </p>
         <!-- /ko -->
     </script>
+    <script id="tag-cloud" type="text/html">
+        <p data-bind="visible: tags.length"><strong>Tags:</strong>
+            <span class="tag-cloud" data-bind="foreach: tags">
+                <span class="cloud-tag tag-sm pointer tag-container"
+                      data-bind="click: $root.clickTag.bind($parentContext, $data, 'add')">
+                    <span data-bind="text: $data"></span>
+                    <i class="fa fa-times-circle remove-tag"
+                       data-bind="click: $root.clickTag.bind($parentContext, $data, 'remove')"></i>
+                </span>
+            </span>
+        </p>
+    </script>
 </%def>
-
-<script id="tags" type="text/html">
-    <p data-bind="visible: tags.length"><strong>Tags:</strong>
-        <span class="tag-cloud" data-bind="foreach: tags">
-            <span class="cloud-tag tag-sm pointer tag-container"
-                  data-bind="click: $root.clickTag.bind($parentContext, $data, 'add')">
-                <span data-bind="text: $data"></span>
-                <i class="fa fa-times-circle remove-tag"
-                   data-bind="click: $root.clickTag.bind($parentContext, $data, 'remove')"></i>
-            </span>
-        </span>
-    </p>
-</script>
 
 <%def name="javascript_bottom()">
     <script type="text/javascript">
