--- conflicted
+++ resolved
@@ -907,9 +907,6 @@
     contribNameFormat: contribNameFormat,
     trackClick: trackClick,
     findContribName: findContribName,
-<<<<<<< HEAD
+    onScrollToBottom: onScrollToBottom,
     userIsContributor: userIsContributor
-=======
-    onScrollToBottom: onScrollToBottom
->>>>>>> 9e612e09
 };