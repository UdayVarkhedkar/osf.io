/**
 * Controller for the Add Contributor modal.
 */
'use strict';

var $ = require('jquery');
var ko = require('knockout');
var moment = require('moment');
var Raven = require('raven-js');
var koHelpers = require('./koHelpers');
require('knockout.punches');
require('jquery-autosize');
ko.punches.enableAll();

var osfHelpers = require('js/osfHelpers');
var CommentPane = require('js/commentpane');
var markdown = require('js/markdown');
var waterbutler = require('./waterbutler');


// Maximum length for comments, in characters
var FIGSHARE = 'figshare';

var MAXLENGTH = 500;
var MAXLEVEL = {
    'page': 10,
    'pane': 5,
    'widget': 5
};

var TOGGLELEVEL = 2;

var ABUSE_CATEGORIES = {
    spam: 'Spam or advertising',
    hate: 'Hate speech',
    violence: 'Violence or harmful behavior'
};

var FILES = 'files';
var PANE = 'pane';

/*
 * Format UTC datetime relative to current datetime, ensuring that time
 * is in the past.
 */
var relativeDate = function(datetime) {
    var now = moment.utc();
    var then = moment.utc(datetime);
    then = then > now ? now : then;
    return then.fromNow();
};

var notEmpty = function(value) {
    return !!$.trim(value);
};

var exclusify = function(subscriber, subscribees) {
    subscriber.subscribe(function(value) {
        if (value) {
            for (var i=0; i<subscribees.length; i++) {
                subscribees[i](false);
            }
        }
    });
};

var exclusifyGroup = function() {
    var observables = Array.prototype.slice.call(arguments);
    for (var i=0; i<observables.length; i++) {
        var subscriber = observables[i];
        var subscribees = observables.slice();
        subscribees.splice(i, 1);
        exclusify(subscriber, subscribees);
    }
};

var BaseComment = function() {

    var self = this;
    self.abuseOptions = Object.keys(ABUSE_CATEGORIES);

    self._loaded = false;
    self.id = ko.observable();

    self.page = ko.observable('node'); // Default
    self.mode = 'pane'; // Default

    self.errorMessage = ko.observable();
    self.editErrorMessage = ko.observable();
    self.replyErrorMessage = ko.observable();

    self.replying = ko.observable(false);
    self.replyContent = ko.observable('');

    self.submittingReply = ko.observable(false);

    self.comments = ko.observableArray();
    self.unreadComments = ko.observable(0);

    self.pageNumber = ko.observable(0);

    self.level = 0;

    self.displayCount = ko.pureComputed(function() {
        if (self.unreadComments() !== 0) {
            return self.unreadComments().toString();
        } else {
            return ' ';
        }
    });

    /* Removes number of unread comments from tab when comments pane is opened  */
    self.removeCount = function() {
        self.unreadComments(0);
    };

    self.replyNotEmpty = ko.pureComputed(function() {
        return notEmpty(self.replyContent());
    });
<<<<<<< HEAD
    self.saveButtonText = ko.pureComputed(function() {
        return self.submittingReply() ? 'Saving' : 'Comment';
=======
    self.commentButtonText = ko.computed(function() {
        return self.submittingReply() ? 'Commenting' : 'Comment';
>>>>>>> 553ab5f9
    });

};

BaseComment.prototype.abuseLabel = function(item) {
    return ABUSE_CATEGORIES[item];
};

BaseComment.prototype.showReply = function() {
    this.replying(true);
};

BaseComment.prototype.cancelReply = function() {
    this.replyContent('');
    this.replying(false);
    this.submittingReply(false);
    this.replyErrorMessage('');
};

BaseComment.prototype.setupToolTips = function(elm) {
    $(elm).each(function(idx, item) {
        var $item = $(item);
        if ($item.attr('data-toggle') === 'tooltip') {
            $item.tooltip();
        } else {
            $item.find('[data-toggle="tooltip"]').tooltip({container: 'body'});
        }
    });
};

BaseComment.prototype.fetch = function(isCommentList, nodeId, thread) {
    var self = this;
    var deferred = $.Deferred();
    if (self._loaded) {
        deferred.resolve(self.comments());
    }
    if (thread !== undefined) {
        return self.getThread(thread);
    }
    $.getJSON(
        self.$root.nodeApiUrl + 'comments/',
        {
            page: self.page(),
            target: self.id(),
            rootId: self.rootId(),
            isCommentList: (isCommentList || null)
        },
        function(response) {
            self.comments(
                ko.utils.arrayMap(response.comments.reverse(), function (comment) {
                    return new CommentModel(comment, self, self.$root);
                })
            );
            if (isCommentList) {
                self.discussionByFrequency(response.discussionByFrequency);
                self.discussionByRecency(response.discussionByRecency);
            }
            self.unreadComments(response.nUnread);
            deferred.resolve(self.comments());
            self.configureCommentsVisibility(nodeId);
            self._loaded = true;
        }
    );
    return deferred.promise();
};

BaseComment.prototype.getThread = function(thread_id) {
    var self = this;
    var deferred = $.Deferred();
    if (self._loaded) {
        deferred.resolve(self.comments());
    }
    var request = $.getJSON(self.$root.nodeApiUrl + 'comment/' + thread_id + '/');
    request.done(function(response){
        self.comments([new CommentModel(response.comment, self, self.$root)]);
        deferred.resolve(self.comments());
        self.configureCommentsVisibility();
        self._loaded = true;
    });
    return deferred.promise();
};

BaseComment.prototype.configureCommentsVisibility = function(nodeId) {
    var self = this;
    for (var c in self.comments()) {
        var comment = self.comments()[c];
        if (self.level > 0 && self.loading() === false) {
            comment.isHidden(self.isHidden());
            if (!self.isHidden() && self.page() === FILES) {
                comment.title(self.title());
            }
            comment.loading(false);
            continue;
        }
        if (comment.page() !== FILES || self.mode === PANE) {
            comment.loading(false);
            continue;
        }
        comment.checkFileExistsAndConfigure(nodeId);
    }
};

BaseComment.prototype.checkFileExistsAndConfigure = function(nodeId) {
    var self = this;
    var url  = waterbutler.buildMetadataUrl(self.title(), self.provider(), nodeId, {}); // waterbutler url
    var request = $.ajax({
        method: 'GET',
        url: url
    });
    request.done(function (resp) {
        if (self.provider() === FIGSHARE) {
            self.title(resp.data.name);
        }
        self.loading(false);
    });
    request.fail(function (xhl) {
        self.isHidden(true);
        $.map([self.$root.discussionByFrequency, self.$root.discussionByRecency], function(discussion){
            return self.decrementUserFromDiscussion(discussion);
        });
        self.loading(false);
    });
    return request;
};

BaseComment.prototype.decrementUserFromDiscussion = function(discussions) {
    var self = this;
    var commenterId = self.author.id;
    for (var i in discussions()) {
        if (discussions()[i].id === commenterId) {
            var commenter = discussions()[i];
            commenter.numOfComments -= 1;
            if (commenter.numOfComments === 0) {
                discussions.splice(i, 1);
            }
            break;
        }
    }
};

BaseComment.prototype.submitReply = function() {
    var self = this;
    var nodeUrl = '/' + self.$root.nodeId() + '/';
    if (!self.replyContent()) {
        self.replyErrorMessage('Please enter a comment');
        return;
    }
    // Quit if already submitting reply
    if (self.submittingReply()) {
        return;
    }
    self.submittingReply(true);
    osfHelpers.postJSON(
        self.$root.nodeApiUrl + 'comment/',
        {
            page: self.page(),
            target: self.id(),
            content: self.replyContent(),
        }
    ).done(function(response) {
        self.cancelReply();
        self.replyContent(null);
        var newComment = new CommentModel(response.comment, self, self.$root);
        self.comments.unshift(newComment);
        newComment.loading(false);
        if (!self.hasChildren()) {
            self.hasChildren(true);
        }
        self.replyErrorMessage('');
        // Update discussion in case we aren't already in it
        var hasCommented = false;
        var discussion = self.$root.discussion();
        for (var i in discussion) {
            if (discussion[i].id === response.comment.id) {
                hasCommented = true;
                break;
            }
        }
        if (!hasCommented) {
            self.$root.discussionByRecency.unshift(response.comment.author);
            self.$root.discussionByFrequency.push(response.comment.author);
        }
        self.onSubmitSuccess(response);
        if (self.level >= self.MAXLEVEL) {
            window.location.href = nodeUrl + 'discussions/' + self.id();
        }
    }).fail(function() {
        self.cancelReply();
        self.errorMessage('Could not submit comment');
    });
};

var CommentModel = function(data, $parent, $root) {

    BaseComment.prototype.constructor.call(this);

    var self = this;

    self.$parent = $parent;
    self.$root = $root;

    // Note: assigns observables: canEdit, content, dateCreated, dateModified
    //       hasChildren, id, isAbuse, isDeleted. Leaves out author.
    $.extend(self, koHelpers.mapJStoKO(data, {exclude: ['author']}));


    self.contentDisplay = ko.observable(markdown.full.render(self.content()));

    // Update contentDisplay with rednered markdown whenever content changes
    self.content.subscribe(function(newContent) {
        self.contentDisplay(markdown.full.render(newContent));
    });

    self.prettyDateCreated = ko.computed(function() {
        return relativeDate(self.dateCreated());
    });
    self.prettyDateModified = ko.pureComputed(function() {
        return 'Modified ' + relativeDate(self.dateModified());
    });

    self.mode = $parent.mode;
    self.MAXLEVEL = MAXLEVEL[self.mode];

    self.level = $parent.level + 1;

    self.loading = ko.observable(true);
    self.showChildren = ko.observable(false);

    self.hoverContent = ko.observable(false);

    self.reporting = ko.observable(false);
    self.deleting = ko.observable(false);
    self.unreporting = ko.observable(false);
    self.undeleting = ko.observable(false);

    self.abuseCategory = ko.observable('spam');
    self.abuseText = ko.observable();

    self.editing = ko.observable(false);

    exclusifyGroup(
        self.editing, self.replying, self.reporting, self.deleting,
        self.unreporting, self.undeleting
    );

    self.isVisible = ko.pureComputed(function() {
        return !self.isDeleted() && !self.isHidden() && !self.isAbuse();
    });

    self.editNotEmpty = ko.pureComputed(function() {
        return notEmpty(self.content());
    });

    self.toggleIcon = ko.pureComputed(function() {
        return self.showChildren() ? 'fa fa-minus-square-o' : 'fa fa-plus-square-o';
    });
    self.editHighlight = ko.pureComputed(function() {
        return self.canEdit() && self.hoverContent() && self.mode !== 'widget';
    });
    self.canReport = ko.pureComputed(function() {
        return self.$root.canComment() && !self.canEdit();
    });

    self.shouldShow = ko.pureComputed(function() {
        if (!self.isDeleted() && !self.isHidden()) {
            return true;
        }
        if (self.isHidden()) {
            return self.level === 1;
        }
        return self.hasChildren() || self.canEdit();
    });

    self.shouldShowChildren = ko.computed(function() {
        if (self.isHidden()) {
            self.showChildren(false);
            return false;
        }
        return self.level < self.MAXLEVEL;
    });

    self.shouldContinueThread = ko.pureComputed(function() {
        if (self.shouldShowChildren()) { return false;}
        return ((!self.isHidden()) && self.hasChildren());
    });

    self.cleanTitle = ko.pureComputed(function() {
        var cleaned;
        switch(self.page()) {
            case 'wiki':
                cleaned = '(Wiki';
                if (self.title().toLowerCase() !== 'home') {
                    cleaned += ' - ' + self.title();
                }
                break;
            case 'files':
                cleaned = '(Files - ';
                var path = self.title().split('/');
                cleaned += path[path.length - 1];
                break;
            case 'node':
                cleaned = '(Overview';
                break;
        }
        cleaned += ')';
        return decodeURIComponent(cleaned);
    });

    self.nodeUrl = '/' + self.$root.nodeId() + '/';

    self.rootUrl = ko.pureComputed(function(){
        var url = 'discussions';
        if (self.page() === 'node') {
            url = url + '/?page=overview';
        } else {
            url = url + '/?page=' + self.page();
        }
        return url;
    });

    self.parentUrl = ko.pureComputed(function(){
        if (self.targetId() === self.rootId()) {
            return self.nodeUrl + self.rootUrl();
        }
        return '/' + self.targetId();
    });

    self.targetUrl = ko.pureComputed(function(){
        if (self.page() === 'node') {
            return self.nodeUrl;
        } else if (self.page() === 'wiki') {
            return self.nodeUrl + self.page() + '/' + self.rootId();
        } else if (self.page() === 'files') {
            return '/' + self.rootId() + '/';
        }
    });

    if ((self.mode === 'pane' &&
        self.level < TOGGLELEVEL) ||
        (self.mode === 'page' &&
        self.level < self.MAXLEVEL)) {
        self.toggle();
    }

};

CommentModel.prototype = new BaseComment();

CommentModel.prototype.edit = function() {
    if (this.canEdit() && this.mode !== 'widget') {
        this._content = this.content();
        this.editing(true);
        this.$root.editors += 1;
    }
};

CommentModel.prototype.autosizeText = function(elm) {
    $(elm).find('textarea').autosize().focus();
};

CommentModel.prototype.cancelEdit = function() {
    this.editing(false);
    this.$root.editors -= 1;
    this.editErrorMessage('');
    this.hoverContent(false);
    this.content(this._content);
};

CommentModel.prototype.submitEdit = function(data, event) {
    var self = this;
    var $tips = $(event.target)
        .closest('.comment-container')
        .find('[data-toggle="tooltip"]');
    if (!self.content()) {
        self.errorMessage('Please enter a comment');
        return;
    }
    osfHelpers.putJSON(
        self.$root.nodeApiUrl + 'comment/' + self.id() + '/',
        {content: self.content()}
    ).done(function(response) {
        self.content(response.content);
        self.dateModified(response.dateModified);
        self.editing(false);
        self.modified(true);
        self.editErrorMessage('');
        self.$root.editors -= 1;
        // Refresh tooltip on date modified, if present
        $tips.tooltip('destroy').tooltip();
    }).fail(function() {
        self.cancelEdit();
        self.errorMessage('Could not submit comment');
    });
};

CommentModel.prototype.reportAbuse = function() {
    this.reporting(true);
};

CommentModel.prototype.cancelAbuse = function() {
    this.abuseCategory(null);
    this.abuseText(null);
    this.reporting(false);
};

CommentModel.prototype.submitAbuse = function() {
    var self = this;
    osfHelpers.postJSON(
        self.$root.nodeApiUrl + 'comment/' + self.id() + '/report/',
        {
            category: self.abuseCategory(),
            text: self.abuseText()
        }
    ).done(function() {
        self.isAbuse(true);
    }).fail(function() {
        self.errorMessage('Could not report abuse.');
    });
};

CommentModel.prototype.startDelete = function() {
    this.deleting(true);
};

CommentModel.prototype.submitDelete = function() {
    var self = this;
    $.ajax({
        type: 'DELETE',
        url: self.$root.nodeApiUrl + 'comment/' + self.id() + '/',
    }).done(function() {
        self.isDeleted(true);
        self.deleting(false);
    }).fail(function() {
        self.deleting(false);
    });
};

CommentModel.prototype.cancelDelete = function() {
    this.deleting(false);
};

CommentModel.prototype.startUndelete = function() {
    this.undeleting(true);
};

CommentModel.prototype.submitUndelete = function() {
    var self = this;
    osfHelpers.putJSON(
        self.$root.nodeApiUrl + 'comment/' + self.id() + '/undelete/',
        {}
    ).done(function() {
        self.isDeleted(false);
    }).fail(function() {
        self.undeleting(false);
    });
};

CommentModel.prototype.cancelUndelete = function() {
    this.undeleting(false);
};

CommentModel.prototype.startUnreportAbuse = function() {
    this.unreporting(true);
};

CommentModel.prototype.submitUnreportAbuse = function() {
    var self = this;
    osfHelpers.postJSON(
        self.$root.nodeApiUrl + 'comment/' + self.id() + '/unreport/',
        {}
    ).done(function() {
        self.isAbuse(false);
    }).fail(function() {
        self.unreporting(false);
    });
};

CommentModel.prototype.cancelUnreportAbuse = function() {
    this.unreporting(false);
};

CommentModel.prototype.startHoverContent = function() {
    this.hoverContent(true);
};

CommentModel.prototype.stopHoverContent = function() {
    this.hoverContent(false);
};

CommentModel.prototype.toggle = function () {
    this.fetch(false);
    this.showChildren(!this.showChildren());
};

CommentModel.prototype.onSubmitSuccess = function() {
    this.showChildren(true);
};


var CommentListModel = function(options) {

    BaseComment.prototype.constructor.call(this);

    var self = this;

    self.$root = self;
    self.MAXLENGTH = MAXLENGTH;

    self.mode = options.mode;
    self.MAXLEVEL = MAXLEVEL[self.mode];

    self.editors = 0;
    self.userName = ko.observable(options.userName);
    self.canComment = ko.observable(options.canComment);
    self.hasChildren = ko.observable(options.hasChildren);

    self.discussionByFrequency = ko.observableArray();
    self.discussionByRecency = ko.observableArray();
    self.byRecency = ko.observable(true); // Default sorting is by recency

    self.discussion = ko.computed(function(){
        if (self.byRecency()) {
            return self.discussionByRecency();
        } else {
            return self.discussionByFrequency();
        }
    });

    self.page(options.hostPage);
    self.id = ko.observable(options.hostName);
    self.rootId = ko.observable(options.hostName);
    self.nodeId = ko.observable(options.nodeId);
    self.nodeApiUrl = options.nodeApiUrl;

    self.commented = ko.pureComputed(function(){
        return self.comments().length > 0;
    });
    self.rootUrl = ko.pureComputed(function(){
        if (self.comments().length === 0) {
            return '';
        }
        return self.comments()[0].rootUrl();
    });

    self.parentUrl = ko.pureComputed(function() {
        if (self.comments().length === 0) {
            return '';
        }
        return self.comments()[0].parentUrl();
    });

    self.recentComments = ko.pureComputed(function(){
        var comments = [];
        for (var c in self.comments()) {
            var comment = self.comments()[c];
            if (comment.isVisible()) {
                comments.push(comment);
            }
            if (comments.length === 5) {
                break;
            }
        }
        return comments;
    });

    self.fetch(true, options.nodeId, options.thread);

};

CommentListModel.prototype = new BaseComment();

CommentListModel.prototype.onSubmitSuccess = function() {};

CommentListModel.prototype.showRecent = function() {
    this.byRecency(true);
};

CommentListModel.prototype.showFrequent = function() {
    this.byRecency(false);
};

CommentListModel.prototype.initListeners = function() {
    var self = this;
    $(window).on('beforeunload', function() {
        if (self.editors) {
            return 'Your comments have unsaved changes. Are you sure ' +
                'you want to leave this page?';
        }
    });
};

var onOpen = function(hostPage, hostName, nodeApiUrl) {
    var timestampUrl = nodeApiUrl + 'comments/timestamps/';
    var request = osfHelpers.putJSON(
        timestampUrl,
        {
            page: hostPage,
            rootId: hostName
        }
    );    
    request.fail(function(xhr, textStatus, errorThrown) {
        Raven.captureMessage('Could not update comment timestamp', {
            url: nodeApiUrl + 'comments/timestamps/',
            textStatus: textStatus,
            errorThrown: errorThrown
        });
    });
    return request;
};

/* options example: {
 *      nodeId: Node._id,
 *      nodeApiUrl: Node.api_url,
 *      hostPage: 'node',
 *      hostName: Node._id,
 *      mode: 'page',
 *      userName: User.fullname,
 *      canComment: User.canComment,
 *      hasChildren: Node.hasChildren,
 *      thread_id: undefined }
 */
var init = function(selector, options) {
    new CommentPane(selector, options.mode, {onOpen: function(){return onOpen(options.hostPage, options.hostName, options.nodeApiUrl)}});
    var viewModel = new CommentListModel(options);
    var $elm = $(selector);
    if (!$elm.length) {
        throw('No results found for selector');
    }
    osfHelpers.applyBindings(viewModel, selector);
    viewModel.initListeners();

    return viewModel;
};

module.exports = {
    init: init
};<|MERGE_RESOLUTION|>--- conflicted
+++ resolved
@@ -117,13 +117,8 @@
     self.replyNotEmpty = ko.pureComputed(function() {
         return notEmpty(self.replyContent());
     });
-<<<<<<< HEAD
-    self.saveButtonText = ko.pureComputed(function() {
-        return self.submittingReply() ? 'Saving' : 'Comment';
-=======
     self.commentButtonText = ko.computed(function() {
         return self.submittingReply() ? 'Commenting' : 'Comment';
->>>>>>> 553ab5f9
     });
 
 };
