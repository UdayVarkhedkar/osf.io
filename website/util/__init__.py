--- conflicted
+++ resolved
@@ -38,7 +38,6 @@
     """
     url = url_for('JSONRenderer__{0}'.format(view_name), *args, **kwargs)
     if _absolute:
-<<<<<<< HEAD
         # Pop off kwargs to ensure that keyword arguments are only passed
         # once
         _external = kwargs.pop('_external', True)
@@ -53,12 +52,10 @@
     return url_for('{0}__{1}'.format(renderer, view_name),
         _external=_external, _scheme=_scheme,
         *args, **kwargs)
-=======
         # We do NOT use the url_for's _external kwarg because app.config['SERVER_NAME'] alters
         # behavior in an unknown way (currently breaks tests). /sloria /jspies
         return urlparse.urljoin(settings.DOMAIN, url)
     return url
->>>>>>> 44a6355c
 
 
 def web_url_for(view_name, _absolute=False, _guid=False, *args, **kwargs):
