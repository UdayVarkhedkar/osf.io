--- conflicted
+++ resolved
@@ -41,37 +41,7 @@
         node_to_use.save()
     return {'status' : 'success'}
 
-<<<<<<< HEAD
-def search_user(*args, **kwargs):
-    form = request.form
-    query = form.get('query', '').strip()
-
-    is_email = False
-    email_re = re.search('[^@\s]+@[^@\s]+\.[^@\s]+', query)
-    if email_re:
-        is_email = True
-        email = email_re.group(0)
-        result = User.find_by_email(email)
-    else:
-        result = User.search(query)
-
-    return {
-        'is_email':is_email,
-        'results':[
-            {
-                'fullname' : item.fullname,
-                'gravatar' : filters.gravatar(
-                    item.username,
-                    use_ssl=True,
-                    size=settings.GRAVATAR_SIZE_ADD_CONTRIBUTOR
-                ),
-                'id' : item._primary_key,
-            } for item in result
-        ]
-    }
-
-=======
->>>>>>> e5f1e257
+
 ##############################################################################
 # New Project
 ##############################################################################
