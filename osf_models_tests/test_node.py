--- conflicted
+++ resolved
@@ -18,7 +18,6 @@
 from osf_models.exceptions import ValidationError
 from osf_models.utils.auth import Auth
 
-<<<<<<< HEAD
 from .factories import (
     ProjectFactory,
     NodeFactory,
@@ -26,11 +25,9 @@
     UnregUserFactory,
     RegistrationFactory,
     NodeLicenseRecordFactory,
+    PrivateLinkFactory,
     CollectionFactory,
 )
-=======
-from .factories import ProjectFactory, NodeFactory, UserFactory, UnregUserFactory, RegistrationFactory, NodeLicenseRecordFactory, PrivateLinkFactory
->>>>>>> de0ff5d6
 from .utils import capture_signals, assert_datetime_equal, mock_archive
 
 
@@ -980,7 +977,6 @@
         descendants = list(point1.get_descendants_recursive())
         assert len(descendants) == 1
 
-<<<<<<< HEAD
 @pytest.mark.django_db
 def test_linked_from():
     node = NodeFactory()
@@ -1121,7 +1117,6 @@
     def test_fork_pointer_component(self, node, user, auth):
         component = NodeFactory(creator=user)
         self._fork_pointer(node=node, content=component, auth=auth)
-=======
 
 # copied from tests/test_models.py
 @pytest.mark.django_db
@@ -1368,5 +1363,4 @@
         assert latest_log.params['node'] == node._id
         assert latest_log.params['citation'] == {
             'name': name, 'text': text
-        }
->>>>>>> de0ff5d6
+        }