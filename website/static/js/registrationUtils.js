require('css/registrations.css');

var $ = require('jquery');
var ko = require('knockout');
var bootbox = require('bootbox');
var moment = require('moment');
var URI = require('URIjs');

var $osf = require('js/osfHelpers');
var oop = require('js/oop');

var editorExtensions = require('js/registrationEditorExtensions');

var formattedDate = function(dateString) {
    if (!dateString) {
        return 'never';
    }
    var d = new Date(dateString);
    return moment(dateString).fromNow() + ' (' + d.toGMTString() + ')';
};

var currentUser = window.contextVars.currentUser || {
    id: null,
    name: 'Anonymous'
};


/**
 * @class Comment
 * Model for storing/editing/deleting comments on form fields
 *
 * @param {Object} data: optional data to instatiate model with
 * @param {User} data.user
 * @param {Date} data.lastModified
 * @param {String} data.value
 *
 * @type User
 * @property {String} id
 * @property {String} name
 **/
function Comment(data) {
    var self = this;

    self.saved = ko.observable(data ? true : false);

    data = data || {};
    self.user = data.user || currentUser;
    self.lastModified = new Date(data.lastModified)|| new Date();
    self.value = ko.observable(data.value || '');

    /**
     * Returns 'You' if the current user is the commenter, else the commenter's name
     **/
    self.author = ko.pureComputed(function() {
        if (self.user.id === currentUser.id) {
            return 'You';
        }
        else {
            return self.user.name;
        }
    });

    /**
     * Returns true if the current user is the comment creator
     **/
    self.canDelete = ko.pureComputed(function() {
        return self.user.id === currentUser.id;
    });
    /**
     * Returns true if the comment is saved and the current user is the comment creator
     **/
    self.canEdit = ko.pureComputed(function() {
        return self.saved() && self.user.id === currentUser.id;
    });
}
// Let ENTER keypresses add a comment if comment <input> is in focus
$(document).keydown(function(e) {
    if (e.keyCode === 13) {
        $target = $(e.target);
        if ($target.hasClass('registration-editor-comment')) {
            var $button = $target.siblings('span').find('button');
            if(!$button.is(':disabled')) {
                $button.click();
            }
        }
    }
});

var not = function(any) {
    return function() {
        try {
            return !any.apply(this, arguments);
        }
        catch(err) {
            return !any;
        }
    };
};

var validate = function(checks, value) {
    var valid = true;
    $.each(checks, function(i, check) {
        valid = valid && check(value);
    });
    return valid;
};

var validators = {
    string: validate.bind(null, [not($osf.isBlank)]),
    number: validate.bind(null, [not($osf.isBlank), not(isNaN.bind(parseFloat))])
};

/**
 * @class Question
 * Model for schema questions
 *
 * @param {Object} data: optional instantiation values
 * @param {String} data.title
 * @param {String} data.nav: short version of title
 * @param {String} data.type: 'string' | 'number' | 'choose' | 'object'; data type
 * @param {String} data.format: 'text' | 'textarea' | 'list'; format corresponding with data.type
 * @param {String} data.description
 * @param {String} data.help
 * @param {String[]} data.options: array of options for 'choose' types
 * @param {Object[]} data.properties: object of sub-Question properties for 'object' types
 * @param {String} id: unique identifier
 **/
var Question = function(data, id) {
    var self = this;

    self.id = id || -1;

    self.value = ko.observable(data.value || null);
    self.setValue = function(val) {
        self.value(val);
    };

    self.title = data.title || 'Untitled';
    self.nav = data.nav || 'Untitled';
    self.type = data.type || 'string';
    self.format = data.format || 'text';
    self.description = data.description || '';
    self.help = data.help || 'no help text provided';
    self.options = data.options || [];
    self.properties = data.properties || {};
    self.match = data.match || '';

    self.showExample = ko.observable(false);
    self.showUploader = ko.observable(false);

    self.comments = ko.observableArray(
        $.map(data.comments || [], function(comment) {
            return new Comment(comment);
        })
    );
    self.nextComment = ko.observable('');
    /**
     * @returns {Boolean} true if the nextComment <input> is not blank
     **/
    self.allowAddNext = ko.computed(function() {
        return !$osf.isBlank(self.nextComment());
    });

    /**
     * @returns {Boolean} true if the value <input> is not blank
     **/
    self.isComplete = ko.computed(function() {
        return !$osf.isBlank(self.value());
    });

    /**
     * @returns {Boolean} true if the validator matching the question's type returns true,
     * if no validator matches also return true
     **/
    self.valid = ko.computed(function() {
        var value = self.value();
        var isValid = validators[self.type] || function(){ return true; };
        return isValid(value);
    });

    self.init();
};
/**
 * Maps 'object' type Questions's properties to sub-Questions
 **/
Question.prototype.init = function() {
    var self = this;
    if (self.type === 'object') {
        $.each(self.properties, function(prop, field) {
            self.properties[prop] = new Question(field, prop);
        });
    }
};
/**
 * Creates a new comment from the current value of Question.nextComment and clears nextComment
 **/
Question.prototype.addComment = function() {
    var self = this;

    var comment = new Comment({
        value: self.nextComment()
    });
    self.nextComment('');
    self.comments.push(comment);
};
/**
 * Shows/hides the Question example
 **/
Question.prototype.toggleExample = function(){
    this.showExample(!this.showExample());
};

/**
 * Shows/hides the Question uploader
 **/
Question.prototype.toggleUploader = function(){
    this.showUploader(!this.showUploader());
};

/**
 * Model for MetaSchema instances
 *
 * @param {Object} params: instantiation values
 * @param {String} params.schema_name
 * @param {Integer} params.schema_version
 * @param {String} params.title: display title of schema
 * @param {Schema} params.schema
 *
 * @type Schema
 * @property {String} title
 * @property {Integer} version
 * @property {String} description
 * @property {String[]} fulfills: array of requirements/goals that this schema fulfills
 * @property {Page[]} pages
 *
 * @type Page
 * @property {String} id
 * @property {String} title
 * @property {Question[]} questions
 **/
var MetaSchema = function(params) {
    var self = this;

    self.name = params.schema_name;
    self.version = params.schema_version;
    self.title = params.title || params.schema.title;
    self.schema = params.schema || {};
    self.id = [self.name, self.version].join('_');

    $.each(self.schema.pages, function(i, page) {
        var mapped = {};
        $.each(page.questions, function(qid, question) {
            mapped[qid]  = new Question(question, qid);
        });
        self.schema.pages[i].questions = mapped;
    });
};
/**
 * @returns {Question[]} a flat list of the schema's questions
 **/
MetaSchema.prototype.flatQuestions = function() {
    var self = this;

    var flat = [];

    $.each(self.schema.pages, function(i, page) {
        $.each(page.questions, function(qid, question) {
            flat.push(question);
        });
    });
    return flat;
};

/**
 * @class Draft
 * Model for DraftRegistrations
 *
 * @param {Object} params
 * @param {String} params.pk: primary key of Draft
 * @param {Object} params.registration_schema: data to be passed to MetaSchema constructor
 * @param {Object} params.registration_metadata: saved Draft data
 * @param {User} params.initiator
 * @param {Date} params.initated
 * @param {Date} params.updated
 * @property {Float} completion: percent completion of schema
 **/
var Draft = function(params, metaSchema) {
    var self = this;

    self.pk = params.pk;
    self.metaSchema = metaSchema || new MetaSchema(params.registration_schema);
    self.schema = ko.pureComputed(function() {
        return self.metaSchema.schema;
    });
    self.schemaData = params.registration_metadata || {};

    self.initiator = params.initiator;
    self.initiated = new Date(params.initiated);
    self.updated = new Date(params.updated);
    self.fulfills = params.fulfills || [];
    self.is_pending_review = params.is_pending_review || false;
    self.approved = params.approved || true;
    self.completion = ko.computed(function() {
        var total = 0;
        var complete = 0;
        if (self.schemaData) {
            var schema = self.schema();
            $.each(schema.pages, function(i, page) {
                $.each(page.questions, function(qid, question) {
                    var q = self.schemaData[qid];
                    if(q && !$osf.isBlank(q.value)) {
                        complete++;
                    }
                    total++;
                });
            });
			return Math.ceil(100 * (complete / total));
        }
        return 0;
    });
};

/**
 * @class RegistrationEditor
 *
 * @param {Object} urls
 * @param {String} urls.update: endpoint to update a draft instance
 * @param {String} editorID: id of editor DOM node
 * @property {ko.observable[Boolean]} readonly
 * @property {ko.observable[Draft]} draft
 * @property {ko.observable[Question]} currentQuestion
 * @property {Object} extensions: mapping of extenstion names to their view models
 *
 * Notes:
 * - The editor can be extended by calling #extendEditor with a type and it's associated ViewModel.
 *   When the context for that type's schema template is built (see #context), that type's ViewModel
 *   is instantiated with the current scope's data as an argument
 **/
var RegistrationEditor = function(urls, editorId) {

    var self = this;

    self.urls = urls;

    self.readonly = ko.observable(false);

    self.draft = ko.observable();

    self.currentQuestion = ko.observable();

    self.filePicker = undefined;

    self.currentPages = ko.computed(function() {
        var draft = self.draft();
        if(!draft){
            return [];
        }
        var schema = draft.schema();
        if(!schema) {
            return [];
        }
        return schema.pages;
    });

    self.lastSaveTime = ko.computed(function() {
        if(!self.draft()) {
            return null;
        }
        return self.draft().updated;
    });
    self.formattedDate = formattedDate;

    self.iterObject = $osf.iterObject;

    self.extensions = {
        'osf-upload': editorExtensions.Uploader
    };
};
/**
 * Load draft data into the editor
 *
 * @param {Draft} draft
 **/
RegistrationEditor.prototype.init = function(draft) {
    var self = this;

    self.draft(draft);
    var metaSchema = draft.metaSchema;

    var schemaData = {};
    if(draft) {
        schemaData = draft.schemaData || {};
    }

    var questions = self.flatQuestions();
    $.each(questions, function(i, question) {
        var val = schemaData[question.id];
        if(val) {
            if(question.type === 'object') {
                $.each(question.properties, function(prop, subQuestion) {
                    val = schemaData[question.id][prop];
                    if(val) {
                        subQuestion.value(val.value);
                        subQuestion.comments($.map(val.comments, function(data) {
                            return new Comment(data);
                        }));
                    }
                });
            }
            else {
                question.value(val.value);
                question.comments($.map(val.comments, function(data) {
                    return new Comment(data);
                }));
            }
        }
    });
    self.currentQuestion(questions.shift());
};
/**
 * @returns {Question[]} flat list of the current schema's questions
 **/
RegistrationEditor.prototype.flatQuestions = function() {
    var self = this;

    return self.draft().metaSchema.flatQuestions();
};
/**
 * Creates a template context for editor type subtemplates. Looks for the data type
 * in the extension map, and if found instantiates that type's ViewModel. Otherwise
 * return the bare data Object
 *
 * @param {Object} data: data in current editor template scope
 * @returns {Object|ViewModel}
 **/
RegistrationEditor.prototype.context = function(data) {
    $.extend(data, {
        save: this.save.bind(this),
        readonly: this.readonly
    });

    if (this.extensions[data.type]) {
        return new this.extensions[data.type](data);
    }
    return data;
};
/**
 * Extend the editor's recognized types
 *
 * @param {String} type: unique type
 * @param {Constructor} ViewModel
 **/
RegistrationEditor.prototype.extendEditor = function(type, ViewModel) {
    this.extensions[type] = ViewModel;
};
RegistrationEditor.prototype.lastSaved = function() {
    var self = this;

    var t = self.lastSaveTime();
    if (t) {
        return t.toGMTString();
    } else {
        return 'never';
    }
};
RegistrationEditor.prototype.nextPage = function() {
    var self = this;

    var currentQuestion = self.currentQuestion();

    var questions = self.flatQuestions();
    var index = $osf.indexOf(questions, function(q){
        return q.id === currentQuestion.id;
    });
    if(index + 1 === questions.length) {
        self.currentQuestion(questions.shift());
    }
    else {
        self.currentQuestion(questions[index + 1]);
    }
};
RegistrationEditor.prototype.previousPage = function() {
    var self = this;

    var currentQuestion = self.currentQuestion();

    var questions = self.flatQuestions();
    var index = $osf.indexOf(questions, function(q){
        return q.id === currentQuestion.id;
    });
    if(index - 1 < 0){
        self.currentQuestion(questions.pop());
    }
    else {
        self.currentQuestion(questions[index - 1]);
    }
};
RegistrationEditor.prototype.selectPage = function(page) {
    var self = this;

	var firstQuestion = page.questions[Object.keys(page.questions)[0]];
    self.currentQuestion(firstQuestion);
};
RegistrationEditor.prototype.updateData = function(response) {
    var self = this;

    var draft = self.draft();
    draft.pk = response.pk;
    draft.updated = new Date(response.updated);
    self.draft(draft);
};
RegistrationEditor.prototype.create = function(schemaData) {
    var self = this;

    var metaSchema = self.draft().metaSchema;

    return $osf.postJSON(self.urls.create, {
        schema_name: metaSchema.name,
        schema_version: metaSchema.version,
        schema_data: schemaData
    }).then(self.updateData.bind(self));
};
RegistrationEditor.prototype.submit = function() {
    var self = this;

<<<<<<< HEAD
    var currentNode = window.contextVars.node
    var currentUser = window.contextVars.currentUser

	bootbox.confirm(function(){
		ko.renderTemplate("preSubmission", {}, {}, this, "replaceNode")
=======
    var currentNode = window.contextVars.node;
    var currentUser = window.contextVars.currentUser;

	bootbox.confirm(function(){
		ko.renderTemplate('preSubmission', {}, {}, this, 'replaceNode');
>>>>>>> 5f121be8
	}, function(result) {
		if(result) {
			$osf.postJSON(self.urls.submit.replace('{draft_pk}', self.draft().pk), {
				node: currentNode,
				auth: currentUser
			}).then(
				bootbox.dialog({
					message: function() {
<<<<<<< HEAD
						ko.renderTemplate("postSubmission", {}, {}, this, "replaceNode");
					},
					title: "Pre-Registration Prize Submission",
					buttons: {
						dashboard: {
							label: "Go to your OSF Dashboard",
							className: "btn-primary pull-right",
=======
						ko.renderTemplate('postSubmission', {}, {}, this, 'replaceNode');
					},
					title: 'Pre-Registration Prize Submission',
					buttons: {
						dashboard: {
							label: 'Go to your OSF Dashboard',
							className: 'btn-primary pull-right',
>>>>>>> 5f121be8
							callback: function() {
								window.location.href = '/';
							}
						},
						info: {
<<<<<<< HEAD
							label: "Go to Prereg Prize info page",
							className: "btn-primary pull-left",
=======
							label: 'Go to Prereg Prize info page',
							className: 'btn-primary pull-left',
>>>>>>> 5f121be8
							callback: function() {
								window.location.href = 'http://centerforopenscience.org/prereg/';

							}
						}
					}
				})
			);
		}
	});
};
RegistrationEditor.prototype.save = function() {
    var self = this;

    var metaSchema = self.draft().metaSchema;
    var schema = metaSchema.schema;
    var data = {};
    $.each(schema.pages, function(i, page) {
        $.each(page.questions, function(qid, question) {
            if(question.type === 'object'){
                var value = {};
                $.each(question.properties, function(prop, subQuestion) {
                    value[prop] = {
                        value: subQuestion.value(),
                        comments: ko.toJS(subQuestion.comments())
                    };
                });
                data[qid] = value;
            }
            else {
                data[qid] = {
                    value: question.value(),
                    comments: ko.toJS(question.comments())
                };
            }
        });
    });

    if (!self.draft().pk){
        return self.create(data);
    }

    return $osf.putJSON(self.urls.update.replace('{draft_pk}', self.draft().pk), {
        schema_name: metaSchema.name,
        schema_version: metaSchema.version,
        schema_data: data
    }).then(self.updateData.bind(self));
};

var RegistrationManager = function(node, draftsSelector, editorSelector, controls) {
    var self = this;

    self.node = node;
    self.draftsSelector = draftsSelector;
    self.editorSelector = editorSelector;
    self.controls = controls;

    self.urls = {
        list: node.urls.api + 'draft/',
		submit: node.urls.api + 'draft/submit/{draft_pk}/',
        get: node.urls.api + 'draft/{draft_pk}/',
        delete: node.urls.api + 'draft/{draft_pk}/',
        schemas: '/api/v1/project/schema/',
        edit: node.urls.web + 'draft/{draft_pk}/'
    };

    self.schemas = ko.observableArray();
    self.selectedSchema = ko.observable({
        description: ''
    });

    // TODO: convert existing registration UI to frontend impl.
    // self.registrations = ko.observable([]);
    self.drafts = ko.observableArray();

    self.loading = ko.observable(true);

    self.preview = ko.observable(false);

    // bound functions
    self.formattedDate = formattedDate;
    self.getDraftRegistrations = $.getJSON.bind(null, self.urls.list);
    self.getSchemas = $.getJSON.bind(null, self.urls.schemas);

    self.sortedDrafts = ko.computed(function() {
        return self.drafts().sort(function(a, b) {
            return a.initiated > b.initiated;
        });
    });

    self.previewSchema = ko.computed(function() {
        var schema = self.selectedSchema();
        return {
            schema: schema.schema,
            readonly: true
        };
    });

    self.controls.showManager();
};
RegistrationManager.prototype.init = function() {
    var self = this;
    
    $osf.applyBindings(self, self.draftsSelector);

    var getSchemas = self.getSchemas();

    getSchemas.then(function(response) {
        self.schemas(
            $.map(response.meta_schemas, function(schema) {
                return new MetaSchema(schema);
            })
        );
    });

    var getDraftRegistrations = self.getDraftRegistrations();

    getDraftRegistrations.then(function(response) {
        self.drafts(
            $.map(response.drafts, function(draft) {
                return new Draft(draft);
            })
        );
    });

    $.when(getSchemas, getDraftRegistrations).then(function() {
        self.loading(false);
    });
};
RegistrationManager.prototype.refresh = function() {
    var self = this;

    var getSchemas = self.getSchemas();

    getSchemas.then(function(response) {
        self.schemas(
            $.map(response.meta_schemas, function(schema) {
                return new MetaSchema(schema);
            })
        );
    });

    var getDraftRegistrations = self.getDraftRegistrations();

    getDraftRegistrations.then(function(response) {
        self.drafts(
            $.map(response.drafts, function(draft) {
                return new Draft(draft);
            })
        );
    });

    $.when(getSchemas, getDraftRegistrations).then(function() {
        self.loading(false);
    });
};
RegistrationManager.prototype.blankDraft = function(metaSchema) {
    return new Draft({}, metaSchema);
};
RegistrationManager.prototype.launchEditor = function(draft) {
    var self = this;
    var node = self.node;

    bootbox.hideAll();
    self.controls.showEditor();

    var newDraft;
    if (self.regEditor) {
        //self.regEditor.destroy();
        newDraft = self.regEditor.init(draft);
    }
    else {
        self.regEditor = new RegistrationEditor({
            schemas: '/api/v1/project/schema/',
            create: node.urls.api + 'draft/',
            update: node.urls.api + 'draft/{draft_pk}/',
            get: node.urls.api + 'draft/{draft_pk}/',
			submit: node.urls.api + 'draft/submit/{draft_pk}/',
        }, 'registrationEditor');
        newDraft = self.regEditor.init(draft);
        $osf.applyBindings(self.regEditor, self.editorSelector);
    }
};
RegistrationManager.prototype.editDraft = function(draft) {
    window.location = this.urls.edit.replace('{draft_pk}', draft.pk);
};
RegistrationManager.prototype.deleteDraft = function(draft) {
    var self = this;

    bootbox.confirm('Are you sure you want to delete this draft registration?', function(confirmed) {
        if(confirmed) {
            $.ajax({
                url: self.urls.delete.replace('{draft_pk}', draft.pk),
                method: 'DELETE'
            }).then(function() {
                self.drafts.remove(function(item) {
                    return item.pk === draft.pk;
                });
            });
        }
    });
};
RegistrationManager.prototype.beforeCreateDraft = function() {
    var self = this;

    var node = self.node;

    self.selectedSchema(self.schemas()[0]);
    self.preview(true);
};
RegistrationManager.prototype.createDraft = function() {
    var self = this;

    var node = self.node;

    var schema = self.selectedSchema();
    $osf.postJSON(node.urls.web + 'draft/', {
        schema_name: schema.name,
        schema_version: schema.version
    });
};

module.exports = {
    utilities: {
        not: not,
        validators: validators,
        validate: validate
    },
    Comment: Comment,
    Question: Question,
    MetaSchema: MetaSchema,
    Draft: Draft,
    RegistrationEditor: RegistrationEditor,
    RegistrationManager: RegistrationManager
};<|MERGE_RESOLUTION|>--- conflicted
+++ resolved
@@ -523,19 +523,11 @@
 RegistrationEditor.prototype.submit = function() {
     var self = this;
 
-<<<<<<< HEAD
-    var currentNode = window.contextVars.node
-    var currentUser = window.contextVars.currentUser
-
-	bootbox.confirm(function(){
-		ko.renderTemplate("preSubmission", {}, {}, this, "replaceNode")
-=======
     var currentNode = window.contextVars.node;
     var currentUser = window.contextVars.currentUser;
 
 	bootbox.confirm(function(){
 		ko.renderTemplate('preSubmission', {}, {}, this, 'replaceNode');
->>>>>>> 5f121be8
 	}, function(result) {
 		if(result) {
 			$osf.postJSON(self.urls.submit.replace('{draft_pk}', self.draft().pk), {
@@ -544,15 +536,6 @@
 			}).then(
 				bootbox.dialog({
 					message: function() {
-<<<<<<< HEAD
-						ko.renderTemplate("postSubmission", {}, {}, this, "replaceNode");
-					},
-					title: "Pre-Registration Prize Submission",
-					buttons: {
-						dashboard: {
-							label: "Go to your OSF Dashboard",
-							className: "btn-primary pull-right",
-=======
 						ko.renderTemplate('postSubmission', {}, {}, this, 'replaceNode');
 					},
 					title: 'Pre-Registration Prize Submission',
@@ -560,19 +543,13 @@
 						dashboard: {
 							label: 'Go to your OSF Dashboard',
 							className: 'btn-primary pull-right',
->>>>>>> 5f121be8
 							callback: function() {
 								window.location.href = '/';
 							}
 						},
 						info: {
-<<<<<<< HEAD
-							label: "Go to Prereg Prize info page",
-							className: "btn-primary pull-left",
-=======
 							label: 'Go to Prereg Prize info page',
 							className: 'btn-primary pull-left',
->>>>>>> 5f121be8
 							callback: function() {
 								window.location.href = 'http://centerforopenscience.org/prereg/';
 
