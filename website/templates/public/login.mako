--- conflicted
+++ resolved
@@ -27,11 +27,7 @@
 <div class="row m-t-xl">
     %if campaign == "institution" and enable_institutions:
     <div class="col-sm-6 col-sm-offset-3 toggle-box toggle-box-active">
-<<<<<<< HEAD
-        <h3 class="m-b-lg"> Login Through Institution</h3>
-=======
         <h3 class="m-b-lg"> Login through institution</h3>
->>>>>>> e3eda387
         <div id="inst">
             <div class="form-group">
                 <label for="selectedInst" class="control-label">Select Institution</label>
@@ -44,11 +40,7 @@
             </div>
             <div class="form-group" style="padding-top: 15px">
                 <div class="text-center m-t-lg">
-<<<<<<< HEAD
-                    <p>To login normally click <a href="/login/">here</a>.</p>
-=======
                     <p>For non-institutional login, click <a href="/login/">here</a>.</p>
->>>>>>> e3eda387
                 </div>
             </div>
         </div>
@@ -231,11 +223,6 @@
         });
     </script>
     <script src=${"/static/public/js/login-page.js" | webpack_asset}></script>
-    <script type="text/javascript">
-        window.contextVars = $.extend(true, {}, window.contextVars, {
-            'campaign': ${campaign or '' | sjson, n}
-        });
-    </script>
 </%def>
 
 <%def name="stylesheets()">
