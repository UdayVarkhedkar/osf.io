import requests

from modularodm import Q
from rest_framework import generics, permissions as drf_permissions
from rest_framework.exceptions import PermissionDenied, ValidationError, NotFound
from rest_framework.status import is_server_error

from framework.auth.oauth_scopes import CoreScopes

from api.base import generic_bulk_views as bulk_views
from api.base import permissions as base_permissions
from api.base.filters import ODMFilterMixin, ListFilterMixin
from api.base.views import JSONAPIBaseView
from api.base.utils import get_object_or_error, is_bulk_request, get_user_auth
from api.files.serializers import FileSerializer
from api.comments.serializers import CommentSerializer, CommentCreateSerializer
from api.comments.permissions import CanCommentOrPublic
from api.users.views import UserMixin

from api.nodes.serializers import (
    NodeSerializer,
    NodeLinksSerializer,
    NodeDetailSerializer,
    NodeProviderSerializer,
    NodeContributorsSerializer,
    NodeContributorDetailSerializer,
    NodeAlternativeCitationSerializer,
    NodeContributorsCreateSerializer
)
from api.registrations.serializers import RegistrationSerializer
from api.nodes.permissions import (
    AdminOrPublic,
    ContributorOrPublic,
    ContributorOrPublicForPointers,
    ContributorDetailPermissions,
    ReadOnlyIfRegistration,
    ExcludeRetractions,
)
from api.base.exceptions import ServiceUnavailableError
from api.logs.serializers import NodeLogSerializer

from website.exceptions import NodeStateError
from website.util.permissions import ADMIN
from website.files.models import OsfStorageFileNode, StoredFileNode, FileNode
from website.files.models.dropbox import DropboxFile
from website.models import Node, Pointer, Comment, NodeLog
from framework.auth.core import User
from website.util import waterbutler_api_url_for


class NodeMixin(object):
    """Mixin with convenience methods for retrieving the current node based on the
    current URL. By default, fetches the current node based on the node_id kwarg.
    """

    serializer_class = NodeSerializer
    node_lookup_url_kwarg = 'node_id'

    def get_node(self, check_object_permissions=True):
        node = get_object_or_error(
            Node,
            self.kwargs[self.node_lookup_url_kwarg],
            display_name='node'
        )
        # Nodes that are folders/collections are treated as a separate resource, so if the client
        # requests a collection through a node endpoint, we return a 404
        if node.is_folder or node.is_registration:
            raise NotFound
        # May raise a permission denied
        if check_object_permissions:
            self.check_object_permissions(self.request, node)
        return node


class WaterButlerMixin(object):

    path_lookup_url_kwarg = 'path'
    provider_lookup_url_kwarg = 'provider'

    def get_file_item(self, item):
        attrs = item['attributes']
        file_node = FileNode.resolve_class(
            attrs['provider'],
            FileNode.FOLDER if attrs['kind'] == 'folder'
            else FileNode.FILE
        ).get_or_create(self.get_node(check_object_permissions=False), attrs['path'])

        file_node.update(None, attrs, user=self.request.user)

        self.check_object_permissions(self.request, file_node)

        return file_node

    def fetch_from_waterbutler(self):
        node = self.get_node(check_object_permissions=False)
        path = self.kwargs[self.path_lookup_url_kwarg]
        provider = self.kwargs[self.provider_lookup_url_kwarg]
        return self.get_file_object(node, path, provider)

    def get_file_object(self, node, path, provider, check_object_permissions=True):
        if provider == 'osfstorage':
            # Kinda like /me for a user
            # The one odd case where path is not really path
            if path == '/':
                obj = node.get_addon('osfstorage').get_root()
            else:
                obj = get_object_or_error(
                    OsfStorageFileNode,
                    Q('node', 'eq', node._id) &
                    Q('_id', 'eq', path.strip('/')) &
                    Q('is_file', 'eq', not path.endswith('/'))
                )
            if check_object_permissions:
                self.check_object_permissions(self.request, obj)

            return obj

        url = waterbutler_api_url_for(node._id, provider, path, meta=True)
        waterbutler_request = requests.get(
            url,
            cookies=self.request.COOKIES,
            headers={'Authorization': self.request.META.get('HTTP_AUTHORIZATION')},
        )

        if waterbutler_request.status_code == 401:
            raise PermissionDenied

        if waterbutler_request.status_code == 404:
            raise NotFound

        if is_server_error(waterbutler_request.status_code):
            raise ServiceUnavailableError(detail='Could not retrieve files information at this time.')

        try:
            return waterbutler_request.json()['data']
        except KeyError:
            raise ServiceUnavailableError(detail='Could not retrieve files information at this time.')


class NodeList(JSONAPIBaseView, bulk_views.BulkUpdateJSONAPIView, bulk_views.BulkDestroyJSONAPIView, bulk_views.ListBulkCreateJSONAPIView, ODMFilterMixin, WaterButlerMixin):
    """Nodes that represent projects and components. *Writeable*.

    Paginated list of nodes ordered by their `date_modified`.  Each resource contains the full representation of the
    node, meaning additional requests to an individual node's detail view are not necessary.  For a registration,
    however, navigate to the individual registration's detail view for registration-specific information.

    <!--- Copied Spiel from NodeDetail -->

    On the front end, nodes are considered 'projects' or 'components'. The difference between a project and a component
    is that a project is the top-level node, and components are children of the project. There is also a [category
    field](/v2/#osf-node-categories) that includes 'project' as an option. The categorization essentially determines
    which icon is displayed by the node in the front-end UI and helps with search organization. Top-level nodes may have
    a category other than project, and children nodes may have a category of project.  Registrations can be accessed
    from this endpoint, but retracted registrations are excluded.

    ##Node Attributes

    <!--- Copied Attributes from NodeDetail -->

    OSF Node entities have the "nodes" `type`.

        name           type               description
        ---------------------------------------------------------------------------------
        title          string             title of project or component
        description    string             description of the node
        category       string             node category, must be one of the allowed values
        date_created   iso8601 timestamp  timestamp that the node was created
        date_modified  iso8601 timestamp  timestamp when the node was last updated
        tags           array of strings   list of tags that describe the node
        registration   boolean            is this a registration?
        fork           boolean            is this node a fork of another node?
        dashboard      boolean            is this node visible on the user dashboard?
        public         boolean            has this node been made publicly-visible?

    ##Links

    See the [JSON-API spec regarding pagination](http://jsonapi.org/format/1.0/#fetching-pagination).

    ##Actions

    ###Creating New Nodes

        Method:        POST
        URL:           /links/self
        Query Params:  <none>
        Body (JSON):   {
                         "data": {
                           "type": "nodes", # required
                           "attributes": {
                             "title":       {title},          # required
                             "category":    {category},       # required
                             "description": {description},    # optional
                             "tags":        [{tag1}, {tag2}], # optional
                             "public":      true|false        # optional
                           }
                         }
                       }
        Success:       201 CREATED + node representation

    New nodes are created by issuing a POST request to this endpoint.  The `title` and `category` fields are
    mandatory. `category` must be one of the [permitted node categories](/v2/#osf-node-categories).  `public` defaults
    to false.  All other fields not listed above will be ignored.  If the node creation is successful the API will
    return a 201 response with the representation of the new node in the body.  For the new node's canonical URL, see
    the `/links/self` field of the response.

    ##Query Params

    + `page=<Int>` -- page number of results to view, default 1

    + `filter[<fieldname>]=<Str>` -- fields and values to filter the search results on.

    + `view_only=<Str>` -- Allow users with limited access keys to access this node. Note that some keys are anonymous, so using the view_only key will cause user-related information to no longer serialize. This includes blank ids for users and contributors and missing serializer fields and relationships.

    Nodes may be filtered by their `title`, `category`, `description`, `public`, `registration`, or `tags`.  `title`,
    `description`, and `category` are string fields and will be filtered using simple substring matching.  `public` and
    `registration` are booleans, and can be filtered using truthy values, such as `true`, `false`, `0`, or `1`.  Note
    that quoting `true` or `false` in the query will cause the match to fail regardless.  `tags` is an array of simple strings.

    #This Request/Response

    """
    permission_classes = (
        drf_permissions.IsAuthenticatedOrReadOnly,
        base_permissions.TokenHasScope,
    )

    required_read_scopes = [CoreScopes.NODE_BASE_READ]
    required_write_scopes = [CoreScopes.NODE_BASE_WRITE]
    model_class = Node

    serializer_class = NodeSerializer
    view_category = 'nodes'
    view_name = 'node-list'

    ordering = ('-date_modified', )  # default ordering

    # overrides ODMFilterMixin
    def get_default_odm_query(self):
        base_query = (
            Q('is_deleted', 'ne', True) &
            Q('is_folder', 'ne', True) &
            Q('is_registration', 'ne', True)
        )
        user = self.request.user
        permission_query = Q('is_public', 'eq', True)
        if not user.is_anonymous():
            permission_query = (permission_query | Q('contributors', 'icontains', user._id))

        query = base_query & permission_query
        return query

    # overrides ListBulkCreateJSONAPIView, BulkUpdateJSONAPIView
    def get_queryset(self):
        # For bulk requests, queryset is formed from request body.
        if is_bulk_request(self.request):
            query = Q('_id', 'in', [node['id'] for node in self.request.data])
            auth = get_user_auth(self.request)

            nodes = Node.find(query)
            for node in nodes:
                if not node.can_edit(auth):
                    raise PermissionDenied
            return nodes
        else:
            query = self.get_query_from_request()
            return Node.find(query)

    # overrides ListBulkCreateJSONAPIView, BulkUpdateJSONAPIView, BulkDestroyJSONAPIView
    def get_serializer_class(self):
        """
        Use NodeDetailSerializer which requires 'id'
        """
        if self.request.method in ('PUT', 'PATCH', 'DELETE'):
            return NodeDetailSerializer
        else:
            return NodeSerializer

    # overrides ListBulkCreateJSONAPIView
    def perform_create(self, serializer):
        """Create a node.

        :param serializer:
        """
        # On creation, make sure that current user is the creator
        user = self.request.user
        serializer.save(creator=user)

    # overrides BulkDestroyJSONAPIView
    def allow_bulk_destroy_resources(self, user, resource_list):
        """User must have admin permissions to delete nodes."""
        for node in resource_list:
            if not node.has_permission(user, ADMIN):
                return False
        return True

    # Overrides BulkDestroyJSONAPIView
    def perform_destroy(self, instance):
        auth = get_user_auth(self.request)
        try:
            instance.remove_node(auth=auth)
        except NodeStateError as err:
            raise ValidationError(err.message)
        instance.save()


class NodeDetail(JSONAPIBaseView, generics.RetrieveUpdateDestroyAPIView, NodeMixin, WaterButlerMixin):
    """Details about a given node (project or component). *Writeable*.

    On the front end, nodes are considered 'projects' or 'components'. The difference between a project and a component
    is that a project is the top-level node, and components are children of the project. There is also a [category
    field](/v2/#osf-node-categories) that includes 'project' as an option. The categorization essentially determines
    which icon is displayed by the node in the front-end UI and helps with search organization. Top-level nodes may have
    a category other than project, and children nodes may have a category of project. Registrations can be accessed through
    this endpoint, though registration-specific fields must be retrieved through a registration's detail view.

    ###Permissions

    Nodes that are made public will give read-only access to everyone. Private nodes require explicit read
    permission. Write and admin access are the same for public and private nodes. Administrators on a parent node have
    implicit read permissions for all child nodes.

    ##Attributes

    OSF Node entities have the "nodes" `type`.

        name           type               description
        ---------------------------------------------------------------------------------
        title          string             title of project or component
        description    string             description of the node
        category       string             node category, must be one of the allowed values
        date_created   iso8601 timestamp  timestamp that the node was created
        date_modified  iso8601 timestamp  timestamp when the node was last updated
        tags           array of strings   list of tags that describe the node
        registration   boolean            has this project been registered?
        fork           boolean            is this node a fork of another node?
        dashboard      boolean            is this node visible on the user dashboard?
        public         boolean            has this node been made publicly-visible?

    ##Relationships

    ###Children

    List of nodes that are children of this node.  New child nodes may be added through this endpoint.

    ###Contributors

    List of users who are contributors to this node. Contributors may have "read", "write", or "admin" permissions.
    A node must always have at least one "admin" contributor.  Contributors may be added via this endpoint.

    ###Files

    List of top-level folders (actually cloud-storage providers) associated with this node. This is the starting point
    for accessing the actual files stored within this node.

    ###Parent

    If this node is a child node of another node, the parent's canonical endpoint will be available in the
    `/parent/links/related/href` key.  Otherwise, it will be null.

    ###Forked From

    If this node was forked from another node, the canonical endpoint of the node that was forked from will be
    available in the `/forked_from/links/related/href` key.  Otherwise, it will be null.

    ###Registrations

    List of registrations of the current node.

    ##Links

        self:  the canonical api endpoint of this node
        html:  this node's page on the OSF website

    ##Actions

    ###Update

        Method:        PUT / PATCH
        URL:           /links/self
        Query Params:  <none>
        Body (JSON):   {
                         "data": {
                           "type": "nodes",   # required
                           "id":   {node_id}, # required
                           "attributes": {
                             "title":       {title},          # mandatory
                             "category":    {category},       # mandatory
                             "description": {description},    # optional
                             "tags":        [{tag1}, {tag2}], # optional
                             "public":      true|false        # optional
                           }
                         }
                       }
        Success:       200 OK + node representation

    To update a node, issue either a PUT or a PATCH request against the `/links/self` URL.  The `title` and `category`
    fields are mandatory if you PUT and optional if you PATCH.  The `tags` parameter must be an array of strings.
    Non-string values will be accepted and stringified, but we make no promises about the stringification output.  So
    don't do that.

    ###Delete

        Method:   DELETE
        URL:      /links/self
        Params:   <none>
        Success:  204 No Content

    To delete a node, issue a DELETE request against `/links/self`.  A successful delete will return a 204 No Content
    response. Attempting to delete a node you do not own will result in a 403 Forbidden.

    ##Query Params

    + `view_only=<Str>` -- Allow users with limited access keys to access this node. Note that some keys are anonymous, so using the view_only key will cause user-related information to no longer serialize. This includes blank ids for users and contributors and missing serializer fields and relationships.

    #This Request/Response

    """
    permission_classes = (
        drf_permissions.IsAuthenticatedOrReadOnly,
        ContributorOrPublic,
        ReadOnlyIfRegistration,
        base_permissions.TokenHasScope,
        ExcludeRetractions,
    )

    required_read_scopes = [CoreScopes.NODE_BASE_READ]
    required_write_scopes = [CoreScopes.NODE_BASE_WRITE]

    serializer_class = NodeDetailSerializer
    view_category = 'nodes'
    view_name = 'node-detail'

    # overrides RetrieveUpdateDestroyAPIView
    def get_object(self):
        return self.get_node()

    # overrides RetrieveUpdateDestroyAPIView
    def perform_destroy(self, instance):
        auth = get_user_auth(self.request)
        node = self.get_object()
        try:
            node.remove_node(auth=auth)
        except NodeStateError as err:
            raise ValidationError(err.message)
        node.save()


class NodeContributorsList(JSONAPIBaseView, bulk_views.BulkUpdateJSONAPIView, bulk_views.BulkDestroyJSONAPIView, bulk_views.ListBulkCreateJSONAPIView, ListFilterMixin, NodeMixin):
    """Contributors (users) for a node.

    Contributors are users who can make changes to the node or, in the case of private nodes,
    have read access to the node. Contributors are divided between 'bibliographic' and 'non-bibliographic'
    contributors. From a permissions standpoint, both are the same, but bibliographic contributors
    are included in citations, while non-bibliographic contributors are not included in citations.

    Note that if an anonymous view_only key is being used, the user relationship will not be exposed and the id for
    the contributor will be an empty string.

    ##Node Contributor Attributes

    <!--- Copied Attributes from NodeContributorDetail -->

    `type` is "contributors"

        name           type     description
        ------------------------------------------------------------------------------------------------------
        bibliographic  boolean  Whether the user will be included in citations for this node. Default is true.
        permission     string   User permission level. Must be "read", "write", or "admin". Default is "write".

    ##Links

    See the [JSON-API spec regarding pagination](http://jsonapi.org/format/1.0/#fetching-pagination).

    ##Relationships

    ###Users

    This endpoint shows the contributor user detail and is automatically embedded.

    ##Actions

    ###Adding Contributors

        Method:        POST
        URL:           /links/self
        Query Params:  <none>
        Body (JSON): {
                      "data": {
                        "type": "contributors",                   # required
                        "attributes": {
                          "bibliographic": true|false,            # optional
                          "permission": "read"|"write"|"admin"    # optional
                        },
                        "relationships": {
                          "users": {
                            "data": {
                              "type": "users",                    # required
                              "id":   "{user_id}"                 # required
                            }
                        }
                    }
                }
            }
        Success:       201 CREATED + node contributor representation

    Add a contributor to a node by issuing a POST request to this endpoint.  This effectively creates a relationship
    between the node and the user.  Besides the top-level type, there are optional "attributes" which describe the
    relationship between the node and the user. `bibliographic` is a boolean and defaults to `true`.  `permission` must
    be a [valid OSF permission key](/v2/#osf-node-permission-keys) and defaults to `"write"`.  A relationship object
    with a "data" member, containing the user `type` and user `id` must be included.  The id must be a valid user id.
    All other fields not listed above will be ignored.  If the request is successful the API will return
    a 201 response with the representation of the new node contributor in the body.  For the new node contributor's
    canonical URL, see the `/links/self` field of the response.

    ##Query Params

    + `page=<Int>` -- page number of results to view, default 1

    + `filter[<fieldname>]=<Str>` -- fields and values to filter the search results on.

    NodeContributors may be filtered by `bibliographic`, or `permission` attributes.  `bibliographic` is a boolean, and
    can be filtered using truthy values, such as `true`, `false`, `0`, or `1`.  Note that quoting `true` or `false` in
    the query will cause the match to fail regardless.

    + `profile_image_size=<Int>` -- Modifies `/links/profile_image_url` of the user entities so that it points to
    the user's profile image scaled to the given size in pixels.  If left blank, the size depends on the image provider.

    #This Request/Response
    """
    permission_classes = (
        AdminOrPublic,
        drf_permissions.IsAuthenticatedOrReadOnly,
        ReadOnlyIfRegistration,
        base_permissions.TokenHasScope,
    )

    required_read_scopes = [CoreScopes.NODE_CONTRIBUTORS_READ]
    required_write_scopes = [CoreScopes.NODE_CONTRIBUTORS_WRITE]
    model_class = User

    serializer_class = NodeContributorsSerializer
    view_category = 'nodes'
    view_name = 'node-contributors'

    def get_default_queryset(self):
        node = self.get_node()
        visible_contributors = node.visible_contributor_ids
        contributors = []
        for contributor in node.contributors:
            contributor.bibliographic = contributor._id in visible_contributors
            contributor.permission = node.get_permissions(contributor)[-1]
            contributor.node_id = node._id
            contributors.append(contributor)
        return contributors

    # overrides ListBulkCreateJSONAPIView, BulkUpdateJSONAPIView, BulkDeleteJSONAPIView
    def get_serializer_class(self):
        """
        Use NodeContributorDetailSerializer which requires 'id'
        """
        if self.request.method == 'PUT' or self.request.method == 'PATCH' or self.request.method == 'DELETE':
            return NodeContributorDetailSerializer
        elif self.request.method == 'POST':
            return NodeContributorsCreateSerializer
        else:
            return NodeContributorsSerializer

    # overrides ListBulkCreateJSONAPIView, BulkUpdateJSONAPIView
    def get_queryset(self):
        queryset = self.get_queryset_from_request()

        # If bulk request, queryset only contains contributors in request
        if is_bulk_request(self.request):
            contrib_ids = [item['id'] for item in self.request.data]
            queryset[:] = [contrib for contrib in queryset if contrib._id in contrib_ids]
        return queryset

    # overrides ListCreateAPIView
    def get_parser_context(self, http_request):
        """
        Tells parser that we are creating a relationship
        """
        res = super(NodeContributorsList, self).get_parser_context(http_request)
        res['is_relationship'] = True
        return res

    # Overrides BulkDestroyJSONAPIView
    def perform_destroy(self, instance):
        auth = get_user_auth(self.request)
        node = self.get_node()
        if len(node.visible_contributors) == 1 and node.get_visible(instance):
            raise ValidationError("Must have at least one visible contributor")
        if instance not in node.contributors:
                raise NotFound('User cannot be found in the list of contributors.')
        removed = node.remove_contributor(instance, auth)
        if not removed:
            raise ValidationError("Must have at least one registered admin contributor")


class NodeContributorDetail(JSONAPIBaseView, generics.RetrieveUpdateDestroyAPIView, NodeMixin, UserMixin):
    """Detail of a contributor for a node. *Writeable*.

    Contributors are users who can make changes to the node or, in the case of private nodes,
    have read access to the node. Contributors are divided between 'bibliographic' and 'non-bibliographic'
    contributors. From a permissions standpoint, both are the same, but bibliographic contributors
    are included in citations, while non-bibliographic contributors are not included in citations.

    Note that if an anonymous view_only key is being used, the user relationship will not be exposed and the id for
    the contributor will be an empty string.

    Contributors can be viewed, removed, and have their permissions and bibliographic status changed via this
    endpoint.

    ##Attributes

    `type` is "contributors"

        name           type     description
        ------------------------------------------------------------------------------------------------------
        bibliographic  boolean  Whether the user will be included in citations for this node. Default is true.
        permission     string   User permission level. Must be "read", "write", or "admin". Default is "write".

    ##Relationships

    ###Users

    This endpoint shows the contributor user detail.

    ##Links

        self:           the canonical api endpoint of this contributor
        html:           the contributing user's page on the OSF website
        profile_image:  a url to the contributing user's profile image

    ##Actions

    ###Update Contributor

        Method:        PUT / PATCH
        URL:           /links/self
        Query Params:  <none>
        Body (JSON):   {
                         "data": {
                           "type": "contributors",                    # required
                           "id": {contributor_id},                    # required
                           "attributes": {
                             "bibliographic": true|false,             # optional
                             "permission": "read"|"write"|"admin"     # optional
                           }
                         }
                       }
        Success:       200 OK + node representation

    To update a contributor's bibliographic preferences or access permissions for the node, issue a PUT request to the
    `self` link. Since this endpoint has no mandatory attributes, PUT and PATCH are functionally the same.  If the given
    user is not already in the contributor list, a 404 Not Found error will be returned.  A node must always have at
    least one admin, and any attempt to downgrade the permissions of a sole admin will result in a 400 Bad Request
    error.

    ###Remove Contributor

        Method:        DELETE
        URL:           /links/self
        Query Params:  <none>
        Success:       204 No Content

    To remove a contributor from a node, issue a DELETE request to the `self` link.  Attempting to remove the only admin
    from a node will result in a 400 Bad Request response.  This request will only remove the relationship between the
    node and the user, not the user itself.

    ##Query Params

    + `profile_image_size=<Int>` -- Modifies `/links/profile_image_url` so that it points the image scaled to the given
    size in pixels.  If left blank, the size depends on the image provider.

    #This Request/Response

    """
    permission_classes = (
        ContributorDetailPermissions,
        drf_permissions.IsAuthenticatedOrReadOnly,
        ReadOnlyIfRegistration,
        base_permissions.TokenHasScope,
    )

    required_read_scopes = [CoreScopes.NODE_CONTRIBUTORS_READ]
    required_write_scopes = [CoreScopes.NODE_CONTRIBUTORS_WRITE]

    serializer_class = NodeContributorDetailSerializer
    view_category = 'nodes'
    view_name = 'node-contributor-detail'

    # overrides RetrieveAPIView
    def get_object(self):
        node = self.get_node()
        user = self.get_user()
        # May raise a permission denied
        self.check_object_permissions(self.request, user)
        if user not in node.contributors:
            raise NotFound('{} cannot be found in the list of contributors.'.format(user))
        user.permission = node.get_permissions(user)[-1]
        user.bibliographic = node.get_visible(user)
        user.node_id = node._id
        return user

    # overrides DestroyAPIView
    def perform_destroy(self, instance):
        node = self.get_node()
        auth = get_user_auth(self.request)
        if len(node.visible_contributors) == 1 and node.get_visible(instance):
            raise ValidationError("Must have at least one visible contributor")
        removed = node.remove_contributor(instance, auth)
        if not removed:
            raise ValidationError("Must have at least one registered admin contributor")


# TODO: Support creating registrations
class NodeRegistrationsList(JSONAPIBaseView, generics.ListAPIView, NodeMixin):
    """Registrations of the current node.

    Registrations are read-only snapshots of a project. This view is a list of all the registrations of the current node.

    Each resource contains the full representation of the registration, meaning additional requests to an individual
    registrations's detail view are not necessary.

    ##Registration Attributes

    Registrations have the "registrations" `type`.

        name               type               description
        ---------------------------------------------------------------------------------
        title              string             title of the registered project or component
        description        string             description of the registered node
        category           string             node category, must be one of the allowed values
        date_created       iso8601 timestamp  timestamp that the node was created
        date_modified      iso8601 timestamp  timestamp when the node was last updated
        tags               array of strings   list of tags that describe the registered node
        fork               boolean            is this project a fork?
        registration       boolean            has this project been registered?
        dashboard          boolean            is this registered node visible on the user dashboard?
        public             boolean            has this registration been made publicly-visible?
        retracted          boolean            has this registration been retracted?
        date_registered    iso8601 timestamp  timestamp that the registration was created


    ##Relationships

    ###Registered from

    The registration is branched from this node.

    ###Registered by

    The registration was initiated by this user.

    ##Links

    See the [JSON-API spec regarding pagination](http://jsonapi.org/format/1.0/#fetching-pagination).

    #This request/response

    """
    permission_classes = (
        ContributorOrPublic,
        drf_permissions.IsAuthenticatedOrReadOnly,
        base_permissions.TokenHasScope,
        ExcludeRetractions
    )

    required_read_scopes = [CoreScopes.NODE_REGISTRATIONS_READ]
    required_write_scopes = [CoreScopes.NODE_REGISTRATIONS_WRITE]

    serializer_class = RegistrationSerializer
    view_category = 'nodes'
    view_name = 'node-registrations'

    # overrides ListAPIView
    # TODO: Filter out retractions by default
    def get_queryset(self):
        nodes = self.get_node().node__registrations
        auth = get_user_auth(self.request)
        registrations = [node for node in nodes if node.can_view(auth)]
        return registrations


class NodeChildrenList(JSONAPIBaseView, bulk_views.ListBulkCreateJSONAPIView, NodeMixin, ODMFilterMixin):
    """Children of the current node. *Writeable*.

    This will get the next level of child nodes for the selected node if the current user has read access for those
    nodes. Creating a node via this endpoint will behave the same as the [node list endpoint](/v2/nodes/), but the new
    node will have the selected node set as its parent.

    ##Node Attributes

    <!--- Copied Attributes from NodeDetail -->

    OSF Node entities have the "nodes" `type`.

        name           type               description
        ---------------------------------------------------------------------------------
        title          string             title of project or component
        description    string             description of the node
        category       string             node category, must be one of the allowed values
        date_created   iso8601 timestamp  timestamp that the node was created
        date_modified  iso8601 timestamp  timestamp when the node was last updated
        tags           array of strings   list of tags that describe the node
        registration   boolean            has this project been registered?
        fork           boolean            is this node a fork of another node?
        dashboard      boolean            is this node visible on the user dashboard?
        public         boolean            has this node been made publicly-visible?

    ##Links

    See the [JSON-API spec regarding pagination](http://jsonapi.org/format/1.0/#fetching-pagination).

    ##Actions

    ###Create Child Node

    <!--- Copied Creating New Node from NodeList -->

        Method:        POST
        URL:           /links/self
        Query Params:  <none>
        Body (JSON):   {
                         "data": {
                           "type": "nodes", # required
                           "attributes": {
                             "title":       {title},         # required
                             "category":    {category},      # required
                             "description": {description},   # optional
                             "tags":        [{tag1}, {tag2}] # optional
                           }
                         }
                       }
        Success:       201 CREATED + node representation

    To create a child node of the current node, issue a POST request to this endpoint.  The `title` and `category`
    fields are mandatory. `category` must be one of the [permitted node categories](/v2/#osf-node-categories).  If the
    node creation is successful the API will return a 201 response with the representation of the new node in the body.
    For the new node's canonical URL, see the `/links/self` field of the response.

    ##Query Params

    + `page=<Int>` -- page number of results to view, default 1

    + `filter[<fieldname>]=<Str>` -- fields and values to filter the search results on.

    <!--- Copied Query Params from NodeList -->

    Nodes may be filtered by their `title`, `category`, `description`, `public`, `registration`, or `tags`.  `title`,
    `description`, and `category` are string fields and will be filtered using simple substring matching.  `public` and
    `registration` are booleans, and can be filtered using truthy values, such as `true`, `false`, `0`, or `1`.  Note
    that quoting `true` or `false` in the query will cause the match to fail regardless.  `tags` is an array of simple strings.

    #This Request/Response

    """
    permission_classes = (
        ContributorOrPublic,
        drf_permissions.IsAuthenticatedOrReadOnly,
        ReadOnlyIfRegistration,
        base_permissions.TokenHasScope,
        ExcludeRetractions
    )

    required_read_scopes = [CoreScopes.NODE_CHILDREN_READ]
    required_write_scopes = [CoreScopes.NODE_CHILDREN_WRITE]

    serializer_class = NodeSerializer
    view_category = 'nodes'
    view_name = 'node-children'

    # overrides ODMFilterMixin
    def get_default_odm_query(self):
        return (
            Q('is_deleted', 'ne', True) &
            Q('is_folder', 'ne', True)
        )

    # overrides ListBulkCreateJSONAPIView
    def get_queryset(self):
        node = self.get_node()
        req_query = self.get_query_from_request()

        query = (
            Q('_id', 'in', [e._id for e in node.nodes if e.primary]) &
            req_query
        )
        nodes = Node.find(query)
        auth = get_user_auth(self.request)
        children = [each for each in nodes if each.can_view(auth)]
        return children

    # overrides ListBulkCreateJSONAPIView
    def perform_create(self, serializer):
        user = self.request.user
        serializer.save(creator=user, parent=self.get_node())


# TODO: Make NodeLinks filterable. They currently aren't filterable because we have can't
# currently query on a Pointer's node's attributes.
# e.g. Pointer.find(Q('node.title', 'eq', ...)) doesn't work
class NodeLinksList(JSONAPIBaseView, bulk_views.BulkDestroyJSONAPIView, bulk_views.ListBulkCreateJSONAPIView, NodeMixin):
    """Node Links to other nodes. *Writeable*.

    Node Links act as pointers to other nodes. Unlike Forks, they are not copies of nodes;
    Node Links are a direct reference to the node that they point to.

    ##Node Link Attributes
    `type` is "node_links"

        None

    ##Links

    See the [JSON-API spec regarding pagination](http://jsonapi.org/format/1.0/#fetching-pagination).

    ##Relationships

    ### Target Node

    This endpoint shows the target node detail and is automatically embedded.

    ##Actions

    ###Adding Node Links
        Method:        POST
        URL:           /links/self
        Query Params:  <none>
        Body (JSON): {
                       "data": {
                          "type": "node_links",                  # required
                          "relationships": {
                            "nodes": {
                              "data": {
                                "type": "nodes",                 # required
                                "id": "{target_node_id}",        # required
                              }
                            }
                          }
                       }
                    }
        Success:       201 CREATED + node link representation

    To add a node link (a pointer to another node), issue a POST request to this endpoint.  This effectively creates a
    relationship between the node and the target node.  The target node must be described as a relationship object with
    a "data" member, containing the nodes `type` and the target node `id`.

    ##Query Params

    + `page=<Int>` -- page number of results to view, default 1

    + `filter[<fieldname>]=<Str>` -- fields and values to filter the search results on.

    #This Request/Response
    """
    permission_classes = (
        drf_permissions.IsAuthenticatedOrReadOnly,
        ContributorOrPublic,
        ReadOnlyIfRegistration,
        base_permissions.TokenHasScope,
        ExcludeRetractions,
    )

    required_read_scopes = [CoreScopes.NODE_LINKS_READ]
    required_write_scopes = [CoreScopes.NODE_LINKS_WRITE]
    model_class = Pointer

    serializer_class = NodeLinksSerializer
    view_category = 'nodes'
    view_name = 'node-pointers'

    def get_queryset(self):
        return [
            pointer for pointer in
            self.get_node().nodes_pointer
            if not pointer.node.is_deleted
        ]

    # Overrides BulkDestroyJSONAPIView
    def perform_destroy(self, instance):
        auth = get_user_auth(self.request)
        node = self.get_node()
        try:
            node.rm_pointer(instance, auth=auth)
        except ValueError as err:  # pointer doesn't belong to node
            raise ValidationError(err.message)
        node.save()

    # overrides ListCreateAPIView
    def get_parser_context(self, http_request):
        """
        Tells parser that we are creating a relationship
        """
        res = super(NodeLinksList, self).get_parser_context(http_request)
        res['is_relationship'] = True
        return res


class NodeLinksDetail(JSONAPIBaseView, generics.RetrieveDestroyAPIView, NodeMixin):
    """Node Link details. *Writeable*.

    Node Links act as pointers to other nodes. Unlike Forks, they are not copies of nodes;
    Node Links are a direct reference to the node that they point to.

    ##Attributes
    `type` is "node_links"

        None

    ##Links

    *None*

    ##Relationships

    ###Target node

    This endpoint shows the target node detail and is automatically embedded.

    ##Actions

    ###Remove Node Link

        Method:        DELETE
        URL:           /links/self
        Query Params:  <none>
        Success:       204 No Content

    To remove a node link from a node, issue a DELETE request to the `self` link.  This request will remove the
    relationship between the node and the target node, not the nodes themselves.

    ##Query Params

    *None*.

    #This Request/Response
    """
    permission_classes = (
        ContributorOrPublicForPointers,
        drf_permissions.IsAuthenticatedOrReadOnly,
        base_permissions.TokenHasScope,
        ReadOnlyIfRegistration,
        ExcludeRetractions
    )

    required_read_scopes = [CoreScopes.NODE_LINKS_READ]
    required_write_scopes = [CoreScopes.NODE_LINKS_WRITE]

    serializer_class = NodeLinksSerializer
    view_category = 'nodes'
    view_name = 'node-pointer-detail'

    # overrides RetrieveAPIView
    def get_object(self):
        node_link_lookup_url_kwarg = 'node_link_id'
        node_link = get_object_or_error(
            Pointer,
            self.kwargs[node_link_lookup_url_kwarg],
            'node link'
        )
        # May raise a permission denied
        self.check_object_permissions(self.request, node_link)
        return node_link

    # overrides DestroyAPIView
    def perform_destroy(self, instance):
        auth = get_user_auth(self.request)
        node = self.get_node()
        pointer = self.get_object()
        try:
            node.rm_pointer(pointer, auth=auth)
        except ValueError as err:  # pointer doesn't belong to node
            raise NotFound(err.message)
        node.save()


class NodeFilesList(JSONAPIBaseView, generics.ListAPIView, WaterButlerMixin, ListFilterMixin, NodeMixin):
    """Files attached to a node for a given provider. *Read-only*.

    This gives a list of all of the files and folders that are attached to your project for the given storage provider.
    If the provider is not "osfstorage", the metadata for the files in the storage will be retrieved and cached whenever
    this endpoint is accessed.  To see the cached metadata, GET the endpoint for the file directly (available through
    its `/links/info` attribute).

    When a create/update/delete action is performed against the file or folder, the action is handled by an external
    service called WaterButler.  The WaterButler response format differs slightly from the OSF's.

    <!--- Copied from FileDetail.Spiel -->

    ###Waterbutler Entities

    When an action is performed against a WaterButler endpoint, it will generally respond with a file entity, a folder
    entity, or no content.

    ####File Entity

        name          type       description
        -------------------------------------------------------------------------
        name          string     name of the file
        path          string     unique identifier for this file entity for this
                                 project and storage provider. may not end with '/'
        materialized  string     the full path of the file relative to the storage
                                 root.  may not end with '/'
        kind          string     "file"
        etag          string     etag - http caching identifier w/o wrapping quotes
        modified      timestamp  last modified timestamp - format depends on provider
        contentType   string     MIME-type when available
        provider      string     id of provider e.g. "osfstorage", "s3", "googledrive".
                                 equivalent to addon_short_name on the OSF
        size          integer    size of file in bytes
        extra         object     may contain additional data beyond what's described here,
                                 depending on the provider
          version     integer    version number of file. will be 1 on initial upload
          downloads   integer    count of the number times the file has been downloaded
          hashes      object
            md5       string     md5 hash of file
            sha256    string     SHA-256 hash of file

    ####Folder Entity

        name          type    description
        ----------------------------------------------------------------------
        name          string  name of the folder
        path          string  unique identifier for this folder entity for this
                              project and storage provider. must end with '/'
        materialized  string  the full path of the folder relative to the storage
                              root.  must end with '/'
        kind          string  "folder"
        etag          string  etag - http caching identifier w/o wrapping quotes
        extra         object  varies depending on provider

    ##File Attributes

    <!--- Copied Attributes from FileDetail -->

    For an OSF File entity, the `type` is "files" regardless of whether the entity is actually a file or folder.  They
    can be distinguished by the `kind` attribute.  Files and folders use the same representation, but some attributes may
    be null for one kind but not the other. `size` will be null for folders.  A list of storage provider keys can be
    found [here](/v2/#storage-providers).

        name          type               description
        ---------------------------------------------------------------------------------
        name          string             name of the file or folder; use for display
        kind          string             "file" or "folder"
        path          url path           unique path for this entity, used in "move" actions
        size          integer            size of file in bytes, null for folders
        provider      string             storage provider for this file. "osfstorage" if stored on the OSF.  Other
                                         examples include "s3" for Amazon S3, "googledrive" for Google Drive, "box"
                                         for Box.com.
        last_touched  iso8601 timestamp  last time the metadata for the file was retrieved. only applies to non-OSF
                                         storage providers.
        date_modified iso8601 timestamp  timestamp of when this file was last updated
        extra         object             may contain additional data beyond what's described here, depending on
                                         the provider
          hashes      object
            md5       string             md5 hash of file, null for folders
            sha256    string             SHA-256 hash of file, null for folders

    ##Links

    See the [JSON-API spec regarding pagination](http://jsonapi.org/format/1.0/#fetching-pagination).

    ##Actions

    <!--- Copied from FileDetail.Actions -->

    The `links` property of the response provides endpoints for common file operations. The currently-supported actions
    are:

    ###Get Info (*files, folders*)

        Method:   GET
        URL:      /links/info
        Params:   <none>
        Success:  200 OK + file representation

    The contents of a folder or details of a particular file can be retrieved by performing a GET request against the
    `info` link. The response will be a standard OSF response format with the [OSF File attributes](#attributes).

    ###Download (*files*)

        Method:   GET
        URL:      /links/download
        Params:   <none>
        Success:  200 OK + file body

    To download a file, issue a GET request against the `download` link.  The response will have the Content-Disposition
    header set, which will will trigger a download in a browser.

    ###Create Subfolder (*folders*)

        Method:       PUT
        URL:          /links/new_folder
        Query Params: ?kind=folder&name={new_folder_name}
        Body:         <empty>
        Success:      201 Created + new folder representation

    You can create a subfolder of an existing folder by issuing a PUT request against the `new_folder` link.  The
    `?kind=folder` portion of the query parameter is already included in the `new_folder` link.  The name of the new
    subfolder should be provided in the `name` query parameter.  The response will contain a [WaterButler folder
    entity](#folder-entity).  If a folder with that name already exists in the parent directory, the server will return
    a 409 Conflict error response.

    ###Upload New File (*folders*)

        Method:       PUT
        URL:          /links/upload
        Query Params: ?kind=file&name={new_file_name}
        Body (Raw):   <file data (not form-encoded)>
        Success:      201 Created or 200 OK + new file representation

    To upload a file to a folder, issue a PUT request to the folder's `upload` link with the raw file data in the
    request body, and the `kind` and `name` query parameters set to `'file'` and the desired name of the file.  The
    response will contain a [WaterButler file entity](#file-entity) that describes the new file.  If a file with the
    same name already exists in the folder, it will be considered a new version.  In this case, the response will be a
    200 OK.

    ###Update Existing File (*file*)

        Method:       PUT
        URL:          /links/upload
        Query Params: ?kind=file
        Body (Raw):   <file data (not form-encoded)>
        Success:      200 OK + updated file representation

    To update an existing file, issue a PUT request to the file's `upload` link with the raw file data in the request
    body and the `kind` query parameter set to `"file"`.  The update action will create a new version of the file.
    The response will contain a [WaterButler file entity](#file-entity) that describes the updated file.

    ###Rename (*files, folders*)

        Method:        POST
        URL:           /links/move
        Query Params:  <none>
        Body (JSON):   {
                        "action": "rename",
                        "rename": {new_file_name}
                       }
        Success:       200 OK + new entity representation

    To rename a file or folder, issue a POST request to the `move` link with the `action` body parameter set to
    `"rename"` and the `rename` body parameter set to the desired name.  The response will contain either a folder
    entity or file entity with the new name.

    ###Move & Copy (*files, folders*)

        Method:        POST
        URL:           /links/move
        Query Params:  <none>
        Body (JSON):   {
                        // mandatory
                        "action":   "move"|"copy",
                        "path":     {path_attribute_of_target_folder},
                        // optional
                        "rename":   {new_name},
                        "conflict": "replace"|"keep", // defaults to 'replace'
                        "resource": {node_id},        // defaults to current {node_id}
                        "provider": {provider}        // defaults to current {provider}
                       }
        Success:       200 OK or 201 Created + new entity representation

    Move and copy actions both use the same request structure, a POST to the `move` url, but with different values for
    the `action` body parameters.  The `path` parameter is also required and should be the OSF `path` attribute of the
    folder being written to.  The `rename` and `conflict` parameters are optional.  If you wish to change the name of
    the file or folder at its destination, set the `rename` parameter to the new name.  The `conflict` param governs how
    name clashes are resolved.  Possible values are `replace` and `keep`.  `replace` is the default and will overwrite
    the file that already exists in the target folder.  `keep` will attempt to keep both by adding a suffix to the new
    file's name until it no longer conflicts.  The suffix will be ' (**x**)' where **x** is a increasing integer
    starting from 1.  This behavior is intended to mimic that of the OS X Finder.  The response will contain either a
    folder entity or file entity with the new name.

    Files and folders can also be moved between nodes and providers.  The `resource` parameter is the id of the node
    under which the file/folder should be moved.  It *must* agree with the `path` parameter, that is the `path` must
    identify a valid folder under the node identified by `resource`.  Likewise, the `provider` parameter may be used to
    move the file/folder to another storage provider, but both the `resource` and `path` parameters must belong to a
    node and folder already extant on that provider.  Both `resource` and `provider` default to the current node and
    providers.

    If a moved/copied file is overwriting an existing file, a 200 OK response will be returned.  Otherwise, a 201
    Created will be returned.

    ###Delete (*file, folders*)

        Method:        DELETE
        URL:           /links/delete
        Query Params:  <none>
        Success:       204 No Content

    To delete a file or folder send a DELETE request to the `delete` link.  Nothing will be returned in the response
    body.

    ##Query Params

    + `page=<Int>` -- page number of results to view, default 1

    + `filter[<fieldname>]=<Str>` -- fields and values to filter the search results on.

    Node files may be filtered by `id`, `name`, `node`, `kind`, `path`, `provider`, `size`, and `last_touched`.

    #This Request/Response

    """
    permission_classes = (
        drf_permissions.IsAuthenticatedOrReadOnly,
        base_permissions.PermissionWithGetter(ContributorOrPublic, 'node'),
        base_permissions.PermissionWithGetter(ReadOnlyIfRegistration, 'node'),
        base_permissions.TokenHasScope,
        ExcludeRetractions
    )

    ordering = ('materialized_path',)  # default ordering

    serializer_class = FileSerializer

    required_read_scopes = [CoreScopes.NODE_FILE_READ]
    required_write_scopes = [CoreScopes.NODE_FILE_WRITE]

    view_category = 'nodes'
    view_name = 'node-files'

    def get_default_queryset(self):
        # Don't bother going to waterbutler for osfstorage
        files_list = self.fetch_from_waterbutler()

        if isinstance(files_list, list):
            return [self.get_file_item(file) for file in files_list]

        if isinstance(files_list, dict) or getattr(files_list, 'is_file', False):
            # We should not have gotten a file here
            raise NotFound

        return list(files_list.children)

    # overrides ListAPIView
    def get_queryset(self):
        return self.get_queryset_from_request()


class NodeFileDetail(JSONAPIBaseView, generics.RetrieveAPIView, WaterButlerMixin, NodeMixin):
    permission_classes = (
        drf_permissions.IsAuthenticatedOrReadOnly,
        base_permissions.PermissionWithGetter(ContributorOrPublic, 'node'),
        base_permissions.PermissionWithGetter(ReadOnlyIfRegistration, 'node'),
        base_permissions.TokenHasScope,
        ExcludeRetractions
    )

    serializer_class = FileSerializer

    required_read_scopes = [CoreScopes.NODE_FILE_READ]
    required_write_scopes = [CoreScopes.NODE_FILE_WRITE]
    view_category = 'nodes'
    view_name = 'node-file-detail'

    def get_object(self):
        fobj = self.fetch_from_waterbutler()
        if isinstance(fobj, dict):
            return self.get_file_item(fobj)

        if isinstance(fobj, list) or not getattr(fobj, 'is_file', True):
            # We should not have gotten a folder here
            raise NotFound

        return fobj


class NodeProvider(object):

    def __init__(self, provider, node):
        self.path = '/'
        self.node = node
        self.kind = 'folder'
        self.name = provider
        self.provider = provider
        self.node_id = node._id
        self.pk = node._id


class NodeProvidersList(JSONAPIBaseView, generics.ListAPIView, NodeMixin):
    """List of storage providers enabled for this node. *Read-only*.

    Users of the OSF may access their data on a [number of cloud-storage](/v2/#storage-providers) services that have
    integrations with the OSF.  We call these "providers".  By default every node has access to the OSF-provided
    storage but may use as many of the supported providers as desired.  This endpoint lists all of the providers that are
    configured for this node.  If you want to add more, you will need to do that in the Open Science Framework front end
    for now.

    In the OSF filesystem model, providers are treated as folders, but with special properties that distinguish them
    from regular folders.  Every provider folder is considered a root folder, and may not be deleted through the regular
    file API.  To see the contents of the provider, issue a GET request to the `/relationships/files/links/related/href`
    attribute of the provider resource.  The `new_folder` and `upload` actions are handled by another service called
    WaterButler, whose response format differs slightly from the OSF's.

    <!--- Copied from FileDetail.Spiel -->

    ###Waterbutler Entities

    When an action is performed against a WaterButler endpoint, it will generally respond with a file entity, a folder
    entity, or no content.

    ####File Entity

        name          type       description
        -------------------------------------------------------------------------
        name          string     name of the file
        path          string     unique identifier for this file entity for this
                                 project and storage provider. may not end with '/'
        materialized  string     the full path of the file relative to the storage
                                 root.  may not end with '/'
        kind          string     "file"
        etag          string     etag - http caching identifier w/o wrapping quotes
        modified      timestamp  last modified timestamp - format depends on provider
        contentType   string     MIME-type when available
        provider      string     id of provider e.g. "osfstorage", "s3", "googledrive".
                                 equivalent to addon_short_name on the OSF
        size          integer    size of file in bytes
        extra         object     may contain additional data beyond what's described here,
                                 depending on the provider
          version     integer    version number of file. will be 1 on initial upload
          downloads   integer    count of the number times the file has been downloaded
          hashes      object
            md5       string     md5 hash of file
            sha256    string     SHA-256 hash of file

    ####Folder Entity

        name          type    description
        ----------------------------------------------------------------------
        name          string  name of the folder
        path          string  unique identifier for this folder entity for this
                              project and storage provider. must end with '/'
        materialized  string  the full path of the folder relative to the storage
                              root.  must end with '/'
        kind          string  "folder"
        etag          string  etag - http caching identifier w/o wrapping quotes
        extra         object  varies depending on provider

    ##Provider Attributes

    `type` is "files"

        name      type    description
        ---------------------------------------------------------------------------------
        name      string  name of the provider
        kind      string  type of this file/folder.  always "folder"
        path      path    relative path of this folder within the provider filesys. always "/"
        node      string  node this provider belongs to
        provider  string  provider id, same as "name"

    ##Links

    See the [JSON-API spec regarding pagination](http://jsonapi.org/format/1.0/#fetching-pagination).

    ##Actions

    <!--- Copied from FileDetail.Actions -->

    ###Create Subfolder (*folders*)

        Method:       PUT
        URL:          /links/new_folder
        Query Params: ?kind=folder&name={new_folder_name}
        Body:         <empty>
        Success:      201 Created + new folder representation

    You can create a subfolder of an existing folder by issuing a PUT request against the `new_folder` link.  The
    `?kind=folder` portion of the query parameter is already included in the `new_folder` link.  The name of the new
    subfolder should be provided in the `name` query parameter.  The response will contain a [WaterButler folder
    entity](#folder-entity).  If a folder with that name already exists in the parent directory, the server will return
    a 409 Conflict error response.

    ###Upload New File (*folders*)

        Method:       PUT
        URL:          /links/upload
        Query Params: ?kind=file&name={new_file_name}
        Body (Raw):   <file data (not form-encoded)>
        Success:      201 Created or 200 OK + new file representation

    To upload a file to a folder, issue a PUT request to the folder's `upload` link with the raw file data in the
    request body, and the `kind` and `name` query parameters set to `'file'` and the desired name of the file.  The
    response will contain a [WaterButler file entity](#file-entity) that describes the new file.  If a file with the
    same name already exists in the folder, it will be considered a new version.  In this case, the response will be a
    200 OK.

    ##Query Params

    + `page=<Int>` -- page number of results to view, default 1

    #This Request/Response

    """
    permission_classes = (
        drf_permissions.IsAuthenticatedOrReadOnly,
        ContributorOrPublic,
        ExcludeRetractions,
        base_permissions.TokenHasScope,
    )

    required_read_scopes = [CoreScopes.NODE_FILE_READ]
    required_write_scopes = [CoreScopes.NODE_FILE_WRITE]

    serializer_class = NodeProviderSerializer
    view_category = 'nodes'
    view_name = 'node-providers'

    def get_provider_item(self, provider):
        return NodeProvider(provider, self.get_node())

    def get_queryset(self):
        return [
            self.get_provider_item(addon.config.short_name)
            for addon
            in self.get_node().get_addons()
            if addon.config.has_hgrid_files
            and addon.complete
        ]

class NodeAlternativeCitationsList(JSONAPIBaseView, generics.ListCreateAPIView, NodeMixin):
    """List of alternative citations for a project.

    ##Actions

    ###Create Alternative Citation

        Method:         POST
        Body (JSON):    {
                            "data": {
                                "type": "citations",    # required
                                "attributes": {
                                    "name": {name},     # mandatory
                                    "text": {text}      # mandatory
                                }
                            }
                        }
        Success:        201 Created + new citation representation
    """

    permission_classes = (
        drf_permissions.IsAuthenticatedOrReadOnly,
        AdminOrPublic,
        ReadOnlyIfRegistration,
        base_permissions.TokenHasScope
    )

    required_read_scopes = [CoreScopes.NODE_CITATIONS_READ]
    required_write_scopes = [CoreScopes.NODE_CITATIONS_WRITE]

    serializer_class = NodeAlternativeCitationSerializer
    view_category = 'nodes'
    view_name = 'alternative-citations'

    def get_queryset(self):
        return self.get_node().alternative_citations

class NodeAlternativeCitationDetail(JSONAPIBaseView, generics.RetrieveUpdateDestroyAPIView, NodeMixin):
    """Details about an alternative citations for a project.

    ##Actions

    ###Update Alternative Citation

        Method:         PUT
        Body (JSON):    {
                            "data": {
                                "type": "citations",    # required
                                "id": {{id}}            # required
                                "attributes": {
                                    "name": {name},     # mandatory
                                    "text": {text}      # mandatory
                                }
                            }
                        }
        Success:        200 Ok + updated citation representation

    ###Delete Alternative Citation

        Method:         DELETE
        Success:        204 No content
    """

    permission_classes = (
        drf_permissions.IsAuthenticatedOrReadOnly,
        AdminOrPublic,
        ReadOnlyIfRegistration,
        base_permissions.TokenHasScope
    )

    required_read_scopes = [CoreScopes.NODE_CITATIONS_READ]
    required_write_scopes = [CoreScopes.NODE_CITATIONS_WRITE]

    serializer_class = NodeAlternativeCitationSerializer
    view_category = 'nodes'
    view_name = 'alternative-citation-detail'

    def get_object(self):
        try:
            return self.get_node().alternative_citations.find(Q('_id', 'eq', str(self.kwargs['citation_id'])))[0]
        except IndexError:
            raise NotFound

    def perform_destroy(self, instance):
        self.get_node().remove_citation(get_user_auth(self.request), instance, save=True)

class NodeLogList(JSONAPIBaseView, generics.ListAPIView, NodeMixin, ODMFilterMixin):
    """List of Logs associated with a given Node. *Read-only*.

    <!--- Copied Description from LogList -->

    Paginated list of Logs ordered by their `date`. This includes the Logs of the specified Node as well as the logs of that Node's children that the current user has access to.

    Note that if an anonymous view_only key is being used, the user relationship will not be exposed.

    On the front end, logs show record and show actions done on the OSF. The complete list of loggable actions (in the format {identifier}: {description}) is as follows:

    * 'project_created': A Node is created
    * 'project_registered': A Node is registered
    * 'project_deleted': A Node is deleted
    * 'created_from': A Node is created using an existing Node as a template
    * 'pointer_created': A Pointer is created
    * 'pointer_forked': A Pointer is forked
    * 'pointer_removed': A Pointer is removed
    ---
    * 'made_public': A Node is made public
    * 'made_private': A Node is made private
    * 'tag_added': A tag is added to a Node
    * 'tag_removed': A tag is removed from a Node
    * 'edit_title': A Node's title is changed
    * 'edit_description': A Node's description is changed
    * 'updated_fields': One or more of a Node's fields are changed
    * 'external_ids_added': An external identifier is added to a Node (e.g. DOI, ARK)
    ---
    * 'contributor_added': A Contributor is added to a Node
    * 'contributor_removed': A Contributor is removed from a Node
    * 'contributors_reordered': A Contributor's position is a Node's biliography is changed
    * 'permissions_update': A Contributor's permissions on a Node are changed
    * 'made_contributor_visible': A Contributor is made bibliographically visible on a Node
    * 'made_contributor_invisible': A Contributor is made bibliographically invisible on a Node
    ---
    * 'wiki_updated': A Node's wiki is updated
    * 'wiki_deleted': A Node's wiki is deleted
    * 'wiki_renamed': A Node's wiki is renamed
    * 'made_wiki_public': A Node's wiki is made public
    * 'made_wiki_private': A Node's wiki is made private
    ---
    * 'addon_added': An add-on is linked to a Node
    * 'addon_removed': An add-on is unlinked from a Node
    * 'addon_file_moved': A File in a Node's linked add-on is moved
    * 'addon_file_copied': A File in a Node's linked add-on is copied
    * 'addon_file_renamed': A File in a Node's linked add-on is renamed
    * 'folder_created': A Folder is created in a Node's linked add-on
    * 'file_added': A File is added to a Node's linked add-on
    * 'file_updated': A File is updated on a Node's linked add-on
    * 'file_removed': A File is removed from a Node's linked add-on
    * 'file_restored': A File is restored in a Node's linked add-on
    ---
    * 'comment_added': A Comment is added to some item
    * 'comment_removed': A Comment is removed from some item
    * 'comment_updated': A Comment is updated on some item
    ---
    * 'embargo_initiated': An embargoed Registration is proposed on a Node
    * 'embargo_approved': A proposed Embargo of a Node is approved
    * 'embargo_cancelled': A proposed Embargo of a Node is cancelled
    * 'embargo_completed': A proposed Embargo of a Node is completed
    * 'retraction_initiated': A Retraction of a Registration is proposed
    * 'retraction_approved': A Retraction of a Registration is approved
    * 'retraction_cancelled': A Retraction of a Registration is cancelled
    * 'registration_initiated': A Registration of a Node is proposed
    * 'registration_approved': A proposed Registration is approved
    * 'registration_cancelled': A proposed Registration is cancelled
    ---
    * 'node_created': A Node is created (_deprecated_)
    * 'node_forked': A Node is forked (_deprecated_)
    * 'node_removed': A Node is dele (_deprecated_)

   ##Log Attributes

    <!--- Copied Attributes from LogList -->

    OSF Log entities have the "logs" `type`.

        name           type                   description
        ----------------------------------------------------------------------------
        date           iso8601 timestamp      timestamp of Log creation
        action         string                 Log action (see list above)

    ##Relationships

    ###Nodes

    A list of all Nodes this Log is added to.

    ###User

    The user who performed the logged action.

    ##Links

    See the [JSON-API spec regarding pagination](http://jsonapi.org/format/1.0/#fetching-pagination).

    ##Actions

    ##Query Params

    <!--- Copied Query Params from LogList -->

    Logs may be filtered by their `action` and `date`.

    #This Request/Response

    """

    serializer_class = NodeLogSerializer
    view_category = 'nodes'
    view_name = 'node-logs'

    required_read_scopes = [CoreScopes.NODE_LOG_READ]
    required_write_scopes = [CoreScopes.NULL]

    log_lookup_url_kwarg = 'node_id'

    ordering = ('-date', )

    permission_classes = (
        drf_permissions.IsAuthenticatedOrReadOnly,
        ContributorOrPublic,
        base_permissions.TokenHasScope,
        ExcludeRetractions
    )

    def get_default_odm_query(self):
        auth = get_user_auth(self.request)
        query = self.get_node().get_aggregate_logs_query(auth)
        return query

    def get_queryset(self):
        queryset = NodeLog.find(self.get_query_from_request())
        return queryset


class NodeCommentsList(JSONAPIBaseView, generics.ListCreateAPIView, ODMFilterMixin, NodeMixin):
    """List of comments on a node. *Writeable*.

    Paginated list of comments ordered by their `date_created.` Each resource contains the full representation of the
    comment, meaning additional requests to an individual comment's detail view are not necessary.

    Note that if an anonymous view_only key is being used, the user relationship will not be exposed.

    ###Permissions

    Comments on public nodes are given read-only access to everyone. If the node comment-level is "private",
    only contributors have permission to comment. If the comment-level is "public" any logged-in OSF user can comment.
    Comments on private nodes are only visible to contributors and administrators on the parent node.

    ##Attributes

    OSF comment entities have the "comments" `type`.

        name           type               description
        ---------------------------------------------------------------------------------
        content        string             content of the comment
        date_created   iso8601 timestamp  timestamp that the comment was created
        date_modified  iso8601 timestamp  timestamp when the comment was last updated
        modified       boolean            has this comment been edited?
        deleted        boolean            is this comment deleted?
        is_abuse       boolean            has this comment been reported by the current user?
        has_children   boolean            does this comment have replies?
        can_edit       boolean            can the current user edit this comment?

    ##Links

    See the [JSON-API spec regarding pagination](http://jsonapi.org/format/1.0/#fetching-pagination).

    ##Actions

    ###Create

        Method:        POST
        URL:           /links/self
        Query Params:  <none>
        Body (JSON):   {
                         "data": {
                           "type": "comments",   # required
                           "attributes": {
                             "content":       {content},        # mandatory
                           },
                           "relationships": {
                             "target": {
                               "data": {
                                  "type": {target type}         # mandatory
                                  "id": {target._id}            # mandatory
                               }
                             }
                           }
                         }
                       }
        Success:       201 CREATED + comment representation

    To create a comment on this node, issue a POST request against this endpoint. The comment target id and target type
    must be specified. To create a comment on the node overview page, the target `type` would be "nodes" and the `id`
    would be the node id. To reply to a comment on this node, the target `type` would be "comments" and the `id` would
    be the id of the comment to reply to. The `content` field is mandatory.

    If the comment creation is successful the API will return
    a 201 response with the representation of the new comment in the body. For the new comment's canonical URL, see the
    `/links/self` field of the response.

    ##Query Params

    + `filter[deleted]=True|False` -- filter comments based on whether or not they are deleted.

    The list of node comments includes deleted comments by default. The `deleted` field is a boolean and can be
    filtered using truthy values, such as `true`, `false`, `0`, or `1`. Note that quoting `true` or `false` in
    the query will cause the match to fail regardless.

    + `filter[date_created][comparison_operator]=YYYY-MM-DDTH:M:S` -- filter comments based on date created.

    Comments can also be filtered based on their `date_created` and `date_modified` fields. Possible comparison
    operators include 'gt' (greater than), 'gte'(greater than or equal to), 'lt' (less than) and 'lte'
    (less than or equal to). The date must be in the format YYYY-MM-DD and the time is optional.

    + `filter[target]=target_id` -- filter comments based on their target id.

    The list of comments can be filtered by target id. For example, to get all comments with target = project,
    the target_id would be the project_id.

    #This Request/Response
    """
    permission_classes = (
        drf_permissions.IsAuthenticatedOrReadOnly,
        CanCommentOrPublic,
        base_permissions.TokenHasScope,
        ExcludeRetractions
    )

    required_read_scopes = [CoreScopes.NODE_COMMENTS_READ]
    required_write_scopes = [CoreScopes.NODE_COMMENTS_WRITE]

    serializer_class = CommentSerializer
    view_category = 'nodes'
    view_name = 'node-comments'

    ordering = ('-date_created', )  # default ordering

    # overrides ODMFilterMixin
    def get_default_odm_query(self):
        return Q('node', 'eq', self.get_node()) & Q('root_target', 'ne', None)

    def get_queryset(self):
        commented_files = []
        comments = Comment.find(self.get_query_from_request())
        for comment in comments:
<<<<<<< HEAD
            # Deleted root targets still appear as tuples in the database,
            # but need to be None in order for the query to be correct.
            if comment.root_target is None:
                comment.root_target = None
                comment.save()

=======
>>>>>>> 358c2a72
            if isinstance(comment.root_target, StoredFileNode) and comment.root_target not in commented_files:
                commented_files.append(comment.root_target)

        for root_target in commented_files:
            if root_target.provider == 'dropbox':
                root_target = DropboxFile.load(root_target._id)

<<<<<<< HEAD
            if root_target.provider == 'osfstorage':
                try:
                    obj = get_object_or_error(
                        StoredFileNode,
                        Q('node', 'eq', self.get_node()._id) &
                        Q('_id', 'eq', root_target._id) &
                        Q('is_file', 'eq', True)
                    )
                except NotFound:
                    Comment.update(Q('root_target', 'eq', root_target), data={'root_target': None})
                    del root_target.node.commented_files[root_target._id]

            else:
                url = waterbutler_api_url_for(self.get_node()._id, root_target.provider, root_target.path, meta=True)
                waterbutler_request = requests.get(
                    url,
                    cookies=self.request.COOKIES,
                    headers={'Authorization': self.request.META.get('HTTP_AUTHORIZATION')},
                )
                if waterbutler_request.status_code == 404:
                    Comment.update(Q('root_target', 'eq', root_target), data={'root_target': None})
=======
            url = waterbutler_api_url_for(self.get_node()._id, root_target.provider, root_target.path, meta=True)
            waterbutler_request = requests.get(
                url,
                cookies=self.request.COOKIES,
                headers={'Authorization': self.request.META.get('HTTP_AUTHORIZATION')},
            )
            if waterbutler_request.status_code == 404:
                Comment.update(Q('root_target', 'eq', root_target), data={'root_target': None})
>>>>>>> 358c2a72

        return Comment.find(self.get_query_from_request())

    def get_serializer_class(self):
        if self.request.method == 'POST':
            return CommentCreateSerializer
        else:
            return CommentSerializer

    # overrides ListCreateAPIView
    def get_parser_context(self, http_request):
        """
        Tells parser that we are creating a relationship
        """
        res = super(NodeCommentsList, self).get_parser_context(http_request)
        res['is_relationship'] = True
        return res

    def perform_create(self, serializer):
        node = self.get_node()
        serializer.validated_data['user'] = self.request.user
        serializer.validated_data['node'] = node
        serializer.save()<|MERGE_RESOLUTION|>--- conflicted
+++ resolved
@@ -1852,15 +1852,12 @@
         commented_files = []
         comments = Comment.find(self.get_query_from_request())
         for comment in comments:
-<<<<<<< HEAD
             # Deleted root targets still appear as tuples in the database,
             # but need to be None in order for the query to be correct.
             if comment.root_target is None:
                 comment.root_target = None
                 comment.save()
 
-=======
->>>>>>> 358c2a72
             if isinstance(comment.root_target, StoredFileNode) and comment.root_target not in commented_files:
                 commented_files.append(comment.root_target)
 
@@ -1868,10 +1865,9 @@
             if root_target.provider == 'dropbox':
                 root_target = DropboxFile.load(root_target._id)
 
-<<<<<<< HEAD
             if root_target.provider == 'osfstorage':
                 try:
-                    obj = get_object_or_error(
+                    get_object_or_error(
                         StoredFileNode,
                         Q('node', 'eq', self.get_node()._id) &
                         Q('_id', 'eq', root_target._id) &
@@ -1890,16 +1886,6 @@
                 )
                 if waterbutler_request.status_code == 404:
                     Comment.update(Q('root_target', 'eq', root_target), data={'root_target': None})
-=======
-            url = waterbutler_api_url_for(self.get_node()._id, root_target.provider, root_target.path, meta=True)
-            waterbutler_request = requests.get(
-                url,
-                cookies=self.request.COOKIES,
-                headers={'Authorization': self.request.META.get('HTTP_AUTHORIZATION')},
-            )
-            if waterbutler_request.status_code == 404:
-                Comment.update(Q('root_target', 'eq', root_target), data={'root_target': None})
->>>>>>> 358c2a72
 
         return Comment.find(self.get_query_from_request())
 
