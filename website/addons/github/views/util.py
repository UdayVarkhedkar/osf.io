import httplib as http
from framework.exceptions import HTTPError
from ..api import GitHub


MESSAGE_BASE = 'via the Open Science Framework'
MESSAGES = {
    'add': 'Added {0}'.format(MESSAGE_BASE),
    'update': 'Updated {0}'.format(MESSAGE_BASE),
    'delete': 'Deleted {0}'.format(MESSAGE_BASE),
}


def _get_refs(addon, branch=None, sha=None, connection=None):
    """Get the appropriate branch name and sha given the addon settings object,
    and optionally the branch and sha from the request arguments.

    :param str branch: Branch name. If None, return the default branch from the
        repo settings.
    :param str sha: The SHA.
    :param GitHub connection: GitHub API object. If None, one will be created
        from the addon's user settings.

    """
    connection = connection or GitHub.from_settings(addon.user_settings)

    if sha and not branch:
        raise HTTPError(http.BAD_REQUEST)

    # Get default branch if not provided
    if not branch:
        repo = connection.repo(addon.user, addon.repo)
        if repo is None:
            return None, None, None
        branch = repo.default_branch

    # Get registered branches if provided
    registered_branches = (
        addon.registration_data.get('branches', [])
        if addon.owner.is_registration
        else []
    )
    registered_branch_names = [
        each.name
        for each in registered_branches
    ]

    # Fail if registered and branch not in registration data
    if registered_branches and branch not in registered_branch_names:
        raise HTTPError(http.BAD_REQUEST)

    # Get data from GitHub API if not registered
    branches = registered_branches or connection.branches(addon.user, addon.repo)

    # Use registered SHA if provided
    for each in branches:
<<<<<<< HEAD
        if branch == each['name']:
            sha = each['commit']['sha']
=======
        if branch == each.name:
            sha = each.commit.sha
>>>>>>> 2b828343
            break
    return branch, sha, branches


def _check_permissions(node_settings, auth, connection, branch, sha=None, repo=None):

    user_settings = node_settings.user_settings
    has_access = False

    has_auth = bool(user_settings and user_settings.has_auth)
    if has_auth:
        repo = repo or connection.repo(
            node_settings.user, node_settings.repo
        )

        has_access = (
            repo is not None and (
                'permissions' not in repo.to_json() or
                repo.to_json()['permissions']['push']
            )
        )

    if sha:
        branches = connection.branches(
            node_settings.user, node_settings.repo, branch
        )
        # TODO Will I ever return false?
        is_head = next((True for branch in branches if sha == branch.commit.sha), None)
    else:
        is_head = True

    can_edit = (
        node_settings.owner.can_edit(auth) and
        not node_settings.owner.is_registration and
        has_access and
        is_head
    )

    return can_edit<|MERGE_RESOLUTION|>--- conflicted
+++ resolved
@@ -54,13 +54,8 @@
 
     # Use registered SHA if provided
     for each in branches:
-<<<<<<< HEAD
-        if branch == each['name']:
-            sha = each['commit']['sha']
-=======
         if branch == each.name:
             sha = each.commit.sha
->>>>>>> 2b828343
             break
     return branch, sha, branches
 
