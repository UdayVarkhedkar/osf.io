--- conflicted
+++ resolved
@@ -33,20 +33,9 @@
         super(TestNodeSettings, self).setUp()
 
     def tearDown(self):
-<<<<<<< HEAD
         self.mock_update_data.stop()
         super(TestNodeSettings, self).tearDown()
-=======
-        super(TestBoxNodeSettingsModel, self).tearDown()
-        self.user_settings.remove()
-        self.node_settings.remove()
-        self.external_account.remove()
-        self.node.remove()
-        self.user.remove()
 
-    def test_complete_true(self):
-        assert_true(self.node_settings.has_auth)
-        assert_true(self.node_settings.complete)
 
     def test_complete_false(self):
         self.user_settings.oauth_grants[self.node._id].pop(self.external_account._id)
@@ -59,8 +48,107 @@
 
         assert_false(self.node_settings.has_auth)
         assert_false(self.node_settings.complete)
->>>>>>> 5b95f83e
 
+    def test_fields(self):
+        node_settings = BoxNodeSettings(user_settings=self.user_settings)
+        node_settings.save()
+        assert_true(node_settings.user_settings)
+        assert_equal(node_settings.user_settings.owner, self.user)
+        assert_true(hasattr(node_settings, 'folder_id'))
+        assert_true(hasattr(node_settings, 'user_settings'))
+
+    def test_folder_defaults_to_none(self):
+        node_settings = BoxNodeSettings(user_settings=self.user_settings)
+        node_settings.save()
+        assert_is_none(node_settings.folder_id)
+
+    def test_has_auth(self):
+        self.user.external_accounts = []
+        self.user_settings.reload()
+        settings = BoxNodeSettings(user_settings=self.user_settings)
+        settings.save()
+        assert_false(settings.has_auth)
+
+        self.user.external_accounts.append(self.external_account)
+        settings.reload()
+        assert_true(settings.has_auth)
+
+    def test_clear_auth(self):
+        node_settings = BoxNodeSettingsFactory()
+        node_settings.external_account = BoxAccountFactory()
+        node_settings.user_settings = BoxUserSettingsFactory()
+        node_settings.save()
+
+        node_settings.clear_auth()
+
+        assert_is_none(node_settings.external_account)
+        assert_is_none(node_settings.folder_id)
+        assert_is_none(node_settings.user_settings)
+
+    def test_to_json(self):
+        settings = self.node_settings
+        user = UserFactory()
+        result = settings.to_json(user)
+        assert_equal(result['addon_short_name'], 'box')
+
+    def test_delete(self):
+        assert_true(self.node_settings.user_settings)
+        assert_true(self.node_settings.folder_id)
+        old_logs = self.node.logs
+        self.node_settings.delete()
+        self.node_settings.save()
+        assert_is(self.node_settings.user_settings, None)
+        assert_is(self.node_settings.folder_id, None)
+        assert_true(self.node_settings.deleted)
+        assert_equal(self.node.logs, old_logs)
+
+    def test_deauthorize(self):
+        assert_true(self.node_settings.user_settings)
+        assert_true(self.node_settings.folder_id)
+        self.node_settings.deauthorize(auth=Auth(self.user))
+        self.node_settings.save()
+        assert_is(self.node_settings.user_settings, None)
+        assert_is(self.node_settings.folder_id, None)
+
+        last_log = self.node.logs[-1]
+        assert_equal(last_log.action, 'box_node_deauthorized')
+        params = last_log.params
+        assert_in('node', params)
+        assert_in('project', params)
+        assert_in('folder_id', params)
+
+    @mock.patch("website.addons.box.model.BoxNodeSettings._update_folder_data")
+    def test_set_folder(self, mock_update_folder):
+        folder_id = '1234567890'
+        self.node_settings.set_folder(folder_id, auth=Auth(self.user))
+        self.node_settings.save()
+        # Folder was set
+        assert_equal(self.node_settings.folder_id, folder_id)
+        # Log was saved
+        last_log = self.node.logs[-1]
+        assert_equal(last_log.action, 'box_folder_selected')
+
+    def test_set_user_auth(self):
+        node_settings = BoxNodeSettingsFactory()
+        user_settings = BoxUserSettingsFactory()
+        external_account = BoxAccountFactory()
+
+        user_settings.owner.external_accounts.append(external_account)
+        user_settings.save()
+
+        node_settings.external_account = external_account
+        node_settings.set_user_auth(user_settings)
+        node_settings.save()
+
+        assert_true(node_settings.has_auth)
+        assert_equal(node_settings.user_settings, user_settings)
+        # A log was saved
+        last_log = node_settings.owner.logs[-1]
+        assert_equal(last_log.action, 'box_node_authorized')
+        log_params = last_log.params
+        assert_equal(log_params['folder_id'], node_settings.folder_id)
+        assert_equal(log_params['node'], node_settings.owner._primary_key)
+        assert_equal(last_log.user, user_settings.owner)
 
     @mock.patch("website.addons.box.model.refresh_oauth_key")
     def test_serialize_credentials(self, mock_refresh):
