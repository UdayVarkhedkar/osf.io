--- conflicted
+++ resolved
@@ -492,17 +492,4 @@
             'version': version_idx,
             'mode': 'render',
         })
-<<<<<<< HEAD
-        return url.url
-
-    @property
-    def extra(self):
-        if not self._metadata_cache:
-            return {}
-
-        return {
-            'fullPath': self._metadata_cache['fullPath'],
-        }
-=======
-        return url.url
->>>>>>> 6d77f9cd
+        return url.url