--- conflicted
+++ resolved
@@ -11,11 +11,7 @@
 
 from api.base.utils import get_object_or_error, absolute_reverse, add_dev_only_items
 from api.base.serializers import LinksField, JSONAPIHyperlinkedIdentityField, DevOnly
-<<<<<<< HEAD
-from api.base.serializers import JSONAPISerializer, WaterbutlerLink, NodeFileHyperLink, IDField, TypeField, TargetTypeField
-=======
-from api.base.serializers import JSONAPISerializer, WaterbutlerLink, NodeFileHyperLink, IDField, TypeField, JSONAPIListField
->>>>>>> 4a11f7dd
+from api.base.serializers import JSONAPISerializer, WaterbutlerLink, NodeFileHyperLink, IDField, TypeField, TargetTypeField, JSONAPIListField
 from api.base.exceptions import InvalidModelValueError
 
 
@@ -304,8 +300,6 @@
     type = TypeField()
     target_type = TargetTypeField()
 
-    # target_node_id = ser.CharField(write_only=True, source='node._id', help_text='The ID of the node that this Node Link points to')
-
     # TODO: We don't show the title because the current user may not have access to this node. We may want to conditionally
     # include this field in the future.
     # title = ser.CharField(read_only=True, source='node.title', help_text='The title of the node that this Node Link '
