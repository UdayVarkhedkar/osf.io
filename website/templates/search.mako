<%inherit file="base.mako"/>
<%def name="title()">Search</%def>
<%def name="content()">
    <link href="//maxcdn.bootstrapcdn.com/font-awesome/4.2.0/css/font-awesome.min.css" rel="stylesheet">
    <div id="searchControls" class="scripted">
        <div class="row">
            <div class="col-md-12">
                <form class="input-group" data-bind="submit: submit">
<<<<<<< HEAD
                    <input name="searchBar" type="text" class="form-control" placeholder="Search" data-bind="value: query, hasFocus: true">
=======
                    <input id="searchPageFullBar" type="text" class="form-control" placeholder="Search" data-bind="value: query, hasFocus: true">
>>>>>>> 63863296
                    <span class="input-group-btn">
                        <button type=button class="btn btn-default" data-bind="click: help"><i class="icon-question"></i></button>
                        <button type=button class="btn btn-default" data-bind="click: submit"><i class="icon-search"></i></button>
                    </span>
                </form>
                <br />

                <div class="row">
                    <!-- ko if: categories().length > 0-->
                    <div class="col-md-3">
                        <div class="row">
                            <div class="col-md-12">
                                <ul class="nav nav-pills nav-stacked" data-bind="foreach: categories">

                                    <!-- ko if: $parent.category().name === name -->
                                            <li class="active">
                                                <a data-bind="click: $parent.filter.bind($data)">{{ display }}<span class="badge pull-right">{{count}}</span></a>
                                            </li>
                                        <!-- /ko -->
                                        <!-- ko if: $parent.category().name !== name -->
                                            <li>
                                                <a data-bind="click: $parent.filter.bind($data)">{{ display }}<span class="badge pull-right">{{count}}</span></a>
                                            </li>
                                        <!-- /ko -->

                                </ul>
                            </div>
                        </div>
                        <!-- ko if: tags().length -->
                        <div class="row">
                            <div class="col-md-12">
                                <h4> Improve your search:</h4>
                                <span class="tag-cloud" data-bind="foreach: tags">
                                    <!-- ko if: count === $parent.tagMaxCount() && count > $parent.tagMaxCount()/2  -->
                                    <span class="cloud-tag tag-big pointer" data-bind="click: $root.addTag.bind(name)">
                                        {{ name }}
                                    </span>
                                    <!-- /ko -->
                                    <!-- ko if: count < $parent.tagMaxCount() && count > $parent.tagMaxCount()/2 -->
                                    <span class="cloud-tag tag-med pointer" data-bind="click: $root.addTag.bind(name)">
                                        {{ name }}
                                    </span>
                                    <!-- /ko -->
                                    <!-- ko if: count <= $parent.tagMaxCount()/2-->
                                    <span class="cloud-tag tag-sm pointer" data-bind="click: $root.addTag.bind(name)">
                                        {{ name }}
                                    </span>
                                    <!-- /ko -->
                                </span>
                            </div>
                        </div>
                        <br />
                        <!-- /ko -->
                    </div>
                    <!-- /ko -->
                    <div class="col-md-9">
                        <!-- ko if: searchStarted() && !totalCount() -->
                        <div class="search-results hidden" data-bind="css: {hidden: totalCount() }">No results found.</div>
                        <!-- /ko -->
                        <!-- ko if: totalCount() -->
                        <div data-bind="foreach: results">
                            <div class="search-result" data-bind="template: { name: category, data: $data}"></div>
                        </div>
                        <ul class="pager">
                            <li data-bind="css: {disabled: !prevPageExists()}">
                                <a href="#" data-bind="click: pagePrev">Previous Page </a>
                            </li>
                            <span data-bind="visible: totalPages() > 0">
                                <span data-bind="text: navLocation"></span>
                            </span>
                            <li data-bind="css: {disabled: !nextPageExists()}">
                                <a href="#" data-bind="click: pageNext"> Next Page</a>
                            </li>

                        </ul>
                        <!-- /ko -->


                        <div class="buffer"></div>
                    </div><!--col-->
                </div><!--row-->
            </div><!--col-->
        </div><!--row-->
    </div>

    <script type="text/html" id="metadata">
        <!-- ko if: $data.links -->
            <h4><a data-bind="attr.href: links[0].url">{{ title }}</a></h4>
        <!-- /ko -->

        <!-- ko ifnot: $data.links -->
            <h4><a data-bind="attr.href: id.url">{{ title }}</a></h4>
        <!-- /ko -->

        <h5>Description: <small>{{ description | default:"No Description" | fit:500}}</small></h5>

        <!-- ko if: contributors.length > 0 -->
        <h5>
            Contributors: <small data-bind="foreach: contributors">
                <span>{{ $data }}</span>
            <!-- ko if: ($index()+1) < ($parent.contributors.length) -->&nbsp;- <!-- /ko -->
            </small>
        </h5>
        <!-- /ko -->

        <!-- ko if: $data.source -->
        <h5>Source: <small>{{ source }}</small></h5>
        <!-- /ko -->

        <!-- ko if: $data.isResource -->
        <button class="btn btn-primary pull-right" data-bind="click: $parents[1].claim.bind($data, _id)">Curate This</button>
        <br>
        <!-- /ko -->
    </script>
    <script type="text/html" id="user">

        <div class="row">
            <div class="col-md-2">
                <img class="social-gravatar" data-bind="visible: gravatarUrl(), attr.src: gravatarUrl()">
            </div>
            <div class="col-md-10">
                <h4><a data-bind="attr.href: url"><span>{{ user }}</span></a></h4>
                <p>
                    <span data-bind="visible: job_title, text: job_title"></span><!-- ko if: job_title && job --> at <!-- /ko -->
                    <span data-bind="visible: job, text: job"></span><!-- ko if: job_title || job --><br /><!-- /ko -->
                    <span data-bind="visible: degree, text: degree"></span><!-- ko if: degree && school --> from <!-- /ko -->
                    <span data-bind="visible: school, text: school"></span><!-- ko if: degree || school --><br /><!-- /ko -->
                </p>
                <!-- ko if: social -->
                <ul class="list-inline">
                    <li data-bind="visible: social.personal">
                        <a data-bind="attr.href: social.personal">
                            <i class="fa fa-globe social-icons" data-toggle="tooltip" title="Personal Website"></i>
                        </a>
                    </li>

                    <li data-bind="visible: social.twitter">
                        <a data-bind="attr.href: social.twitter">
                            <i class="fa fa-twitter social-icons" data-toggle="tooltip" title="Twitter"></i>
                        </a>
                    </li>
                    <li data-bind="visible: social.github">
                        <a data-bind="attr.href: social.github">
                            <i class="fa fa-github-alt social-icons" data-toggle="tooltip" title="Github"></i>
                        </a>
                    </li>
                    <li data-bind="visible: social.linkedIn">
                        <a data-bind="attr.href: social.linkedIn">
                            <i class="fa fa-linkedin social-icons" data-toggle="tooltip" title="LinkedIn"></i>
                        </a>
                    </li>
                    <li data-bind="visible: social.scholar">
                        <a data-bind="attr.href: social.scholar">
                            <img class="social-icons" src="/static/img/googlescholar.png"data-toggle="tooltip" title="Google Scholar">
                        </a>
                    </li>
                    <li data-bind="visible: social.impactStory">
                        <a data-bind="attr.href: social.impactStory">
                            <i class="fa fa-info-circle social-icons" data-toggle="tooltip" title="ImpactStory"></i>
                        </a>
                    </li>
                    <li data-bind="visible: social.orcid">
                        <a data-bind="attr.href: social.orcid">
                            <i class="fa social-icons" data-toggle="tooltip" title="ORCiD">iD</i>
                        </a>
                    </li>
                    <li data-bind="visible: social.researcherId">
                        <a data-bind="attr.href: social.researcherId">
                            <i class="fa social-icons" data-toggle="tooltip" title="ResearcherID">R</i>
                        </a>
                    </li>
                </ul>
                <!-- /ko -->
            </div>
        </div>

    </script>
    <script type="text/html" id="project">
        <h4><a data-bind="attr.href: url">{{ title }}</a></h4>
        <p data-bind="visible: description"><strong>Description:</strong> {{ description | fit:500 }}</p>

        <!-- ko if: contributors.length > 0 -->
        <p>
            <strong>Contributors:</strong> <span data-bind="foreach: contributors">
                <a data-bind="attr.href: $parent.contributors_url[$index()]">{{ $data }}</a>
            <!-- ko if: ($index()+1) < ($parent.contributors.length) -->&nbsp;- <!-- /ko -->
            </span>
        </p>
        <!-- /ko -->
        <!-- ko if: tags.length > 0 -->
        <p data-bind="visible: tags.length"><strong>Tags:</strong>
            <span class="tag-cloud" data-bind="foreach: tags">
                <span class="cloud-tag tag-sm pointer" data-bind="text: $data, click: $root.addTag.bind($parentContext, $data)">
                </span>
            </span>
        </p>
        <p><strong>Jump to:</strong>
            <a data-bind="attr.href: wikiUrl">Wiki</a> -
            <a data-bind="attr.href: filesUrl">Files</a>
        </p>
        <!-- /ko -->
    </script>
    <script type="text/html" id="app">
        <h4><a data-bind="attr.href: url">{{ title }}</a></h4>
        <p data-bind="visible: description"><strong>Description:</strong> {{ description | fit:500 }}</p>

        <!-- ko if: contributors.length > 0 -->
        <p>
            <strong>Contributors:</strong> <span data-bind="foreach: contributors">
                <a data-bind="attr.href: $parent.contributors_url[$index()]">{{ $data }}</a>
            <!-- ko if: ($index()+1) < ($parent.contributors.length) -->&nbsp;- <!-- /ko -->
            </span>
        </p>
        <!-- /ko -->
        <!-- ko if: tags.length > 0 -->
        <p data-bind="visible: tags.length"><strong>Tags:</strong>
            <span class="tag-cloud" data-bind="foreach: tags">
                <span class="cloud-tag tag-sm pointer" data-bind="text: $data, click: $root.addTag.bind($parentContext, $data)">
                </span>
            </span>
        </p>
        <!-- /ko -->
    </script>
    <script type="text/html" id="component">
        <!-- ko if: parent_url -->
            <h4><a data-bind="attr.href: parent_url">{{ parent_title}}</a> / <a data-bind="attr.href: url">{{title }}</a></h4>
        <!-- /ko -->
        <!-- ko if: !parent_url -->
            <h4>{{ parent_title}} / <a data-bind="attr.href: url">{{title }}</a></h4>
        <!-- /ko -->

        <p data-bind="visible: description"><strong>Description:</strong> {{ description | fit:500 }}</p>

        <!-- ko if: contributors.length > 0 -->
        <p>
            <strong>Contributors:</strong> <span data-bind="foreach: contributors">
                <a data-bind="attr.href: $parent.contributors_url[$index()]">{{ $data }}</a>
            <!-- ko if: ($index()+1) < ($parent.contributors.length) -->&nbsp;- <!-- /ko -->
            </span>
        </p>
        <!-- /ko -->
        <!-- ko if: tags.length > 0 -->
        <p data-bind="visible: tags.length"><strong>Tags:</strong>
            <span class="tag-cloud" data-bind="foreach: tags">
                <span class="cloud-tag tag-sm pointer" data-bind="text: $data, click: $root.addTag.bind($parentContext, $data)">
                </span>
            </span>
        </p>
        <p><strong>Jump to:</strong>
            <a data-bind="attr.href: wikiUrl">Wiki</a> -
            <a data-bind="attr.href: filesUrl">Files</a>
        </p>
        <!-- /ko -->
    </script>
    <script type="text/html" id="registration">
        <h4><a data-bind="attr.href: url">{{ title }}</a>  (Registration)</h4>
        <p data-bind="visible: description"><strong>Description:</strong> {{ description | fit:500 }}</p>

        <!-- ko if: contributors.length > 0 -->
        <p>
            <strong>Contributors:</strong> <span data-bind="foreach: contributors">
                <a data-bind="attr.href: $parent.contributors_url[$index()]">{{ $data }}</a>
            <!-- ko if: ($index()+1) < ($parent.contributors.length) -->&nbsp;- <!-- /ko -->
            </span>
        </p>
        <!-- /ko -->
        <!-- ko if: tags.length > 0 -->
        <p data-bind="visible: tags.length"><strong>Tags:</strong>
            <span class="tag-cloud" data-bind="foreach: tags">
                <span class="cloud-tag tag-sm pointer" data-bind="text: $data, click: $root.addTag.bind($parentContext, $data)">
                </span>
            </span>
        </p>
        <p><strong>Jump to:</strong>
            <a data-bind="attr.href: wikiUrl">Wiki</a> -
            <a data-bind="attr.href: filesUrl">Files</a>
        </p>
        <!-- /ko -->
    </script>
</%def>

<%def name="javascript_bottom()">


<<<<<<< HEAD
    <script src="/static/public/js/search-page.js"></script>
=======
    <script src=${"/static/public/js/search-page.js" | webpack_asset}></script>
>>>>>>> 63863296


</%def><|MERGE_RESOLUTION|>--- conflicted
+++ resolved
@@ -6,11 +6,7 @@
         <div class="row">
             <div class="col-md-12">
                 <form class="input-group" data-bind="submit: submit">
-<<<<<<< HEAD
-                    <input name="searchBar" type="text" class="form-control" placeholder="Search" data-bind="value: query, hasFocus: true">
-=======
                     <input id="searchPageFullBar" type="text" class="form-control" placeholder="Search" data-bind="value: query, hasFocus: true">
->>>>>>> 63863296
                     <span class="input-group-btn">
                         <button type=button class="btn btn-default" data-bind="click: help"><i class="icon-question"></i></button>
                         <button type=button class="btn btn-default" data-bind="click: submit"><i class="icon-search"></i></button>
@@ -295,11 +291,7 @@
 <%def name="javascript_bottom()">
 
 
-<<<<<<< HEAD
-    <script src="/static/public/js/search-page.js"></script>
-=======
     <script src=${"/static/public/js/search-page.js" | webpack_asset}></script>
->>>>>>> 63863296
 
 
 </%def>