# -*- coding: utf-8 -*-
'''Unit tests for models and their factories.'''
import mock
import unittest
from nose.tools import *  # noqa (PEP8 asserts)

import pytz
import datetime
import urlparse
import itsdangerous
import random
import string
from dateutil import parser

from modularodm import Q
from modularodm.exceptions import ValidationError, ValidationValueError, ValidationTypeError


from framework.analytics import get_total_activity_count
from framework.exceptions import PermissionsError
from framework.auth import User, Auth
from framework.auth import cas
from framework.sessions.model import Session
from framework.auth import exceptions as auth_exc
from framework.auth.exceptions import ChangePasswordError, ExpiredTokenError
from framework.auth.utils import impute_names_model
from framework.auth.signals import user_merged
from framework.tasks import handlers
from framework.bcrypt import check_password_hash
from website import filters, language, settings, mailchimp_utils
from website.exceptions import NodeStateError
from website.profile.utils import serialize_user
from website.project.signals import contributor_added
from website.project.model import (
    Comment, Node, NodeLog, Pointer, ensure_schemas, has_anonymous_link,
    get_pointer_parent, Embargo, MetaSchema, DraftRegistration
)
from website.util.permissions import CREATOR_PERMISSIONS, ADMIN, READ, WRITE, DEFAULT_CONTRIBUTOR_PERMISSIONS
from website.util import web_url_for, api_url_for
from website.addons.wiki.exceptions import (
    NameEmptyError,
    NameInvalidError,
    NameMaximumLengthError,
    PageCannotRenameError,
    PageConflictError,
    PageNotFoundError,
)

from tests.base import OsfTestCase, Guid, fake, capture_signals
from tests.factories import (
    UserFactory, ApiOAuth2ApplicationFactory, NodeFactory, PointerFactory,
    ProjectFactory, NodeLogFactory, WatchConfigFactory,
    NodeWikiFactory, RegistrationFactory, UnregUserFactory,
    ProjectWithAddonFactory, UnconfirmedUserFactory, CommentFactory, PrivateLinkFactory,
    AuthUserFactory, DashboardFactory, FolderFactory, DraftRegistrationFactory
)
from tests.test_features import requires_piwik
from tests.utils import mock_archive


GUID_FACTORIES = UserFactory, NodeFactory, ProjectFactory


class TestUserValidation(OsfTestCase):

    def setUp(self):
        super(TestUserValidation, self).setUp()
        self.user = AuthUserFactory()

    def test_validate_fullname_none(self):
        self.user.fullname = None
        with assert_raises(ValidationError):
            self.user.save()

    def test_validate_fullname_empty(self):
        self.user.fullname = ''
        with assert_raises(ValidationValueError):
            self.user.save()

    def test_validate_social_personal_empty(self):
        self.user.social = {'personal': ''}
        self.user.save()

    def test_validate_social_valid(self):
        self.user.social = {'personal': 'http://cos.io/'}
        self.user.save()

    def test_validate_social_personal_invalid(self):
        self.user.social = {'personal': 'help computer'}
        with assert_raises(ValidationError):
            self.user.save()

    def test_empty_social_links(self):
        assert_equal(self.user.social_links, {})
        assert_equal(len(self.user.social_links), 0)

    def test_personal_site_unchanged(self):
        self.user.social = {'personal': 'http://cos.io/'}
        self.user.save()
        assert_equal(self.user.social_links['personal'], 'http://cos.io/')
        assert_equal(len(self.user.social_links), 1)

    def test_various_social_handles(self):
        self.user.social = {
            'personal': 'http://cos.io/',
            'twitter': 'OSFramework',
            'github': 'CenterForOpenScience'
        }
        self.user.save()
        assert_equal(self.user.social_links, {
            'personal': 'http://cos.io/',
            'twitter': 'http://twitter.com/OSFramework',
            'github': 'http://github.com/CenterForOpenScience'
        })

    def test_nonsocial_ignored(self):
        self.user.social = {
            'foo': 'bar',
        }
        self.user.save()
        assert_equal(self.user.social_links, {})

    def test_validate_jobs_valid(self):
        self.user.jobs = [{
            'institution': 'School of Lover Boys',
            'department': 'Fancy Patter',
            'title': 'Lover Boy',
            'startMonth': 1,
            'startYear': '1970',
            'endMonth': 1,
            'endYear': '1980',
        }]
        self.user.save()

    def test_validate_jobs_institution_empty(self):
        self.user.jobs = [{'institution': ''}]
        with assert_raises(ValidationError):
            self.user.save()

    def test_validate_jobs_bad_end_date(self):
        # end year is < start year
        self.user.jobs = [{
            'institution': fake.company(),
            'department': fake.bs(),
            'position': fake.catch_phrase(),
            'startMonth': 1,
            'startYear': '1970',
            'endMonth': 1,
            'endYear': '1960',
        }]
        with assert_raises(ValidationValueError):
            self.user.save()

    def test_validate_schools_bad_end_date(self):
        # end year is < start year
        self.user.schools = [{
            'degree': fake.catch_phrase(),
            'institution': fake.company(),
            'department': fake.bs(),
            'startMonth': 1,
            'startYear': '1970',
            'endMonth': 1,
            'endYear': '1960',
        }]
        with assert_raises(ValidationValueError):
            self.user.save()

    def test_validate_jobs_bad_year(self):
        start_year = ['hi', '20507', '99', '67.34']
        for year in start_year:
            self.user.jobs = [{
                'institution': fake.company(),
                'department': fake.bs(),
                'position': fake.catch_phrase(),
                'startMonth': 1,
                'startYear': year,
                'endMonth': 1,
                'endYear': '1960',
            }]
            with assert_raises(ValidationValueError):
                self.user.save()

    def test_validate_schools_bad_year(self):
        start_year = ['hi', '20507', '99', '67.34']
        for year in start_year:
            self.user.schools = [{
                'degree': fake.catch_phrase(),
                'institution': fake.company(),
                'department': fake.bs(),
                'startMonth': 1,
                'startYear': year,
                'endMonth': 1,
                'endYear': '1960',
            }]
            with assert_raises(ValidationValueError):
                self.user.save()


class TestUser(OsfTestCase):

    def setUp(self):
        super(TestUser, self).setUp()
        self.user = UserFactory()
        self.auth = Auth(user=self.user)

    def test_repr(self):
        assert_in(self.user.username, repr(self.user))
        assert_in(self.user._id, repr(self.user))

    def test_update_guessed_names(self):
        name = fake.name()
        u = User(fullname=name)
        u.update_guessed_names()
        u.save()

        parsed = impute_names_model(name)
        assert_equal(u.fullname, name)
        assert_equal(u.given_name, parsed['given_name'])
        assert_equal(u.middle_names, parsed['middle_names'])
        assert_equal(u.family_name, parsed['family_name'])
        assert_equal(u.suffix, parsed['suffix'])

    def test_non_registered_user_is_not_active(self):
        u = User(username=fake.email(),
                 fullname='Freddie Mercury',
                 is_registered=False)
        u.set_password('killerqueen')
        u.save()
        assert_false(u.is_active)

    def test_create_unregistered(self):
        name, email = fake.name(), fake.email()
        u = User.create_unregistered(email=email,
                                     fullname=name)
        u.save()
        assert_equal(u.username, email)
        assert_false(u.is_registered)
        assert_false(u.is_claimed)
        assert_true(u.is_invited)
        assert_false(email in u.emails)
        parsed = impute_names_model(name)
        assert_equal(u.given_name, parsed['given_name'])

    @mock.patch('framework.auth.core.User.update_search')
    def test_search_not_updated_for_unreg_users(self, update_search):
        u = User.create_unregistered(fullname=fake.name(), email=fake.email())
        u.save()
        assert not update_search.called

    @mock.patch('framework.auth.core.User.update_search')
    def test_search_updated_for_registered_users(self, update_search):
        UserFactory(is_registered=True)
        assert_true(update_search.called)

    def test_create_unregistered_raises_error_if_already_in_db(self):
        u = UnregUserFactory()
        dupe = User.create_unregistered(fullname=fake.name(), email=u.username)
        with assert_raises(ValidationValueError):
            dupe.save()

    def test_user_with_no_password_is_not_active(self):
        u = User(
            username=fake.email(),
            fullname='Freddie Mercury',
            is_registered=True,
        )
        u.save()
        assert_false(u.is_active)

    def test_merged_user_is_not_active(self):
        master = UserFactory()
        dupe = UserFactory(merged_by=master)
        assert_false(dupe.is_active)

    def test_merged_user_with_two_account_on_same_project_with_different_visibility_and_permissions(self):
        user2 = UserFactory.build()
        user2.save()

        project = ProjectFactory(is_public=True)
        # Both the master and dupe are contributors
        project.add_contributor(user2, log=False)
        project.add_contributor(self.user, log=False)
        project.set_permissions(user=self.user, permissions=['read'])
        project.set_permissions(user=user2, permissions=['read', 'write', 'admin'])
        project.set_visible(user=self.user, visible=False)
        project.set_visible(user=user2, visible=True)
        project.save()
        self.user.merge_user(user2)
        self.user.save()

        assert_true('admin' in project.permissions[self.user._id])
        assert_true(self.user._id in project.visible_contributor_ids)
        assert_false(project.is_contributor(user2))

    def test_cant_create_user_without_username(self):
        u = User()  # No username given
        with assert_raises(ValidationError):
            u.save()

    def test_date_registered_upon_saving(self):
        u = User(username=fake.email(), fullname='Foo bar')
        u.save()
        assert_true(u.date_registered)

    def test_create(self):
        name, email = fake.name(), fake.email()
        user = User.create(
            username=email, password='foobar', fullname=name
        )
        user.save()
        assert_true(user.check_password('foobar'))
        assert_true(user._id)
        assert_equal(user.given_name, impute_names_model(name)['given_name'])

    def test_create_unconfirmed(self):
        name, email = fake.name(), fake.email()
        user = User.create_unconfirmed(
            username=email, password='foobar', fullname=name
        )
        user.save()
        assert_false(user.is_registered)
        assert_equal(len(user.email_verifications.keys()), 1)
        assert_equal(
            len(user.emails),
            0,
            'primary email has not been added to emails list'
        )

    def test_create_confirmed(self):
        name, email = fake.name(), fake.email()
        user = User.create_confirmed(
            username=email, password='foobar', fullname=name
        )
        user.save()
        assert_true(user.is_registered)
        assert_true(user.is_claimed)
        assert_equal(user.date_registered, user.date_confirmed)

    def test_cant_create_user_without_full_name(self):
        u = User(username=fake.email())
        with assert_raises(ValidationError):
            u.save()

    @mock.patch('website.security.random_string')
    def test_add_unconfirmed_email(self, random_string):
        token = fake.lexify('???????')
        random_string.return_value = token
        u = UserFactory()
        assert_equal(len(u.email_verifications.keys()), 0)
        u.add_unconfirmed_email('foo@bar.com')
        assert_equal(len(u.email_verifications.keys()), 1)
        assert_equal(u.email_verifications[token]['email'], 'foo@bar.com')

    @mock.patch('website.security.random_string')
    def test_add_unconfirmed_email_adds_expiration_date(self, random_string):
        token = fake.lexify('???????')
        random_string.return_value = token
        u = UserFactory()
        u.add_unconfirmed_email("test@osf.io")
        assert_is_instance(u.email_verifications[token]['expiration'], datetime.datetime)

    def test_add_blank_unconfirmed_email(self):
        with assert_raises(ValidationError) as exc_info:
            self.user.add_unconfirmed_email('')
        assert_equal(exc_info.exception.message, "Invalid Email")

    @mock.patch('website.security.random_string')
    def test_get_confirmation_token(self, random_string):
        random_string.return_value = '12345'
        u = UserFactory()
        u.add_unconfirmed_email('foo@bar.com')
        assert_equal(u.get_confirmation_token('foo@bar.com'), '12345')
        assert_equal(u.get_confirmation_token('fOo@bar.com'), '12345')

    def test_get_confirmation_token_when_token_is_expired_raises_error(self):
        u = UserFactory()
        # Make sure token is already expired
        expiration = datetime.datetime.utcnow() - datetime.timedelta(seconds=1)
        u.add_unconfirmed_email('foo@bar.com', expiration=expiration)

        with assert_raises(ExpiredTokenError):
            u.get_confirmation_token('foo@bar.com')

    @mock.patch('website.security.random_string')
    def test_get_confirmation_token_when_token_is_expired_force(self, random_string):
        random_string.return_value = '12345'
        u = UserFactory()
        # Make sure token is already expired
        expiration = datetime.datetime.utcnow() - datetime.timedelta(seconds=1)
        u.add_unconfirmed_email('foo@bar.com', expiration=expiration)

        # sanity check
        with assert_raises(ExpiredTokenError):
            u.get_confirmation_token('foo@bar.com')

        random_string.return_value = '54321'

        token = u.get_confirmation_token('foo@bar.com', force=True)
        assert_equal(token, '54321')

    # Some old users will not have an 'expired' key in their email_verifications.
    # Assume the token in expired
    def test_get_confirmation_token_if_email_verification_doesnt_have_expiration(self):
        u = UserFactory()

        email = fake.email()
        u.add_unconfirmed_email(email)
        # manually remove 'expiration' key
        token = u.get_confirmation_token(email)
        del u.email_verifications[token]['expiration']
        u.save()

        with assert_raises(ExpiredTokenError):
            u.get_confirmation_token(email)

    @mock.patch('website.security.random_string')
    def test_get_confirmation_url(self, random_string):
        random_string.return_value = 'abcde'
        u = UserFactory()
        u.add_unconfirmed_email('foo@bar.com')
        assert_equal(u.get_confirmation_url('foo@bar.com'),
                '{0}confirm/{1}/{2}/'.format(settings.DOMAIN, u._primary_key, 'abcde'))

    def test_get_confirmation_url_when_token_is_expired_raises_error(self):
        u = UserFactory()
        # Make sure token is already expired
        expiration = datetime.datetime.utcnow() - datetime.timedelta(seconds=1)
        u.add_unconfirmed_email('foo@bar.com', expiration=expiration)

        with assert_raises(ExpiredTokenError):
            u.get_confirmation_url('foo@bar.com')

    @mock.patch('website.security.random_string')
    def test_get_confirmation_url_when_token_is_expired_force(self, random_string):
        random_string.return_value = '12345'
        u = UserFactory()
        # Make sure token is already expired
        expiration = datetime.datetime.utcnow() - datetime.timedelta(seconds=1)
        u.add_unconfirmed_email('foo@bar.com', expiration=expiration)

        # sanity check
        with assert_raises(ExpiredTokenError):
            u.get_confirmation_token('foo@bar.com')

        random_string.return_value = '54321'

        url = u.get_confirmation_url('foo@bar.com', force=True)
        expected = '{0}confirm/{1}/{2}/'.format(settings.DOMAIN, u._primary_key, '54321')
        assert_equal(url, expected)

    def test_confirm_primary_email(self):
        u = UnconfirmedUserFactory()
        token = u.get_confirmation_token(u.username)
        confirmed = u.confirm_email(token)
        u.save()
        assert_true(confirmed)
        assert_equal(len(u.email_verifications.keys()), 0)
        assert_in(u.username, u.emails)
        assert_true(u.is_registered)
        assert_true(u.is_claimed)

    def test_verify_confirmation_token(self):
        u = UserFactory.build()
        u.add_unconfirmed_email('foo@bar.com')
        u.save()

        with assert_raises(auth_exc.InvalidTokenError):
            u._get_unconfirmed_email_for_token('badtoken')

        valid_token = u.get_confirmation_token('foo@bar.com')
        assert_true(u._get_unconfirmed_email_for_token(valid_token))
        manual_expiration = datetime.datetime.utcnow() - datetime.timedelta(0, 10)
        u._set_email_token_expiration(valid_token, expiration=manual_expiration)

        with assert_raises(auth_exc.ExpiredTokenError):
            u._get_unconfirmed_email_for_token(valid_token)

    def test_verify_confirmation_token_when_token_has_no_expiration(self):
        # A user verification token may not have an expiration
        email = fake.email()
        u = UserFactory.build()
        u.add_unconfirmed_email(email)
        token = u.get_confirmation_token(email)
        # manually remove expiration to simulate legacy user
        del u.email_verifications[token]['expiration']
        u.save()

        assert_true(u._get_unconfirmed_email_for_token(token))

    def test_factory(self):
        # Clear users
        Node.remove()
        User.remove()
        user = UserFactory()
        assert_equal(User.find().count(), 1)
        assert_true(user.username)
        another_user = UserFactory(username='joe@example.com')
        assert_equal(another_user.username, 'joe@example.com')
        assert_equal(User.find().count(), 2)
        assert_true(user.date_registered)

    def test_format_surname(self):
        user = UserFactory(fullname='Duane Johnson')
        summary = user.get_summary(formatter='surname')
        assert_equal(
            summary['user_display_name'],
            'Johnson'
        )

    def test_format_surname_one_name(self):
        user = UserFactory(fullname='Rock')
        summary = user.get_summary(formatter='surname')
        assert_equal(
            summary['user_display_name'],
            'Rock'
        )

    def test_is_watching(self):
        # User watches a node
        watched_node = NodeFactory()
        unwatched_node = NodeFactory()
        config = WatchConfigFactory(node=watched_node)
        self.user.watched.append(config)
        self.user.save()
        assert_true(self.user.is_watching(watched_node))
        assert_false(self.user.is_watching(unwatched_node))

    def test_serialize(self):
        d = self.user.serialize()
        assert_equal(d['id'], str(self.user._primary_key))
        assert_equal(d['fullname'], self.user.fullname)
        assert_equal(d['registered'], self.user.is_registered)
        assert_equal(d['url'], self.user.url)

    def test_set_password(self):
        user = User(username=fake.email(), fullname='Nick Cage')
        user.set_password('ghostrider')
        user.save()
        assert_true(check_password_hash(user.password, 'ghostrider'))

    def test_check_password(self):
        user = User(username=fake.email(), fullname='Nick Cage')
        user.set_password('ghostrider')
        user.save()
        assert_true(user.check_password('ghostrider'))
        assert_false(user.check_password('ghostride'))

    def test_change_password(self):
        old_password = 'password'
        new_password = 'new password'
        confirm_password = new_password
        self.user.set_password(old_password)
        self.user.save()
        self.user.change_password(old_password, new_password, confirm_password)
        assert_true(self.user.check_password(new_password))

    def test_change_password_invalid(self, old_password=None, new_password=None, confirm_password=None,
                                     error_message='Old password is invalid'):
        self.user.set_password('password')
        self.user.save()
        with assert_raises(ChangePasswordError) as error:
            self.user.change_password(old_password, new_password, confirm_password)
            self.user.save()
        assert_in(error_message, error.exception.message)
        assert_false(self.user.check_password(new_password))

    def test_change_password_invalid_old_password(self):
        self.test_change_password_invalid(
            'invalid old password',
            'new password',
            'new password',
            'Old password is invalid',
        )

    def test_change_password_invalid_new_password_length(self):
        self.test_change_password_invalid(
            'password',
            '12345',
            '12345',
            'Password should be at least six characters',
        )

    def test_change_password_invalid_confirm_password(self):
        self.test_change_password_invalid(
            'password',
            'new password',
            'invalid confirm password',
            'Password does not match the confirmation',
        )

    def test_change_password_invalid_blank_password(self, old_password='', new_password='', confirm_password=''):
        self.test_change_password_invalid(
            old_password,
            new_password,
            confirm_password,
            'Passwords cannot be blank',
        )

    def test_change_password_invalid_blank_new_password(self):
        for password in (None, '', '      '):
            self.test_change_password_invalid_blank_password('password', password, 'new password')

    def test_change_password_invalid_blank_confirm_password(self):
        for password in (None, '', '      '):
            self.test_change_password_invalid_blank_password('password', 'new password', password)

    def test_url(self):
        assert_equal(
            self.user.url,
            '/{0}/'.format(self.user._primary_key)
        )

    def test_absolute_url(self):
        assert_equal(
            self.user.absolute_url,
            urlparse.urljoin(settings.DOMAIN, '/{0}/'.format(self.user._primary_key))
        )

    def test_profile_image_url(self):
        expected = filters.gravatar(
            self.user,
            use_ssl=True,
            size=settings.PROFILE_IMAGE_MEDIUM
        )
        assert_equal(self.user.profile_image_url(settings.PROFILE_IMAGE_MEDIUM), expected)

    def test_profile_image_url_has_no_default_size(self):
        expected = filters.gravatar(
            self.user,
            use_ssl=True,
        )
        assert_equal(self.user.profile_image_url(), expected)
        size = urlparse.parse_qs(urlparse.urlparse(self.user.profile_image_url()).query).get('size')
        assert_equal(size, None)

    def test_activity_points(self):
        assert_equal(self.user.get_activity_points(db=self.db),
                    get_total_activity_count(self.user._primary_key))

    def test_serialize_user(self):
        master = UserFactory()
        user = UserFactory.build()
        master.merge_user(user)
        d = serialize_user(user)
        assert_equal(d['id'], user._primary_key)
        assert_equal(d['url'], user.url)
        assert_equal(d.get('username', None), None)
        assert_equal(d['fullname'], user.fullname)
        assert_equal(d['registered'], user.is_registered)
        assert_equal(d['absolute_url'], user.absolute_url)
        assert_equal(d['date_registered'], user.date_registered.strftime('%Y-%m-%d'))
        assert_equal(d['active'], user.is_active)

    def test_serialize_user_full(self):
        master = UserFactory()
        user = UserFactory.build()
        master.merge_user(user)
        d = serialize_user(user, full=True)
        gravatar = filters.gravatar(
            user,
            use_ssl=True,
            size=settings.PROFILE_IMAGE_LARGE
        )
        assert_equal(d['id'], user._primary_key)
        assert_equal(d['url'], user.url)
        assert_equal(d.get('username'), None)
        assert_equal(d['fullname'], user.fullname)
        assert_equal(d['registered'], user.is_registered)
        assert_equal(d['gravatar_url'], gravatar)
        assert_equal(d['absolute_url'], user.absolute_url)
        assert_equal(d['date_registered'], user.date_registered.strftime('%Y-%m-%d'))
        assert_equal(d['is_merged'], user.is_merged)
        assert_equal(d['merged_by']['url'], user.merged_by.url)
        assert_equal(d['merged_by']['absolute_url'], user.merged_by.absolute_url)
        projects = [
            node
            for node in user.node__contributed
            if node.category == 'project'
            and not node.is_registration
            and not node.is_deleted
        ]
        public_projects = [p for p in projects if p.is_public]
        assert_equal(d['number_projects'], len(projects))
        assert_equal(d['number_public_projects'], len(public_projects))

    def test_recently_added(self):
        # Project created
        project = ProjectFactory()

        assert_true(hasattr(self.user, 'recently_added'))

        # Two users added as contributors
        user2 = UserFactory()
        user3 = UserFactory()
        project.add_contributor(contributor=user2, auth=self.auth)
        project.add_contributor(contributor=user3, auth=self.auth)
        assert_equal(user3, self.user.recently_added[0])
        assert_equal(user2, self.user.recently_added[1])
        assert_equal(len(self.user.recently_added), 2)

    def test_recently_added_multi_project(self):
        # Three users are created
        user2 = UserFactory()
        user3 = UserFactory()
        user4 = UserFactory()

        # 2 projects created
        project = ProjectFactory()
        project2 = ProjectFactory()

        # Users 2 and 3 are added to original project
        project.add_contributor(contributor=user2, auth=self.auth)
        project.add_contributor(contributor=user3, auth=self.auth)

        # Users 2 and 3 are added to original project
        project2.add_contributor(contributor=user2, auth=self.auth)
        project2.add_contributor(contributor=user4, auth=self.auth)

        assert_equal(user4, self.user.recently_added[0])
        assert_equal(user2, self.user.recently_added[1])
        assert_equal(user3, self.user.recently_added[2])
        assert_equal(len(self.user.recently_added), 3)

    def test_recently_added_length(self):
        # Project created
        project = ProjectFactory()

        assert_equal(len(self.user.recently_added), 0)
        # Add 17 users
        for _ in range(17):
            project.add_contributor(
                contributor=UserFactory(),
                auth=self.auth
            )

        assert_equal(len(self.user.recently_added), 15)

    def test_display_full_name_registered(self):
        u = UserFactory()
        assert_equal(u.display_full_name(), u.fullname)

    def test_display_full_name_unregistered(self):
        name = fake.name()
        u = UnregUserFactory()
        project = ProjectFactory()
        project.add_unregistered_contributor(fullname=name, email=u.username,
            auth=Auth(project.creator))
        project.save()
        assert_equal(u.display_full_name(node=project), name)

    def test_get_projects_in_common(self):
        user2 = UserFactory()
        project = ProjectFactory(creator=self.user)
        project.add_contributor(contributor=user2, auth=self.auth)
        project.save()

        project_keys = set(self.user.node__contributed._to_primary_keys())
        projects = set(self.user.node__contributed)

        assert_equal(self.user.get_projects_in_common(user2, primary_keys=True),
                     project_keys.intersection(user2.node__contributed._to_primary_keys()))
        assert_equal(self.user.get_projects_in_common(user2, primary_keys=False),
                     projects.intersection(user2.node__contributed))

    def test_n_projects_in_common(self):
        user2 = UserFactory()
        user3 = UserFactory()
        project = ProjectFactory(creator=self.user)

        project.add_contributor(contributor=user2, auth=self.auth)
        project.save()

        assert_equal(self.user.n_projects_in_common(user2), 1)
        assert_equal(self.user.n_projects_in_common(user3), 0)

    def test_user_get_cookie(self):
        user = UserFactory()
        super_secret_key = 'children need maps'
        signer = itsdangerous.Signer(super_secret_key)
        session = Session(data={
            'auth_user_id': user._id,
            'auth_user_username': user.username,
            'auth_user_fullname': user.fullname,
        })
        session.save()

        assert_equal(signer.unsign(user.get_or_create_cookie(super_secret_key)), session._id)

    def test_user_get_cookie_no_session(self):
        user = UserFactory()
        super_secret_key = 'children need maps'
        signer = itsdangerous.Signer(super_secret_key)
        assert_equal(
            0,
            Session.find(Q('data.auth_user_id', 'eq', user._id)).count()
        )

        cookie = user.get_or_create_cookie(super_secret_key)

        session = Session.find(Q('data.auth_user_id', 'eq', user._id))[0]

        assert_equal(session._id, signer.unsign(cookie))
        assert_equal(session.data['auth_user_id'], user._id)
        assert_equal(session.data['auth_user_username'], user.username)
        assert_equal(session.data['auth_user_fullname'], user.fullname)

    def test_get_user_by_cookie(self):
        user = UserFactory()
        cookie = user.get_or_create_cookie()
        assert_equal(user, User.from_cookie(cookie))

    def test_get_user_by_cookie_returns_none(self):
        assert_equal(None, User.from_cookie(''))

    def test_get_user_by_cookie_bad_cookie(self):
        assert_equal(None, User.from_cookie('foobar'))

    def test_get_user_by_cookie_no_user_id(self):
        user = UserFactory()
        cookie = user.get_or_create_cookie()
        session = Session.find_one(Q('data.auth_user_id', 'eq', user._id))
        del session.data['auth_user_id']
        assert_in('data', session.save())

        assert_equal(None, User.from_cookie(cookie))

    def test_get_user_by_cookie_no_session(self):
        user = UserFactory()
        cookie = user.get_or_create_cookie()
        Session.remove()
        assert_equal(
            0,
            Session.find(Q('data.auth_user_id', 'eq', user._id)).count()
        )
        assert_equal(None, User.from_cookie(cookie))


class TestUserParse(unittest.TestCase):

    def test_parse_first_last(self):
        parsed = impute_names_model('John Darnielle')
        assert_equal(parsed['given_name'], 'John')
        assert_equal(parsed['family_name'], 'Darnielle')

    def test_parse_first_last_particles(self):
        parsed = impute_names_model('John van der Slice')
        assert_equal(parsed['given_name'], 'John')
        assert_equal(parsed['family_name'], 'van der Slice')


class TestDisablingUsers(OsfTestCase):
    def setUp(self):
        super(TestDisablingUsers, self).setUp()
        self.user = UserFactory()

    def test_user_enabled_by_default(self):
        assert_false(self.user.is_disabled)

    def test_disabled_user(self):
        """Ensure disabling a user sets date_disabled"""
        self.user.is_disabled = True
        self.user.save()

        assert_true(isinstance(self.user.date_disabled, datetime.datetime))
        assert_true(self.user.is_disabled)
        assert_false(self.user.is_active)

    def test_reenabled_user(self):
        """Ensure restoring a disabled user unsets date_disabled"""
        self.user.is_disabled = True
        self.user.save()

        self.user.is_disabled = False
        self.user.save()

        assert_is_none(self.user.date_disabled)
        assert_false(self.user.is_disabled)
        assert_true(self.user.is_active)


class TestMergingUsers(OsfTestCase):

    def setUp(self):
        super(TestMergingUsers, self).setUp()
        with self.context:
            handlers.celery_before_request()

        self.master = UserFactory(
            fullname='Joe Shmo',
            is_registered=True,
            emails=['joe@example.com'],
        )
        self.dupe = UserFactory(
            fullname='Joseph Shmo',
            emails=['joseph123@hotmail.com']
        )

    def _merge_dupe(self):
        '''Do the actual merge.'''
        self.master.merge_user(self.dupe)
        self.master.save()

    def test_dashboard_nodes_arent_merged(self):
        dashnode = ProjectFactory(creator=self.dupe, is_dashboard=True)

        self._merge_dupe()

        assert_not_in(dashnode, self.master.node__contributed)

    def test_dupe_is_merged(self):
        self._merge_dupe()
        assert_true(self.dupe.is_merged)
        assert_equal(self.dupe.merged_by, self.master)

    def test_dupe_email_is_appended(self):
        self._merge_dupe()
        assert_in('joseph123@hotmail.com', self.master.emails)

    def test_send_user_merged_signal(self):
        self.dupe.mailing_lists['foo'] = True
        self.dupe.save()

        with capture_signals() as mock_signals:
            self._merge_dupe()
            assert_equal(mock_signals.signals_sent(), set([user_merged]))

    @mock.patch('website.mailchimp_utils.get_mailchimp_api')
    def test_merged_user_unsubscribed_from_mailing_lists(self, mock_get_mailchimp_api):
        list_name = 'foo'
        username = self.dupe.username
        self.dupe.mailing_lists[list_name] = True
        self.dupe.save()
        mock_client = mock.MagicMock()
        mock_get_mailchimp_api.return_value = mock_client
        mock_client.lists.list.return_value = {'data': [{'id': 2, 'list_name': list_name}]}
        list_id = mailchimp_utils.get_list_id_from_name(list_name)
        self._merge_dupe()
        handlers.celery_teardown_request()
        mock_client.lists.unsubscribe.assert_called_with(id=list_id, email={'email': username})
        assert_false(self.dupe.mailing_lists[list_name])

    def test_inherits_projects_contributed_by_dupe(self):
        project = ProjectFactory()
        project.add_contributor(self.dupe)
        project.save()
        self._merge_dupe()
        assert_true(project.is_contributor(self.master))
        assert_false(project.is_contributor(self.dupe))

    def test_inherits_projects_created_by_dupe(self):
        project = ProjectFactory(creator=self.dupe)
        self._merge_dupe()
        assert_equal(project.creator, self.master)

    def test_adding_merged_user_as_contributor_adds_master(self):
        project = ProjectFactory(creator=UserFactory())
        self._merge_dupe()
        project.add_contributor(contributor=self.dupe)
        assert_true(project.is_contributor(self.master))
        assert_false(project.is_contributor(self.dupe))

    def test_merging_dupe_who_is_contributor_on_same_projects(self):
        # Both master and dupe are contributors on the same project
        project = ProjectFactory()
        project.add_contributor(contributor=self.master)
        project.add_contributor(contributor=self.dupe)
        project.save()
        self._merge_dupe()  # perform the merge
        assert_true(project.is_contributor(self.master))
        assert_false(project.is_contributor(self.dupe))
        assert_equal(len(project.contributors), 2) # creator and master
                                                   # are the only contribs


class TestGUID(OsfTestCase):

    def setUp(self):
        super(TestGUID, self).setUp()
        self.records = {}
        for factory in GUID_FACTORIES:
            record = factory()
            self.records[record._name] = record

    def test_guid(self):

        for record in self.records.values():

            record_guid = Guid.load(record._primary_key)

            # GUID must exist
            assert_false(record_guid is None)

            # Primary keys of GUID and record must be the same
            assert_equal(
                record_guid._primary_key,
                record._primary_key
            )

            # GUID must refer to record
            assert_equal(
                record_guid.referent,
                record
            )


class TestApiOAuth2Application(OsfTestCase):
    def setUp(self):
        super(TestApiOAuth2Application, self).setUp()
        self.api_app = ApiOAuth2ApplicationFactory()

    def test_must_have_owner(self):
        with assert_raises(ValidationError):
            api_app = ApiOAuth2ApplicationFactory(owner=None)
            api_app.save()

    def test_client_id_auto_populates(self):
        assert_greater(len(self.api_app.client_id), 0)

    def test_client_secret_auto_populates(self):
        assert_greater(len(self.api_app.client_secret), 0)

    def test_new_app_is_not_flagged_as_deleted(self):
        assert_true(self.api_app.is_active)

    def test_user_backref_updates_when_app_created(self):
        u = UserFactory()
        api_app = ApiOAuth2ApplicationFactory(owner=u)
        api_app.save()

        backrefs = u.apioauth2application__created
        assert_greater(len(backrefs), 0)

    def test_cant_edit_creation_date(self):
        with assert_raises(AttributeError):
            self.api_app.date_created = datetime.datetime.utcnow()

    def test_invalid_home_url_raises_exception(self):
        with assert_raises(ValidationError):
            api_app = ApiOAuth2ApplicationFactory(home_url="Totally not a URL")
            api_app.save()

    def test_invalid_callback_url_raises_exception(self):
        with assert_raises(ValidationError):
            api_app = ApiOAuth2ApplicationFactory(callback_url="itms://itunes.apple.com/us/app/apple-store/id375380948?mt=8")
            api_app.save()

    def test_name_cannot_be_blank(self):
        with assert_raises(ValidationError):
            api_app = ApiOAuth2ApplicationFactory(name='')
            api_app.save()

    def test_long_name_raises_exception(self):
        long_name = ('JohnJacobJingelheimerSchmidtHisNameIsMyN' * 5) + 'a'
        with assert_raises(ValidationError):
            api_app = ApiOAuth2ApplicationFactory(name=long_name)
            api_app.save()

    def test_long_description_raises_exception(self):
        long_desc = ('JohnJacobJingelheimerSchmidtHisNameIsMyN' * 25) + 'a'
        with assert_raises(ValidationError):
            api_app = ApiOAuth2ApplicationFactory(description=long_desc)
            api_app.save()

    @mock.patch('framework.auth.cas.CasClient.revoke_application_tokens')
    def test_active_set_to_false_upon_successful_deletion(self, mock_method):
        mock_method.return_value(True)
        self.api_app.deactivate(save=True)
        self.api_app.reload()
        assert_false(self.api_app.is_active)

    @mock.patch('framework.auth.cas.CasClient.revoke_application_tokens')
    def test_active_remains_true_when_cas_token_deletion_fails(self, mock_method):
        mock_method.side_effect = cas.CasHTTPError("CAS can't revoke tokens", 400, 'blank', 'blank')
        with assert_raises(cas.CasHTTPError):
            self.api_app.deactivate(save=True)
        self.api_app.reload()
        assert_true(self.api_app.is_active)


class TestNodeWikiPage(OsfTestCase):

    def setUp(self):
        super(TestNodeWikiPage, self).setUp()
        self.user = UserFactory()
        self.project = ProjectFactory(creator=self.user)
        self.wiki = NodeWikiFactory(user=self.user, node=self.project)

    def test_factory(self):
        wiki = NodeWikiFactory()
        assert_equal(wiki.page_name, 'home')
        assert_equal(wiki.version, 1)
        assert_true(hasattr(wiki, 'is_current'))
        assert_equal(wiki.content, 'Some content')
        assert_true(wiki.user)
        assert_true(wiki.node)

    def test_url(self):
        assert_equal(self.wiki.url, '{project_url}wiki/home/'
                                    .format(project_url=self.project.url))


class TestUpdateNodeWiki(OsfTestCase):

    def setUp(self):
        super(TestUpdateNodeWiki, self).setUp()
        # Create project with component
        self.user = UserFactory()
        self.auth = Auth(user=self.user)
        self.project = ProjectFactory()
        self.node = NodeFactory(creator=self.user, parent=self.project)
        # user updates the wiki
        self.project.update_node_wiki('home', 'Hello world', self.auth)
        self.versions = self.project.wiki_pages_versions

    def test_default_wiki(self):
        # There is no default wiki
        project1 = ProjectFactory()
        assert_equal(project1.get_wiki_page('home'), None)

    def test_default_is_current(self):
        assert_true(self.project.get_wiki_page('home').is_current)
        self.project.update_node_wiki('home', 'Hello world 2', self.auth)
        assert_true(self.project.get_wiki_page('home').is_current)
        self.project.update_node_wiki('home', 'Hello world 3', self.auth)

    def test_wiki_content(self):
        # Wiki has correct content
        assert_equal(self.project.get_wiki_page('home').content, 'Hello world')
        # user updates the wiki a second time
        self.project.update_node_wiki('home', 'Hola mundo', self.auth)
        # Both versions have the expected content
        assert_equal(self.project.get_wiki_page('home', 2).content, 'Hola mundo')
        assert_equal(self.project.get_wiki_page('home', 1).content, 'Hello world')

    def test_current(self):
        # Wiki is current
        assert_true(self.project.get_wiki_page('home', 1).is_current)
        # user updates the wiki a second time
        self.project.update_node_wiki('home', 'Hola mundo', self.auth)
        # New version is current, old version is not
        assert_true(self.project.get_wiki_page('home', 2).is_current)
        assert_false(self.project.get_wiki_page('home', 1).is_current)

    def test_update_log(self):
        # Updates are logged
        assert_equal(self.project.logs[-1].action, 'wiki_updated')
        # user updates the wiki a second time
        self.project.update_node_wiki('home', 'Hola mundo', self.auth)
        # There are two update logs
        assert_equal([log.action for log in self.project.logs].count('wiki_updated'), 2)

    def test_update_log_specifics(self):
        page = self.project.get_wiki_page('home')
        log = self.project.logs[-1]
        assert_equal('wiki_updated', log.action)
        assert_equal(page._primary_key, log.params['page_id'])

    def test_wiki_versions(self):
        # Number of versions is correct
        assert_equal(len(self.versions['home']), 1)
        # Update wiki
        self.project.update_node_wiki('home', 'Hello world', self.auth)
        # Number of versions is correct
        assert_equal(len(self.versions['home']), 2)
        # Versions are different
        assert_not_equal(self.versions['home'][0], self.versions['home'][1])

    def test_update_two_node_wikis(self):
        # user updates a second wiki for the same node
        self.project.update_node_wiki('second', 'Hola mundo', self.auth)
        # each wiki only has one version
        assert_equal(len(self.versions['home']), 1)
        assert_equal(len(self.versions['second']), 1)
        # There are 2 logs saved
        assert_equal([log.action for log in self.project.logs].count('wiki_updated'), 2)
        # Each wiki has the expected content
        assert_equal(self.project.get_wiki_page('home').content, 'Hello world')
        assert_equal(self.project.get_wiki_page('second').content, 'Hola mundo')

    def test_update_name_invalid(self):
        # forward slashes are not allowed
        invalid_name = 'invalid/name'
        with assert_raises(NameInvalidError):
            self.project.update_node_wiki(invalid_name, 'more valid content', self.auth)


class TestRenameNodeWiki(OsfTestCase):

    def setUp(self):
        super(TestRenameNodeWiki, self).setUp()
        # Create project with component
        self.user = UserFactory()
        self.auth = Auth(user=self.user)
        self.project = ProjectFactory()
        self.node = NodeFactory(creator=self.user, parent=self.project)
        # user updates the wiki
        self.project.update_node_wiki('home', 'Hello world', self.auth)
        self.versions = self.project.wiki_pages_versions

    def test_rename_name_not_found(self):
        for invalid_name in [None, '', '   ', 'Unknown Name']:
            with assert_raises(PageNotFoundError):
                self.project.rename_node_wiki(invalid_name, None, auth=self.auth)

    def test_rename_new_name_invalid_none_or_blank(self):
        name = 'New Page'
        self.project.update_node_wiki(name, 'new content', self.auth)
        for invalid_name in [None, '', '   ']:
            with assert_raises(NameEmptyError):
                self.project.rename_node_wiki(name, invalid_name, auth=self.auth)

    def test_rename_new_name_invalid_special_characters(self):
        old_name = 'old name'
        # forward slashes are not allowed
        invalid_name = 'invalid/name'
        self.project.update_node_wiki(old_name, 'some content', self.auth)
        with assert_raises(NameInvalidError):
            self.project.rename_node_wiki(old_name, invalid_name, self.auth)

    def test_rename_name_maximum_length(self):
        old_name = 'short name'
        new_name = 'a' * 101
        self.project.update_node_wiki(old_name, 'some content', self.auth)
        with assert_raises(NameMaximumLengthError):
            self.project.rename_node_wiki(old_name, new_name, self.auth)

    def test_rename_cannot_rename(self):
        for args in [('home', 'New Home'), ('HOME', 'New Home')]:
            with assert_raises(PageCannotRenameError):
                self.project.rename_node_wiki(*args, auth=self.auth)

    def test_rename_page_not_found(self):
        for args in [('abc123', 'New Home'), (u'ˆ•¶£˙˙®¬™∆˙', 'New Home')]:
            with assert_raises(PageNotFoundError):
                self.project.rename_node_wiki(*args, auth=self.auth)

    def test_rename_page(self):
        old_name = 'new page'
        new_name = 'New pAGE'
        self.project.update_node_wiki(old_name, 'new content', self.auth)
        self.project.rename_node_wiki(old_name, new_name, self.auth)
        page = self.project.get_wiki_page(new_name)
        assert_not_equal(old_name, page.page_name)
        assert_equal(new_name, page.page_name)
        assert_equal(self.project.logs[-1].action, NodeLog.WIKI_RENAMED)

    def test_rename_page_case_sensitive(self):
        old_name = 'new page'
        new_name = 'New pAGE'
        self.project.update_node_wiki(old_name, 'new content', self.auth)
        self.project.rename_node_wiki(old_name, new_name, self.auth)
        new_page = self.project.get_wiki_page(new_name)
        assert_equal(new_name, new_page.page_name)
        assert_equal(self.project.logs[-1].action, NodeLog.WIKI_RENAMED)

    def test_rename_existing_deleted_page(self):
        old_name = 'old page'
        new_name = 'new page'
        old_content = 'old content'
        new_content = 'new content'
        # create the old page and delete it
        self.project.update_node_wiki(old_name, old_content, self.auth)
        assert_in(old_name, self.project.wiki_pages_current)
        self.project.delete_node_wiki(old_name, self.auth)
        assert_not_in(old_name, self.project.wiki_pages_current)
        # create the new page and rename it
        self.project.update_node_wiki(new_name, new_content, self.auth)
        self.project.rename_node_wiki(new_name, old_name, self.auth)
        new_page = self.project.get_wiki_page(old_name)
        old_page = self.project.get_wiki_page(old_name, version=1)
        # renaming over an existing deleted page replaces it.
        assert_equal(new_content, old_page.content)
        assert_equal(new_content, new_page.content)
        assert_equal(self.project.logs[-1].action, NodeLog.WIKI_RENAMED)

    def test_rename_page_conflict(self):
        existing_name = 'existing page'
        new_name = 'new page'
        self.project.update_node_wiki(existing_name, 'old content', self.auth)
        assert_in(existing_name, self.project.wiki_pages_current)
        self.project.update_node_wiki(new_name, 'new content', self.auth)
        assert_in(new_name, self.project.wiki_pages_current)
        with assert_raises(PageConflictError):
            self.project.rename_node_wiki(new_name, existing_name, self.auth)

    def test_rename_log(self):
        # Rename wiki
        self.project.update_node_wiki('wiki', 'content', self.auth)
        self.project.rename_node_wiki('wiki', 'renamed wiki', self.auth)
        # Rename is logged
        assert_equal(self.project.logs[-1].action, 'wiki_renamed')

    def test_rename_log_specifics(self):
        self.project.update_node_wiki('wiki', 'content', self.auth)
        self.project.rename_node_wiki('wiki', 'renamed wiki', self.auth)
        page = self.project.get_wiki_page('renamed wiki')
        log = self.project.logs[-1]
        assert_equal('wiki_renamed', log.action)
        assert_equal(page._primary_key, log.params['page_id'])


class TestDeleteNodeWiki(OsfTestCase):

    def setUp(self):
        super(TestDeleteNodeWiki, self).setUp()
        # Create project with component
        self.user = UserFactory()
        self.auth = Auth(user=self.user)
        self.project = ProjectFactory()
        self.node = NodeFactory(creator=self.user, parent=self.project)
        # user updates the wiki
        self.project.update_node_wiki('home', 'Hello world', self.auth)
        self.versions = self.project.wiki_pages_versions

    def test_delete_log(self):
        # Delete wiki
        self.project.delete_node_wiki('home', self.auth)
        # Deletion is logged
        assert_equal(self.project.logs[-1].action, 'wiki_deleted')

    def test_delete_log_specifics(self):
        page = self.project.get_wiki_page('home')
        self.project.delete_node_wiki('home', self.auth)
        log = self.project.logs[-1]
        assert_equal('wiki_deleted', log.action)
        assert_equal(page._primary_key, log.params['page_id'])

    def test_wiki_versions(self):
        # Number of versions is correct
        assert_equal(len(self.versions['home']), 1)
        # Delete wiki
        self.project.delete_node_wiki('home', self.auth)
        # Number of versions is still correct
        assert_equal(len(self.versions['home']), 1)

    def test_wiki_delete(self):
        page = self.project.get_wiki_page('home')
        self.project.delete_node_wiki('home', self.auth)

        # page was deleted
        assert_false(self.project.get_wiki_page('home'))

        log = self.project.logs[-1]

        # deletion was logged
        assert_equal(
            NodeLog.WIKI_DELETED,
            log.action,
        )
        # log date is not set to the page's creation date
        assert_true(log.date > page.date)

    def test_deleted_versions(self):
        # Update wiki a second time
        self.project.update_node_wiki('home', 'Hola mundo', self.auth)
        assert_equal(self.project.get_wiki_page('home', 2).content, 'Hola mundo')
        # Delete wiki
        self.project.delete_node_wiki('home', self.auth)
        # Check versions
        assert_equal(self.project.get_wiki_page('home',2).content, 'Hola mundo')
        assert_equal(self.project.get_wiki_page('home', 1).content, 'Hello world')


class TestNode(OsfTestCase):

    def setUp(self):
        super(TestNode, self).setUp()
        # Create project with component
        self.user = UserFactory()
        self.auth = Auth(user=self.user)
        self.parent = ProjectFactory(creator=self.user)
        self.node = NodeFactory(creator=self.user, parent=self.parent)

    def test_validate_categories(self):
        with assert_raises(ValidationError):
            Node(category='invalid').save()  # an invalid category

    def test_web_url_for(self):
        result = self.parent.web_url_for('view_project')
        assert_equal(
            result,
            web_url_for(
                'view_project',
                pid=self.parent._id,
            )
        )

        result2 = self.node.web_url_for('view_project')
        assert_equal(
            result2,
            web_url_for(
                'view_project',
                pid=self.node._primary_key
            )
        )

    def test_web_url_for_absolute(self):
        result = self.parent.web_url_for('view_project', _absolute=True)
        assert_in(settings.DOMAIN, result)

    def test_category_display(self):
        node = NodeFactory(category='hypothesis')
        assert_equal(node.category_display, 'Hypothesis')
        node2 = NodeFactory(category='methods and measures')
        assert_equal(node2.category_display, 'Methods and Measures')

    def test_api_url_for(self):
        result = self.parent.api_url_for('view_project')
        assert_equal(
            result,
            api_url_for(
                'view_project',
                pid=self.parent._id
            )
        )

        result2 = self.node.api_url_for('view_project')
        assert_equal(
            result2,
            api_url_for(
                'view_project',
                pid=self.node._id,
            )
        )

    def test_api_url_for_absolute(self):
        result = self.parent.api_url_for('view_project', _absolute=True)
        assert_in(settings.DOMAIN, result)

    def test_node_factory(self):
        node = NodeFactory()
        assert_equal(node.category, 'hypothesis')
        assert_true(node.node__parent)
        assert_equal(node.logs[0].action, 'project_created')
        assert_equal(
            set(node.get_addon_names()),
            set([
                addon_config.short_name
                for addon_config in settings.ADDONS_AVAILABLE
                if 'node' in addon_config.added_default
            ])
        )
        for addon_config in settings.ADDONS_AVAILABLE:
            if 'node' in addon_config.added_default:
                assert_in(
                    addon_config.short_name,
                    node.get_addon_names()
                )
                assert_true(
                    len([
                        addon
                        for addon in node.addons
                        if addon.config.short_name == addon_config.short_name
                    ]),
                    1
                )

    def test_add_addon(self):
        addon_count = len(self.node.get_addon_names())
        addon_record_count = len(self.node.addons)
        added = self.node.add_addon('github', self.auth)
        assert_true(added)
        self.node.reload()
        assert_equal(
            len(self.node.get_addon_names()),
            addon_count + 1
        )
        assert_equal(
            len(self.node.addons),
            addon_record_count + 1
        )
        assert_equal(
            self.node.logs[-1].action,
            NodeLog.ADDON_ADDED
        )

    def test_add_existing_addon(self):
        addon_count = len(self.node.get_addon_names())
        addon_record_count = len(self.node.addons)
        added = self.node.add_addon('osffiles', self.auth)
        assert_false(added)
        assert_equal(
            len(self.node.get_addon_names()),
            addon_count
        )
        assert_equal(
            len(self.node.addons),
            addon_record_count
        )

    def test_delete_addon(self):
        addon_count = len(self.node.get_addon_names())
        deleted = self.node.delete_addon('wiki', self.auth)
        assert_true(deleted)
        assert_equal(
            len(self.node.get_addon_names()),
            addon_count - 1
        )
        assert_equal(
            self.node.logs[-1].action,
            NodeLog.ADDON_REMOVED
        )

    @mock.patch('website.addons.github.model.AddonGitHubNodeSettings.config')
    def test_delete_mandatory_addon(self, mock_config):
        mock_config.added_mandatory = ['node']
        self.node.add_addon('github', self.auth)
        with assert_raises(ValueError):
            self.node.delete_addon('github', self.auth)

    def test_delete_nonexistent_addon(self):
        addon_count = len(self.node.get_addon_names())
        deleted = self.node.delete_addon('github', self.auth)
        assert_false(deleted)
        assert_equal(
            len(self.node.get_addon_names()),
            addon_count
        )

    def test_url(self):
        assert_equal(
            self.node.url,
            '/{0}/'.format(self.node._primary_key)
        )

    def test_watch_url(self):
        url = self.node.watch_url
        assert_equal(url, '/api/v1/project/{0}/watch/'
                                .format(self.node._primary_key))

    def test_parent_id(self):
        assert_equal(self.node.parent_id, self.parent._id)

    def test_parent(self):
        assert_equal(self.node.parent_node, self.parent)

    def test_in_parent_nodes(self):
        assert_in(self.node, self.parent.nodes)

    def test_log(self):
        latest_log = self.node.logs[-1]
        assert_equal(latest_log.action, 'project_created')
        assert_equal(latest_log.params, {
            'node': self.node._primary_key,
            'parent_node': self.parent._primary_key,
        })
        assert_equal(latest_log.user, self.user)

    def test_add_pointer(self):
        node2 = NodeFactory(creator=self.user)
        pointer = self.node.add_pointer(node2, auth=self.auth)
        assert_equal(pointer, self.node.nodes[0])
        assert_equal(len(self.node.nodes), 1)
        assert_false(self.node.nodes[0].primary)
        assert_equal(self.node.nodes[0].node, node2)
        assert_equal(len(node2.get_points()), 1)
        assert_equal(
            self.node.logs[-1].action, NodeLog.POINTER_CREATED
        )
        assert_equal(
            self.node.logs[-1].params, {
                'parent_node': self.node.parent_id,
                'node': self.node._primary_key,
                'pointer': {
                    'id': pointer.node._id,
                    'url': pointer.node.url,
                    'title': pointer.node.title,
                    'category': pointer.node.category,
                },
            }
        )

    def test_add_pointer_fails_for_registrations(self):
        node = ProjectFactory()
        registration = RegistrationFactory(creator=self.user)

        with assert_raises(NodeStateError):
            registration.add_pointer(node, auth=self.auth)

    def test_get_points_exclude_folders(self):
        user = UserFactory()
        pointer_project = ProjectFactory(is_public=True)  # project that points to another project
        pointed_project = ProjectFactory(creator=user)  # project that other project points to
        pointer_project.add_pointer(pointed_project, Auth(pointer_project.creator), save=True)

        # Project is in a dashboard folder
        folder = FolderFactory(creator=pointed_project.creator)
        folder.add_pointer(pointed_project, Auth(pointed_project.creator), save=True)

        assert_in(pointer_project, pointed_project.get_points(folders=False))
        assert_not_in(folder, pointed_project.get_points(folders=False))
        assert_in(folder, pointed_project.get_points(folders=True))

    def test_get_points_exclude_deleted(self):
        user = UserFactory()
        pointer_project = ProjectFactory(is_public=True, is_deleted=True)  # project that points to another project
        pointed_project = ProjectFactory(creator=user)  # project that other project points to
        pointer_project.add_pointer(pointed_project, Auth(pointer_project.creator), save=True)

        assert_not_in(pointer_project, pointed_project.get_points(deleted=False))
        assert_in(pointer_project, pointed_project.get_points(deleted=True))

    def test_add_pointer_already_present(self):
        node2 = NodeFactory(creator=self.user)
        self.node.add_pointer(node2, auth=self.auth)
        with assert_raises(ValueError):
            self.node.add_pointer(node2, auth=self.auth)

    def test_rm_pointer(self):
        node2 = NodeFactory(creator=self.user)
        pointer = self.node.add_pointer(node2, auth=self.auth)
        self.node.rm_pointer(pointer, auth=self.auth)
        assert_is(Pointer.load(pointer._id), None)
        assert_equal(len(self.node.nodes), 0)
        assert_equal(len(node2.get_points()), 0)
        assert_equal(
            self.node.logs[-1].action, NodeLog.POINTER_REMOVED
        )
        assert_equal(
            self.node.logs[-1].params, {
                'parent_node': self.node.parent_id,
                'node': self.node._primary_key,
                'pointer': {
                    'id': pointer.node._id,
                    'url': pointer.node.url,
                    'title': pointer.node.title,
                    'category': pointer.node.category,
                },
            }
        )

    def test_rm_pointer_not_present(self):
        node2 = NodeFactory(creator=self.user)
        pointer = Pointer(node=node2)
        with assert_raises(ValueError):
            self.node.rm_pointer(pointer, auth=self.auth)

    def test_fork_pointer_not_present(self):
        pointer = PointerFactory()
        with assert_raises(ValueError):
            self.node.fork_pointer(pointer, auth=self.auth)

    def test_cannot_fork_deleted_node(self):
        self.node.is_deleted = True
        self.node.save()
        fork = self.parent.fork_node(auth=self.auth)
        assert_false(fork.nodes)

    def _fork_pointer(self, content):
        pointer = self.node.add_pointer(content, auth=self.auth)
        forked = self.node.fork_pointer(pointer, auth=self.auth)
        assert_true(forked.is_fork)
        assert_equal(forked.forked_from, content)
        assert_true(self.node.nodes[-1].primary)
        assert_equal(self.node.nodes[-1], forked)
        assert_equal(
            self.node.logs[-1].action, NodeLog.POINTER_FORKED
        )
        assert_equal(
            self.node.logs[-1].params, {
                'parent_node': self.node.parent_id,
                'node': self.node._primary_key,
                'pointer': {
                    'id': pointer.node._id,
                    'url': pointer.node.url,
                    'title': pointer.node.title,
                    'category': pointer.node.category,
                },
            }
        )

    def test_fork_pointer_project(self):
        project = ProjectFactory(creator=self.user)
        self._fork_pointer(project)

    def test_fork_pointer_component(self):
        component = NodeFactory(creator=self.user)
        self._fork_pointer(component)

    def test_add_file(self):
        #todo Add file series of tests
        pass

    def test_not_a_folder(self):
        assert_equal(self.node.is_folder, False)

    def test_not_a_dashboard(self):
        assert_equal(self.node.is_dashboard, False)

    def test_cannot_link_to_folder_more_than_once(self):
        folder = FolderFactory(creator=self.user)
        node_two = ProjectFactory(creator=self.user)
        self.node.add_pointer(folder, auth=self.auth)
        with assert_raises(ValueError):
            node_two.add_pointer(folder, auth=self.auth)

    def test_is_expanded_default_false_with_user(self):
        assert_equal(self.node.is_expanded(user=self.user), False)

    def test_expand_sets_true_with_user(self):
        self.node.expand(user=self.user)
        assert_equal(self.node.is_expanded(user=self.user), True)

    def test_collapse_sets_false_with_user(self):
        self.node.expand(user=self.user)
        self.node.collapse(user=self.user)
        assert_equal(self.node.is_expanded(user=self.user), False)

    def test_cannot_register_deleted_node(self):
        self.node.is_deleted = True
        self.node.save()
        with assert_raises(NodeStateError) as err:
            self.node.register_node(
                schema=None,
<<<<<<< HEAD
                auth=self.auth,
                template='the template',
=======
                auth=self.consolidate_auth,
>>>>>>> e3b9beb5
                data=None
            )
        assert_equal(err.exception.message, 'Cannot register deleted node.')

    def test_set_visible_contributor_with_only_one_contributor(self):
        with assert_raises(ValueError) as e:
            self.node.set_visible(user=self.user, visible=False, auth=None)
            assert_equal(e.exception.message, 'Must have at least one visible contributor')

    def test_update_contributor(self):
        new_contrib = AuthUserFactory()
        self.node.add_contributor(new_contrib, permissions=DEFAULT_CONTRIBUTOR_PERMISSIONS, auth=self.auth)

        assert_equal(self.node.get_permissions(new_contrib), DEFAULT_CONTRIBUTOR_PERMISSIONS)
        assert_true(self.node.get_visible(new_contrib))

        self.node.update_contributor(
            new_contrib,
            READ,
            False,
            auth=self.auth
        )
        assert_equal(self.node.get_permissions(new_contrib), [READ])
        assert_false(self.node.get_visible(new_contrib))

    def test_update_contributor_non_admin_raises_error(self):
        non_admin = AuthUserFactory()
        self.node.add_contributor(
            non_admin,
            permissions=DEFAULT_CONTRIBUTOR_PERMISSIONS,
            auth=self.auth
        )
        with assert_raises(PermissionsError):
            self.node.update_contributor(
                non_admin,
                None,
                False,
                auth=Auth(non_admin)
            )

    def test_update_contributor_only_admin_raises_error(self):
        with assert_raises(NodeStateError):
            self.node.update_contributor(
                self.user,
                WRITE,
                True,
                auth=self.auth
            )

    def test_update_contributor_non_contrib_raises_error(self):
        non_contrib = AuthUserFactory()
        with assert_raises(ValueError):
            self.node.update_contributor(
                non_contrib,
                ADMIN,
                True,
                auth=self.auth
            )

    def test_contributor_manage_visibility(self):

        reg_user1 = UserFactory()
        #This makes sure manage_contributors uses set_visible so visibility for contributors is added before visibility
        #for other contributors is removed ensuring there is always at least one visible contributor
        self.node.add_contributor(contributor=self.user, permissions=['read', 'write', 'admin'], auth=self.auth)
        self.node.add_contributor(contributor=reg_user1, permissions=['read', 'write', 'admin'], auth=self.auth)

        self.node.manage_contributors(
            user_dicts=[
                {'id': self.user._id, 'permission': 'admin', 'visible': True},
                {'id': reg_user1._id, 'permission': 'admin', 'visible': False},
            ],
            auth=self.auth,
            save=True
        )
        self.node.manage_contributors(
            user_dicts=[
                {'id': self.user._id, 'permission': 'admin', 'visible': False},
                {'id': reg_user1._id, 'permission': 'admin', 'visible': True},
            ],
            auth=self.auth,
            save=True
        )

        assert_equal(len(self.node.visible_contributor_ids), 1)

    def test_contributor_set_visibility_validation(self):
        reg_user1, reg_user2 = UserFactory(), UserFactory()
        self.node.add_contributors(
            [
                {'user': reg_user1, 'permissions': [
                    'read', 'write', 'admin'], 'visible': True},
                {'user': reg_user2, 'permissions': [
                    'read', 'write', 'admin'], 'visible': False},
            ]
        )
        print(self.node.visible_contributor_ids)
        with assert_raises(ValueError) as e:
            self.node.set_visible(user=reg_user1, visible=False, auth=None)
            self.node.set_visible(user=self.user, visible=False, auth=None)
            assert_equal(e.exception.message, 'Must have at least one visible contributor')

    def test_active_child_nodes(self):
        self.node.is_deleted = True
        self.node.save()
        self.node.reload()
        assert_false(self.parent.nodes_active)

    @mock.patch('website.project.signals.after_create_registration')
    def test_register_node_propagates_schema_and_data_to_children(self, mock_signal):
        root = ProjectFactory(creator=self.user)
        c1 = ProjectFactory(creator=self.user, parent=root)
        ProjectFactory(creator=self.user, parent=c1)

        ensure_schemas()
        meta_schema = MetaSchema.find_one(
            Q('name', 'eq', 'Open-Ended Registration') &
            Q('schema_version', 'eq', 1)
        )
        data = {'some': 'data'}
        reg = root.register_node(meta_schema, self.consolidate_auth, data)
        r1 = reg.nodes[0]
        r1a = r1.nodes[0]
        for r in [reg, r1, r1a]:
            assert_equal(r.registered_meta, data)
            assert_equal(r.registered_schema, meta_schema)

    def test_create_draft_registration(self):
        ensure_schemas()
        proj = ProjectFactory()
        user = proj.creator
        schema = MetaSchema.find()[0]
        data = {'some': 'data'}
        draft = proj.create_draft_registration(user, schema, data)
        assert_equal(user, draft.initiator)
        assert_equal(schema, draft.registration_schema)
        assert_equal(data, draft.registration_metadata)

    def test_create_draft_registration_adds_to_draft_registrations_list(self):
        ensure_schemas()
        proj = ProjectFactory()
        user = proj.creator
        schema = MetaSchema.find()[0]
        data = {'some': 'data'}
        draft = proj.create_draft_registration(user, schema, data)
        assert_equal(proj.draft_registrations[0], draft)


class TestNodeUpdate(OsfTestCase):

    def setUp(self):
        super(TestNodeUpdate, self).setUp()
        self.user = UserFactory()
        self.node = ProjectFactory(creator=self.user, is_public=False)

    def test_update_title(self):
        # Creator (admin) can update
        new_title = fake.catch_phrase()
        self.node.update({'title': new_title}, auth=Auth(self.user))
        assert_equal(self.node.title, new_title)

        # Write contrib can update
        new_title2 = fake.catch_phrase()
        write_contrib = UserFactory()
        self.node.add_contributor(write_contrib, auth=Auth(self.user), permissions=(READ, WRITE))
        self.node.save()
        self.node.update({'title': new_title2}, auth=Auth(write_contrib))
        assert_equal(self.node.title, new_title2)

    # TODO: test permissions, non-writable fields


class TestNodeTraversals(OsfTestCase):

    def setUp(self):
        super(TestNodeTraversals, self).setUp()
        self.viewer = AuthUserFactory()
        self.user = UserFactory()
        self.auth = Auth(user=self.user)
        self.root = ProjectFactory(creator=self.user)

    def test_next_descendants(self):

        comp1 = ProjectFactory(creator=self.user, parent=self.root)
        comp1a = ProjectFactory(creator=self.user, parent=comp1)
        comp1a.add_contributor(self.viewer, auth=self.auth, permissions='read')
        ProjectFactory(creator=self.user, parent=comp1)
        comp2 = ProjectFactory(creator=self.user, parent=self.root)
        comp2.add_contributor(self.viewer, auth=self.auth, permissions='read')
        comp2a = ProjectFactory(creator=self.user, parent=comp2)
        comp2a.add_contributor(self.viewer, auth=self.auth, permissions='read')
        ProjectFactory(creator=self.user, parent=comp2)

        descendants = self.root.next_descendants(
            Auth(self.viewer),
            condition=lambda auth, node: node.is_contributor(auth.user)
        )
        assert_equal(len(descendants), 2)  # two immediate children
        assert_equal(len(descendants[0][1]), 1)  # only one visible child of comp1
        assert_equal(len(descendants[1][1]), 0)  # don't auto-include comp2's children

    def test_delete_registration_tree(self):
        proj = NodeFactory()
        NodeFactory(parent=proj)
        comp2 = NodeFactory(parent=proj)
        NodeFactory(parent=comp2)
        reg = RegistrationFactory(project=proj)
        reg_ids = [reg._id] + [r._id for r in reg.get_descendants_recursive()]
        reg.delete_registration_tree(save=True)
        assert_false(Node.find(Q('_id', 'in', reg_ids) & Q('is_deleted', 'eq', False)).count())

    def test_delete_registration_tree_deletes_backrefs(self):
        proj = NodeFactory()
        NodeFactory(parent=proj)
        comp2 = NodeFactory(parent=proj)
        NodeFactory(parent=comp2)
        reg = RegistrationFactory(project=proj)
        reg.delete_registration_tree(save=True)
        assert_false(proj.node__registrations)

    def test_get_descendants_recursive(self):
        comp1 = ProjectFactory(creator=self.user, parent=self.root)
        comp1a = ProjectFactory(creator=self.user, parent=comp1)
        comp1a.add_contributor(self.viewer, auth=self.auth, permissions='read')
        comp1b = ProjectFactory(creator=self.user, parent=comp1)
        comp2 = ProjectFactory(creator=self.user, parent=self.root)
        comp2.add_contributor(self.viewer, auth=self.auth, permissions='read')
        comp2a = ProjectFactory(creator=self.user, parent=comp2)
        comp2a.add_contributor(self.viewer, auth=self.auth, permissions='read')
        comp2b = ProjectFactory(creator=self.user, parent=comp2)

        descendants = self.root.get_descendants_recursive()
        ids = {d._id for d in descendants}
        assert_false({node._id for node in [comp1, comp1a, comp1b, comp2, comp2a, comp2b]}.difference(ids))

    def test_get_descendants_recursive_filtered(self):
        comp1 = ProjectFactory(creator=self.user, parent=self.root)
        comp1a = ProjectFactory(creator=self.user, parent=comp1)
        comp1a.add_contributor(self.viewer, auth=self.auth, permissions='read')
        ProjectFactory(creator=self.user, parent=comp1)
        comp2 = ProjectFactory(creator=self.user, parent=self.root)
        comp2.add_contributor(self.viewer, auth=self.auth, permissions='read')
        comp2a = ProjectFactory(creator=self.user, parent=comp2)
        comp2a.add_contributor(self.viewer, auth=self.auth, permissions='read')
        ProjectFactory(creator=self.user, parent=comp2)

        descendants = self.root.get_descendants_recursive(
            lambda n: n.is_contributor(self.viewer)
        )
        ids = {d._id for d in descendants}
        nids = {node._id for node in [comp1a, comp2, comp2a]}
        assert_false(ids.difference(nids))

    def test_get_descendants_recursive_cyclic(self):
        point1 = ProjectFactory(creator=self.user, parent=self.root)
        point2 = ProjectFactory(creator=self.user, parent=self.root)
        point1.add_pointer(point2, auth=self.auth)
        point2.add_pointer(point1, auth=self.auth)

        descendants = list(point1.get_descendants_recursive())
        assert_equal(len(descendants), 1)

class TestRemoveNode(OsfTestCase):

    def setUp(self):
        super(TestRemoveNode, self).setUp()
        # Create project with component
        self.user = UserFactory()
        self.auth = Auth(user=self.user)
        self.parent_project = ProjectFactory(creator=self.user)
        self.project = ProjectFactory(creator=self.user,
                                      parent=self.parent_project)

    def test_remove_project_without_children(self):
        self.project.remove_node(auth=self.auth)

        assert_true(self.project.is_deleted)
        # parent node should have a log of the event
        assert_equal(
            self.parent_project.get_aggregate_logs_queryset(self.auth)[0].action,
            'node_removed'
        )

    def test_delete_project_log_present(self):
        self.project.remove_node(auth=self.auth)
        self.parent_project.remove_node(auth=self.auth)

        assert_true(self.parent_project.is_deleted)
        # parent node should have a log of the event
        assert_equal(self.parent_project.logs[-1].action, 'project_deleted')

    def test_remove_project_with_project_child_fails(self):
        with assert_raises(NodeStateError):
            self.parent_project.remove_node(self.auth)

    def test_remove_project_with_component_child_fails(self):
        NodeFactory(creator=self.user, parent=self.project)

        with assert_raises(NodeStateError):
            self.parent_project.remove_node(self.auth)

    def test_remove_project_with_pointer_child(self):
        target = ProjectFactory(creator=self.user)
        self.project.add_pointer(node=target, auth=self.auth)

        assert_equal(len(self.project.nodes), 1)

        self.project.remove_node(auth=self.auth)

        assert_true(self.project.is_deleted)
        # parent node should have a log of the event
        assert_equal(self.parent_project.logs[-1].action, 'node_removed')

        # target node shouldn't be deleted
        assert_false(target.is_deleted)


class TestDashboard(OsfTestCase):

    def setUp(self):
        super(TestDashboard, self).setUp()
        # Create project with component
        self.user = UserFactory()
        self.auth = Auth(user=self.user)
        self.project = DashboardFactory(creator=self.user)

    def test_dashboard_is_dashboard(self):
        assert_equal(self.project.is_dashboard, True)

    def test_dashboard_is_folder(self):
        assert_equal(self.project.is_folder, True)

    def test_cannot_remove_dashboard(self):
        with assert_raises(NodeStateError):
            self.project.remove_node(self.auth)

    def test_cannot_have_two_dashboards(self):
        with assert_raises(NodeStateError):
            DashboardFactory(creator=self.user)

    def test_cannot_link_to_dashboard(self):
        new_node = ProjectFactory(creator=self.user)
        with assert_raises(ValueError):
            new_node.add_pointer(self.project, auth=self.auth)

    def test_can_remove_empty_folder(self):
        new_folder = FolderFactory(creator=self.user)
        assert_equal(new_folder.is_folder, True)
        new_folder.remove_node(auth=self.auth)
        assert_true(new_folder.is_deleted)

    def test_can_remove_folder_structure(self):
        outer_folder = FolderFactory(creator=self.user)
        assert_equal(outer_folder.is_folder, True)
        inner_folder = FolderFactory(creator=self.user)
        assert_equal(inner_folder.is_folder, True)
        outer_folder.add_pointer(inner_folder, self.auth)
        outer_folder.remove_node(auth=self.auth)
        assert_true(outer_folder.is_deleted)
        assert_true(inner_folder.is_deleted)


class TestAddonCallbacks(OsfTestCase):
    """Verify that callback functions are called at the right times, with the
    right arguments.
    """
    callbacks = {
        'after_remove_contributor': None,
        'after_set_privacy': None,
        'after_fork': (None, None),
        'after_register': (None, None),
    }

    def setUp(self):
        super(TestAddonCallbacks, self).setUp()
        # Create project with component
        self.user = UserFactory()
        self.auth = Auth(user=self.user)
        self.parent = ProjectFactory()
        self.node = NodeFactory(creator=self.user, project=self.parent)

        # Mock addon callbacks
        for addon in self.node.addons:
            mock_settings = mock.create_autospec(addon.__class__)
            for callback, return_value in self.callbacks.iteritems():
                mock_callback = getattr(mock_settings, callback)
                mock_callback.return_value = return_value
                setattr(
                    addon,
                    callback,
                    getattr(mock_settings, callback)
                )

    def test_remove_contributor_callback(self):

        user2 = UserFactory()
        self.node.add_contributor(contributor=user2, auth=self.auth)
        self.node.remove_contributor(contributor=user2, auth=self.auth)
        for addon in self.node.addons:
            callback = addon.after_remove_contributor
            callback.assert_called_once_with(
                self.node, user2, self.auth
            )

    def test_set_privacy_callback(self):

        self.node.set_privacy('public', self.auth)
        for addon in self.node.addons:
            callback = addon.after_set_privacy
            callback.assert_called_with(
                self.node, 'public',
            )

        self.node.set_privacy('private', self.auth)
        for addon in self.node.addons:
            callback = addon.after_set_privacy
            callback.assert_called_with(
                self.node, 'private'
            )

    def test_fork_callback(self):
        fork = self.node.fork_node(auth=self.auth)
        for addon in self.node.addons:
            callback = addon.after_fork
            callback.assert_called_once_with(
                self.node, fork, self.user
            )

<<<<<<< HEAD
    def test_register_callback(self):
        with mock_archive(self.node) as registration:
            for addon in self.node.addons:
                callback = addon.after_register
                callback.assert_called_once_with(
                    self.node, registration, self.user
                )
=======
    @mock.patch('website.archiver.tasks.archive')
    def test_register_callback(self, mock_archive):
        registration = self.node.register_node(
            None, self.consolidate_auth, {}
        )
        for addon in self.node.addons:
            callback = addon.after_register
            callback.assert_called_once_with(
                self.node, registration, self.user
            )
>>>>>>> e3b9beb5


class TestProject(OsfTestCase):

    def setUp(self):
        super(TestProject, self).setUp()
        # Create project
        self.user = UserFactory()
        self.auth = Auth(user=self.user)
        self.project = ProjectFactory(creator=self.user, description='foobar')

    def test_repr(self):
        assert_in(self.project.title, repr(self.project))
        assert_in(self.project._id, repr(self.project))

    def test_project_factory(self):
        node = ProjectFactory()
        assert_equal(node.category, 'project')
        assert_true(node._id)
        assert_almost_equal(
            node.date_created, datetime.datetime.utcnow(),
            delta=datetime.timedelta(seconds=5),
        )
        assert_false(node.is_public)
        assert_false(node.is_deleted)
        assert_true(hasattr(node, 'deleted_date'))
        assert_false(node.is_registration)
        assert_true(hasattr(node, 'registered_date'))
        assert_false(node.is_fork)
        assert_true(hasattr(node, 'forked_date'))
        assert_true(node.title)
        assert_true(hasattr(node, 'description'))
        assert_true(hasattr(node, 'registered_meta'))
        assert_true(hasattr(node, 'registered_user'))
        assert_true(hasattr(node, 'registered_schema'))
        assert_true(node.creator)
        assert_true(node.contributors)
        assert_equal(len(node.logs), 1)
        assert_true(hasattr(node, 'tags'))
        assert_true(hasattr(node, 'nodes'))
        assert_true(hasattr(node, 'forked_from'))
        assert_true(hasattr(node, 'registered_from'))
        assert_equal(node.logs[-1].action, 'project_created')

    def test_log(self):
        latest_log = self.project.logs[-1]
        assert_equal(latest_log.action, 'project_created')
        assert_equal(latest_log.params['node'], self.project._primary_key)
        assert_equal(latest_log.user, self.user)

    def test_url(self):
        assert_equal(
            self.project.url,
            '/{0}/'.format(self.project._primary_key)
        )

    def test_api_url(self):
        api_url = self.project.api_url
        assert_equal(api_url, '/api/v1/project/{0}/'.format(self.project._primary_key))

    def test_watch_url(self):
        watch_url = self.project.watch_url
        assert_equal(
            watch_url,
            '/api/v1/project/{0}/watch/'.format(self.project._primary_key)
        )

    def test_parent_id(self):
        assert_false(self.project.parent_id)

    def test_watching(self):
        # A user watched a node
        user = UserFactory()
        config1 = WatchConfigFactory(node=self.project)
        user.watched.append(config1)
        user.save()
        assert_in(config1._id, self.project.watchconfig__watched)

    def test_add_contributor(self):
        # A user is added as a contributor
        user2 = UserFactory()
        self.project.add_contributor(contributor=user2, auth=self.auth)
        self.project.save()
        assert_in(user2, self.project.contributors)
        assert_equal(self.project.logs[-1].action, 'contributor_added')

    def test_add_contributor_sends_contributor_added_signal(self):
        user = UserFactory()
        contributors = [{
            'user': user,
            'visible': True,
            'permissions': ['read', 'write']
        }]
        with capture_signals() as mock_signals:
            self.project.add_contributors(contributors=contributors, auth=self.auth)
            self.project.save()
            assert_in(user, self.project.contributors)
            assert_equal(mock_signals.signals_sent(), set([contributor_added]))

    def test_add_unregistered_contributor(self):
        self.project.add_unregistered_contributor(
            email='foo@bar.com',
            fullname='Weezy F. Baby',
            auth=self.auth
        )
        self.project.save()
        latest_contributor = self.project.contributors[-1]
        assert_true(isinstance(latest_contributor, User))
        assert_equal(latest_contributor.username, 'foo@bar.com')
        assert_equal(latest_contributor.fullname, 'Weezy F. Baby')
        assert_false(latest_contributor.is_registered)

        # A log event was added
        assert_equal(self.project.logs[-1].action, 'contributor_added')
        assert_in(self.project._primary_key, latest_contributor.unclaimed_records,
            'unclaimed record was added')
        unclaimed_data = latest_contributor.get_unclaimed_record(self.project._primary_key)
        assert_equal(unclaimed_data['referrer_id'],
            self.auth.user._primary_key)
        assert_true(self.project.is_contributor(latest_contributor))
        assert_equal(unclaimed_data['email'], 'foo@bar.com')

    def test_add_unregistered_adds_new_unclaimed_record_if_user_already_in_db(self):
        user = UnregUserFactory()
        given_name = fake.name()
        new_user = self.project.add_unregistered_contributor(
            email=user.username,
            fullname=given_name,
            auth=self.auth
        )
        self.project.save()
        # new unclaimed record was added
        assert_in(self.project._primary_key, new_user.unclaimed_records)
        unclaimed_data = new_user.get_unclaimed_record(self.project._primary_key)
        assert_equal(unclaimed_data['name'], given_name)

    def test_add_unregistered_raises_error_if_user_is_registered(self):
        user = UserFactory(is_registered=True)  # A registered user
        with assert_raises(ValidationValueError):
            self.project.add_unregistered_contributor(
                email=user.username,
                fullname=user.fullname,
                auth=self.auth
            )

    def test_remove_contributor(self):
        # A user is added as a contributor
        user2 = UserFactory()
        self.project.add_contributor(contributor=user2, auth=self.auth)
        self.project.save()
        # The user is removed
        self.project.remove_contributor(
            auth=self.auth,
            contributor=user2
        )

        self.project.reload()

        assert_not_in(user2, self.project.contributors)
        assert_not_in(user2._id, self.project.permissions)
        assert_equal(self.project.logs[-1].action, 'contributor_removed')
        assert_equal(self.project.logs[-1].params['contributors'], [user2._id])

    def test_manage_contributors_cannot_remove_last_admin_contributor(self):
        user2 = UserFactory()
        self.project.add_contributor(contributor=user2, permissions=['read', 'write'], auth=self.auth)
        self.project.save()
        with assert_raises(ValueError):
            self.project.manage_contributors(
                user_dicts=[{'id': user2._id,
                             'permission': 'write',
                             'visible': True}],
                auth=self.auth,
                save=True
            )

    def test_manage_contributors_logs_when_users_reorder(self):
        user2 = UserFactory()
        self.project.add_contributor(contributor=user2, permissions=['read', 'write'], auth=self.auth)
        self.project.save()
        self.project.manage_contributors(
            user_dicts=[
                {
                    'id': user2._id,
                    'permission': 'write',
                    'visible': True,
                },
                {
                    'id': self.user._id,
                    'permission': 'admin',
                    'visible': True,
                },
            ],
            auth=self.auth,
            save=True
        )
        latest_log = self.project.logs[-1]
        assert_equal(latest_log.action, NodeLog.CONTRIB_REORDERED)
        assert_equal(latest_log.user, self.user)
        assert_in(self.user._id, latest_log.params['contributors'])
        assert_in(user2._id, latest_log.params['contributors'])

    def test_add_private_link(self):
        link = PrivateLinkFactory()
        link.nodes.append(self.project)
        link.save()
        assert_in(link, self.project.private_links)

    def test_has_anonymous_link(self):
        link1 = PrivateLinkFactory(anonymous=True, key="link1")
        link1.nodes.append(self.project)
        link1.save()
        user2 = UserFactory()
        auth2 = Auth(user=user2, private_key="link1")
        link2 = PrivateLinkFactory(key="link2")
        link2.nodes.append(self.project)
        link2.save()
        user3 = UserFactory()
        auth3 = Auth(user=user3, private_key="link2")
        assert_true(has_anonymous_link(self.project, auth2))
        assert_false(has_anonymous_link(self.project, auth3))

    def test_remove_unregistered_conributor_removes_unclaimed_record(self):
        new_user = self.project.add_unregistered_contributor(fullname=fake.name(),
            email=fake.email(), auth=Auth(self.project.creator))
        self.project.save()
        assert_true(self.project.is_contributor(new_user))  # sanity check
        assert_in(self.project._primary_key, new_user.unclaimed_records)
        self.project.remove_contributor(
            auth=self.auth,
            contributor=new_user
        )
        self.project.save()
        assert_not_in(self.project._primary_key, new_user.unclaimed_records)

    def test_manage_contributors_new_contributor(self):
        user = UserFactory()
        users = [
            {'id': self.project.creator._id, 'permission': 'read', 'visible': True},
            {'id': user._id, 'permission': 'read', 'visible': True},
        ]
        with assert_raises(ValueError):
            self.project.manage_contributors(
                users, auth=self.auth, save=True
            )

    def test_manage_contributors_no_contributors(self):
        with assert_raises(ValueError):
            self.project.manage_contributors(
                [], auth=self.auth, save=True,
            )

    def test_manage_contributors_no_admins(self):
        user = UserFactory()
        self.project.add_contributor(
            user,
            permissions=['read', 'write', 'admin'],
            save=True
        )
        users = [
            {'id': self.project.creator._id, 'permission': 'read', 'visible': True},
            {'id': user._id, 'permission': 'read', 'visible': True},
        ]
        with assert_raises(ValueError):
            self.project.manage_contributors(
                users, auth=self.auth, save=True,
            )

    def test_manage_contributors_no_registered_admins(self):
        unregistered = UnregUserFactory()
        self.project.add_contributor(
            unregistered,
            permissions=['read', 'write', 'admin'],
            save=True
        )
        users = [
            {'id': self.project.creator._id, 'permission': 'read', 'visible': True},
            {'id': unregistered._id, 'permission': 'admin', 'visible': True},
        ]
        with assert_raises(ValueError):
            self.project.manage_contributors(
                users, auth=self.auth, save=True,
            )

    def test_set_title_works_with_valid_title(self):
        proj = ProjectFactory(title='That Was Then', creator=self.user)
        proj.set_title('This is now', auth=self.auth)
        proj.save()
        # Title was changed
        assert_equal(proj.title, 'This is now')
        # A log event was saved
        latest_log = proj.logs[-1]
        assert_equal(latest_log.action, 'edit_title')
        assert_equal(latest_log.params['title_original'], 'That Was Then')

    def test_set_title_fails_if_empty_or_whitespace(self):
        proj = ProjectFactory(title='That Was Then', creator=self.user)
        with assert_raises(ValidationValueError):
            proj.set_title(' ', auth=self.auth)
        with assert_raises(ValidationValueError):
            proj.set_title('', auth=self.auth)
        #assert_equal(proj.title, 'That Was Then')

    def test_set_title_fails_if_too_long(self):
        proj = ProjectFactory(title='That Was Then', creator=self.user)
        long_title = ''.join(random.choice(string.ascii_letters + string.digits)
                             for _ in range(201))
        with assert_raises(ValidationValueError):
            proj.set_title(long_title, auth=self.auth)

    def test_title_cant_be_empty(self):
        with assert_raises(ValidationValueError):
            proj = ProjectFactory(title='', creator=self.user)
        with assert_raises(ValidationValueError):
            proj = ProjectFactory(title=' ', creator=self.user)

    def test_title_cant_be_too_long(self):
        long_title = ''.join(random.choice(string.ascii_letters + string.digits)
                             for _ in range(201))
        with assert_raises(ValidationValueError):
            proj = ProjectFactory(title=long_title, creator=self.user)

    def test_contributor_can_edit(self):
        contributor = UserFactory()
        contributor_auth = Auth(user=contributor)
        other_guy = UserFactory()
        other_guy_auth = Auth(user=other_guy)
        self.project.add_contributor(
            contributor=contributor, auth=self.auth)
        self.project.save()
        assert_true(self.project.can_edit(contributor_auth))
        assert_false(self.project.can_edit(other_guy_auth))

    def test_can_edit_can_be_passed_a_user(self):
        assert_true(self.project.can_edit(user=self.user))

    def test_creator_can_edit(self):
        assert_true(self.project.can_edit(self.auth))

    def test_noncontributor_cant_edit_public(self):
        user1 = UserFactory()
        user1_auth = Auth(user=user1)
        # Change project to public
        self.project.set_privacy('public')
        self.project.save()
        # Noncontributor can't edit
        assert_false(self.project.can_edit(user1_auth))

    def test_can_view_private(self):
        # Create contributor and noncontributor
        link = PrivateLinkFactory()
        link.nodes.append(self.project)
        link.save()
        contributor = UserFactory()
        contributor_auth = Auth(user=contributor)
        other_guy = UserFactory()
        other_guy_auth = Auth(user=other_guy)
        self.project.add_contributor(
            contributor=contributor, auth=self.auth)
        self.project.save()
        # Only creator and contributor can view
        assert_true(self.project.can_view(self.auth))
        assert_true(self.project.can_view(contributor_auth))
        assert_false(self.project.can_view(other_guy_auth))
        other_guy_auth.private_key = link.key
        assert_true(self.project.can_view(other_guy_auth))

    def test_is_admin_parent_target_admin(self):
        assert_true(self.project.is_admin_parent(self.project.creator))

    def test_is_admin_parent_parent_admin(self):
        user = UserFactory()
        node = NodeFactory(parent=self.project, creator=user)
        assert_true(node.is_admin_parent(self.project.creator))

    def test_is_admin_parent_grandparent_admin(self):
        user = UserFactory()
        parent_node = NodeFactory(
            parent=self.project,
            category='project',
            creator=user
        )
        child_node = NodeFactory(parent=parent_node, creator=user)
        assert_true(child_node.is_admin_parent(self.project.creator))
        assert_true(parent_node.is_admin_parent(self.project.creator))

    def test_is_admin_parent_parent_write(self):
        user = UserFactory()
        node = NodeFactory(parent=self.project, creator=user)
        self.project.set_permissions(self.project.creator, ['read', 'write'])
        assert_false(node.is_admin_parent(self.project.creator))

    def test_has_permission_read_parent_admin(self):
        user = UserFactory()
        node = NodeFactory(parent=self.project, creator=user)
        assert_true(node.has_permission(self.project.creator, 'read'))
        assert_false(node.has_permission(self.project.creator, 'admin'))

    def test_has_permission_read_grandparent_admin(self):
        user = UserFactory()
        parent_node = NodeFactory(
            parent=self.project,
            category='project',
            creator=user
        )
        child_node = NodeFactory(
            parent=parent_node,
            creator=user
        )
        assert_true(child_node.has_permission(self.project.creator, 'read'))
        assert_false(child_node.has_permission(self.project.creator, 'admin'))
        assert_true(parent_node.has_permission(self.project.creator, 'read'))
        assert_false(parent_node.has_permission(self.project.creator, 'admin'))

    def test_can_view_parent_admin(self):
        user = UserFactory()
        node = NodeFactory(parent=self.project, creator=user)
        assert_true(node.can_view(Auth(user=self.project.creator)))
        assert_false(node.can_edit(Auth(user=self.project.creator)))

    def test_can_view_grandparent_admin(self):
        user = UserFactory()
        parent_node = NodeFactory(
            parent=self.project,
            creator=user,
            category='project'
        )
        child_node = NodeFactory(
            parent=parent_node,
            creator=user
        )
        assert_true(parent_node.can_view(Auth(user=self.project.creator)))
        assert_false(parent_node.can_edit(Auth(user=self.project.creator)))
        assert_true(child_node.can_view(Auth(user=self.project.creator)))
        assert_false(child_node.can_edit(Auth(user=self.project.creator)))

    def test_can_view_parent_write(self):
        user = UserFactory()
        node = NodeFactory(parent=self.project, creator=user)
        self.project.set_permissions(self.project.creator, ['read', 'write'])
        assert_false(node.can_view(Auth(user=self.project.creator)))
        assert_false(node.can_edit(Auth(user=self.project.creator)))

    def test_creator_cannot_edit_project_if_they_are_removed(self):
        creator = UserFactory()
        project = ProjectFactory(creator=creator)
        contrib = UserFactory()
        project.add_contributor(contrib, auth=Auth(user=creator))
        project.save()
        assert_in(creator, project.contributors)
        # Creator is removed from project
        project.remove_contributor(creator, auth=Auth(user=contrib))
        assert_false(project.can_view(Auth(user=creator)))
        assert_false(project.can_edit(Auth(user=creator)))
        assert_false(project.is_contributor(creator))

    def test_can_view_public(self):
        # Create contributor and noncontributor
        contributor = UserFactory()
        contributor_auth = Auth(user=contributor)
        other_guy = UserFactory()
        other_guy_auth = Auth(user=other_guy)
        self.project.add_contributor(
            contributor=contributor, auth=self.auth)
        # Change project to public
        self.project.set_privacy('public')
        self.project.save()
        # Creator, contributor, and noncontributor can view
        assert_true(self.project.can_view(self.auth))
        assert_true(self.project.can_view(contributor_auth))
        assert_true(self.project.can_view(other_guy_auth))

    def test_parents(self):
        child1 = ProjectFactory(parent=self.project)
        child2 = ProjectFactory(parent=child1)
        assert_equal(self.project.parents, [])
        assert_equal(child1.parents, [self.project])
        assert_equal(child2.parents, [child1, self.project])

    def test_admin_contributor_ids(self):
        assert_equal(self.project.admin_contributor_ids, set())
        child1 = ProjectFactory(parent=self.project)
        child2 = ProjectFactory(parent=child1)
        assert_equal(child1.admin_contributor_ids, {self.project.creator._id})
        assert_equal(child2.admin_contributor_ids, {self.project.creator._id, child1.creator._id})
        self.project.set_permissions(self.project.creator, ['read', 'write'])
        self.project.save()
        assert_equal(child1.admin_contributor_ids, set())
        assert_equal(child2.admin_contributor_ids, {child1.creator._id})

    def test_admin_contributors(self):
        assert_equal(self.project.admin_contributors, [])
        child1 = ProjectFactory(parent=self.project)
        child2 = ProjectFactory(parent=child1)
        assert_equal(child1.admin_contributors, [self.project.creator])
        assert_equal(
            child2.admin_contributors,
            sorted([self.project.creator, child1.creator], key=lambda user: user.family_name)
        )
        self.project.set_permissions(self.project.creator, ['read', 'write'])
        self.project.save()
        assert_equal(child1.admin_contributors, [])
        assert_equal(child2.admin_contributors, [child1.creator])

    def test_is_contributor(self):
        contributor = UserFactory()
        other_guy = UserFactory()
        self.project.add_contributor(
            contributor=contributor, auth=self.auth)
        self.project.save()
        assert_true(self.project.is_contributor(contributor))
        assert_false(self.project.is_contributor(other_guy))
        assert_false(self.project.is_contributor(None))

    def test_is_fork_of(self):
        project = ProjectFactory()
        fork1 = project.fork_node(auth=Auth(user=project.creator))
        fork2 = fork1.fork_node(auth=Auth(user=project.creator))
        assert_true(fork1.is_fork_of(project))
        assert_true(fork2.is_fork_of(project))

    def test_is_fork_of_false(self):
        project = ProjectFactory()
        to_fork = ProjectFactory()
        fork = to_fork.fork_node(auth=Auth(user=to_fork.creator))
        assert_false(fork.is_fork_of(project))

    def test_is_fork_of_no_forked_from(self):
        project = ProjectFactory()
        assert_false(project.is_fork_of(self.project))

    def test_is_registration_of(self):
        project = ProjectFactory()
        with mock_archive(project) as reg1:
            with mock_archive(reg1) as reg2: 
                assert_true(reg1.is_registration_of(project))
                assert_true(reg2.is_registration_of(project))

    def test_is_registration_of_false(self):
        project = ProjectFactory()
        to_reg = ProjectFactory()
        with mock_archive(to_reg) as reg:
            assert_false(reg.is_registration_of(project))

    def test_raises_permissions_error_if_not_a_contributor(self):
        project = ProjectFactory()
        user = UserFactory()
        with assert_raises(PermissionsError):
            project.register_node(None, Auth(user=user), '', None)

    def test_admin_can_register_private_children(self):
        user = UserFactory()
        project = ProjectFactory(creator=user)
        project.set_permissions(user, ['admin', 'write', 'read'])
        child = NodeFactory(parent=project, is_public=False)
        assert_false(child.can_edit(auth=Auth(user=user)))  # sanity check
        with mock_archive(project, None, Auth(user=user), '', None) as registration:
            # child was registered
            child_registration = registration.nodes[0]
            assert_equal(child_registration.registered_from, child)

    def test_is_registration_of_no_registered_from(self):
        project = ProjectFactory()
        assert_false(project.is_registration_of(self.project))

    def test_registration_preserves_license(self):
        license = {
            'name': 'A License',
            'text': 'Blah blah blah'
        }
        self.project.node_license = license
        self.project.save()
        with mock_archive(self.project, autocomplete=True) as registration:        
            assert_equal(registration.node_license, license)

    def test_is_contributor_unregistered(self):
        unreg = UnregUserFactory()
        self.project.add_unregistered_contributor(
            fullname=fake.name(),
            email=unreg.username,
            auth=self.auth
        )
        self.project.save()
        assert_true(self.project.is_contributor(unreg))

    def test_creator_is_contributor(self):
        assert_true(self.project.is_contributor(self.user))
        assert_in(self.user, self.project.contributors)

    def test_cant_add_creator_as_contributor_twice(self):
        self.project.add_contributor(contributor=self.user)
        self.project.save()
        assert_equal(len(self.project.contributors), 1)

    def test_cant_add_same_contributor_twice(self):
        contrib = UserFactory()
        self.project.add_contributor(contributor=contrib)
        self.project.save()
        self.project.add_contributor(contributor=contrib)
        self.project.save()
        assert_equal(len(self.project.contributors), 2)

    def test_add_contributors(self):
        user1 = UserFactory()
        user2 = UserFactory()
        self.project.add_contributors(
            [
                {'user': user1, 'permissions': ['read', 'write', 'admin'], 'visible': True},
                {'user': user2, 'permissions': ['read', 'write'], 'visible': False}
            ],
            auth=self.auth
        )
        self.project.save()
        assert_equal(len(self.project.contributors), 3)
        assert_equal(
            self.project.logs[-1].params['contributors'],
            [user1._id, user2._id]
        )
        assert_in(user1._id, self.project.permissions)
        assert_in(user2._id, self.project.permissions)
        assert_in(user1._id, self.project.visible_contributor_ids)
        assert_not_in(user2._id, self.project.visible_contributor_ids)
        assert_equal(self.project.permissions[user1._id], ['read', 'write', 'admin'])
        assert_equal(self.project.permissions[user2._id], ['read', 'write'])
        assert_equal(
            self.project.logs[-1].params['contributors'],
            [user1._id, user2._id]
        )

    def test_set_privacy(self):
        self.project.set_privacy('public', auth=self.auth)
        self.project.save()
        assert_true(self.project.is_public)
        assert_equal(self.project.logs[-1].action, 'made_public')
        self.project.set_privacy('private', auth=self.auth)
        self.project.save()
        assert_false(self.project.is_public)
        assert_equal(self.project.logs[-1].action, NodeLog.MADE_PRIVATE)

    def test_set_privacy_can_not_cancel_pending_embargo_for_registration(self):
        registration = RegistrationFactory(project=self.project)
        registration.embargo_registration(
            self.user,
            datetime.datetime.utcnow() + datetime.timedelta(days=10)
        )
        assert_true(registration.is_pending_embargo)

        func = lambda: registration.set_privacy('public', auth=self.auth)
        assert_raises(NodeStateError, func)
        assert_false(registration.is_public)

    def test_set_privacy_cancels_active_embargo_for_registration(self):
        registration = RegistrationFactory(project=self.project)
        registration.embargo_registration(
            self.user,
            datetime.datetime.utcnow() + datetime.timedelta(days=10)
        )
        registration.save()
        assert_true(registration.is_pending_embargo)

        approval_token = registration.embargo.approval_state[self.user._id]['approval_token']
        registration.embargo.approve_embargo(self.user, approval_token)
        assert_false(registration.is_pending_embargo)

        registration.set_privacy('public', auth=self.auth)
        registration.save()
        assert_false(registration.is_pending_embargo)
        assert_equal(registration.embargo.state, Embargo.REJECTED)
        assert_true(registration.is_public)
        assert_equal(self.project.logs[-1].action, NodeLog.EMBARGO_APPROVED)

    def test_set_description(self):
        old_desc = self.project.description
        self.project.set_description(
            'new description', auth=self.auth)
        self.project.save()
        assert_equal(self.project.description, 'new description')
        latest_log = self.project.logs[-1]
        assert_equal(latest_log.action, NodeLog.EDITED_DESCRIPTION)
        assert_equal(latest_log.params['description_original'], old_desc)
        assert_equal(latest_log.params['description_new'], 'new description')

    def test_set_description_on_node(self):
        node = NodeFactory(project=self.project)

        old_desc = node.description
        node.set_description(
            'new description', auth=self.auth)
        node.save()
        assert_equal(node.description, 'new description')
        latest_log = node.logs[-1]
        assert_equal(latest_log.action, NodeLog.EDITED_DESCRIPTION)
        assert_equal(latest_log.params['description_original'], old_desc)
        assert_equal(latest_log.params['description_new'], 'new description')

    def test_no_parent(self):
        assert_equal(self.project.parent_node, None)

    def test_get_recent_logs(self):
        # Add some logs
        for _ in range(5):
            self.project.logs.append(NodeLogFactory())
        # Expected logs appears
        assert_equal(
            self.project.get_recent_logs(3),
            list(reversed(self.project.logs)[:3])
        )
        assert_equal(
            self.project.get_recent_logs(),
            list(reversed(self.project.logs))
        )

    def test_date_modified(self):
        self.project.logs.append(NodeLogFactory())
        assert_equal(self.project.date_modified, self.project.logs[-1].date)
        assert_not_equal(self.project.date_modified, self.project.date_created)

    def test_replace_contributor(self):
        contrib = UserFactory()
        self.project.add_contributor(contrib, auth=Auth(self.project.creator))
        self.project.save()
        assert_in(contrib, self.project.contributors)  # sanity check
        replacer = UserFactory()
        old_length = len(self.project.contributors)
        self.project.replace_contributor(contrib, replacer)
        self.project.save()
        new_length = len(self.project.contributors)
        assert_not_in(contrib, self.project.contributors)
        assert_in(replacer, self.project.contributors)
        assert_equal(old_length, new_length)

        # test unclaimed_records is removed
        assert_not_in(
            self.project._primary_key,
            contrib.unclaimed_records.keys()
        )

    def test_permission_override_on_readded_contributor(self):

        # A child node created
        self.child_node = NodeFactory(parent=self.project, creator=self.auth)

        # A user is added as with read permission
        user = UserFactory()
        self.child_node.add_contributor(user, permissions=['read'])

        # user is readded with permission admin
        self.child_node.add_contributor(user, permissions=['read','write','admin'])
        self.child_node.save()

        assert(self.child_node.has_permission(user, 'admin'))


class TestTemplateNode(OsfTestCase):

    def setUp(self):
        super(TestTemplateNode, self).setUp()
        self.user = UserFactory()
        self.auth = Auth(user=self.user)
        self.project = ProjectFactory(creator=self.user)

    def _verify_log(self, node):
        """Tests to see that the "created from" log event is present (alone).

        :param node: A node having been created from a template just prior
        """
        assert_equal(len(node.logs), 1)
        assert_equal(node.logs[0].action, NodeLog.CREATED_FROM)

    def test_simple_template(self):
        """Create a templated node, with no changes"""
        # created templated node
        new = self.project.use_as_template(
            auth=self.auth
        )

        assert_equal(new.title, self._default_title(self.project))
        assert_not_equal(new.date_created, self.project.date_created)
        self._verify_log(new)

    def test_simple_template_title_changed(self):
        """Create a templated node, with the title changed"""
        changed_title = 'Made from template'

        # create templated node
        new = self.project.use_as_template(
            auth=self.auth,
            changes={
                self.project._primary_key: {
                    'title': changed_title,
                }
            }
        )

        assert_equal(new.title, changed_title)
        assert_not_equal(new.date_created, self.project.date_created)
        self._verify_log(new)

    def _create_complex(self):
        # create project connected via Pointer
        self.pointee = ProjectFactory(creator=self.user)
        self.project.add_pointer(self.pointee, auth=self.auth)

        # create direct children
        self.component = NodeFactory(creator=self.user, parent=self.project)
        self.subproject = ProjectFactory(creator=self.user, parent=self.project)

    @staticmethod
    def _default_title(x):
        if isinstance(x, Node):
            return str(language.TEMPLATED_FROM_PREFIX + x.title)
        return str(x.title)


    def test_complex_template(self):
        """Create a templated node from a node with children"""
        self._create_complex()

        # create templated node
        new = self.project.use_as_template(auth=self.auth)

        assert_equal(new.title, self._default_title(self.project))
        assert_equal(len(new.nodes), len(self.project.nodes))
        # check that all children were copied
        assert_equal(
            [x.title for x in new.nodes],
            [x.title for x in self.project.nodes],
        )
        # ensure all child nodes were actually copied, instead of moved
        assert {x._primary_key for x in new.nodes}.isdisjoint(
            {x._primary_key for x in self.project.nodes}
        )

    def test_complex_template_titles_changed(self):
        self._create_complex()

        # build changes dict to change each node's title
        changes = {
            x._primary_key: {
                'title': 'New Title ' + str(idx)
            } for idx, x in enumerate(self.project.nodes)
        }

        # create templated node
        new = self.project.use_as_template(
            auth=self.auth,
            changes=changes
        )

        for old_node, new_node in zip(self.project.nodes, new.nodes):
            if isinstance(old_node, Node):
                assert_equal(
                    changes[old_node._primary_key]['title'],
                    new_node.title,
                )
            else:
                assert_equal(
                    old_node.title,
                    new_node.title,
                )

    @requires_piwik
    def test_template_piwik_site_id_not_copied(self):
        new = self.project.use_as_template(
            auth=self.auth
        )
        assert_not_equal(new.piwik_site_id, self.project.piwik_site_id)
        assert_true(new.piwik_site_id is not None)

    def test_template_wiki_pages_not_copied(self):
        self.project.update_node_wiki(
            'template', 'lol',
            auth=self.auth
        )
        new = self.project.use_as_template(
            auth=self.auth
        )
        assert_in('template', self.project.wiki_pages_current)
        assert_in('template', self.project.wiki_pages_versions)
        assert_equal(new.wiki_pages_current, {})
        assert_equal(new.wiki_pages_versions, {})

    def test_user_who_makes_node_from_template_has_creator_permission(self):
        project = ProjectFactory(is_public=True)
        user = UserFactory()
        auth = Auth(user)

        templated = project.use_as_template(auth)

        assert_equal(templated.get_permissions(user), ['read', 'write', 'admin'])

    def test_template_security(self):
        """Create a templated node from a node with public and private children

        Children for which the user has no access should not be copied
        """
        other_user = UserFactory()
        other_user_auth = Auth(user=other_user)

        self._create_complex()

        # set two projects to public - leaving self.component as private
        self.project.is_public = True
        self.project.save()
        self.subproject.is_public = True
        self.subproject.save()

        # add new children, for which the user has each level of access
        self.read = NodeFactory(creator=self.user, parent=self.project)
        self.read.add_contributor(other_user, permissions=['read', ])
        self.read.save()

        self.write = NodeFactory(creator=self.user, parent=self.project)
        self.write.add_contributor(other_user, permissions=['read', 'write'])
        self.write.save()

        self.admin = NodeFactory(creator=self.user, parent=self.project)
        self.admin.add_contributor(other_user)
        self.admin.save()

        # filter down self.nodes to only include projects the user can see
        visible_nodes = filter(
            lambda x: x.can_view(other_user_auth),
            self.project.nodes
        )

        # create templated node
        new = self.project.use_as_template(auth=other_user_auth)

        assert_equal(new.title, self._default_title(self.project))

        # check that all children were copied
        assert_equal(
            set(x.template_node._id for x in new.nodes),
            set(x._id for x in visible_nodes),
        )
        # ensure all child nodes were actually copied, instead of moved
        assert_true({x._primary_key for x in new.nodes}.isdisjoint(
            {x._primary_key for x in self.project.nodes}
        ))

        # ensure that the creator is admin for each node copied
        for node in new.nodes:
            assert_equal(
                node.permissions.get(other_user._id),
                ['read', 'write', 'admin'],
            )


class TestForkNode(OsfTestCase):

    def setUp(self):
        super(TestForkNode, self).setUp()
        self.user = UserFactory()
        self.auth = Auth(user=self.user)
        self.project = ProjectFactory(creator=self.user)

    def _cmp_fork_original(self, fork_user, fork_date, fork, original,
                           title_prepend='Fork of '):
        """Compare forked node with original node. Verify copied fields,
        modified fields, and files; recursively compare child nodes.

        :param fork_user: User who forked the original nodes
        :param fork_date: Datetime (UTC) at which the original node was forked
        :param fork: Forked node
        :param original: Original node
        :param title_prepend: String prepended to fork title

        """
        # Test copied fields
        assert_equal(title_prepend + original.title, fork.title)
        assert_equal(original.category, fork.category)
        assert_equal(original.description, fork.description)
        assert_equal(original.logs, fork.logs[:-1])
        assert_true(len(fork.logs) == len(original.logs) + 1)
        assert_equal(fork.logs[-1].action, NodeLog.NODE_FORKED)
        assert_equal(original.tags, fork.tags)
        assert_equal(original.parent_node is None, fork.parent_node is None)

        # Test modified fields
        assert_true(fork.is_fork)
        assert_equal(len(fork.private_links), 0)
        assert_equal(fork.forked_from, original)
        assert_in(fork._id, original.node__forked)
        # Note: Must cast ForeignList to list for comparison
        assert_equal(list(fork.contributors), [fork_user])
        assert_true((fork_date - fork.date_created) < datetime.timedelta(seconds=30))
        assert_not_equal(fork.forked_date, original.date_created)

        # Test that pointers were copied correctly
        assert_equal(
            [pointer.node for pointer in original.nodes_pointer],
            [pointer.node for pointer in fork.nodes_pointer],
        )

        # Test that add-ons were copied correctly
        assert_equal(
            original.get_addon_names(),
            fork.get_addon_names()
        )
        assert_equal(
            [addon.config.short_name for addon in original.get_addons()],
            [addon.config.short_name for addon in fork.get_addons()]
        )

        fork_user_auth = Auth(user=fork_user)
        # Recursively compare children
        for idx, child in enumerate(original.nodes):
            if child.can_view(fork_user_auth):
                self._cmp_fork_original(fork_user, fork_date, fork.nodes[idx],
                                        child, title_prepend='')

    @mock.patch('framework.status.push_status_message')
    def test_fork_recursion(self, mock_push_status_message):
        """Omnibus test for forking.
        """
        # Make some children
        self.component = NodeFactory(creator=self.user, parent=self.project)
        self.subproject = ProjectFactory(creator=self.user, parent=self.project)

        # Add pointers to test copying
        pointee = ProjectFactory()
        self.project.add_pointer(pointee, auth=self.auth)
        self.component.add_pointer(pointee, auth=self.auth)
        self.subproject.add_pointer(pointee, auth=self.auth)

        # Add add-on to test copying
        self.project.add_addon('github', self.auth)
        self.component.add_addon('github', self.auth)
        self.subproject.add_addon('github', self.auth)

        # Log time
        fork_date = datetime.datetime.utcnow()

        # Fork node
        fork = self.project.fork_node(auth=self.auth)

        # Compare fork to original
        self._cmp_fork_original(self.user, fork_date, fork, self.project)

    def test_fork_private_children(self):
        """Tests that only public components are created

        """
        # Make project public
        self.project.set_privacy('public')
        # Make some children
        self.public_component = NodeFactory(
            creator=self.user,
            parent=self.project,
            title='Forked',
            is_public=True,
        )
        self.public_subproject = ProjectFactory(
            creator=self.user,
            parent=self.project,
            title='Forked',
            is_public=True,
        )
        self.private_component = NodeFactory(
            creator=self.user,
            parent=self.project,
            title='Not Forked',
        )
        self.private_subproject = ProjectFactory(
            creator=self.user,
            parent=self.project,
            title='Not Forked',
        )
        self.private_subproject_public_component = NodeFactory(
            creator=self.user,
            parent=self.private_subproject,
            title='Not Forked',
        )
        self.public_subproject_public_component = NodeFactory(
            creator=self.user,
            parent=self.private_subproject,
            title='Forked',
        )
        user2 = UserFactory()
        user2_auth = Auth(user=user2)
        fork = None
        # New user forks the project
        fork = self.project.fork_node(user2_auth)

        # fork correct children
        assert_equal(len(fork.nodes), 2)
        assert_not_in('Not Forked', [node.title for node in fork.nodes])

    def test_fork_not_public(self):
        self.project.set_privacy('public')
        fork = self.project.fork_node(self.auth)
        assert_false(fork.is_public)

    def test_not_fork_private_link(self):
        link = PrivateLinkFactory()
        link.nodes.append(self.project)
        link.save()
        fork = self.project.fork_node(self.auth)
        assert_not_in(link, fork.private_links)

    def test_cannot_fork_private_node(self):
        user2 = UserFactory()
        user2_auth = Auth(user=user2)
        with assert_raises(PermissionsError):
            self.project.fork_node(user2_auth)

    def test_can_fork_public_node(self):
        self.project.set_privacy('public')
        user2 = UserFactory()
        user2_auth = Auth(user=user2)
        fork = self.project.fork_node(user2_auth)
        assert_true(fork)

    def test_contributor_can_fork(self):
        user2 = UserFactory()
        self.project.add_contributor(user2)
        user2_auth = Auth(user=user2)
        fork = self.project.fork_node(user2_auth)
        assert_true(fork)
        # Forker has admin permissions
        assert_equal(len(fork.contributors), 1)
        assert_equal(fork.get_permissions(user2), ['read', 'write', 'admin'])

    def test_fork_preserves_license(self):
        license = {
            'name': 'A License',
            'text': 'Blah blah blah'
        }
        self.project.node_license = license
        self.project.save()
        fork = self.project.fork_node(self.auth)
        assert_equal(fork.node_license, license)

    def test_fork_registration(self):
        self.registration = RegistrationFactory(project=self.project)
        fork = self.registration.fork_node(self.auth)

        # fork should not be a registration
        assert_false(fork.is_registration)

        # Compare fork to original
        self._cmp_fork_original(
            self.user,
            datetime.datetime.utcnow(),
            fork,
            self.registration,
        )


class TestRegisterNode(OsfTestCase):

    def setUp(self):
        super(TestRegisterNode, self).setUp()
        ensure_schemas()
        self.user = UserFactory()
        self.auth = Auth(user=self.user)
        self.project = ProjectFactory(creator=self.user)
        self.link = PrivateLinkFactory()
        self.link.nodes.append(self.project)
        self.link.save()
        self.registration = RegistrationFactory(project=self.project)

    def test_factory(self):
        # Create a registration with kwargs
        registration1 = RegistrationFactory(
            title='t1', description='d1', creator=self.user,
        )
        assert_equal(registration1.title, 't1')
        assert_equal(registration1.description, 'd1')
        assert_equal(len(registration1.contributors), 1)
        assert_in(self.user, registration1.contributors)
        assert_equal(registration1.registered_user, self.user)
        assert_equal(len(registration1.private_links), 0)

        # Create a registration from a project
        user2 = UserFactory()
        self.project.add_contributor(user2)
        registration2 = RegistrationFactory(
            project=self.project,
            user=user2,
            data='Something else',
        )
        assert_equal(registration2.registered_from, self.project)
        assert_equal(registration2.registered_user, user2)
        assert_equal(registration2.registered_meta, 'Something else')

        # Test default user
        assert_equal(self.registration.registered_user, self.user)

    def test_title(self):
        assert_equal(self.registration.title, self.project.title)

    def test_description(self):
        assert_equal(self.registration.description, self.project.description)

    def test_category(self):
        assert_equal(self.registration.category, self.project.category)

    def test_permissions(self):
        assert_false(self.registration.is_public)
        self.project.set_privacy('public')
        registration = RegistrationFactory(project=self.project)
        assert_true(registration.is_public)

    def test_contributors(self):
        assert_equal(self.registration.contributors, self.project.contributors)

    def test_forked_from(self):
        # A a node that is not a fork
        assert_equal(self.registration.forked_from, None)
        # A node that is a fork
        fork = self.project.fork_node(self.auth)
        registration = RegistrationFactory(project=fork)
        assert_equal(registration.forked_from, self.project)

    def test_private_links(self):
        assert_not_equal(
            self.registration.private_links,
            self.project.private_links
        )

    def test_creator(self):
        user2 = UserFactory()
        self.project.add_contributor(user2)
        registration = RegistrationFactory(project=self.project)
        assert_equal(registration.creator, self.user)

    def test_logs(self):
        # Registered node has all logs except for registration approval initiated
        assert_equal(self.registration.logs, self.project.logs[:-1])

    def test_tags(self):
        assert_equal(self.registration.tags, self.project.tags)

    def test_nodes(self):

        # Create some nodes
        self.component = NodeFactory(
            creator=self.user,
            parent=self.project,
            title='Title1',
        )
        self.subproject = ProjectFactory(
            creator=self.user,
            parent=self.project,
            title='Title2',
        )
        self.subproject_component = NodeFactory(
            creator=self.user,
            parent=self.subproject,
            title='Title3',
        )

        # Make a registration
        registration = RegistrationFactory(project=self.project)

        # Reload the registration; else test won't catch failures to save
        registration.reload()

        # Registration has the nodes
        assert_equal(len(registration.nodes), 2)
        assert_equal(
            [node.title for node in registration.nodes],
            [node.title for node in self.project.nodes],
        )
        # Nodes are copies and not the original versions
        for node in registration.nodes:
            assert_not_in(node, self.project.nodes)
            assert_true(node.is_registration)

    def test_private_contributor_registration(self):

        # Create some nodes
        self.component = NodeFactory(
            creator=self.user,
            parent=self.project,
        )
        self.subproject = ProjectFactory(
            creator=self.user,
            parent=self.project,
        )

        # Create some nodes to share
        self.shared_component = NodeFactory(
            creator=self.user,
            parent=self.project,
        )
        self.shared_subproject = ProjectFactory(
            creator=self.user,
            parent=self.project,
        )

        # Share the project and some nodes
        user2 = UserFactory()
        self.project.add_contributor(user2, permissions=('read', 'write', 'admin'))
        self.shared_component.add_contributor(user2, permissions=('read', 'write', 'admin'))
        self.shared_subproject.add_contributor(user2, permissions=('read', 'write', 'admin'))

        # Partial contributor registers the node
        registration = RegistrationFactory(project=self.project, user=user2)

        # The correct subprojects were registered
        assert_equal(len(registration.nodes), len(self.project.nodes))
        for idx in range(len(registration.nodes)):
            assert_true(registration.nodes[idx].is_registration_of(self.project.nodes[idx]))

    def test_is_registration(self):
        assert_true(self.registration.is_registration)

    def test_registered_date(self):
        assert_almost_equal(
            self.registration.registered_date,
            datetime.datetime.utcnow(),
            delta=datetime.timedelta(seconds=30),
        )

    def test_registered_addons(self):
        assert_equal(
            [addon.config.short_name for addon in self.registration.get_addons()],
            [addon.config.short_name for addon in self.registration.registered_from.get_addons()],
        )

    def test_registered_user(self):
        # Add a second contributor
        user2 = UserFactory()
        self.project.add_contributor(user2, permissions=('read', 'write', 'admin'))
        # Second contributor registers project
        registration = RegistrationFactory(parent=self.project, user=user2)
        assert_equal(registration.registered_user, user2)

    def test_registered_from(self):
        assert_equal(self.registration.registered_from, self.project)

    def test_registration_list(self):
        assert_in(self.registration._id, self.project.node__registrations)

class TestNodeLog(OsfTestCase):

    def setUp(self):
        super(TestNodeLog, self).setUp()
        self.log = NodeLogFactory()

    def test_repr(self):
        rep = repr(self.log)
        assert_in(self.log.action, rep)
        assert_in(self.log._id, rep)

    def test_node_log_factory(self):
        log = NodeLogFactory()
        assert_true(log.action)

    def test_render_log_contributor_unregistered(self):
        node = NodeFactory()
        name, email = fake.name(), fake.email()
        unreg = node.add_unregistered_contributor(fullname=name, email=email,
            auth=Auth(node.creator))
        node.save()

        log = NodeLogFactory(params={'node': node._primary_key})
        ret = log._render_log_contributor(unreg._primary_key)

        assert_false(ret['registered'])
        record = unreg.get_unclaimed_record(node._primary_key)
        assert_equal(ret['fullname'], record['name'])

    def test_render_log_contributor_none(self):
        log = NodeLogFactory()
        assert_equal(log._render_log_contributor(None), None)

    def test_tz_date(self):
        assert_equal(self.log.tz_date.tzinfo, pytz.UTC)

    def test_formatted_date(self):
        iso_formatted = self.log.formatted_date  # The string version in iso format
        # Reparse the date
        parsed = parser.parse(iso_formatted)
        unparsed = self.log.tz_date
        assert_equal(parsed, unparsed)

    def test_resolve_node_same_as_self_node(self):
        project = ProjectFactory()
        assert_equal(
            project.logs[-1].resolve_node(project),
            project,
        )

    def test_resolve_node_in_nodes_list(self):
        component = NodeFactory()
        assert_equal(
            component.logs[-1].resolve_node(component.parent_node),
            component,
        )

    def test_resolve_node_fork_of_self_node(self):
        project = ProjectFactory()
        fork = project.fork_node(auth=Auth(project.creator))
        assert_equal(
            fork.logs[-1].resolve_node(fork),
            fork,
        )

    def test_resolve_node_fork_of_self_in_nodes_list(self):
        user = UserFactory()
        component = ProjectFactory(creator=user)
        project = ProjectFactory(creator=user)
        project.nodes.append(component)
        project.save()
        forked_project = project.fork_node(auth=Auth(user=user))
        assert_equal(
            forked_project.nodes[0].logs[-1].resolve_node(forked_project),
            forked_project.nodes[0],
        )

    def test_can_view(self):
        project = ProjectFactory(is_public=False)

        non_contrib = UserFactory()

        created_log = project.logs[0]
        assert_false(created_log.can_view(project, Auth(user=non_contrib)))
        assert_true(created_log.can_view(project, Auth(user=project.creator)))

    def test_can_view_with_non_related_project_arg(self):
        project = ProjectFactory()
        unrelated = ProjectFactory()

        created_log = project.logs[0]
        assert_false(created_log.can_view(unrelated, Auth(user=project.creator)))


class TestPermissions(OsfTestCase):

    def setUp(self):
        super(TestPermissions, self).setUp()
        self.project = ProjectFactory()

    def test_default_creator_permissions(self):
        assert_equal(
            set(CREATOR_PERMISSIONS),
            set(self.project.permissions[self.project.creator._id])
        )

    def test_default_contributor_permissions(self):
        user = UserFactory()
        self.project.add_contributor(user, permissions=['read'], auth=Auth(user=self.project.creator))
        self.project.save()
        assert_equal(
            set(['read']),
            set(self.project.get_permissions(user))
        )

    def test_adjust_permissions(self):
        self.project.permissions[42] = ['dance']
        self.project.save()
        assert_not_in(42, self.project.permissions)

    def test_add_permission(self):
        self.project.add_permission(self.project.creator, 'dance')
        assert_in(self.project.creator._id, self.project.permissions)
        assert_in('dance', self.project.permissions[self.project.creator._id])

    def test_add_permission_already_granted(self):
        self.project.add_permission(self.project.creator, 'dance')
        with assert_raises(ValueError):
            self.project.add_permission(self.project.creator, 'dance')

    def test_remove_permission(self):
        self.project.add_permission(self.project.creator, 'dance')
        self.project.remove_permission(self.project.creator, 'dance')
        assert_not_in('dance', self.project.permissions[self.project.creator._id])

    def test_remove_permission_not_granted(self):
        with assert_raises(ValueError):
            self.project.remove_permission(self.project.creator, 'dance')

    def test_has_permission_true(self):
        self.project.add_permission(self.project.creator, 'dance')
        assert_true(self.project.has_permission(self.project.creator, 'dance'))

    def test_has_permission_false(self):
        self.project.add_permission(self.project.creator, 'dance')
        assert_false(self.project.has_permission(self.project.creator, 'sing'))

    def test_has_permission_not_in_dict(self):
        assert_false(self.project.has_permission(self.project.creator, 'dance'))


class TestPointer(OsfTestCase):

    def setUp(self):
        super(TestPointer, self).setUp()
        self.pointer = PointerFactory()

    def test_title(self):
        assert_equal(
            self.pointer.title,
            self.pointer.node.title
        )

    def test_contributors(self):
        assert_equal(
            self.pointer.contributors,
            self.pointer.node.contributors
        )

    def _assert_clone(self, pointer, cloned):
        assert_not_equal(
            pointer._id,
            cloned._id
        )
        assert_equal(
            pointer.node,
            cloned.node
        )

    def test_get_pointer_parent(self):
        parent = ProjectFactory()
        pointed = ProjectFactory()
        parent.add_pointer(pointed, Auth(parent.creator))
        parent.save()
        assert_equal(get_pointer_parent(parent.nodes[0]), parent)

    def test_clone(self):
        cloned = self.pointer._clone()
        self._assert_clone(self.pointer, cloned)

    def test_clone_no_node(self):
        pointer = Pointer()
        cloned = pointer._clone()
        assert_equal(cloned, None)

    def test_fork(self):
        forked = self.pointer.fork_node()
        self._assert_clone(self.pointer, forked)

    def test_register(self):
        registered = self.pointer.fork_node()
        self._assert_clone(self.pointer, registered)

    def test_register_with_pointer_to_registration(self):
        pointee = RegistrationFactory()
        project = ProjectFactory()
        auth = Auth(user=project.creator)
        project.add_pointer(pointee, auth=auth)
        with mock_archive(project) as registration:
            assert_equal(registration.nodes[0].node, pointee)

    def test_has_pointers_recursive_false(self):
        project = ProjectFactory()
        node = NodeFactory(project=project)
        assert_false(project.has_pointers_recursive)
        assert_false(node.has_pointers_recursive)

    def test_has_pointers_recursive_true(self):
        project = ProjectFactory()
        node = NodeFactory(parent=project)
        node.nodes.append(self.pointer)
        assert_true(node.has_pointers_recursive)
        assert_true(project.has_pointers_recursive)


class TestWatchConfig(OsfTestCase):

    def test_factory(self):
        config = WatchConfigFactory(digest=True, immediate=False)
        assert_true(config.digest)
        assert_false(config.immediate)
        assert_true(config.node._id)


class TestUnregisteredUser(OsfTestCase):

    def setUp(self):
        super(TestUnregisteredUser, self).setUp()
        self.referrer = UserFactory()
        self.project = ProjectFactory(creator=self.referrer)
        self.user = UnregUserFactory()

    def add_unclaimed_record(self):
        given_name = 'Fredd Merkury'
        email = fake.email()
        self.user.add_unclaimed_record(node=self.project,
            given_name=given_name, referrer=self.referrer,
            email=email)
        self.user.save()
        data = self.user.unclaimed_records[self.project._primary_key]
        return email, data

    def test_unregistered_factory(self):
        u1 = UnregUserFactory()
        assert_false(u1.is_registered)
        assert_true(u1.password is None)
        assert_true(u1.fullname)

    def test_unconfirmed_factory(self):
        u = UnconfirmedUserFactory()
        assert_false(u.is_registered)
        assert_true(u.username)
        assert_true(u.fullname)
        assert_true(u.password)
        assert_equal(len(u.email_verifications.keys()), 1)

    def test_add_unclaimed_record(self):
        email, data = self.add_unclaimed_record()
        assert_equal(data['name'], 'Fredd Merkury')
        assert_equal(data['referrer_id'], self.referrer._primary_key)
        assert_in('token', data)
        assert_equal(data['email'], email)
        assert_equal(data, self.user.get_unclaimed_record(self.project._primary_key))

    def test_get_claim_url(self):
        self.add_unclaimed_record()
        uid = self.user._primary_key
        pid = self.project._primary_key
        token = self.user.get_unclaimed_record(pid)['token']
        domain = settings.DOMAIN
        assert_equal(self.user.get_claim_url(pid, external=True),
            '{domain}user/{uid}/{pid}/claim/?token={token}'.format(**locals()))

    def test_get_claim_url_raises_value_error_if_not_valid_pid(self):
        with assert_raises(ValueError):
            self.user.get_claim_url('invalidinput')

    def test_cant_add_unclaimed_record_if_referrer_isnt_contributor(self):
        project = ProjectFactory()  # referrer isn't a contributor to this project
        with assert_raises(PermissionsError):
            self.user.add_unclaimed_record(node=project,
                given_name='fred m', referrer=self.referrer)

    def test_register(self):
        assert_false(self.user.is_registered)  # sanity check
        assert_false(self.user.is_claimed)
        email = fake.email()
        self.user.register(username=email, password='killerqueen')
        self.user.save()
        assert_true(self.user.is_claimed)
        assert_true(self.user.is_registered)
        assert_true(self.user.check_password('killerqueen'))
        assert_equal(self.user.username, email)

    def test_registering_with_a_different_email_adds_to_emails_list(self):
        user = UnregUserFactory()
        assert_equal(user.password, None)  # sanity check
        user.register(username=fake.email(), password='killerqueen')

    def test_verify_claim_token(self):
        self.add_unclaimed_record()
        valid = self.user.get_unclaimed_record(self.project._primary_key)['token']
        assert_true(self.user.verify_claim_token(valid, project_id=self.project._primary_key))
        assert_false(self.user.verify_claim_token('invalidtoken', project_id=self.project._primary_key))

    def test_claim_contributor(self):
        self.add_unclaimed_record()
        # sanity cheque
        assert_false(self.user.is_registered)
        assert_true(self.project)


class TestTags(OsfTestCase):

    def setUp(self):
        super(TestTags, self).setUp()
        self.project = ProjectFactory()
        self.auth = Auth(self.project.creator)

    def test_add_tag(self):
        self.project.add_tag('scientific', auth=self.auth)
        assert_in('scientific', self.project.tags)
        assert_equal(
            self.project.logs[-1].action,
            NodeLog.TAG_ADDED
        )

    def test_add_tag_too_long(self):
        with assert_raises(ValidationError):
            self.project.add_tag('q' * 129, auth=self.auth)

    def test_remove_tag(self):
        self.project.add_tag('scientific', auth=self.auth)
        self.project.remove_tag('scientific', auth=self.auth)
        assert_not_in('scientific', self.project.tags)
        assert_equal(
            self.project.logs[-1].action,
            NodeLog.TAG_REMOVED
        )

    def test_remove_tag_not_present(self):
        self.project.remove_tag('scientific', auth=self.auth)
        assert_equal(
            self.project.logs[-1].action,
            NodeLog.PROJECT_CREATED
        )


class TestContributorVisibility(OsfTestCase):

    def setUp(self):
        super(TestContributorVisibility, self).setUp()
        self.project = ProjectFactory()
        self.user2 = UserFactory()
        self.project.add_contributor(self.user2)

    def test_get_visible_true(self):
        assert_true(self.project.get_visible(self.project.creator))

    def test_get_visible_false(self):
        self.project.set_visible(self.project.creator, False)
        assert_false(self.project.get_visible(self.project.creator))

    def test_make_invisible(self):
        self.project.set_visible(self.project.creator, False, save=True)
        self.project.reload()
        assert_not_in(
            self.project.creator._id,
            self.project.visible_contributor_ids
        )
        assert_not_in(
            self.project.creator,
            self.project.visible_contributors
        )
        assert_equal(
            self.project.logs[-1].action,
            NodeLog.MADE_CONTRIBUTOR_INVISIBLE
        )

    def test_make_visible(self):
        self.project.set_visible(self.project.creator, False, save=True)
        self.project.set_visible(self.project.creator, True, save=True)
        self.project.reload()
        assert_in(
            self.project.creator._id,
            self.project.visible_contributor_ids
        )
        assert_in(
            self.project.creator,
            self.project.visible_contributors
        )
        assert_equal(
            self.project.logs[-1].action,
            NodeLog.MADE_CONTRIBUTOR_VISIBLE
        )
        # Regression test: Ensure that hiding and showing the first contributor
        # does not change the visible contributor order
        assert_equal(
            self.project.visible_contributors,
            [self.project.creator, self.user2]
        )

    def test_set_visible_missing(self):
        with assert_raises(ValueError):
            self.project.set_visible(UserFactory(), True)


class TestProjectWithAddons(OsfTestCase):

    def test_factory(self):
        p = ProjectWithAddonFactory(addon='s3')
        assert_true(p.get_addon('s3'))
        assert_true(p.creator.get_addon('s3'))


class TestComments(OsfTestCase):

    def setUp(self):
        super(TestComments, self).setUp()
        self.comment = CommentFactory()
        self.auth = Auth(user=self.comment.user)

    def test_create(self):
        comment = Comment.create(
            auth=self.auth,
            user=self.comment.user,
            node=self.comment.node,
            target=self.comment.target,
            is_public=True,
        )
        assert_equal(comment.user, self.comment.user)
        assert_equal(comment.node, self.comment.node)
        assert_equal(comment.target, self.comment.target)
        assert_equal(len(comment.node.logs), 2)
        assert_equal(comment.node.logs[-1].action, NodeLog.COMMENT_ADDED)

    def test_edit(self):
        self.comment.edit(
            auth=self.auth,
            content='edited'
        )
        assert_equal(self.comment.content, 'edited')
        assert_true(self.comment.modified)
        assert_equal(len(self.comment.node.logs), 2)
        assert_equal(self.comment.node.logs[-1].action, NodeLog.COMMENT_UPDATED)

    def test_delete(self):
        self.comment.delete(auth=self.auth)
        assert_equal(self.comment.is_deleted, True)
        assert_equal(len(self.comment.node.logs), 2)
        assert_equal(self.comment.node.logs[-1].action, NodeLog.COMMENT_REMOVED)

    def test_undelete(self):
        self.comment.delete(auth=self.auth)
        self.comment.undelete(auth=self.auth)
        assert_equal(self.comment.is_deleted, False)
        assert_equal(len(self.comment.node.logs), 3)
        assert_equal(self.comment.node.logs[-1].action, NodeLog.COMMENT_ADDED)

    def test_report_abuse(self):
        user = UserFactory()
        self.comment.report_abuse(user, category='spam', text='ads', save=True)
        assert_in(user._id, self.comment.reports)
        assert_equal(
            self.comment.reports[user._id],
            {'category': 'spam', 'text': 'ads'}
        )

    def test_report_abuse_own_comment(self):
        with assert_raises(ValueError):
            self.comment.report_abuse(
                self.comment.user, category='spam', text='ads', save=True
            )

    def test_unreport_abuse(self):
        user = UserFactory()
        self.comment.report_abuse(user, category='spam', text='ads', save=True)
        self.comment.unreport_abuse(user, save=True)
        assert_not_in(user._id, self.comment.reports)

    def test_unreport_abuse_not_reporter(self):
        reporter = UserFactory()
        non_reporter = UserFactory()
        self.comment.report_abuse(reporter, category='spam', text='ads', save=True)
        with assert_raises(ValueError):
            self.comment.unreport_abuse(non_reporter, save=True)
        assert_in(reporter._id, self.comment.reports)

    def test_validate_reports_bad_key(self):
        self.comment.reports[None] = {'category': 'spam', 'text': 'ads'}
        with assert_raises(ValidationValueError):
            self.comment.save()

    def test_validate_reports_bad_type(self):
        self.comment.reports[self.comment.user._id] = 'not a dict'
        with assert_raises(ValidationTypeError):
            self.comment.save()

    def test_validate_reports_bad_value(self):
        self.comment.reports[self.comment.user._id] = {'foo': 'bar'}
        with assert_raises(ValidationValueError):
            self.comment.save()

    def test_read_permission_contributor_can_comment(self):
        project = ProjectFactory()
        user = UserFactory()
        project.set_privacy('private')
        project.add_contributor(user, 'read')
        project.save()

        assert_true(project.can_comment(Auth(user=user)))


class TestPrivateLink(OsfTestCase):

    def test_node_scale(self):
        link = PrivateLinkFactory()
        project = ProjectFactory()
        comp = NodeFactory(parent=project)
        link.nodes.append(project)
        link.save()
        assert_equal(link.node_scale(project), -40)
        assert_equal(link.node_scale(comp), -20)

    # Regression test for https://sentry.osf.io/osf/production/group/1119/
    def test_to_json_nodes_with_deleted_parent(self):
        link = PrivateLinkFactory()
        project = ProjectFactory(is_deleted=True)
        node = NodeFactory(project=project)
        link.nodes.extend([project, node])
        link.save()
        result = link.to_json()
        # result doesn't include deleted parent
        assert_equal(len(result['nodes']), 1)

    # Regression test for https://sentry.osf.io/osf/production/group/1119/
    def test_node_scale_with_deleted_parent(self):
        link = PrivateLinkFactory()
        project = ProjectFactory(is_deleted=True)
        node = NodeFactory(project=project)
        link.nodes.extend([project, node])
        link.save()
        assert_equal(link.node_scale(node), -40)

class TestDraftRegistration(OsfTestCase):

    def setUp(self, *args, **kwargs):
        super(TestDraftRegistration, self).setUp(*args, **kwargs)

        self.user = AuthUserFactory()
        self.auth = self.user.auth
        self.node = ProjectFactory(creator=self.user)

        MetaSchema.remove()
        ensure_schemas()
        self.meta_schema = MetaSchema.find_one(
            Q('name', 'eq', 'Open-Ended Registration') &
            Q('schema_version', 'eq', 1)
        )
        self.draft = DraftRegistration(
            initiator=self.user,
            branched_from=self.node,
            registration_schema=self.meta_schema,
            registration_metadata={
                'summary': {'value': 'Some airy'}
            }
        )
        self.draft.save()

    def test_factory(self):
        draft = DraftRegistrationFactory()
        assert_is_not_none(draft.branched_from)
        assert_is_not_none(draft.initiator)
        assert_is_not_none(draft.registration_schema)

        user = AuthUserFactory()
        draft = DraftRegistrationFactory(initiator=user)
        assert_equal(draft.initiator, user)

        node = ProjectFactory()
        draft = DraftRegistrationFactory(branched_from=node)
        assert_equal(draft.branched_from, node)
        assert_equal(draft.initiator, node.creator)

        schema = MetaSchema.find()[1]
        data = {'some': 'data'}
        draft = DraftRegistrationFactory(registration_schema=schema, registration_metadata=data)
        assert_equal(draft.registration_schema, schema)
        assert_equal(draft.registration_metadata, data)

    @mock.patch('website.project.model.Node.register_node')
    def test_register(self, mock_register_node):

        self.draft.register(self.auth)
        mock_register_node.assert_called_with(
            self.draft.registration_schema,
            self.auth,
            self.draft.registration_metadata
        )

    def test_update_metadata_tracks_changes(self):
        self.draft.registration_metadata = {
            'foo': {
                'value': 'bar',
<<<<<<< HEAD
=======

>>>>>>> e3b9beb5
            },
            'a': {
                'value': 1,
            },
            'b': {
                'value': True
            },
        }
        changes =  self.draft.update_metadata({
            'foo': {
                'value': 'foobar',
            },
            'a': {
                'value': 1,
            },
            'b': {
                'value': True,
            },
            'c': {
                'value': 2,
            },
        })
        for key in ['foo', 'c']:
            assert_in(key, changes)
<<<<<<< HEAD
        
=======

    def test_update_metadata_handles_conflicting_comments(self):
        self.draft.registration_metadata = {
            'item01': {
                'value': 'foo',
                'comments': [{
                    'author': 'Bar',
                    'created': '1970-01-01T00:00:00.000Z',
                    'lastModified': '2015-08-05T14:58:30.574Z',
                    'value': 'qux'
                }]
            }
        }

        # outdated comment to be ignored
        changes1 = self.draft.update_metadata({
            'item01': {
                'value': 'foo',
                'comments': [{
                    'author': 'Bar',
                    'created': '1970-01-01T00:00:00.000Z',
                    'lastModified': '2015-07-05T14:58:30.574Z',
                    'value': 'foobarbaz'
                }]
            }
        })
        assert_equal(changes1, [])
        comment_one = self.draft.registration_metadata['item01']['comments'][0]
        assert_equal(comment_one.get('value'), 'qux')
        assert_equal(comment_one.get('author'), 'Bar')
        assert_equal(comment_one.get('created'), '1970-01-01T00:00:00.000Z')
        assert_equal(comment_one.get('lastModified'), '2015-08-05T14:58:30.574Z')

        changes2 = self.draft.update_metadata({

        })

        # Totally new comment to be added
        self.draft.update_metadata({
            'item01': {
                'value': 'foo',
                'comments': [{
                    'author': 'Bar',
                    'created': '1970-01-01T00:00:00.000Z',
                    'lastModified': '2015-08-05T14:58:30.574Z',
                    'value': 'qux'},
                    {
                    'author': 'Baz',
                    'created': '1971-01-01T00:00:00.000Z',
                    'lastModified': '2014-07-09T14:58:30.574Z',
                    'value': 'foobarbaz'
                }]
            }
        }, save=True)
        assert_equal(len(self.draft.registration_metadata['item01'].get('comments')), 2)
        comment_one = self.draft.registration_metadata['item01']['comments'][0]
        comment_two = self.draft.registration_metadata['item01']['comments'][1]

        assert_equal(comment_one.get('value'), 'qux')
        assert_equal(comment_one.get('author'), 'Bar')
        assert_equal(comment_one.get('created'), '1970-01-01T00:00:00.000Z')
        assert_equal(comment_one.get('lastModified'), '2015-08-05T14:58:30.574Z')

        assert_equal(comment_two.get('value'), 'foobarbaz')
        assert_equal(comment_two.get('author'), 'Baz')
        assert_equal(comment_two.get('created'), '1971-01-01T00:00:00.000Z')
        assert_equal(comment_two.get('lastModified'), '2014-07-09T14:58:30.574Z')

>>>>>>> e3b9beb5

if __name__ == '__main__':
    unittest.main()<|MERGE_RESOLUTION|>--- conflicted
+++ resolved
@@ -1712,12 +1712,8 @@
         with assert_raises(NodeStateError) as err:
             self.node.register_node(
                 schema=None,
-<<<<<<< HEAD
                 auth=self.auth,
                 template='the template',
-=======
-                auth=self.consolidate_auth,
->>>>>>> e3b9beb5
                 data=None
             )
         assert_equal(err.exception.message, 'Cannot register deleted node.')
@@ -2146,7 +2142,6 @@
                 self.node, fork, self.user
             )
 
-<<<<<<< HEAD
     def test_register_callback(self):
         with mock_archive(self.node) as registration:
             for addon in self.node.addons:
@@ -2154,18 +2149,6 @@
                 callback.assert_called_once_with(
                     self.node, registration, self.user
                 )
-=======
-    @mock.patch('website.archiver.tasks.archive')
-    def test_register_callback(self, mock_archive):
-        registration = self.node.register_node(
-            None, self.consolidate_auth, {}
-        )
-        for addon in self.node.addons:
-            callback = addon.after_register
-            callback.assert_called_once_with(
-                self.node, registration, self.user
-            )
->>>>>>> e3b9beb5
 
 
 class TestProject(OsfTestCase):
@@ -4117,10 +4100,7 @@
         self.draft.registration_metadata = {
             'foo': {
                 'value': 'bar',
-<<<<<<< HEAD
-=======
-
->>>>>>> e3b9beb5
+
             },
             'a': {
                 'value': 1,
@@ -4145,9 +4125,6 @@
         })
         for key in ['foo', 'c']:
             assert_in(key, changes)
-<<<<<<< HEAD
-        
-=======
 
     def test_update_metadata_handles_conflicting_comments(self):
         self.draft.registration_metadata = {
@@ -4216,7 +4193,6 @@
         assert_equal(comment_two.get('created'), '1971-01-01T00:00:00.000Z')
         assert_equal(comment_two.get('lastModified'), '2014-07-09T14:58:30.574Z')
 
->>>>>>> e3b9beb5
 
 if __name__ == '__main__':
     unittest.main()