--- conflicted
+++ resolved
@@ -7,20 +7,11 @@
 from modularodm.storage.mongostorage import RawQuery as Q
 
 from framework import must_be_logged_in, request, status
-<<<<<<< HEAD
-import website.search.search as search #TODO(fabianvf) This is just awful
-from website import settings
-from website.filters import gravatar
-from website.models import User, Node
-from website.project.views.contributor import get_node_contributors_abbrev
-from modularodm.storage.mongostorage import RawQuery 
-=======
 
 import website.search.search as search
 from website.models import User, Node
 from website.project.views.contributor import get_node_contributors_abbrev
 
->>>>>>> 3def46e8
 
 logging.basicConfig(level=logging.DEBUG)
 logger = logging.getLogger('search.routes')
@@ -49,15 +40,9 @@
     # if the search does not work,
     # post an error message to the user, otherwise,
     # the document, highlight,
-    # and spellcheck suggestions are returned to us     
+    # and spellcheck suggestions are returned to us
     try:
-<<<<<<< HEAD
-#        results, highlights, spellcheck_results = search(query, start) #TODO(fabianvf)
         results_search, tags, total = search.search(query, start)
-        logger.warn(str(results_search))
-=======
-        results_search, tags, total = search.search(query, start)
->>>>>>> 3def46e8
     except HTTPError:
         status.push_status_message('Malformed query. Please try again')
         return {
@@ -67,18 +52,6 @@
         }
     # with our highlights and search result 'documents' we build the search
     # results so that it is easier for us to display
-<<<<<<< HEAD
-#    result_search, tags = create_result(highlights, results['docs']) #TODO(fabianvf)
-#    total = results_search['numFound']
-    # Whether or not the user is searching for users
-    searching_users = query.startswith("user:")
-    return {
-        'highlight': [], #TODO(fabianvf)
-        'results': results_search,
-        'total': total, #TODO(fabianvf)
-        'query': query,
-        'spellcheck': [], #TODO(fabianvf)
-=======
     # Whether or not the user is searching for users
     searching_users = query.startswith("user:")
     return {
@@ -87,7 +60,6 @@
         'total': total,
         'query': query,
         'spellcheck': [],
->>>>>>> 3def46e8
         'current_page': start,
         'time': round(time.time() - tick, 2),
         'tags': tags,
@@ -105,20 +77,20 @@
     max_results = 10
 
     matching_title = (
-        RawQuery('title', 'icontains', term) &  # search term (case insensitive)
-        RawQuery('category', 'eq', 'project') &  # is a project
-        RawQuery('is_deleted', 'eq', False)  # isn't deleted
+        Q('title', 'icontains', term) &  # search term (case insensitive)
+        Q('category', 'eq', 'project') &  # is a project
+        Q('is_deleted', 'eq', False)  # isn't deleted
     )
 
     my_projects = Node.find(
         matching_title &
-        RawQuery('contributors', 'contains', user._id)  # user is a contributor
+        Q('contributors', 'contains', user._id)  # user is a contributor
     ).limit(max_results)
 
     if my_projects.count() < max_results:
         public_projects = Node.find(
             matching_title &
-            RawQuery('is_public', 'eq', True)  # is public
+            Q('is_public', 'eq', True)  # is public
         ).limit(max_results - my_projects.count())
     else:
         public_projects = []
@@ -152,10 +124,5 @@
 def search_contributor():
     nid = request.args.get('excludeNode')
     exclude = Node.load(nid).contributors if nid else list()
-<<<<<<< HEAD
-    return search.search_contributor(request.args.get('query',''), exclude)
-   
-=======
     query = bleach.clean(request.args.get('query', ''), tags=[], strip=True)
-    return search.search_contributor(query, exclude)
->>>>>>> 3def46e8
+    return search.search_contributor(query, exclude)