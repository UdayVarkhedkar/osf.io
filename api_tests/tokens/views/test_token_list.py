import copy
import mock
import pytest

from osf_tests.factories import (
    ApiOAuth2PersonalTokenFactory,
    ApiOAuth2ScopeFactory,
    AuthUserFactory,
)
from osf.models.oauth import ApiOAuth2PersonalToken
from website.util import api_v2_url
from osf.utils import sanitize


@pytest.mark.django_db
class TestTokenListScopesasRelationships:

    @pytest.fixture()
    def user_one(self):
        return AuthUserFactory()

    @pytest.fixture()
    def user_two(self):
        return AuthUserFactory()

    @pytest.fixture()
    def tokens_user_one(self, user_one):
        return [ApiOAuth2PersonalTokenFactory(
            owner=user_one) for i in range(3)]

    @pytest.fixture()
    def tokens_user_two(self, user_two):
        return [ApiOAuth2PersonalTokenFactory(
            owner=user_two) for i in range(3)]

    @pytest.fixture()
    def url_token_list(self):
        return api_v2_url('tokens/?version=2.11', base_route='/')

    @pytest.fixture()
    def read_scope(self):
        return ApiOAuth2ScopeFactory()

    @pytest.fixture()
    def data_sample(self, read_scope):
        return {
            'data': {
                'type': 'tokens',
                'attributes': {
                    'name': 'A shiny new token',
                    'token_id': 'Value discarded',
                },
                'relationships': {
                    'scopes': {
                        'data': [{
                            'type': 'scopes',
                            'id': read_scope.name
                        }]
                    }
                }
            }
        }

    def test_user_one_should_see_only_their_tokens(
            self, app, url_token_list, user_one, tokens_user_one):
        res = app.get(url_token_list, auth=user_one.auth)
        assert (len(res.json['data']) == len(tokens_user_one))
        assert 'scopes' in res.json['data'][0]['relationships']
        assert 'scopes' not in res.json['data'][0]['attributes']

    def test_user_two_should_see_only_their_tokens(
            self, app, url_token_list, user_two, tokens_user_two):
        res = app.get(url_token_list, auth=user_two.auth)
        assert (len(res.json['data']) == len(tokens_user_two))
        assert 'scopes' in res.json['data'][0]['relationships']
        assert 'scopes' not in res.json['data'][0]['attributes']

    @mock.patch('framework.auth.cas.CasClient.revoke_tokens')
    def test_deleting_token_should_hide_it_from_api_list(
            self, mock_method, app, user_one, tokens_user_one, url_token_list):
        mock_method.return_value(True)
        api_token = tokens_user_one[0]
        url = api_v2_url('tokens/{}/'.format(api_token._id), base_route='/')

        res = app.delete(url, auth=user_one.auth)
        assert res.status_code == 204

        res = app.get(url_token_list, auth=user_one.auth)
        assert res.status_code == 200
        assert (len(res.json['data']) == len(tokens_user_one) - 1)
        assert 'scopes' in res.json['data'][0]['relationships']
        assert 'scopes' not in res.json['data'][0]['attributes']
    #
    def test_created_tokens_are_tied_to_request_user_with_data_specified(
            self, app, url_token_list, data_sample, user_one, read_scope):
        res = app.post_json_api(
            url_token_list,
            data_sample,
            auth=user_one.auth)
        assert res.status_code == 201

        assert res.json['data']['relationships']['owner']['data']['id'] == user_one._id
        assert len(res.json['data']['embeds']['scopes']['data']) == 1
        assert res.json['data']['embeds']['scopes']['data'][0]['id'] == read_scope.name
        assert 'scopes' in res.json['data']['relationships']
        assert 'scopes' not in res.json['data']['attributes']
        # Some fields aren't writable; make sure user can't set these
        assert (res.json['data']['attributes']['token_id'] !=
                data_sample['data']['attributes']['token_id'])

    def test_create_returns_token_id(
            self, app, url_token_list, data_sample, user_one):
        res = app.post_json_api(
            url_token_list,
            data_sample,
            auth=user_one.auth)
        assert res.status_code == 201
        assert 'token_id' in res.json['data']['attributes']
        assert 'scopes' in res.json['data']['relationships']
        assert 'scopes' not in res.json['data']['attributes']

    def test_field_content_is_sanitized_upon_submission(
            self, app, data_sample, user_one, url_token_list):
        bad_text = '<a href="http://sanitized.name">User_text</a>'
        cleaned_text = sanitize.strip_html(bad_text)

        payload = copy.deepcopy(data_sample)
        payload['data']['attributes']['name'] = bad_text

        res = app.post_json_api(url_token_list, payload, auth=user_one.auth)
        assert res.status_code == 201
        assert res.json['data']['attributes']['name'] == cleaned_text
        assert 'scopes' in res.json['data']['relationships']
        assert 'scopes' not in res.json['data']['attributes']

    def test_created_tokens_show_up_in_api_list(
            self, app, url_token_list, data_sample, user_one, tokens_user_one):
        res = app.post_json_api(
            url_token_list,
            data_sample,
            auth=user_one.auth)
        assert res.status_code == 201

        res = app.get(url_token_list, auth=user_one.auth)
        assert (len(res.json['data']) == len(tokens_user_one) + 1)
        assert 'scopes' in res.json['data'][0]['relationships']
        assert 'scopes' not in res.json['data'][0]['attributes']

    def test_returns_401_when_not_logged_in(self, app, url_token_list):
        res = app.get(url_token_list, expect_errors=True)
        assert res.status_code == 401

    def test_cannot_create_token_with_nonexistant_scope(
            self, app, url_token_list, data_sample, user_one):
        data_sample['data']['relationships']['scopes']['data'][0]['id'] = 'osf.admin'
        res = app.post_json_api(
            url_token_list,
            data_sample,
            auth=user_one.auth,
            expect_errors=True
        )
        assert res.status_code == 404

    def test_cannot_create_token_with_private_scope(
            self, app, url_token_list, data_sample, user_one):
        scope = ApiOAuth2ScopeFactory()
        scope.is_public = False
        scope.save()
        data_sample['data']['relationships']['scopes']['data'][0]['id'] = scope.name
        res = app.post_json_api(
            url_token_list,
            data_sample,
            auth=user_one.auth,
            expect_errors=True
        )
        assert res.status_code == 400
        assert res.json['errors'][0]['detail'] == 'User requested invalid scope'

    def test_add_multiple_scopes_when_creating_token(
            self, app, url_token_list, data_sample, user_one, read_scope):
        write_scope = ApiOAuth2ScopeFactory()
        data_sample['data']['relationships']['scopes']['data'].append(
            {
                'type': 'scopes',
                'id': write_scope.name
            }
        )
        res = app.post_json_api(
            url_token_list,
            data_sample,
            auth=user_one.auth,
            expect_errors=True
        )
        assert res.status_code == 201
        assert len(res.json['data']['embeds']['scopes']['data']) == 2
        assert res.json['data']['embeds']['scopes']['data'][0]['id'] == read_scope.name
        assert res.json['data']['embeds']['scopes']['data'][1]['id'] == write_scope.name
        assert 'scopes' in res.json['data']['relationships']
        assert 'scopes' not in res.json['data']['attributes']
        token = ApiOAuth2PersonalToken.objects.get(_id=res.json['data']['id'])
        assert len(token.scopes.all()) == 2
        token_scope_names = [scope.name for scope in token.scopes.all()]
        assert read_scope.name in token_scope_names
        assert write_scope.name in token_scope_names


@pytest.mark.django_db
class TestTokenListScopesAsAttributes:

    @pytest.fixture()
    def user_one(self):
        return AuthUserFactory()

    @pytest.fixture()
    def user_two(self):
        return AuthUserFactory()

    @pytest.fixture()
    def tokens_user_one(self, user_one):
        return [ApiOAuth2PersonalTokenFactory(
            owner=user_one) for i in range(3)]

    @pytest.fixture()
    def tokens_user_two(self, user_two):
        return [ApiOAuth2PersonalTokenFactory(
            owner=user_two) for i in range(3)]

    @pytest.fixture()
    def url_token_list(self):
        return api_v2_url('tokens/', base_route='/')

    @pytest.fixture()
    def write_token(self):
        return ApiOAuth2ScopeFactory(name='osf.full_write')

    @pytest.fixture()
    def data_sample(self):
        return {
            'data': {
                'type': 'tokens',
                'attributes': {
                    'name': 'A shiny new token',
                    'scopes': 'osf.full_write',
                    'owner': 'Value discarded',
                    'token_id': 'Value discarded',
                }
            }
        }

    def test_user_one_should_see_only_their_tokens(
            self, app, url_token_list, user_one, tokens_user_one):
        res = app.get(url_token_list, auth=user_one.auth)
        assert (len(res.json['data']) == len(tokens_user_one))
        assert 'scopes' in res.json['data'][0]['attributes']

    def test_user_two_should_see_only_their_tokens(
            self, app, url_token_list, user_two, tokens_user_two):
        res = app.get(url_token_list, auth=user_two.auth)
        assert (len(res.json['data']) == len(tokens_user_two))
        assert 'scopes' in res.json['data'][0]['attributes']

    @mock.patch('framework.auth.cas.CasClient.revoke_tokens')
    def test_deleting_token_should_hide_it_from_api_list(
            self, mock_method, app, user_one, tokens_user_one, url_token_list):
        mock_method.return_value(True)
        api_token = tokens_user_one[0]
        url = api_v2_url('tokens/{}/'.format(api_token._id), base_route='/')

        res = app.delete(url, auth=user_one.auth)
        assert res.status_code == 204

        res = app.get(url_token_list, auth=user_one.auth)
        assert res.status_code == 200
        assert (len(res.json['data']) == len(tokens_user_one) - 1)
        assert 'scopes' in res.json['data'][0]['attributes']

    def test_created_tokens_are_tied_to_request_user_with_data_specified(
            self, app, url_token_list, data_sample, user_one, write_token):
        res = app.post_json_api(
            url_token_list,
            data_sample,
            auth=user_one.auth)
        assert res.status_code == 201

        assert res.json['data']['attributes']['owner'] == user_one._id
        assert write_token.name in res.json['data']['attributes']['scopes']
        # Some fields aren't writable; make sure user can't set these
        assert (res.json['data']['attributes']['token_id'] !=
                data_sample['data']['attributes']['token_id'])

    def test_create_returns_token_id(
            self, app, url_token_list, data_sample, user_one, write_token):
        res = app.post_json_api(
            url_token_list,
            data_sample,
            auth=user_one.auth)
        assert res.status_code == 201
        assert 'token_id' in res.json['data']['attributes']
        assert write_token.name in res.json['data']['attributes']['scopes']

    def test_field_content_is_sanitized_upon_submission(
            self, app, data_sample, user_one, url_token_list, write_token):
        bad_text = '<a href="http://sanitized.name">User_text</a>'
        cleaned_text = sanitize.strip_html(bad_text)

        payload = copy.deepcopy(data_sample)
        payload['data']['attributes']['name'] = bad_text

        res = app.post_json_api(url_token_list, payload, auth=user_one.auth)
        assert res.status_code == 201
        assert res.json['data']['attributes']['name'] == cleaned_text
        assert write_token.name in res.json['data']['attributes']['scopes']

    def test_created_tokens_show_up_in_api_list(
            self, app, url_token_list, data_sample, user_one, tokens_user_one, write_token):
        res = app.post_json_api(
            url_token_list,
            data_sample,
            auth=user_one.auth)
        assert res.status_code == 201

        res = app.get(url_token_list, auth=user_one.auth)
        assert (len(res.json['data']) == len(tokens_user_one) + 1)
        assert write_token.name in res.json['data'][0]['attributes']['scopes']

    def test_returns_401_when_not_logged_in(self, app, url_token_list):
        res = app.get(url_token_list, expect_errors=True)
        assert res.status_code == 401

    @pytest.mark.enable_implicit_clean
    def test_invalid_token_creation(
            self, app, url_token_list, data_sample, user_one):
        # cannot create a token with a name over 100 characters
        data_sample['data']['attributes']['name'] = 'a' * 101
        res = app.post_json_api(
            url_token_list,
            data_sample,
            auth=user_one.auth,
            expect_errors=True
        )
        assert res.status_code == 400
        assert 'Ensure this value has at most 100 characters (it has 101).' in res.json['errors'][0]['detail']

        # test_cannot_create_admin_token
        data_sample['data']['attributes']['scopes'] = 'osf.admin'
        res = app.post_json_api(
            url_token_list,
            data_sample,
            auth=user_one.auth,
            expect_errors=True
        )
        assert res.status_code == 404

<<<<<<< HEAD
    def test_cannot_create_usercreate_token(
            self, app, url_token_list, data_sample, user_one):
        scope = ApiOAuth2ScopeFactory(name='osf.users.create')
        scope.is_public = False
        scope.save()
=======
        # test_cannot_create_usercreate_token
>>>>>>> 748f9fb4
        data_sample['data']['attributes']['scopes'] = 'osf.users.create'
        res = app.post_json_api(
            url_token_list,
            data_sample,
            auth=user_one.auth,
            expect_errors=True
        )
        assert res.status_code == 400
        assert res.json['errors'][0]['detail'] == 'User requested invalid scope'<|MERGE_RESOLUTION|>--- conflicted
+++ resolved
@@ -351,15 +351,10 @@
         )
         assert res.status_code == 404
 
-<<<<<<< HEAD
-    def test_cannot_create_usercreate_token(
-            self, app, url_token_list, data_sample, user_one):
+        # test_cannot_create_usercreate_token
         scope = ApiOAuth2ScopeFactory(name='osf.users.create')
         scope.is_public = False
         scope.save()
-=======
-        # test_cannot_create_usercreate_token
->>>>>>> 748f9fb4
         data_sample['data']['attributes']['scopes'] = 'osf.users.create'
         res = app.post_json_api(
             url_token_list,
