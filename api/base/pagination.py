--- conflicted
+++ resolved
@@ -91,20 +91,8 @@
         if embedded:
             reversed_url = reverse(view_name, kwargs=kwargs)
 
-<<<<<<< HEAD
-        response_dict = OrderedDict([
-            ('data', data),
-            ('links', OrderedDict([
-                ('first', self.get_first_real_link(reversed_url)),
-                ('last', self.get_last_real_link(reversed_url)),
-                ('prev', self.get_previous_real_link(reversed_url)),
-                ('next', self.get_next_real_link(reversed_url)),
-                ('meta', OrderedDict([
-                    ('total', self.page.paginator.count),
-                    ('per_page', self.page.paginator.per_page),
-                ]))
-            ])),
-        ])
+        response_dict = self.get_response_dict(data, reversed_url)
+
         if view_name == 'nodes:node-comments' and self.request.query_params.get('related_counts', False):
             target_id = self.request.query_params.get('filter[target]', None)
             node_id = kwargs.get('node_id', None)
@@ -118,9 +106,6 @@
                     else:
                         unread = Comment.find_n_unread(user=self.request.user, node=node, page=page, root_id=target_id)
                     response_dict['links']['meta']['unread'] = unread
-=======
-        response_dict = self.get_response_dict(data, reversed_url)
->>>>>>> 823f6f9a
 
         if is_anonymized(self.request):
             if response_dict.get('meta', False):
