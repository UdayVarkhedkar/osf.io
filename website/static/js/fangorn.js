/**
 * Fangorn: Defining Treebeard options for OSF.
 * For Treebeard and _item API's check: https://github.com/caneruguz/treebeard/wiki
 */

'use strict';

var $ = require('jquery');
var m = require('mithril');
var URI = require('URIjs');
var Raven = require('raven-js');
var Treebeard = require('treebeard');

var $osf = require('js/osfHelpers');
var waterbutler = require('js/waterbutler');

var iconmap = require('js/iconmap');
var storageAddons = require('json!storageAddons.json');

// CSS
require('css/fangorn.css');

var tbOptions;

var noop = function () { };

var tempCounter = 1;

var STATE_MAP = {
    upload: {
        display: 'Upload pending...'
    },
    copy: {
        display: 'Copying '
    },
    delete: {
        display: 'Deleting '
    },
    move: {
        display: 'Moving '
    },
    rename: {
        display: 'Renaming '
    }
};

var SYNC_UPLOAD_ADDONS = ['github', 'dataverse'];


var OPERATIONS = {
    RENAME: {
        verb: 'Rename',
        status: 'rename',
        passed: 'renamed',
        action: 'Renaming'
    },
    MOVE: {
        verb: 'Move',
        status: 'move',
        passed: 'moved',
        action: 'Moving'
    },
    COPY: {
        verb: 'Copy',
        status: 'copy',
        passed: 'copied',
        action: 'Copying'
    }
};

// Cross browser key codes for the Command key
var COMMAND_KEYS = [224, 17, 91, 93];
var ESCAPE_KEY = 27;
var ENTER_KEY = 13;

function findByTempID(parent, tmpID) {
    var child;
    var item;
    for (var i = 0; i < parent.children.length; i++) {
        child = parent.children[i];
        if (!child.data.tmpID) {
            continue;
        }
        if (child.data.tmpID === tmpID) {
            item = child;
        }
    }
    return item;
}

function cancelUploads (row) {
    var tb = this;
    var uploading = tb.dropzone.getUploadingFiles();
    var filesArr = uploading.concat(tb.dropzone.getQueuedFiles());
    for (var i = 0; i < filesArr.length; i++) {
        var j = filesArr[i];
        if(!row){
            var parent = j.treebeardParent || tb.dropzoneItemCache;
            var item = findByTempID(parent, j.tmpID);
            tb.dropzone.removeFile(j);
            tb.deleteNode(parent.id,item.id);
        } else {
            tb.deleteNode(row.parentID,row.id);
            if(row.data.tmpID === j.tmpID){
                tb.dropzone.removeFile(j);
            }
        }
    }
    tb.isUploading(false);
}

var uploadRowTemplate = function(item){
    var tb = this;
    var padding;
    if (tb.filterOn) {
        padding = 20;
    } else {
        padding = (item.depth - 1) * 20;
    }
    var columns = [{
        data : '',  // Data field name
        css : '',
        custom : function(){ return m('row.text-muted', [
            m('.col-xs-7', {style: 'overflow: hidden;text-overflow: ellipsis;'}, [
                m('span', { style : 'padding-left:' + padding + 'px;'}, tb.options.resolveIcon.call(tb, item)),
                m('span',{ style : 'margin-left: 9px;'}, item.data.name)
            ]),
            m('.col-xs-3',
                m('.progress', [
                    m('.progress-bar.progress-bar-info.progress-bar-striped.active', {
                        role : 'progressbar',
                        'aria-valuenow' : item.data.progress,
                        'aria-valuemin' : '0',
                        'aria-valuemax': '100',
                        'style':'width: ' + item.data.progress + '%' }, m('span.sr-only', item.data.progress + '% Complete'))
                ])
            ),
            m('.col-xs-2', [
                m('span', m('.fangorn-toolbar-icon.m-l-sm', {
                        style : 'padding: 0px 6px 2px 2px;font-size: 16px;display: inline;',
                        config : function() {
                            reapplyTooltips();
                        },
                        'onclick' : function (e) {
                            e.stopImmediatePropagation();
                            cancelUploads.call(tb, item);
                        }},
                     m('span.text-muted','×')
                )),
            ]),

        ]); }
    }];
    if(tb.options.placement === 'files'){
        columns.push({
            data : '',  // Data field name
            custom : function(){ return '';}
        });
    }
    return columns;
};

/**
 * Returns custom icons for OSF depending on the type of item. Used for non-file icons.
 * @param {Object} item A Treebeard _item object. Node information is inside item.data
 * @this Treebeard.controller
 * @returns {Object}  Returns a mithril template with the m() function.
 */
function resolveIconView(item) {
    var componentIcons = iconmap.componentIcons;
    var projectIcons = iconmap.projectIcons;
    function returnView(type, category) {
        var iconType = projectIcons[type];
        if (type === 'component' || type === 'registeredComponent') {
            if (!item.data.permissions.view) {
                return null;
            } else {
                iconType = componentIcons[category];
            }
        } else if (type === 'project' || type === 'registeredProject') {
            iconType = projectIcons[category];
        }
        if (type === 'registeredComponent' || type === 'registeredProject') {
            iconType += ' po-icon-registered';
        } else {
            iconType += ' po-icon';
        }
        var template = m('span', { 'class' : iconType});
        return template;
    }
    if (item.data.permissions){
        if (!item.data.permissions.view) {
            return m('span', { 'class' : iconmap.private });
        }
    }
    if (item.data.isDashboard) {
        return returnView('collection');
    }
    if (item.data.isSmartFolder) {
        return returnView('smartCollection');
    }
    if ((item.data.nodeType === 'pointer' && item.parent().data.nodeType !== 'folder') || (item.data.isPointer && !item.parent().data.isFolder)) {
        return returnView('link');
    }
    if (item.data.nodeType === 'project') {
        if (item.data.parentIsFolder && item.data.isFolder) {
            return returnView('collection');
        }
        if (item.data.isRegistration) {
            return returnView('registeredProject', item.data.category);
        } else {
            return returnView('project', item.data.category);
        }
    }
    if (item.data.nodeType === 'component') {
        if (item.data.isRegistration) {
            return returnView('registeredComponent', item.data.category);
        }
        return returnView('component', item.data.category);
    }

    if (item.data.nodeType === 'pointer') {
        return returnView('link');
    }
    return null;
}

/**
 * Returns custom icons for OSF depending on the type of item
 * @param {Object} item A Treebeard _item object. Node information is inside item.data
 * @this Treebeard.controller
 * @returns {Object}  Returns a mithril template with the m() function.
 * @private
 */
function _fangornResolveIcon(item) {
    if (item.data.unavailable)
        return m('div', {style: {width:'16px', height:'16px', background:'url(' + item.data.iconUrl+ ')', display:'inline-block', opacity: 0.4}}, '');

    var privateFolder =  m('i.fa.fa-lock', ' '),
        pointerFolder = m('i.fa.fa-link', ' '),
        openFolder  = m('i.fa.fa-folder-open', ' '),
        closedFolder = m('i.fa.fa-folder', ' '),
        configOption = item.data.provider ? resolveconfigOption.call(this, item, 'folderIcon', [item]) : undefined,  // jshint ignore:line
        icon;
    var newIcon = resolveIconView(item);
    if ( newIcon === null) {

        if (item.kind === 'folder') {
            if (item.data.iconUrl) {
                return m('div', {style: {width:'16px', height:'16px', background:'url(' + item.data.iconUrl+ ')', display:'inline-block'}}, '');
            }
            if (!item.data.permissions.view) {
                return privateFolder;
            }
            if (item.data.isPointer) {
                return pointerFolder;
            }
            if (item.open) {
                return configOption || openFolder;
            }
            return configOption || closedFolder;
        }
        if (item.data.icon) {
            return m('i.fa.' + item.data.icon, ' ');
        }
        return m('div.file-extension', { 'class': '_' + item.data.name.split('.').pop().toLowerCase() });
    }
    return newIcon;
}

// Addon config registry. this will be populated with add on specific items if any.
Fangorn.config = {};

/**
 * Returns add on specific configurations
 * @param {Object} item A Treebeard _item object. Node information is inside item.data
 * @param {String} key What the option is called in the add on object
 * @this Treebeard.controller
 * @returns {*} Returns the configuration, can be string, number, array, or function;
 */
function getconfig(item, key) {
    if (item && item.data.provider && Fangorn.config[item.data.provider]) {
        return Fangorn.config[item.data.provider][key];
    }
    return undefined;
}

/**
 * Gets a Fangorn config option if it is defined by an addon dev.
 * Calls it with `args` if it's a function otherwise returns the value.
 * If the config option is not defined, returns null
 * @param {Object} item A Treebeard _item object. Node information is inside item.data
 * @param {String} option What the option is called in the add on object
 * @param {Array} args An Array of whatever arguments will be sent with the .apply()
 * @this Treebeard.controller
 * @returns {*} Returns if its a property, runs the function if function, returns null if no option is defined.
 */
function resolveconfigOption(item, option, args) {
    var self = this,  // jshint ignore:line
        prop = getconfig(item, option);
    if (prop) {
        return typeof prop === 'function' ? prop.apply(self, args) : prop;
    }
    return null;
}

/**
 * Inherits a list of data fields from one item (parent) to another.
 * @param {Object} item A Treebeard _item object. Node information is inside item.data
 * @param {Object} parent A Treebeard _item object. Node information is inside item.data
 * @this Treebeard.controller
 */
var inheritedFields = ['nodeId', 'nodeUrl', 'nodeApiUrl', 'permissions', 'provider', 'accept'];
function inheritFromParent(item, parent, fields) {
    inheritedFields.concat(fields || []).forEach(function(field) {
        item.data[field] = item.data[field] || parent.data[field];
    });
}

/**
 * Returns custom folder toggle icons for OSF
 * @param {Object} item A Treebeard _item object. Node information is inside item.data
 * @this Treebeard.controller
 * @returns {string} Returns a mithril template with m() function, or empty string.
 * @private
 */
function _fangornResolveToggle(item) {
    var toggleMinus = m('i.fa.fa-minus', ' '),
        togglePlus = m('i.fa.fa-plus', ' ');
    // check if folder has children whether it's lazyloaded or not.
    if (item.kind === 'folder' && item.depth > 1) {
        if(!item.data.permissions.view){
            return '';
        }
        if (item.open) {
            return toggleMinus;
        }
        return togglePlus;
    }
    return '';
}

/**
 * Checks if folder toggle is permitted (i.e. contents are private)
 * @param {Object} item A Treebeard _item object. Node information is inside item.data
 * @this Treebeard.controller
 * @returns {boolean}
 * @private
 */
function _fangornToggleCheck(item) {

    if (item.data.permissions.view) {
        return true;
    }
    item.notify.update('Not allowed: Private folder', 'warning', 1, undefined);
    return false;
}

function checkConflicts(tb, item, folder, cb) {
    for(var i = 0; i < folder.children.length; i++) {
        var child = folder.children[i];
        if (child.data.name === item.data.name && child.id !== item.id) {
            tb.modal.update(m('', [
                    m('p', 'An item named "' + item.data.name + '" already exists in this location.')
                ]), m('', [
                    m('span.btn.btn-default', {onclick: function() {tb.modal.dismiss();}}, 'Cancel'), //jshint ignore:line
                    m('span.btn.btn-primary', {onclick: cb.bind(tb, 'keep')}, 'Keep Both'),
                    m('span.btn.btn-primary', {onclick: cb.bind(tb, 'replace')},'Replace'),
                ]), m('h3.break-word.modal-title', 'Replace "' + item.data.name + '"?')
            );
            return;
        }
    }
    cb('replace');
}

function checkConflictsRename(tb, item, name, cb) {
    var parent = item.parent();
    for(var i = 0; i < parent.children.length; i++) {
        var child = parent.children[i];
        if (child.data.name === name && child.id !== item.id) {
            tb.modal.update(m('', [
                m('p', 'An item named "' + name + '" already exists in this location.')
            ]), m('', [
                m('span.btn.btn-info', {onclick: cb.bind(tb, 'keep')}, 'Keep Both'),
                m('span.btn.btn-default', {onclick: function() {tb.modal.dismiss();}}, 'Cancel'), // jshint ignore:line
                m('span.btn.btn-primary', {onclick: cb.bind(tb, 'replace')},'Replace'),
            ]), m('h3.break-word.modal-title', 'Replace "' + name + '"?'));
            return;
        }
    }
    cb('replace');
}

function doItemOp(operation, to, from, rename, conflict) {
    var tb = this;
    tb.modal.dismiss();
    var ogParent = from.parentID;
    if (to.id === ogParent && (!rename || rename === from.data.name)){
      return;
    }

    if (operation === OPERATIONS.COPY) {
        from = tb.createItem($.extend(true, {status: operation.status}, from.data), to.id);
    } else {
        from.data.status = operation.status;
        from.move(to.id);
    }

    if (to.data.provider === from.provider) {
        tb.pendingFileOps.push(from.id);
    }
    orderFolder.call(tb, from.parent());

    $.ajax({
        type: 'POST',
        beforeSend: $osf.setXHRAuthorization,
        url: operation === OPERATIONS.COPY ? waterbutler.copyUrl() : waterbutler.moveUrl(),
        headers: {
            'Content-Type': 'Application/json'
        },
        data: JSON.stringify({
            'rename': rename,
            'conflict': conflict,
            'source': waterbutler.toJsonBlob(from),
            'destination': waterbutler.toJsonBlob(to),
        })
    }).done(function(resp, _, xhr) {
        if (to.data.provider === from.provider) {
            tb.pendingFileOps.pop();
        }
        if (xhr.status === 202) {
            var mithrilContent = m('div', [
                m('h3.break-word', operation.action + ' "' + from.data.materialized + '" to "' + (to.data.materialized || '/') + '" is taking a bit longer than expected.'),
                m('p', 'We\'ll send you an email when it has finished.'),
                m('p', 'In the mean time you can leave this page; your ' + operation.status + ' will still be completed.')
            ]);
            var mithrilButtons = m('div', [
                m('span.tb-modal-btn', { 'class' : 'text-default', onclick : function() { tb.modal.dismiss(); }}, 'Close')
            ]);
            tb.modal.update(mithrilContent, mithrilButtons);
            return;
        }
        from.data = resp;
        from.data.status = undefined;
        from.notify.update('Successfully ' + operation.passed + '.', 'success', null, 1000);

        if (xhr.status === 200) {
            to.children.forEach(function(child) {
                if (child.data.name === from.data.name && child.id !== from.id) {
                    child.removeSelf();
                }
            });
        }

        inheritFromParent(from, from.parent());

        if (from.data.kind === 'folder' && from.data.children) {
            from.children = [];
            var child;
            from.data.children.forEach(function(item) {
                child = tb.buildTree(item, from);
                inheritFromParent(child, from);
                from.add(child);
            });
            from.open = true;
            from.load = true;
        }
        // no need to redraw because fangornOrderFolder does it
        orderFolder.call(tb, from.parent());
    }).fail(function(xhr, textStatus) {
        if (to.data.provider === from.provider) {
            tb.pendingFileOps.pop();
        }
        if (operation === OPERATIONS.COPY) {
            from.removeSelf();
        } else {
            from.move(ogParent);
            from.data.status = undefined;
        }

        var message;

        if (xhr.status !== 500 && xhr.responseJSON && xhr.responseJSON.message) {
            message = xhr.responseJSON.message;
        } else if (xhr.status === 503) {
            message = textStatus;
        } else {
            message = 'Please refresh the page or ' +
                'contact <a href="mailto: support@cos.io">support@cos.io</a> if the ' +
                'problem persists.';
        }

        $osf.growl(operation.verb + ' failed.', message);

        Raven.captureMessage('Failed to move or copy file', {
            xhr: xhr,
            requestData: {
                rename: rename,
                conflict: conflict,
                source: waterbutler.toJsonBlob(from),
                destination: waterbutler.toJsonBlob(to),
            }
        });

        orderFolder.call(tb, from.parent());
    });
}

/**
 * Find out what the upload URL is for each item
 * Because we use add ons each item will have something different. This needs to be in the json data.
 * @param {Object} item A Treebeard _item object. Node information is inside item.data
 * @this Treebeard.controller
 * @returns {String} Returns the url string from data or resolved through add on settings.
 * @private
 */
function _fangornResolveUploadUrl(item, file) {
    var configOption = resolveconfigOption.call(this, item, 'uploadUrl', [item, file]); // jshint ignore:line
    return configOption || waterbutler.buildTreeBeardUpload(item, file);
}

/**
 * Event to fire when mouse is hovering over row. Currently used for hover effect.
 * @param {Object} item A Treebeard _item object. Node information is inside item.data
 * @param event The mouseover event from the browser
 * @this Treebeard.controller
 * @private
 */
function _fangornMouseOverRow(item, event) {
    $('.fg-hover-hide').hide();
    $(event.target).closest('.tb-row').find('.fg-hover-hide').show();
}

/**
 * Runs when dropzone uploadprogress is running, used for updating upload progress in view and models.
 * @param {Object} treebeard The treebeard instance currently being run, check Treebeard API
 * @param {Object} file File object that dropzone passes
 * @param {Number} progress Progress number between 0 and 100
 * @this Dropzone
 * @private
 */
function _fangornUploadProgress(treebeard, file, progress) {
    var parent = file.treebeardParent;
    progress = Math.ceil(progress);
    for(var i = 0; i < parent.children.length; i++) {
        if (parent.children[i].data.tmpID !== file.tmpID) continue;
        if (parent.children[i].data.progress !== progress) {
            parent.children[i].data.progress = progress;
            m.redraw();
        }
        return;
    }
}

/**
 * Runs when dropzone sending method is running, used for updating the view while file is being sent.
 * @param {Object} treebeard The treebeard instance currently being run, check Treebeard API
 * @param {Object} file File object that dropzone passes
 * @param xhr xhr information being sent
 * @param formData Dropzone's formdata information
 * @this Dropzone
 * @returns {*|null} Return isn't really used here by anything else.
 * @private
 */
function _fangornSending(treebeard, file, xhr, formData) {
    treebeard.options.uploadInProgress = true;
    var parent = file.treebeardParent || treebeard.dropzoneItemCache;
    xhr = $osf.setXHRAuthorization(xhr);
    var _send = xhr.send;
    xhr.send = function() {
        _send.call(xhr, file);
    };
    var configOption = resolveconfigOption.call(treebeard, parent, 'uploadSending', [file, xhr, formData]);
    return configOption || null;
}

/**
 * Runs when Dropzone's addedfile hook is run.
 * @param {Object} treebeard The treebeard instance currently being run, check Treebeard API
 * @param {Object} file File object that dropzone passes
 * @this Dropzone
 * @returns {*|null}
 * @private
 */
function _fangornAddedFile(treebeard, file) {
    var item = file.treebeardParent;
    if (!_fangornCanDrop(treebeard, item)) {
        return;
    }

    if (SYNC_UPLOAD_ADDONS.indexOf(item.data.provider) !== -1) {
        this.syncFileCache = this.syncFileCache || {};
        this.syncFileCache[item.data.provider] = this.syncFileCache[item.data.provider] || [];

        var files = this.getActiveFiles().filter(function(f) {return f.isSync;});
        if (files.length > 0) {
            this.syncFileCache[item.data.provider].push(file);
            this.files.splice(this.files.indexOf(files), 1);
        }
        file.isSync = true;
    }

    var configOption = resolveconfigOption.call(treebeard, item, 'uploadAdd', [file, item]);

    var tmpID = tempCounter++;

    file.tmpID = tmpID;
    file.url = _fangornResolveUploadUrl(item, file);
    file.method = _fangornUploadMethod(item);

    var blankItem = {       // create a blank item that will refill when upload is finished.
        name: file.name,
        kind: 'file',
        provider: item.data.provider,
        children: [],
        permissions: {
            view: false,
            edit: false
        },
        tmpID: tmpID,
        progress: 0,
        uploadState : m.prop('uploading'),
    };
    var newitem = treebeard.createItem(blankItem, item.id);
    return configOption || null;
}

function _fangornCanDrop(treebeard, item) {
    var canDrop = resolveconfigOption.call(treebeard, item, 'canDrop', [item]);
    if (canDrop === null) {
        canDrop = item.data.provider && item.kind === 'folder' && item.data.permissions.edit;
    }
    return canDrop;
}

/**
 * Runs when Dropzone's dragover event hook is run.
 * @param {Object} treebeard The treebeard instance currently being run, check Treebeard API
 * @param event DOM event object
 * @this Dropzone
 * @private
 */
function _fangornDragOver(treebeard, event) {
    var dropzoneHoverClass = 'fangorn-dz-hover',
        closestTarget = $(event.target).closest('.tb-row'),
        itemID = parseInt(closestTarget.attr('data-id')),
        item = treebeard.find(itemID);
    treebeard.select('.tb-row').removeClass(dropzoneHoverClass).removeClass(treebeard.options.hoverClass);
    if (item !== undefined) {
        if (_fangornCanDrop(treebeard, item)) {
            closestTarget.addClass(dropzoneHoverClass);
        }
    }
}

/**
 * Runs when Dropzone's drop event hook is run.
 * @param {Object} treebeard The treebeard instance currently being run, check Treebeard API
 * @param event DOM event object
 * @this Dropzone
 * @private
 */
function _fangornDropzoneDrop(treebeard, event) {
    var dropzoneHoverClass = 'fangorn-dz-hover';
    treebeard.select('.tb-row').removeClass(dropzoneHoverClass);
}
/**
 * Runs when Dropzone's complete hook is run after upload is completed.
 * @param {Object} treebeard The treebeard instance currently being run, check Treebeard API
 * @param {Object} file File object that dropzone passes
 * @this Dropzone
 * @private
 */
function _fangornComplete(treebeard, file) {
    var item = file.treebeardParent;
    resolveconfigOption.call(treebeard, item, 'onUploadComplete', [item]);
    orderFolder.call(treebeard, item);

    if (file.isSync) {
        if (this.syncFileCache[item.data.provider].length > 0) {
            this.processFile(this.syncFileCache[item.data.provider].pop());
        }
    }
}

/**
 * Runs when Dropzone's success hook is run.
 * @param {Object} treebeard The treebeard instance currently being run, check Treebeard API
 * @param {Object} file File object that dropzone passes
 * @param {Object} response JSON response from the server
 * @this Dropzone
 * @private
 */
function _fangornDropzoneSuccess(treebeard, file, response) {
    treebeard.options.uploadInProgress = false;
    var parent = file.treebeardParent,
        item,
        revisedItem,
        child;
    for (var i = 0; i < parent.children.length; i++) {
        child = parent.children[i];
        if (!child.data.tmpID){
            continue;
        }
        if (child.data.tmpID === file.tmpID) {
            item = child;
        }
    }
    // RESPONSES
    // OSF : Object with actionTake : "file_added"
    // DROPBOX : Object; addon : 'dropbox'
    // S3 : Nothing
    // GITHUB : Object; addon : 'github'
    // Dataverse : Object, actionTaken : file_uploaded
    revisedItem = resolveconfigOption.call(treebeard, item.parent(), 'uploadSuccess', [file, item, response]);
    if (!revisedItem && response) {
        item.data = response;
        inheritFromParent(item, item.parent());
    }
    if (item.data.tmpID) {
        item.data.tmpID = null;
        item.data.uploadState('completed');
    }
    // Remove duplicates if file was updated
    var status = file.xhr.status;
    if (status === 200) {
        parent.children.forEach(function(child) {
            if (child.data.name === item.data.name && child.id !== item.id) {
                child.removeSelf();
            }
        });
    }
    treebeard.redraw();
}

/**
 * runs when Dropzone's error hook runs. Notifies user with error.
 * @param {Object} treebeard The treebeard instance currently being run, check Treebeard API
 * @param {Object} file File object that dropzone passes
 * @param message Error message returned
 * @private
 */
var DEFAULT_ERROR_MESSAGE = 'Could not upload file. The file may be invalid ' +
    'or the file folder has been deleted.';
function _fangornDropzoneError(treebeard, file, message, xhr) {
    var tb = treebeard;
    // File may either be a webkit Entry or a file object, depending on the browser
    // On Chrome we can check if a directory is being uploaded
    var msgText;
    if (file.isDirectory) {
        msgText = 'Cannot upload directories, applications, or packages.';
    } else if (xhr && xhr.status === 507) {
        msgText = 'Cannot upload file due to insufficient storage.';
    } else {
        msgText = message || DEFAULT_ERROR_MESSAGE;
    }
    var parent = file.treebeardParent || treebeardParent.dropzoneItemCache; // jshint ignore:line
    // Parent may be undefined, e.g. in Chrome, where file is an entry object
    var item;
    var child;
    var destroyItem = false;
    for (var i = 0; i < parent.children.length; i++) {
        child = parent.children[i];
        if (!child.data.tmpID) {
            continue;
        }
        if (child.data.tmpID === file.tmpID) {
            child.removeSelf();
        }
    }
    if (msgText !== 'Upload canceled.') {
        $osf.growl(
            'Error',
            'Unable to reach the provider, please try again later. If the ' +
            'problem persists, please contact <a href="mailto:support@osf.io">support@osf.io</a>.'
            );
    }
    treebeard.options.uploadInProgress = false;
}

/**
 * Click event for when upload buttonin Action Column, it essentially runs the hiddenFileInput.click
 * @param event DOM event object for click
 * @param {Object} item A Treebeard _item object for the row involved. Node information is inside item.data
 * @param {Object} col Information pertinent to that column where this upload event is run from
 * @private
 */
function _uploadEvent(event, item, col) {
    var self = this;  // jshint ignore:line
    try {
        event.stopPropagation();
    } catch (e) {
        window.event.cancelBubble = true;
    }
    self.dropzoneItemCache = item;
    self.dropzone.hiddenFileInput.click();
    if (!item.open) {
        self.updateFolder(null, item);
    }
}

/**
 * Download button in Action Column
 * @param event DOM event object for click
 * @param {Object} item A Treebeard _item object for the row involved. Node information is inside item.data
 * @param {Object} col Information pertinent to that column where this upload event is run from
 * @private
 */
function _downloadEvent (event, item, col) {
    try {
        event.stopPropagation();
    } catch (e) {
        window.event.cancelBubble = true;
    }
    window.location = waterbutler.buildTreeBeardDownload(item);
}

function _downloadZipEvent (event, item, col) {
    try {
        event.stopPropagation();
    } catch (e) {
        window.event.cancelBubble = true;
    }
    window.location = waterbutler.buildTreeBeardDownloadZip(item);
}

function _createFolder(event, dismissCallback, helpText) {
    var tb = this;
    var val = $.trim(tb.select('#createFolderInput').val());
    var parent = tb.multiselected()[0];
    if (!parent.open) {
         tb.updateFolder(null, parent);
    }
    if (val.length < 1) {
        helpText('Please enter a folder name.');
        return;
    }
    if (val.indexOf('/') !== -1) {
        helpText('Folder name contains illegal characters.');
        return;
    }

    var extra = {};
    var path = (parent.data.path || '/') + val + '/';

    if (parent.data.provider === 'github') {
        extra.branch = parent.data.branch;
    }

    m.request({
        method: 'POST',
        background: true,
        config: $osf.setXHRAuthorization,
        url: waterbutler.buildCreateFolderUrl(path, parent.data.provider, parent.data.nodeId)
    }).then(function(item) {
        inheritFromParent({data: item}, parent, ['branch']);
        item = tb.createItem(item, parent.id);
        orderFolder.call(tb, parent);
        item.notify.update('New folder created!', 'success', undefined, 1000);
        if(dismissCallback) {
            dismissCallback();
        }
    }, function(data) {
        if (data && data.code === 409) {
            helpText(data.message);
        } else {
            helpText('Folder creation failed.');
        }
    });
}
/**
 * Deletes the item, only appears for items
 * @param event DOM event object for click
 * @param {Object} item A Treebeard _item object for the row involved. Node information is inside item.data
 * @param {Object} col Information pertinent to that column where this upload event is run from
 * @private
 */

function _removeEvent (event, items, col) {
    var tb = this;
    function cancelDelete() {
        tb.modal.dismiss();
    }
    function runDelete(item) {
        tb.select('.modal-footer .btn-danger').html('<i> Deleting...</i>').removeClass('btn-danger').addClass('btn-default disabled');
        // delete from server, if successful delete from view
        var url = resolveconfigOption.call(this, item, 'resolveDeleteUrl', [item]);
        url = url || waterbutler.buildTreeBeardDelete(item);
        $.ajax({
            url: url,
            type: 'DELETE',
            beforeSend: $osf.setXHRAuthorization
        })
        .done(function(data) {
            // delete view
            tb.deleteNode(item.parentID, item.id);
            tb.modal.dismiss();
            tb.clearMultiselect();
        })
        .fail(function(data){
            tb.modal.dismiss();
            tb.clearMultiselect();
            item.notify.update('Delete failed.', 'danger', undefined, 3000);
        });
    }
    function runDeleteMultiple(items){
        items.forEach(function(item){
            runDelete(item);
        });
    }

    function doDelete() {
        var folder = items[0];
        if (folder.data.permissions.edit) {
                var mithrilContent = m('div', [

                        m('p.text-danger', 'This folder and ALL its contents will be deleted. This action is irreversible.')
                    ]);
                var mithrilButtons = m('div', [
                        m('span.btn.btn-default', { onclick : function() { cancelDelete.call(tb); } }, 'Cancel'),
                        m('span.btn.btn-danger', {  onclick : function() { runDelete(folder); }  }, 'Delete')
                    ]);
                tb.modal.update(mithrilContent, mithrilButtons, m('h3.break-word.modal-title', 'Delete "' + folder.data.name+ '"?'));
        } else {
            folder.notify.update('You don\'t have permission to delete this file.', 'info', undefined, 3000);
        }
    }

    // If there is only one item being deleted, don't complicate the issue:
    if(items.length === 1) {
        if(items[0].kind !== 'folder'){
            var mithrilContentSingle = m('div', [
                m('p', 'This action is irreversible.')
            ]);
            var mithrilButtonsSingle = m('div', [
                m('span.btn.btn-default', { onclick : function() { cancelDelete(); } }, 'Cancel'),
                m('span.btn.btn-danger', { onclick : function() { runDelete(items[0]); }  }, 'Delete')
            ]);
            // This is already being checked before this step but will keep this edit permission check
            if(items[0].data.permissions.edit){
                tb.modal.update(mithrilContentSingle, mithrilButtonsSingle, m('h3.break-word.modal-title', 'Delete "' + items[0].data.name + '"?'));
            }
        }
        if(items[0].kind === 'folder') {
            if (!items[0].open) {
                tb.updateFolder(null, items[0], doDelete);
            } else {
                doDelete();
            }
        }
    } else {
        // Check if all items can be deleted
        var canDelete = true;
        var deleteList = [];
        var noDeleteList = [];
        var deleteMessage = [m('p', 'This action is irreversible.')];
        var mithrilContentMultiple;
        var mithrilButtonsMultiple;
        items.forEach(function(item, index, arr){
            if(!item.data.permissions.edit){
                canDelete = false;
                noDeleteList.push(item);
            } else {
                deleteList.push(item);
            }
            if(item.kind === 'folder' && deleteMessage.length === 1) {
                deleteMessage.push(m('p.text-danger', 'Some of the selected items are folders. This will delete the folder(s) and ALL of their content.'));
            }
        });
        // If all items can be deleted
        if(canDelete){
            mithrilContentMultiple = m('div', [
                    deleteMessage,
                    deleteList.map(function(n){
                        if(n.kind === 'folder'){
                            return m('.fangorn-canDelete.text-success.break-word', [
                                m('i.fa.fa-folder'),m('b', ' ' + n.data.name)
                                ]);
                        }
                        return m('.fangorn-canDelete.text-success.break-word', n.data.name);
                    })
                ]);
            mithrilButtonsMultiple =  m('div', [
                    m('span.btn.btn-default', { onclick : function() { tb.modal.dismiss(); } }, 'Cancel'),
                    m('span.btn.btn-danger', { onclick : function() { runDeleteMultiple.call(tb, deleteList); }  }, 'Delete All')
                ]);
        } else {
            mithrilContentMultiple = m('div', [
                    m('p', 'Some of these files can\'t be deleted but you can delete the ones highlighted with green. This action is irreversible.'),
                    deleteList.map(function(n){
                        if(n.kind === 'folder'){
                            return m('.fangorn-canDelete.text-success.break-word', [
                                m('i.fa.fa-folder'),m('b', ' ' + n.data.name)
                                ]);
                        }
                        return m('.fangorn-canDelete.text-success.break-word', n.data.name);
                    }),
                    noDeleteList.map(function(n){
                        return m('.fangorn-noDelete.text-warning.break-word', n.data.name);
                    })
                ]);
            mithrilButtonsMultiple =  m('div', [
                    m('span.btn.btn-default', { 'class' : 'text-default', onclick : function() {  tb.modal.dismiss(); } }, 'Cancel'),
                    m('span.btn.btn-danger', { 'class' : 'text-danger', onclick : function() { runDeleteMultiple.call(tb, deleteList); }  }, 'Delete Some')
                ]);
        }
        tb.modal.update(mithrilContentMultiple, mithrilButtonsMultiple, m('h3.break-word.modal-title', 'Delete multiple files?'));
    }
}

/**
 * Resolves lazy load url for fetching children
 * @param {Object} item A Treebeard _item object for the row involved. Node information is inside item.data
 * @this Treebeard.controller
 * @returns {String|Boolean} Returns the fetch URL in string or false if there is no url.
 * @private
 */
function _fangornResolveLazyLoad(item) {
    item.connected = true;
    var configOption = resolveconfigOption.call(this, item, 'lazyload', [item]);
    if (configOption) {
        return configOption;
    }

    if (item.data.provider === undefined) {
        return false;
    }
    return waterbutler.buildTreeBeardMetadata(item);
}

/**
 * Handles errors in lazyload fetching of items, usually link is wrong
 * @param {Object} item A Treebeard _item object for the row involved. Node information is inside item.data
 * @this Treebeard.controller
 * @private
 */
function _fangornLazyLoadError (item) {
    item.connected = false;
    var configOption = resolveconfigOption.call(this, item, 'lazyLoadError', [item]);
}

/**
 * Applies the positionining and initialization of tooltips for file names
 * @private
 */
function reapplyTooltips () {
    $('[data-toggle="tooltip"]').tooltip({container: 'body', 'animation' : false});
}

/**
 * Called when new object data has arrived to be loaded.
 * @param {Object} tree A Treebeard _item object for the row involved. Node information is inside item.data
 * @this Treebeard.controller
 * @private
 */
function _fangornLazyLoadOnLoad (tree, event) {
    tree.children.forEach(function(item) {
        inheritFromParent(item, tree);
    });
    resolveconfigOption.call(this, tree, 'lazyLoadOnLoad', [tree, event]);
    reapplyTooltips();

    if (tree.depth > 1) {
        orderFolder.call(this, tree);
    }
}

/**
 * Order contents of a folder without an entire sorting of all the table
 * @param {Object} tree A Treebeard _item object for the row involved. Node information is inside item.data
 * @this Treebeard.controller
 * @private
 */
function orderFolder(tree) {
    // Checking if this column does in fact have sorting
    var sortDirection = '';
    if (this.isSorted[0]) {
        sortDirection = this.isSorted[0].desc ? 'desc' : 'asc';
    } else {
        sortDirection = 'asc';
    }
    tree.sortChildren(this, sortDirection, 'text', 0, 1);
    this.redraw();
}

/**
 * Changes the upload method based on what the add ons need. Default is POST, S3 needs PUT
 * @param {Object} item A Treebeard _item object for the row involved. Node information is inside item.data
 * @this Treebeard.controller
 * @returns {string} Must return string that is a legitimate method like POST, PUT
 * @private
 */
function _fangornUploadMethod(item) {
    var configOption = resolveconfigOption.call(this, item, 'uploadMethod', [item]);
    return configOption || 'PUT';
}

function gotoFileEvent (item) {
    var tb = this;
    var redir = new URI(item.data.nodeUrl);
    redir.segment('files').segment(item.data.provider).segmentCoded(item.data.path.substring(1));
    var fileurl  = redir.toString() + '/';
    if(COMMAND_KEYS.indexOf(tb.pressedKey) !== -1) {
        window.open(fileurl, '_blank');
    } else {
        window.open(fileurl, '_self');
    }
}
/**
 * Defines the contents of the title column (does not include the toggle and folder sections
 * @param {Object} item A Treebeard _item object for the row involved. Node information is inside item.data
 * @param {Object} col Options for this particulat column
 * @this Treebeard.controller
 * @returns {Array} Returns an array of mithril template objects using m()
 * @private
 */
function _fangornTitleColumn(item, col) {
    var tb = this;
    if (item.data.isAddonRoot && item.connected === false) { // as opposed to undefined, avoids unnecessary setting of this value
        return _connectCheckTemplate.call(this, item);
    }
    if (item.kind === 'file' && item.data.permissions.view) {
        return m('span.fg-file-links',{
            onclick: function(event) {
                event.stopImmediatePropagation();
                gotoFileEvent.call(tb, item);
            }
        }, item.data.name);
    }
    if ((item.data.nodeType === 'project' || item.data.nodeType ==='component') && item.data.permissions.view) {
        return m('a.fg-file-links',{ href: '/' + item.data.nodeID.toString() + '/'},
                item.data.name);
    }
    return m('span', item.data.name);
}

/**
 * Returns a reusable template for column titles when there is no connection
 * @param {Object} item A Treebeard _item object for the row involved. Node information is inside item.data
 * @this Treebeard.controller
 * @private
 */
function _connectCheckTemplate(item){
    var tb = this;
    return m('span.text-danger', [
        m('span', item.data.name),
        m('em', ' couldn\'t load.' ),
        m('button.btn.btn-xs.btn-default.m-l-xs', {
            onclick : function(e){
                e.stopImmediatePropagation();
                if (tb.options.togglecheck.call(tb, item)) {
                    var index = tb.returnIndex(item.id);
                    tb.toggleFolder(index, e);
                }
            }
        }, [m('i.fa.fa-refresh'), ' Retry'])
    ]);
}

/**
 * Parent function for resolving rows, all columns are sub methods within this function
 * @param {Object} item A Treebeard _item object for the row involved. Node information is inside item.data
 * @this Treebeard.controller
 * @returns {Array} An array of columns that get iterated through in Treebeard
 * @private
 */
function _fangornResolveRows(item) {
    var tb = this;
    var default_columns = [];
    var configOption;
    item.css = '';
    if(tb.isMultiselected(item.id)){
        item.css = 'fangorn-selected';
    }

    if(item.data.permissions && !item.data.permissions.view){
        item.css += ' tb-private-row';
    }

    if(item.data.uploadState && (item.data.uploadState() === 'pending' || item.data.uploadState() === 'uploading')){
        return uploadRowTemplate.call(tb, item);
    }

    if (item.data.status) {
        return [{
            data : '',  // Data field name
            css : 't-a-c',
            custom : function(){ return m('span.text-muted', [STATE_MAP[item.data.status].display, item.data.name, '...']); }
        }, {
            data : '',  // Data field name
            custom : function(){ return '';}
        }];
    }
    if (item.parentID) {
        item.data.permissions = item.data.permissions || item.parent().data.permissions;
        if (item.data.kind === 'folder') {
            item.data.accept = item.data.accept || item.parent().data.accept;
        }
    }
    default_columns.push(
    {
        data : 'name',  // Data field name
        folderIcons : true,
        filter : true,
        custom : _fangornTitleColumn
    });

    if (item.data.kind === 'file') {
        default_columns.push(
        {
            data : 'size',  // Data field name
            filter : true,
            custom : function() {return item.data.size ? $osf.humanFileSize(item.data.size, true) : '';}
        });
        if (item.data.provider === 'osfstorage') {
            default_columns.push({
                data : 'downloads',
                sortInclude : false,
                filter : false,
                custom: function() { return item.data.extra ? item.data.extra.downloads.toString() : ''; }
            });
        } else {
            default_columns.push({
                data : 'downloads',
                sortInclude : false,
                filter : false,
                custom : function() { return m(''); }
            });
        }
    }
    configOption = resolveconfigOption.call(this, item, 'resolveRows', [item]);
    return configOption || default_columns;
}

/**
 * Defines Column Titles separately since content and css may be different, allows more flexibility
 * @returns {Array} an Array of column information that gets templated inside Treebeard
 * @this Treebeard.controller
 * @private
 */
function _fangornColumnTitles () {
    var columns = [];
    columns.push(
    {
        title: 'Name',
        width : '80%',
        sort : true,
        sortType : 'text'
    }, {
        title : 'Size',
        width : '10%',
        sort : false
    }, {
        title : 'Downloads',
        width : '10%',
        sort : false
    });
    return columns;
}

/**
 * When fangorn loads the top level needs to be open so we load the children on load
 * @this Treebeard.controller
 * @private
 */
function _loadTopLevelChildren() {
    var i;
    for (i = 0; i < this.treeData.children.length; i++) {
        this.updateFolder(null, this.treeData.children[i]);
    }
}

/**
 * Expand major addons on load
 * @param {Object} item A Treebeard _item object for the row involved. Node information is inside item.data
 * @this Treebeard.controller
 * @private
 */
function expandStateLoad(item) {
    var tb = this,
        i;
    if (item.children.length > 0 && item.depth === 1) {
        // NOTE: On the RPP *only*: Load the top-level project's OSF Storage
        // but do NOT lazy-load children in order to save hundreds of requests.
        // TODO: We might want to do this for every project, but that's TBD.
        // /sloria
        if (window.contextVars && window.contextVars.node && window.contextVars.node.id === 'ezcuj') {
            tb.updateFolder(null, item.children[0]);
        } else {
            for (i = 0; i < item.children.length; i++) {
                tb.updateFolder(null, item.children[i]);
            }
        }
    }
    if (item.children.length > 0 && item.depth === 2) {
        for (i = 0; i < item.children.length; i++) {
            if (item.children[i].data.isAddonRoot || item.children[i].data.addonFullName === 'OSF Storage' ) {
                tb.updateFolder(null, item.children[i]);
            }
        }
    }
        $('.fangorn-toolbar-icon').tooltip();
}

/**
 * @param tree A Treebeard _item object for the row
 * @param nodeID Current node._id
 * @param file window.contextVars.file object
 */
function setCurrentFileID(tree, nodeID, file) {
    var tb = this;
    if(!file){
        return;
    }
    var child;
    var i;
    if (file.provider === 'figshare') {
        for (i = 0; i < tree.children.length; i++) {
            child = tree.children[i];
            if (nodeID === child.data.nodeId && child.data.provider === file.provider && child.data.path === file.path) {
                tb.currentFileID = child.id;
            }
        }
    } else if (file.provider === 'dataverse') {
        // Only highlight file in correct dataset version, since paths persist across versions
        for (i = 0; i < tree.children.length; i++) {
            child = tree.children[i];
            var urlParams = $osf.urlParams();
            if (nodeID === child.data.nodeId && child.data.provider === file.provider && child.data.path === file.path &&
                child.data.extra.datasetVersion === urlParams.version) {
                tb.currentFileID = child.id;
            }
        }
    } else if (tb.fangornFolderIndex !== undefined && tb.fangornFolderArray !== undefined && tb.fangornFolderIndex < tb.fangornFolderArray.length) {
        for (var j = 0; j < tree.children.length; j++) {
            child = tree.children[j];
            if (nodeID === child.data.nodeId && child.data.provider === file.provider && child.data.name === tb.fangornFolderArray[tb.fangornFolderIndex]) {
                tb.fangornFolderIndex++;
                if (child.data.kind === 'folder') {
                    tb.updateFolder(null, child);
                    tree = child;
                }
                else {
                    tb.currentFileID = child.id;
                }
            }
        }
    }
}

/**
 * Scroll to the Treebeard item corresponding to the given ID
 * @param fileID id of a Treebeard _item object
 */
function scrollToFile(fileID) {
    var tb = this;
    if (fileID !== undefined) {
        var index = tb.returnIndex(fileID);
        var visibleIndex = tb.visibleIndexes.indexOf(index);
        var scrollTo = visibleIndex * tb.options.rowHeight;
        this.select('#tb-tbody').scrollTop(scrollTo);
    }
}

function _renameEvent () {
    var tb = this;
    var item = tb.multiselected()[0];
    var val = $.trim($('#renameInput').val());
    var folder = item.parent();
    //TODO Error message?
    if  (val === item.name) {
        return;
    }
    checkConflictsRename(tb, item, val, doItemOp.bind(tb, OPERATIONS.RENAME, folder, item, val));
    tb.toolbarMode(toolbarModes.DEFAULT);
}

var toolbarModes = {
    'DEFAULT' : 'bar',
    'SEARCH' : 'search',
    'ADDFOLDER' : 'addFolder',
    'RENAME' : 'rename',
    'ADDPROJECT' : 'addProject'
};


// A fangorn-styled button; addons can reuse this
var FGButton = {
    view: function(ctrl, args, children) {
        var extraCSS = args.className || '';
        var tooltipText = args.tooltip || '';
        var iconCSS = args.icon || '';
        var onclick = args.onclick || noop;
        var opts = {
            className: 'fangorn-toolbar-icon ' + extraCSS,
            onclick: onclick
        };
        // Add tooltip if applicable
        if (args.tooltip) {
            opts['data-toggle'] = 'tooltip';
            opts['data-placement'] = 'bottom';
            opts.title = args.tooltip;
        }
        var childrenElements = [];
        childrenElements.push(m('i', {className: iconCSS}));
        if(children) {
            childrenElements.push(m('span', children));
        }
        return m('div', opts, childrenElements);
    }
};

var FGInput = {
    view : function(ctrl, args, helpText) {
        var extraCSS = args.className || '';
        var tooltipText = args.tooltip || '';
        var placeholder = args.placeholder || '';
        var id = args.id || '';
        var helpTextId = args.helpTextId || '';
        var onkeypress = args.onkeypress || noop;
        var value = args.value ? '[value="' + args.value + '"]' : '';
        return m('span', [
            m('input' + value, {
                'id' : id,
                className: 'tb-header-input' + extraCSS,
                onkeypress: onkeypress,
                'data-toggle':  tooltipText ? 'tooltip' : '',
                'title':  tooltipText,
                'data-placement' : 'bottom',
                'placeholder' : placeholder
                }),
            m('.text-danger', {
                'id' : helpTextId
            }, helpText)
        ]);
    }
};

var FGDropdown = {
    view : function(ctrl, args, children) {
        var extraCSS = args.className || '';
        var tooltipText = args.tooltip || '';
        var id = args.id || '';
        var name = args.name || '';
        var label = args.label || '';
        var onchange = args.onchange || noop;
        return m('span.fangorn-dropdown', {
                className: extraCSS
            },[
                m('span.hidden-xs',label),
                m('select.no-border', {
                    'name' : name,
                    'id' : id,
                    onchange: onchange,
                    'data-toggle':  tooltipText ? 'tooltip' : '',
                    'title':  tooltipText,
                    'data-placement' : 'bottom'
                }, children)
        ]);
    }
};

var FGItemButtons = {
    view : function(ctrl, args, children) {
        var tb = args.treebeard;
        var item = args.item;
        var rowButtons = [];
        var mode = args.mode;
        if (tb.options.placement !== 'fileview') {
            if (window.File && window.FileReader && item.kind === 'folder' && item.data.provider && item.data.permissions && item.data.permissions.edit) {
                rowButtons.push(
                    m.component(FGButton, {
                        onclick: function(event) {_uploadEvent.call(tb, event, item); },
                        icon: 'fa fa-upload',
                        className : 'text-success'
                    }, 'Upload'),
                    m.component(FGButton, {
                        onclick: function () {
                            mode(toolbarModes.ADDFOLDER);
                        },
                        icon: 'fa fa-plus',
                        className: 'text-success'
                    }, 'Create Folder'));
                if (item.data.path) {
                    rowButtons.push(
                        m.component(FGButton, {
                            onclick: function(event) {_removeEvent.call(tb, event, [item]); },
                            icon: 'fa fa-trash',
                            className : 'text-danger'
                        }, 'Delete Folder'));
                }
            }
            if (item.kind === 'file') {
                rowButtons.push(
                    m.component(FGButton, {
                        onclick: function (event) { _downloadEvent.call(tb, event, item); },
                        icon: 'fa fa-download',
                        className: 'text-primary'
                    }, 'Download')
                );
                if (item.data.permissions && item.data.permissions.view) {
                    rowButtons.push(
                        m.component(FGButton, {
                            onclick: function (event) {
                                gotoFileEvent.call(tb, item);
                            },
                            icon: 'fa fa-file-o',
                            className: 'text-info'
                        }, 'View'));
                }
                if (item.data.permissions && item.data.permissions.edit) {
                    rowButtons.push(
                        m.component(FGButton, {
                            onclick: function (event) { _removeEvent.call(tb, event, [item]); },
                            icon: 'fa fa-trash',
                            className: 'text-danger'
                        }, 'Delete'));

                }
                if(storageAddons[item.data.provider].externalView) {
                    var providerFullName = storageAddons[item.data.provider].fullName;
                    rowButtons.push(
                        m('a.text-info.fangorn-toolbar-icon', {href: item.data.extra.webView}, [
                            m('i.fa.fa-external-link'),
                            m('span', 'View on ' + providerFullName)
                        ])
                    );
                }
            } else if (item.data.provider) {
                rowButtons.push(
                    m.component(FGButton, {
                        onclick: function (event) { _downloadZipEvent.call(tb, event, item); },
                        icon: 'fa fa-download',
                        className: 'text-primary'
                    }, 'Download as zip')
                );
            }
            if (item.data.provider && !item.data.isAddonRoot && item.data.permissions && item.data.permissions.edit) {
                rowButtons.push(
                    m.component(FGButton, {
                        onclick: function () {
                            mode(toolbarModes.RENAME);
                        },
                        icon: 'fa fa-font',
                        className: 'text-info'
                    }, 'Rename')
                );
            }
            return m('span', rowButtons);
        }
    }
};

var dismissToolbar = function(){
    var tb = this;
    if (tb.toolbarMode() === toolbarModes.SEARCH){
        tb.resetFilter();
    }
    tb.toolbarMode(toolbarModes.DEFAULT);
    tb.filterText('');
    m.redraw();
};

var FGToolbar = {
    controller : function(args) {
        var self = this;
        self.tb = args.treebeard;
        self.tb.inputValue = m.prop('');
        self.tb.toolbarMode = m.prop(toolbarModes.DEFAULT);
        self.items = args.treebeard.multiselected;
        self.mode = self.tb.toolbarMode;
        self.isUploading = args.treebeard.isUploading;
        self.helpText = m.prop('');
        self.dismissToolbar = dismissToolbar.bind(self.tb);
        self.createFolder = function(event){
            _createFolder.call(self.tb, event, self.dismissToolbar, self.helpText );
        };
    },
    view : function(ctrl) {
        var templates = {};
        var generalButtons = [];
        var finalRowButtons = [];
        var items = ctrl.items();
        var item = items[0];
        var dismissIcon = m.component(FGButton, {
                onclick: ctrl.dismissToolbar,
                icon : 'fa fa-times'
            }, '');
        templates[toolbarModes.SEARCH] =  [
            m('.col-xs-10', [
                ctrl.tb.options.filterTemplate.call(ctrl.tb)
                ]),
                m('.col-xs-2.tb-buttons-col',
                    m('.fangorn-toolbar.pull-right', [dismissIcon])
                )
            ];
        if (ctrl.tb.options.placement !== 'fileview') {
            templates[toolbarModes.ADDFOLDER] = [
                m('.col-xs-9', [
                    m.component(FGInput, {
                        onkeypress: function (event) {
                            if (ctrl.tb.pressedKey === ENTER_KEY) {
                                _createFolder.call(ctrl.tb, event, ctrl.dismissToolbar);
                            }
                        },
                        id: 'createFolderInput',
                        helpTextId: 'createFolderHelp',
                        placeholder: 'New folder name',
                    }, ctrl.helpText())
                ]),
                m('.col-xs-3.tb-buttons-col',
                    m('.fangorn-toolbar.pull-right',
                        [
                            m.component(FGButton, {
                                onclick: ctrl.createFolder,
                                icon: 'fa fa-plus',
                                className: 'text-success'
                            }, 'Create'),
                            dismissIcon
                        ]
                    )
                )
            ];
            templates[toolbarModes.RENAME] = [
                m('.col-xs-9',
                    m.component(FGInput, {
                        onkeypress: function (event) {
                            ctrl.tb.inputValue($(event.target).val());
                            if (ctrl.tb.pressedKey === ENTER_KEY) {
                                _renameEvent.call(ctrl.tb);
                            }
                        },
                        id: 'renameInput',
                        helpTextId: 'renameHelpText',
                        placeholder: null,
                        value: ctrl.tb.inputValue()
                    }, ctrl.helpText())
                ),
                m('.col-xs-3.tb-buttons-col',
                    m('.fangorn-toolbar.pull-right',
                        [
                            m.component(FGButton, {
                                onclick: function () {
                                    _renameEvent.call(ctrl.tb);
                                },
                                icon: 'fa fa-pencil',
                                className: 'text-info'
                            }, 'Rename'),
                            dismissIcon
                        ]
                    )
                )
            ];
        }
        // Bar mode
        // Which buttons should show?
        if(items.length === 1){
            var addonButtons = resolveconfigOption.call(ctrl.tb, item, 'itemButtons', [item]);
            if (addonButtons) {
                finalRowButtons = m.component(addonButtons, { treebeard : ctrl.tb, item : item }); // jshint ignore:line
            } else if (ctrl.tb.options.placement !== 'fileview') {
                finalRowButtons = m.component(FGItemButtons, {treebeard : ctrl.tb, mode : ctrl.mode, item : item }); // jshint ignore:line
            }
        }
        if(ctrl.isUploading() && ctrl.tb.options.placement !== 'fileview') {
            generalButtons.push(
                m.component(FGButton, {
                    onclick: function() {
                        cancelUploads.call(ctrl.tb);
                    },
                    icon: 'fa fa-time-circle',
                    className : 'text-danger'
                }, 'Cancel Pending Uploads')
            );
        }
        //multiple selection icons
        if(items.length > 1 && ctrl.tb.multiselected()[0].data.provider !== 'github' && ctrl.tb.options.placement !== 'fileview' && !(ctrl.tb.multiselected()[0].data.provider === 'dataverse' && ctrl.tb.multiselected()[0].parent().data.version === 'latest-published') ) {
            // Special cased to not show 'delete multiple' for github or published dataverses
            var showDelete = false;
            // Only show delete button if user has edit permissions on at least one selected file
            for (var i = 0, len = items.length; i < len; i++) {
                var each = items[i];
                if (each.data.permissions.edit && !each.data.isAddonRoot && !each.data.nodeType) {
                    showDelete = true;
                    break;
                }
            }
            if(showDelete){
                generalButtons.push(
                    m.component(FGButton, {
                        onclick: function(event) {
                            var configOption = resolveconfigOption.call(ctrl.tb, item, 'removeEvent', [event, items]); // jshint ignore:line
                            if(!configOption){ _removeEvent.call(ctrl.tb, null, items); }
                        },
                        icon: 'fa fa-trash',
                        className : 'text-danger'
                    }, 'Delete Multiple')
                );
            }
        }
        generalButtons.push(
            m.component(FGButton, {
                onclick: function(event){
                    ctrl.mode(toolbarModes.SEARCH);
                },
                icon: 'fa fa-search',
                className : 'text-primary'
            }, 'Search'));
            if (ctrl.tb.options.placement !== 'fileview') {
                generalButtons.push(m.component(FGButton, {
                    onclick: function(event){
                        var mithrilContent = m('div', [
<<<<<<< HEAD
                            m('p', [ m('b', 'Select rows:'), m('span', ' Click on a row (outside the name) to show further actions in the toolbar.')]),
                            m('p', [ m('b', 'Select multiple files:'), m('span', ' Use Command or Shift keys to select multiple files.')]),
                            m('p', [ m('b', 'Open files:'), m('span', ' Click a file name to go to the file.')]),
                            m('p', [ m('b', 'Open files in new tab:'), m('span',  ' Press Command (or Ctrl in Windows) and  click a file name to open it in a new tab.')]),
                            m('p', [ m('b', 'Copy files:'), m('span', ' Press Option (or Alt in Windows) while dragging a file to a new folder or component.')])
=======
                            m('p', [ m('b', 'Select rows:'), m('span', ' Click on a row (outside the add-on, file, or folder name) to show further actions in the toolbar. Use Command or Shift keys to select multiple files.')]),
                            m('p', [ m('b', 'Open files:'), m('span', ' Click a file name to go to view the file in the OSF.')]),
                            m('p', [ m('b', 'Open files in new tab:'), m('span',  ' Press Command (Ctrl in Windows) and click a file name to open it in a new tab.')]),
                            m('p', [ m('b', 'Download as zip:'), m('span', ' Click on the row of an add-on or folder and click the Download as Zip button in the toolbar.'), m('i', ' Not available for all storage add-ons.')]),                           
                            m('p', [ m('b', 'Copy files:'), m('span', ' Press Option (Alt in Windows) while dragging a file to a new folder or component.'), m('i', ' Only for contributors with write access.')])
>>>>>>> 75b9af8d
                        ]);
                        var mithrilButtons = m('button', {
                                'type':'button',
                                'class' : 'btn btn-default',
                                onclick : function(event) { ctrl.tb.modal.dismiss(); } }, 'Close');
                        ctrl.tb.modal.update(mithrilContent, mithrilButtons, m('h3.modal-title.break-word', 'How to Use the File Browser'));
                    },
                    icon: 'fa fa-info',
                    className : 'text-info'
                }, ''));
            }
        if (ctrl.tb.options.placement === 'fileview') {
            generalButtons.push(m.component(FGButton, {
                    onclick: function(event){
                        var panelToggle = $('.panel-toggle');
                        var panelExpand = $('.panel-expand');
                        var panelVisible = panelToggle.find('.osf-panel-hide');
                        var panelHidden = panelToggle.find('.osf-panel-show');

                        panelToggle.removeClass('col-sm-3').addClass('col-sm-1');
                        panelExpand.removeClass('col-sm-9').addClass('col-sm-11');

                        panelVisible.hide();
                        panelHidden.show();
                    },
                    icon: 'fa fa-angle-left'
                }, ''));
        }

        if (item && item.connected !== false){ // as opposed to undefined, avoids unnecessary setting of this value
            templates[toolbarModes.DEFAULT] =  m('.col-xs-12', m('.pull-right', [finalRowButtons,  m('span', generalButtons)]));
        } else {
            templates[toolbarModes.DEFAULT] =  m('.col-xs-12', m('.pull-right', m('span', generalButtons)));
        }
        return m('.row.tb-header-row', [
            m('#folderRow', { config : function () {
                $('#folderRow input').focus();
            }}, [
                templates[ctrl.mode()]
            ])
        ]);
    }
};

/**
 * When multiple rows are selected remove those that are not in the parent
 * @param {Array} rows List of item objects
 * @returns {Array} newRows Returns the revised list of rows
 */
function filterRowsNotInParent(rows) {
    var tb = this;
    if (tb.multiselected().length < 2) {
        return tb.multiselected();
    }
    var i, newRows = [],
        originalRow = tb.find(tb.multiselected()[0].id),
        originalParent,
        currentItem;
    function changeColor() { $(this).css('background-color', ''); }
    if (originalRow !== undefined) {
        originalParent = originalRow.parentID;
        for (i = 0; i < rows.length; i++) {
            currentItem = rows[i];
            if (currentItem.parentID === originalParent && currentItem.id !== -1) {
                newRows.push(rows[i]);
            } else {
                $('.tb-row[data-id="' + rows[i].id + '"]').stop().css('background-color', '#D18C93')
                    .animate({ backgroundColor: '#fff'}, 500, changeColor);
            }
        }
    }
    tb.multiselected(newRows);
    tb.highlightMultiselect();
    return newRows;
}

/**
 * Helper function that turns parent open values to true to respective redraws can open the folder
 * @this Treebeard.controller
 * @param {Object} item A Treebeard _item object.
 * @private
 */
function openParentFolders (item) {
    var tb = this;
    // does it have a parent? If so change open
    var parent = item.parent();
    if(parent ){
        if(!parent.open) {
            var index = tb.returnIndex(parent.id);
            parent.load = true;
            tb.toggleFolder(index);
        }
        openParentFolders.call(tb, parent);
    }
    return;
}

/**
 * Handles multiselect conditions and actions
 * @this Treebeard.controller
 * @param {Object} event jQuery click event.
 * @param {Object} row A Treebeard _item object.
 * @private
 */
 function _fangornMultiselect (event, row) {
    var tb = this;
    var scrollToItem = false;
    filterRowsNotInParent.call(tb, tb.multiselected());
    if (tb.toolbarMode() === 'search') {
        dismissToolbar.call(tb);
        scrollToItem = true;
        // recursively open parents of the selected item but do not lazyload;
        openParentFolders.call(tb, row);
    }

    if (tb.multiselected().length === 1){
        tb.select('#tb-tbody').removeClass('unselectable');
        if(scrollToItem) {
             scrollToFile.call(tb, tb.multiselected()[0].id);
        }
    } else if (tb.multiselected().length > 1) {
        tb.select('#tb-tbody').addClass('unselectable');
    }
    tb.inputValue(tb.multiselected()[0].data.name);
    m.redraw();
    reapplyTooltips();
}

/* BEGIN MOVE */
// copyMode can be 'copy', 'move', 'forbidden', or null.
// This is set at draglogic and is used as global within this module
var copyMode = null;

// Set altkey global to fangorn
    var altKey = false;
    $(document).keydown(function (e) {
        if (e.altKey) {
            altKey = true;
        }
    });
    $(document).keyup(function (e) {
        if (!e.altKey) {
            altKey = false;
        }
    });

/**
 * Hook for the drag start event on jquery
 * @param event jQuery UI drggable event object
 * @param ui jQuery UI draggable ui object
 * @private
 */
function _fangornDragStart(event, ui) {
    var itemID = $(event.target).attr('data-id'),
        item = this.find(itemID);
    if (this.multiselected().length < 2) {
        this.multiselected([item]);
    }
}

/**
 * Hook for the drop event of jQuery UI droppable
 * @param event jQuery UI droppable event object
 * @param ui jQuery UI droppable ui object
 * @private
 */
function _fangornDrop(event, ui) {
    var tb = this;
    var items = tb.multiselected().length === 0 ? [tb.find(tb.selected)] : tb.multiselected(),
        folder = tb.find($(event.target).attr('data-id'));

    // Run drop logic here
        _dropLogic.call(tb, event, items, folder);

}

/**
 * Hook for the over event of jQuery UI droppable
 * @param event jQuery UI droppable event object
 * @param ui jQuery UI droppable ui object
 * @private
 */
function _fangornOver(event, ui) {
    var tb = this;
    var items = tb.multiselected().length === 0 ? [tb.find(tb.selected)] : tb.multiselected(),
        folder = tb.find($(event.target).attr('data-id')),
        dragState = _dragLogic.call(tb, event, items, ui);
    $('.tb-row').removeClass('tb-h-success fangorn-hover');
    if (dragState !== 'forbidden') {
        $('.tb-row[data-id="' + folder.id + '"]').addClass('tb-h-success');
    } else {
        $('.tb-row[data-id="' + folder.id + '"]').addClass('fangorn-hover');
    }
}

/**
 * Where the drop actions happen
 * @param event jQuery UI drop event
 * @param {Array} items List of items being dragged at the time. Each item is a _item object
 * @param {Object} folder Folder information as _item object
 */
function _dropLogic(event, items, folder) {
    var tb = this;

    if (items.length < 1 ||
        items.indexOf(folder) > -1 ||
        copyMode === 'forbidden'
    ) {
        return;
    }

    if (folder.data.kind === 'file') {
        folder = folder.parent();
    }

    // if (items[0].data.kind === 'folder' && ['github', 'figshare', 'dataverse'].indexOf(folder.data.provider) !== -1) { return; }

    if (!folder.open) {
        return tb.updateFolder(null, folder, _dropLogic.bind(tb, event, items, folder));
    }

    $.each(items, function(index, item) {
        checkConflicts(tb, item, folder, doItemOp.bind(tb, copyMode === 'move' ? OPERATIONS.MOVE : OPERATIONS.COPY, folder, item, undefined));
    });
}

/**
 * Sets the copy state based on which item is being dragged on which other item
 * @param {Object} event Browser drag event
 * @param {Array} items List of items being dragged at the time. Each item is a _item object
 * @param {Object} ui jQuery UI draggable drag ui object
 * @returns {String} copyMode One of the copy states, from 'copy', 'move', 'forbidden'
 */
function _dragLogic(event, items, ui) {
    var tb = this;
    var canMove = true,
    folder = this.find($(event.target).attr('data-id')),
    dragGhost = $('.tb-drag-ghost');

    // Set the cursor to match the appropriate copy mode
    copyMode = getCopyMode(folder, items);
    switch (copyMode) {
        case 'forbidden':
            dragGhost.css('cursor', 'not-allowed');
            break;
        case 'copy':
            dragGhost.css('cursor', 'copy');
            break;
        case 'move':
            dragGhost.css('cursor', 'move');
            break;
        default:
            dragGhost.css('cursor', 'default');
    }
    return copyMode;

}

function getCopyMode(folder, items) {
    var tb = this;
    var canMove = true;
    var mustBeIntra = (folder.data.provider === 'github');
    var cannotBeFolder = (folder.data.provider === 'figshare' || folder.data.provider === 'dataverse');

    if (folder.data.kind === 'file') {
        folder = folder.parent();
    }

    if (folder.parentId === 0 ||
        folder.data.kind !== 'folder' ||
        !folder.data.permissions.edit ||
        !folder.data.provider ||
        folder.data.status ||
        folder.data.provider === 'dataverse'
    ) {
        return 'forbidden';
    }

    //Disallow moving INTO a public figshare folder
    if (
        folder.data.provider === 'figshare' &&
        folder.data.extra &&
        folder.data.extra.status &&
        folder.data.extra.status === 'public'
    ) {
        return 'forbidden';
    }

    for(var i = 0; i < items.length; i++) {
        var item = items[i];
        if (
            item.data.nodeType ||
            item.data.isAddonRoot ||
            item.id === folder.id ||
            item.parentID === folder.id ||
            item.data.provider === 'dataverse' ||
            (cannotBeFolder && item.data.kind === 'folder') ||
            (mustBeIntra && item.data.provider !== folder.data.provider) ||
            //Disallow moving OUT of a public figshare folder
            (item.data.provider === 'figshare' && item.data.extra && item.data.status && item.data.status !== 'public')
        ) {
            return 'forbidden';
        }

        mustBeIntra = mustBeIntra || item.data.provider === 'github';
        canMove = (
            canMove &&
            item.data.permissions.edit &&
            //Can only COPY OUT of figshare
            item.data.provider !== 'figshare' &&
            (!mustBeIntra || (item.data.provider === folder.data.provider && item.data.nodeId === folder.data.nodeId))
        );
    }
    if (folder.data.isPointer ||
        altKey ||
        !canMove
    ) {
        return 'copy';
    }
    return 'move';
}
/* END MOVE */


function _resizeHeight () {
    var tb = this;
    var tbody = tb.select('#tb-tbody');
    var windowHeight = $(window).height();
    var topBuffer = tbody.offset().top + 50;
    var availableSpace = windowHeight - topBuffer;
    if(availableSpace > 0) {
        // Set a minimum height
        tbody.height(availableSpace < 300 ? 300 : availableSpace);
    }
}

/**
 * OSF-specific Treebeard options common to all addons.
 * Check Treebeard API for more information
 */
tbOptions = {
    rowHeight : 35,         // user can override or get from .tb-row height
    showTotal : 15,         // Actually this is calculated with div height, not needed. NEEDS CHECKING
    paginate : false,       // Whether the applet starts with pagination or not.
    paginateToggle : false, // Show the buttons that allow users to switch between scroll and paginate.
    uploads : true,         // Turns dropzone on/off.
    columnTitles : _fangornColumnTitles,
    resolveRows : _fangornResolveRows,
    hoverClassMultiselect : 'fangorn-selected',
    multiselect : true,
    placement : 'files',
    title : function() {
        //TODO Add disk saving mode message
        // if(window.contextVars.diskSavingMode) {
        //     // If File and FileRead are not defined dropzone is not supported and neither is uploads
        //     if (window.File && window.FileReader) {
        //         return m('p', {
        //         }, [
        //             m('span', 'To Upload: Drag files into a folder OR click the '),
        //             m('i.btn.btn-default.btn-xs', { disabled : 'disabled'}, [ m('i.fa.fa-upload')]),
        //             m('span', ' below.')
        //         ]);
        //     }
        //     return m('p', {
        //         class: 'text-danger'
        //     }, [
        //         m('span', 'Your browser does not support file uploads, ', [
        //             m('a', { href: 'http://browsehappy.com' }, 'learn more'),
        //             '.'
        //         ])
        //     ]);
        // }
        return undefined;
    },
    showFilter : true,     // Gives the option to filter by showing the filter box.
    allowMove : true,       // Turn moving on or off.
    hoverClass : 'fangorn-hover',
    togglecheck : _fangornToggleCheck,
    sortButtonSelector : {
        up : 'i.fa.fa-chevron-up',
        down : 'i.fa.fa-chevron-down'
    },
    onload : function () {
        var tb = this;
        _loadTopLevelChildren.call(tb);
        tb.pendingFileOps = [];
        tb.select('#tb-tbody').on('click', function(event){
            if(event.target !== this) {
                return;
            }
            tb.clearMultiselect();
            dismissToolbar.call(tb);
        });

        $(window).on('beforeunload', function() {
            if(tb.dropzone && tb.dropzone.getUploadingFiles().length) {
                return 'You have pending uploads, if you leave this page they may not complete.';
            }
            if(tb.pendingFileOps.length > 0) {
                return 'You have pending file operations, if you leave this page they may not complete.';
            }
        });
        if(tb.options.placement === 'project-files') {
            _resizeHeight.call(tb);
            $(window).resize(function(){
                _resizeHeight.call(tb);
            });
        }
        $(window).on('keydown', function(event){
            if (event.keyCode === ESCAPE_KEY) {
                dismissToolbar.call(tb);
            }
        });
    },
    movecheck : function (to, from) { //This method gives the users an option to do checks and define their return
        return true;
    },
    movefail : function (to, from) { //This method gives the users an option to do checks and define their return
        return true;
    },
    addcheck : function (treebeard, item, file) {
        var size;
        var maxSize;
        var displaySize;
        var msgText;
        if (_fangornCanDrop(treebeard, item)) {
            if (item.data.accept && item.data.accept.maxSize) {
                size = file.size / 1000000;
                maxSize = item.data.accept.maxSize;
                if (size > maxSize) {
                    displaySize = Math.round(file.size / 10000) / 100;
                    msgText = 'One of the files is too large (' + displaySize + ' MB). Max file size is ' + item.data.accept.maxSize + ' MB.';
                    item.notify.update(msgText, 'warning', undefined, 3000);
                    return false;
                }
            }
            return true;
        }
        return false;
    },
    onscrollcomplete : function(){
        reapplyTooltips();
    },
    onmultiselect : _fangornMultiselect,
    filterPlaceholder : 'Search',
    onmouseoverrow : _fangornMouseOverRow,
    sortDepth : 2,
    dropzone : {                                           // All dropzone options.
        maxFilesize: 10000000,
        url: function(files) {return files[0].url;},
        clickable : '#treeGrid',
        addRemoveLinks: false,
        previewTemplate: '<div></div>',
        parallelUploads: 5,
        acceptDirectories: false,
        createImageThumbnails: false,
        fallback: function(){},
    },
    resolveIcon : _fangornResolveIcon,
    resolveToggle : _fangornResolveToggle,
    // Pass ``null`` to avoid overwriting Dropzone URL resolver
    resolveUploadUrl: function() {return null;},
    resolveLazyloadUrl : _fangornResolveLazyLoad,
    resolveUploadMethod: _fangornUploadMethod,
    lazyLoadError : _fangornLazyLoadError,
    lazyLoadOnLoad : _fangornLazyLoadOnLoad,
    ontogglefolder : expandStateLoad,
    dropzoneEvents : {
        uploadprogress : _fangornUploadProgress,
        sending : _fangornSending,
        complete : _fangornComplete,
        success : _fangornDropzoneSuccess,
        error : _fangornDropzoneError,
        dragover : _fangornDragOver,
        addedfile : _fangornAddedFile,
        drop : _fangornDropzoneDrop
    },
    resolveRefreshIcon : function() {
        return m('i.fa.fa-refresh.fa-spin');
    },
    removeIcon : function(){
        return m.trust('&times;');
    },
    toolbarComponent : FGToolbar,
    // DRAG AND DROP RELATED OPTIONS
    dragOptions : {},
    dropOptions : {},
    dragEvents : {
        start : _fangornDragStart
    },
    dropEvents : {
        drop : _fangornDrop,
        over : _fangornOver
    },
    onafterselectwitharrow : function(row, direction) {
        var tb = this;
        var item = tb.find(row.id);
        _fangornMultiselect.call(tb,null,item);
    },
    hScroll : 400,
    naturalScrollLimit : 0
};

/**
 * Loads Fangorn with options
 * @param {Object} options The options to be extended with Treebeard options
 * @constructor
 */
function Fangorn(options) {
    this.options = $.extend({}, tbOptions, options);
    this.grid = null;       // Set by _initGrid
    this.init();
}

/**
 * Initialize Fangorn methods that connect it to Treebeard
 * @type {{constructor: Fangorn, init: Function, _initGrid: Function}}
 */
Fangorn.prototype = {
    constructor: Fangorn,
    init: function () {
        this._initGrid();
    },
    // Create the Treebeard once all addons have been configured
    _initGrid: function () {
        this.grid = new Treebeard(this.options);
        return this.grid;
    },
};

Fangorn.Components = {
    button : FGButton,
    input : FGInput,
    toolbar : FGToolbar,
    dropdown : FGDropdown,
    toolbarModes : toolbarModes
};

Fangorn.ButtonEvents = {
    _downloadEvent: _downloadEvent,
    _downloadZipEvent: _downloadZipEvent,
    _uploadEvent: _uploadEvent,
    _removeEvent: _removeEvent,
    createFolder: _createFolder,
    _gotoFileEvent : gotoFileEvent
};

Fangorn.DefaultColumns = {
    _fangornTitleColumn: _fangornTitleColumn
};

Fangorn.Utils = {
    inheritFromParent: inheritFromParent,
    resolveconfigOption: resolveconfigOption,
    reapplyTooltips : reapplyTooltips,
    setCurrentFileID: setCurrentFileID,
    scrollToFile: scrollToFile,
    openParentFolders : openParentFolders,
    dismissToolbar : dismissToolbar,
    uploadRowTemplate : uploadRowTemplate,
    resolveIconView: resolveIconView,
    orderFolder: orderFolder,
    connectCheckTemplate : _connectCheckTemplate
};

Fangorn.DefaultOptions = tbOptions;

module.exports = Fangorn;<|MERGE_RESOLUTION|>--- conflicted
+++ resolved
@@ -1711,19 +1711,11 @@
                 generalButtons.push(m.component(FGButton, {
                     onclick: function(event){
                         var mithrilContent = m('div', [
-<<<<<<< HEAD
-                            m('p', [ m('b', 'Select rows:'), m('span', ' Click on a row (outside the name) to show further actions in the toolbar.')]),
-                            m('p', [ m('b', 'Select multiple files:'), m('span', ' Use Command or Shift keys to select multiple files.')]),
-                            m('p', [ m('b', 'Open files:'), m('span', ' Click a file name to go to the file.')]),
-                            m('p', [ m('b', 'Open files in new tab:'), m('span',  ' Press Command (or Ctrl in Windows) and  click a file name to open it in a new tab.')]),
-                            m('p', [ m('b', 'Copy files:'), m('span', ' Press Option (or Alt in Windows) while dragging a file to a new folder or component.')])
-=======
                             m('p', [ m('b', 'Select rows:'), m('span', ' Click on a row (outside the add-on, file, or folder name) to show further actions in the toolbar. Use Command or Shift keys to select multiple files.')]),
                             m('p', [ m('b', 'Open files:'), m('span', ' Click a file name to go to view the file in the OSF.')]),
                             m('p', [ m('b', 'Open files in new tab:'), m('span',  ' Press Command (Ctrl in Windows) and click a file name to open it in a new tab.')]),
-                            m('p', [ m('b', 'Download as zip:'), m('span', ' Click on the row of an add-on or folder and click the Download as Zip button in the toolbar.'), m('i', ' Not available for all storage add-ons.')]),                           
+                            m('p', [ m('b', 'Download as zip:'), m('span', ' Click on the row of an add-on or folder and click the Download as Zip button in the toolbar.'), m('i', ' Not available for all storage add-ons.')]),
                             m('p', [ m('b', 'Copy files:'), m('span', ' Press Option (Alt in Windows) while dragging a file to a new folder or component.'), m('i', ' Only for contributors with write access.')])
->>>>>>> 75b9af8d
                         ]);
                         var mithrilButtons = m('button', {
                                 'type':'button',
