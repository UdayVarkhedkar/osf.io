import pytest
import datetime

from api.base.settings.defaults import API_BASE
from osf_tests.factories import (
    InstitutionFactory,
    AuthUserFactory,
)

from osf.metrics import UserInstitutionProjectCounts

@pytest.mark.es
@pytest.mark.django_db
class TestInstitutionUserMetricList:

    @pytest.fixture()
    def institution(self):
        return InstitutionFactory()

    @pytest.fixture()
    def user(self):
        return AuthUserFactory()

    @pytest.fixture()
    def user2(self):
        return AuthUserFactory()

    @pytest.fixture()
    def admin(self, institution):
        user = AuthUserFactory()
        group = institution.get_group('institutional_admins')
        group.user_set.add(user)
        group.save()
        return user

    @pytest.fixture()
    def populate_counts(self, institution, user, user2):
        # Old data that shouldn't appear in responses
        UserInstitutionProjectCounts.record(
            user_id=user._id,
            institution_id=institution._id,
            department='Biology dept',
            public_project_count=4,
            private_project_count=4,
            timestamp=datetime.date(2019, 6, 4)
        ).save()

        # New data
        UserInstitutionProjectCounts.record(
            user_id=user._id,
            institution_id=institution._id,
            department='Biology dept',
            public_project_count=6,
            private_project_count=5,
        ).save()

        UserInstitutionProjectCounts.record(
            user_id=user2._id,
            institution_id=institution._id,
            department='Psychology dept',
            public_project_count=3,
            private_project_count=2,
        ).save()

        import time
        time.sleep(2)

    @pytest.fixture()
    def url(self, institution):
        return f'/{API_BASE}institutions/{institution._id}/metrics/users/'

    def test_auth(self, app, url, user, admin):

        resp = app.get(url, expect_errors=True)
        assert resp.status_code == 401

        resp = app.get(url, auth=user.auth, expect_errors=True)
        assert resp.status_code == 403

        resp = app.get(url, auth=admin.auth)
        assert resp.status_code == 200

        assert resp.json['data'] == []

    def test_get(self, app, url, user, user2, admin, institution, populate_counts):
        resp = app.get(url, auth=admin.auth)

        assert resp.json['data'] == [
            {
                'id': user._id,
                'type': 'institution-users',
                'attributes': {
                    'user_name': user.fullname,
                    'public_projects': 6,
                    'private_projects': 5,
                    'department': 'Biology dept'
                },
                'relationships': {
                    'user': {
                        'links': {
                            'related': {
                                'href': f'http://localhost:8000/v2/users/{user._id}/',
                                'meta': {}
                            }
                        },
                        'data': {
                            'id': user._id,
                            'type': 'users'
                        }
                    }
                },
                'links': {
                    'self': f'http://localhost:8000/v2/institutions/{institution._id}/metrics/users/'
                }
            },
            {
                'id': user2._id,
                'type': 'institution-users',
                'attributes': {
                    'user_name': user2.fullname,
                    'public_projects': 3,
                    'private_projects': 2,
                    'department': 'Psychology dept'
                },
                'relationships': {
                    'user': {
                        'links': {
                            'related': {
                                'href': f'http://localhost:8000/v2/users/{user2._id}/',
                                'meta': {}
                            }
                        },
                        'data': {
                            'id': user2._id,
                            'type': 'users'
                        }
                    }
                },
                'links': {
                    'self': f'http://localhost:8000/v2/institutions/{institution._id}/metrics/users/'
                }
            }
        ]

<<<<<<< HEAD
        # Tests CSV Export
        headers = {
            'accept': 'text/csv'
        }
        resp = app.get(url, auth=admin.auth, headers=headers)
        assert resp.status_code == 200
        # Note: The response body does not reflect the new lines actually in the CSV
        response_body = resp.unicode_normal_body
        response_body_split = response_body.split(',')
        assert response_body_split[5] == user.fullname
        assert response_body_split[6] == '6'
        assert response_body_split[7] == '5'
        assert response_body_split[9] == user2.fullname
        assert response_body_split[10] == '3'
        assert response_body_split[11] == '2'
=======
    def test_filter(self, app, url, admin, populate_counts):
        resp = app.get(f'{url}?filter[department]=Psychology dept', auth=admin.auth)
        assert resp.json['data'][0]['attributes']['department'] == 'Psychology dept'
>>>>>>> 9f511df4
<|MERGE_RESOLUTION|>--- conflicted
+++ resolved
@@ -142,7 +142,6 @@
             }
         ]
 
-<<<<<<< HEAD
         # Tests CSV Export
         headers = {
             'accept': 'text/csv'
@@ -158,8 +157,7 @@
         assert response_body_split[9] == user2.fullname
         assert response_body_split[10] == '3'
         assert response_body_split[11] == '2'
-=======
+
     def test_filter(self, app, url, admin, populate_counts):
         resp = app.get(f'{url}?filter[department]=Psychology dept', auth=admin.auth)
-        assert resp.json['data'][0]['attributes']['department'] == 'Psychology dept'
->>>>>>> 9f511df4
+        assert resp.json['data'][0]['attributes']['department'] == 'Psychology dept'