--- conflicted
+++ resolved
@@ -13,12 +13,9 @@
         </div><!-- end div -->
 
         <div class="project-organizer" id="projectOrganizerScope">
-<<<<<<< HEAD
-=======
             <%include file="projectGridTemplates.html"/>
             <div class="project-details">
             </div>
->>>>>>> 11dcd7a2
             <div id="project-grid"></div>
         </div><!-- end project-organizer -->
     </div><!-- end col -->
