<% import json %>
<% from website import settings %>

<!DOCTYPE html>
<html lang="en">
<head>
    <meta charset="utf-8">
    <title>OSF | ${self.title()}</title>
    % if settings.GOOGLE_SITE_VERIFICATION:
        <meta name="google-site-verification" content="${settings.GOOGLE_SITE_VERIFICATION}" />
    % endif
    <meta name="viewport" content="width=device-width, initial-scale=1.0">
    <meta name="description" content="${self.description()}">
    <meta http-equiv="X-UA-Compatible" content="IE=edge">

    % if sentry_dsn_js:
    <script src="/static/vendor/bower_components/raven-js/dist/raven.min.js"></script>
    <script src="/static/vendor/bower_components/raven-js/plugins/jquery.js"></script>
    <script>
        Raven.config('${ sentry_dsn_js }', {}).install();
    </script>
    % else:
    <script>
        window.Raven = {};
        Raven.captureMessage = function(msg, context) {
            console.error('=== Mock Raven.captureMessage called with: ===');
            console.log('Message: ' + msg);
            console.log(context);
        };
        Raven.captureException = function(err, context) {
            console.error('=== Mock Raven.captureException called with: ===');
            console.log('Error: ' + err);
            console.log(context);
        };
    </script>
    % endif

    <!-- Facebook display -->
    <meta name="og:image" content="http://centerforopenscience.org/static/img/cos_center_logo_small.png"/>
    <meta name="og:title" content="${self.title()}"/>
    <meta name="og:ttl" content="3"/>
    <meta name="og:description" content="${self.og_description()}"/>

    ${includes_top()}
    ${self.stylesheets()}
    ${self.javascript()}

    <link href='//fonts.googleapis.com/css?family=Carrois+Gothic|Inika|Patua+One' rel='stylesheet' type='text/css'>

</head>
<body data-spy="scroll" data-target=".nav-list-spy">
    % if dev_mode:
    <style>
        #devmode {
            position:fixed;
            bottom:0;
            left:0;
            border-top-right-radius:8px;
            background-color:red;
            color:white;
            padding:.5em;
        }
    </style>
    <div id='devmode'><strong>WARNING</strong>: This site is running in development mode.</div>
    % endif

    <%include file="nav.mako"/>
     ## TODO: shouldn't always have the watermark class
    <div class="watermarked">
        <div class="container">
            % if status:
                <%include file="alert.mako"/>
            % endif
            ${self.content()}
        </div><!-- end container -->
    </div><!-- end watermarked -->

% if not user_id:
<div id="footerSlideIn">
    <div class="container">
        <div class="row">
            <div class='col-sm-2 hidden-xs'>
                <img class="logo" src="/static/img/circle_logo.png"></img>
            </div>
            <div class='col-sm-10 col-xs-12'>
                <a data-bind="click: dismiss" class="close" href="#">&times;</a>
                <h1>Start managing your projects on the OSF today.</h1>
                <p>Free and easy to use, the Open Science Framework supports the entire research lifecycle: planning, execution, reporting, archiving, and discovery.</p>
                <div>
                    <a class="btn btn-primary" href="/login/">Create an Account</a>
                    <a class="btn btn-primary" href="/getting-started/">Learn More</a>
                    <a data-bind="click: dismiss">Hide this message</a>
                </div>
            </div>
        </div>
    </div>
</div>
% endif

    <%include file="footer.mako"/>
        % if settings.PINGDOM_ID:
            <script>
            var _prum = [['id', '${settings.PINGDOM_ID}'],
                            ['mark', 'firstbyte', (new Date()).getTime()]];
            (function() {
                var s = document.getElementsByTagName('script')[0]
                    , p = document.createElement('script');
                p.async = 'async';
                p.src = '//rum-static.pingdom.net/prum.min.js';
                s.parentNode.insertBefore(p, s);
            })();
            </script>
        % endif

        % if settings.GOOGLE_ANALYTICS_ID:
            <script>
            (function(i,s,o,g,r,a,m){i['GoogleAnalyticsObject']=r;i[r]=i[r]||function(){
            (i[r].q=i[r].q||[]).push(arguments)},i[r].l=1*new Date();a=s.createElement(o),
            m=s.getElementsByTagName(o)[0];a.async=1;a.src=g;m.parentNode.insertBefore(a,m)
            })(window,document,'script','//www.google-analytics.com/analytics.js','ga');

            ga('create', '${settings.GOOGLE_ANALYTICS_ID}', 'auto', {'allowLinker': true});
            ga('require', 'linker');
            ga('linker:autoLink', ['centerforopenscience.org'] );
            ga('send', 'pageview');
            </script>
        % endif

        % if piwik_host:
            <script src="${ piwik_host }piwik.js" type="text/javascript"></script>
        % endif

        <script src="/static/vendor/bower_components/dropzone/downloads/dropzone.min.js"></script>
        <script src="/static/vendor/bower_components/hgrid/dist/hgrid.js"></script>
        <script src="${"/static/public/js/vendor.js" | webpack_asset}"></script>

        % if piwik_host:
            <% is_public = node.get('is_public', 'ERROR') if node else True %>
            <script type="text/javascript">

                $(function() {
                    var cvars = [];
                    % if user_id:
                        cvars.push([1, "User ID", "${ user_id }", "visit"])
                        cvars.push([2, "User Name", "${ user_full_name }", "visit"])
                    % endif
                    % if node:
                        <% parent_project = parent_node.get('id') or node.get('id') %>
                        cvars.push([2, "Project ID", "${ parent_project }", "page"]);
                        cvars.push([3, "Node ID", "${ node.get('id') }", "page"]);
                        cvars.push([4, "Tags", ${ json.dumps(','.join(node.get('tags', []))) }, "page"]);
                    % endif
                    // Note: Use cookies for global site ID; only one cookie
                    // will be used, so this won't overflow uwsgi header
                    // buffer.
                    $.osf.trackPiwik("${ piwik_host }", ${ piwik_site_id }, cvars, true);
                });
            </script>
        % endif

<<<<<<< HEAD
        <script src="/static/vendor/bower_components/dropzone/downloads/dropzone.min.js"></script>
        <script src="/static/vendor/bower_components/hgrid/dist/hgrid.js"></script>
        <script src="${"/static/public/js/vendor.js" | webpack_asset}"></script>
=======
>>>>>>> 176637cb
        <script src="${"/static/public/js/base-page.js" | webpack_asset}"></script>
        ${self.javascript_bottom()}
    </body>
</html>


###### Base template functions #####

<%def name="title()">
    ### The page title ###
</%def>

<%def name="description()">
    ### The page description ###
</%def>

<%def name="og_description()">
    Hosted on the Open Science Framework
</%def>

<%def name="stylesheets()">
    ### Extra css for this page. ###
</%def>

<%def name="javascript()">
    ### Additional javascript, loaded at the top of the page ###
</%def>

<%def name="content()">
    ### The body content. ###
</%def>

<%def name="javascript_bottom()">
    ### Javascript loaded at the bottom of the page ###
</%def>


<%def name="includes_top()">

    <!-- HTML5 shim and Respond.js for IE8 support of HTML5 elements and media queries -->
    <!-- WARNING: Respond.js doesn't work if you view the page via file:// -->
    <!--[if lt IE 9]>
      <script src="https://oss.maxcdn.com/html5shiv/3.7.2/html5shiv.min.js"></script>
      <script src="https://oss.maxcdn.com/respond/1.4.2/respond.min.js"></script>
      <script src="//cdnjs.cloudflare.com/ajax/libs/es5-shim/4.0.3/es5-shim.min.js"></script>
      <script src="//cdnjs.cloudflare.com/ajax/libs/es5-shim/4.0.3/es5-sham.min.js"></script>
    <![endif]-->

    <!-- Le styles -->
    ## Don't bundle Bootstrap or else Glyphicons won't work
    <link rel="stylesheet" href="/static/vendor/bower_components/bootstrap/dist/css/bootstrap.min.css">
    <link rel="stylesheet" href="/static/vendor/font-awesome/css/font-awesome.min.css">
    ## select2 stylesheet also needs to be here so that it finds the correct images
    <link rel="stylesheet" href="/static/vendor/bower_components/select2/select2.css">

    % for url in css_all:
    <link rel="stylesheet" href="${url}">
    % endfor
    ## <link rel="stylesheet" href="/static/css/site.css">

    <script src="//code.jquery.com/jquery-1.11.0.min.js"></script>
    <script>window.jQuery || document.write('<script src="/static/vendor/bower_components/jQuery/dist/jquery.min.js">\x3C/script>')</script>
    <script src="//code.jquery.com/ui/1.10.3/jquery-ui.min.js"></script>
    <script>window.jQuery.ui || document.write('<script src="/static/vendor/bower_components/jquery-ui/ui/minified/jquery-ui.min.js">\x3C/script>')</script>
</%def><|MERGE_RESOLUTION|>--- conflicted
+++ resolved
@@ -158,12 +158,6 @@
             </script>
         % endif
 
-<<<<<<< HEAD
-        <script src="/static/vendor/bower_components/dropzone/downloads/dropzone.min.js"></script>
-        <script src="/static/vendor/bower_components/hgrid/dist/hgrid.js"></script>
-        <script src="${"/static/public/js/vendor.js" | webpack_asset}"></script>
-=======
->>>>>>> 176637cb
         <script src="${"/static/public/js/base-page.js" | webpack_asset}"></script>
         ${self.javascript_bottom()}
     </body>
