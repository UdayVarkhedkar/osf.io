--- conflicted
+++ resolved
@@ -175,25 +175,9 @@
 )
 
 # Add-ons
-
-<<<<<<< HEAD
-ADDONS_REQUESTED = [
-    # 'badges',
-    'dataverse',
-    'dropbox',
-    'figshare',
-    'forward',
-    'github',
-    'osfstorage',
-    's3',
-    'twofactor',
-    'wiki',
-]
-=======
 # Load addons from addons.json
 with open(os.path.join(ROOT, 'addons.json')) as fp:
     ADDONS_REQUESTED = json.load(fp)['addons']
->>>>>>> 364e6f71
 
 ADDON_CATEGORIES = [
     'documentation',
