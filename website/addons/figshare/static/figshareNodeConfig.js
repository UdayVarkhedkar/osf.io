/**
 * Module that controls the Dropbox node settings. Includes Knockout view-model
 * for syncing data, and HGrid-folderpicker for selecting a folder.
 */
    'use strict';

    var ko = require('knockout');
    require('knockout-punches');
    var $ = require('jquery');
    var bootbox = require('bootbox');
    var Raven = require('raven-js');

    var FolderPicker = require('folderpicker');
    var ZeroClipboard = require('zeroclipboard');
    ZeroClipboard.config('/static/vendor/bower_components/zeroclipboard/dist/ZeroClipboard.swf');
    var $osf = require('osf-helpers');

    ko.punches.enableAll();
/**
 * Knockout view model for the Figshare node settings widget.
 */
var ViewModel = function(url, selector, folderPicker) {
    var self = this;
    // Auth information
    self.nodeHasAuth = ko.observable(false);
    self.userHasAuth = ko.observable(false);
    self.userIsOwner = ko.observable(false);
    // Currently linked folder, an Object of the form {name: ..., path: ...}
    self.linked = ko.observable({});
    self.ownerName = ko.observable('');
    self.urls = ko.observable({});
    // Flashed messages
    self.message = ko.observable('');
    self.messageClass = ko.observable('text-info');
    // Display names
    self.PICKER = 'picker';
    self.SHARE = 'share';
    // Current folder display
    self.currentDisplay = ko.observable(null);
    // CSS selector for the folder picker div
    self.folderPicker = folderPicker;
    // Currently selected folder, an Object of the form {name: ..., path: ...}
    self.selected = ko.observable(null);
    // Emails of contributors, can only be populated by activating the share dialog
    self.loading = ko.observable(false);
    // Whether the initial data has been fetched form the server. Used for
    // error handling.
    self.loadedSettings = ko.observable(false);
    // Whether the contributor emails have been loaded from the server
    self.disableShare = ko.computed(function() {
        return !self.urls().share;
    });
    /**
     * Update the view model from data returned from the server.
     */
    self.updateFromData = function(data) {
        self.ownerName(data.ownerName);
        self.nodeHasAuth(data.nodeHasAuth);
        self.userHasAuth(data.userHasAuth);
    self.userIsOwner(data.userIsOwner);
    self.linked(data.linked || {});
        self.urls(data.urls);
    };

    self.fetchFromServer = function() {
        $.ajax({
            url: url, type: 'GET', dataType: 'json',
            success: function(response) {
                self.updateFromData(response.result);
                self.loadedSettings(true);
            },
            error: function(xhr, textStatus, error) {
                self.changeMessage('Could not retrieve Figshare settings at ' +
                    'this time. Please refresh ' +
                    'the page. If the problem persists, email ' +
                    '<a href="mailto:support@osf.io">support@osf.io</a>.',
                    'text-warning');
                Raven.captureMessage('Could not GET Figshare settings', {
                    url: url,
                    textStatus: textStatus,
                    error: error
                });
            }
        });
<<<<<<< HEAD
        /**
         * Update the view model from data returned from the server.
         */
        self.updateFromData = function(data) {
            console.log(data);
            self.ownerName(data.ownerName);
            self.nodeHasAuth(data.nodeHasAuth);
            self.userHasAuth(data.userHasAuth);
	    self.userIsOwner(data.userIsOwner);
	    self.linked(data.linked || {});
            self.urls(data.urls);
        };
=======
    };
>>>>>>> 12cce5b9

    // Initial fetch from server
    self.fetchFromServer();

    /**
     * Whether or not to show the Import Access Token Button
     */
    self.showImport = ko.computed(function() {
        // Invoke the observables to ensure dependency tracking
        var userHasAuth = self.userHasAuth();
        var nodeHasAuth = self.nodeHasAuth();
        var loaded = self.loadedSettings();
        return userHasAuth && !nodeHasAuth && loaded;
    });

    /** Whether or not to show the full settings pane. */
    self.showSettings = ko.computed(function() {
        return self.nodeHasAuth();
    });

    /** Whether or not to show the Create Access Token button */
    self.showTokenCreateButton = ko.computed(function() {
        // Invoke the observables to ensure dependency tracking
        var userHasAuth = self.userHasAuth();
        var nodeHasAuth = self.nodeHasAuth();
        var loaded = self.loadedSettings();
        return !userHasAuth && !nodeHasAuth && loaded;
    });

    /** Computed functions for the linked and selected folders' display text.*/

    self.folderName = ko.computed(function() {
        // Invoke the observables to ensure dependency tracking
        var nodeHasAuth = self.nodeHasAuth();
        var linked = self.linked();
        return (nodeHasAuth && linked)? linked.title : '';
    });

    self.selectedFolderName = ko.computed(function() {
        var userIsOwner = self.userIsOwner();
        var selected = self.selected();
        return (userIsOwner && selected) ? selected.title : '';
    });

    self.selectedFolderType = ko.computed(function(){
        var userHasAuth = self.userHasAuth();
            var selected = self.selected();
            return (userHasAuth && selected) ? selected.type : '';
    });

    function onSubmitSuccess(response) {
        self.changeMessage('Successfully linked "' + self.selected().title +
            '". Go to the <a href="' +
            self.urls().files + '">Files page</a> to view your files.',
            'text-success', 5000);
        // Update folder in ViewModel
        self.linked(response.result.linked);
        self.urls(response.result.urls);
        self.cancelSelection();
    }

    function onSubmitError() {
        self.changeMessage('Could not change settings. Please try again later.', 'text-danger');
    }

    /**
     * Send a PUT request to change the linked Figshare folder.
     */
    self.submitSettings = function() {
        $osf.putJSON(self.urls().config, ko.toJS(self))
            .done(onSubmitSuccess)
            .fail(onSubmitError);
    };

    /**
     * Must be used to update radio buttons and knockout view model simultaneously
     */
    self.cancelSelection = function() {
        self.selected(null);
        $(selector + ' input[type="radio"]').prop('checked', false);
    };

    /** Change the flashed message. */
    self.changeMessage = function(text, css, timeout) {
        self.message(text);
        var cssClass = css || 'text-info';
        self.messageClass(cssClass);
        if (timeout) {
            // Reset message after timeout period
            setTimeout(function() {
                self.message('');
                self.messageClass('text-info');
            }, timeout);
        }
    };

    /**
     * Send DELETE request to deauthorize this node.
     */
    function sendDeauth() {
        return $.ajax({
            url: self.urls().deauthorize,
            type: 'DELETE',
            success: function() {
                // Update observables
                self.nodeHasAuth(false);
                self.cancelSelection();
                self.currentDisplay(null);
                self.changeMessage('Deauthorized Figshare.', 'text-warning', 3000);
            },
            error: function() {
                self.changeMessage('Could not deauthorize because of an error. Please try again later.',
                    'text-danger');
            }
        });
    }

    /** Pop up a confirmation to deauthorize Figshare from this node.
     *  Send DELETE request if confirmed.
     */
    self.deauthorize = function() {
        bootbox.confirm({
            title: 'Deauthorize Figshare?',
            message: 'Are you sure you want to remove this Figshare authorization?',
            callback: function(confirmed) {
                if (confirmed) {
                    return sendDeauth();
                }
            }
        });
    };

    // Callback for when PUT request to import user access token
    function onImportSuccess(response) {
        var msg = response.message || 'Successfully imported access token from profile.';
        // Update view model based on response
        self.changeMessage(msg, 'text-success', 3000);
        self.updateFromData(response.result);
        self.activatePicker();
    }

    function onImportError() {
        self.message('Error occurred while importing access token.');
        self.messageClass('text-danger');
    }

    /**
     * Send PUT request to import access token from user profile.
     */
    self.importAuth = function() {
        bootbox.confirm({
            title: 'Import Figshare Access Token?',
            message: 'Are you sure you want to authorize this project with your Figshare access token?',
            callback: function(confirmed) {
                if (confirmed) {
                    return $osf.putJSON(self.urls().importAuth, {})
                        .done(onImportSuccess)
                        .fail(onImportError);
                }
            }
        });
    };

<<<<<<< HEAD
        /** Callback for chooseFolder action.
        *   Just changes the ViewModel's self.selected observable to the selected
        *   folder.
        */
        function onPickFolder(evt, item) {
            evt.preventDefault();
            self.selected({title: item.data.name, type: item.data.type, id: item.data.id});
            return false; // Prevent event propagation
        }

        /**
         * Activates the Treebeard folder picker.
         */
        self.activatePicker = function() {
            self.currentDisplay(self.PICKER);
            // Show loading indicator
            //self.loading(true);
            $(self.folderPicker).folderpicker({
                onPickFolder: onPickFolder,
                initialFolderName : self.folderName(),
                // Fetch Figshare folders with AJAX
                filesData: self.urls().options, // URL for fetching folders
                // Lazy-load each folder's contents
                // Each row stores its url for fetching the folders it contains
                resolveLazyloadUrl : function(tree, item){
                    return item.data.urls.fetch;
                },
                oddEvenClass : {
                    odd : 'figshare-folderpicker-odd',
                    even : 'figshare-folderpicker-even'
                },
                ajaxOptions: {
                   error: function(xhr, textStatus, error) {
                        self.loading(false);
                        self.changeMessage('Could not connect to Figshare at this time. ' +
                                            'Please try again later.', 'text-warning');
                        Raven.captureMessage('Could not GET Figshare contents', {
                            textStatus: textStatus,
                            error: error
                        });
                    }
                },
                init: function() {
                    //console.log("INIT");
                    // Hide loading indicator
=======
    /** Callback for chooseFolder action.
    *   Just changes the ViewModel's self.selected observable to the selected
    *   folder.
    */
    function onPickFolder(evt, row) {
        evt.preventDefault();
        self.selected({title: row.name, type: row.type, id: row.id})
        return false; // Prevent event propagation
    }

    // Hide +/- icon for root folder
    FolderPicker.Col.Name.showExpander = function(item) {
        return item.path !== '/';
    };

    /**
     * Activates the HGrid folder picker.
     */
    self.activatePicker = function() {
        self.currentDisplay(self.PICKER);
        // Show loading indicator
        self.loading(true);
        $(self.folderPicker).folderpicker({
            onPickFolder: onPickFolder,
            // Fetch Figshare folders with AJAX
            data: self.urls().options, // URL for fetching folders
            // Lazy-load each folder's contents
            // Each row stores its url for fetching the folders it contains
            fetchUrl: function(row) {
                return row.urls.fetch;
            },
            ajaxOptions: {
               error: function(xhr, textStatus, error) {
>>>>>>> 12cce5b9
                    self.loading(false);
                    self.changeMessage('Could not connect to Figshare at this time. ' +
                                        'Please try again later.', 'text-warning');
                    Raven.captureMessage('Could not GET Figshare contents', {
                        textStatus: textStatus,
                        error: error
                    });
                }
            },
            init: function() {
                // Hide loading indicator
                self.loading(false);
            }
        });
    };

    /**
     * Toggles the visibility of the folder picker.
     */
    self.togglePicker = function() {
        // Toggle visibility of folder picker
        var shown = self.currentDisplay() === self.PICKER;
        if (!shown) {
            self.currentDisplay(self.PICKER);
            self.activatePicker();
        } else {
            self.currentDisplay(null);
            // Clear selection
            self.cancelSelection();
        }
    };
};

// Public API
function FigshareNodeConfig(selector, url, folderPicker) {
    var self = this;
    self.url = url;
    self.folderPicker = folderPicker;
    self.viewModel = new ViewModel(url, selector, folderPicker);
    $osf.applyBindings(self.viewModel, selector);
}

module.exports = FigshareNodeConfig;
<|MERGE_RESOLUTION|>--- conflicted
+++ resolved
@@ -82,22 +82,7 @@
                 });
             }
         });
-<<<<<<< HEAD
-        /**
-         * Update the view model from data returned from the server.
-         */
-        self.updateFromData = function(data) {
-            console.log(data);
-            self.ownerName(data.ownerName);
-            self.nodeHasAuth(data.nodeHasAuth);
-            self.userHasAuth(data.userHasAuth);
-	    self.userIsOwner(data.userIsOwner);
-	    self.linked(data.linked || {});
-            self.urls(data.urls);
-        };
-=======
-    };
->>>>>>> 12cce5b9
+    };
 
     // Initial fetch from server
     self.fetchFromServer();
@@ -261,67 +246,15 @@
         });
     };
 
-<<<<<<< HEAD
-        /** Callback for chooseFolder action.
-        *   Just changes the ViewModel's self.selected observable to the selected
-        *   folder.
-        */
+    /** Callback for chooseFolder action.
+    *   Just changes the ViewModel's self.selected observable to the selected
+    *   folder.
+    */
         function onPickFolder(evt, item) {
             evt.preventDefault();
             self.selected({title: item.data.name, type: item.data.type, id: item.data.id});
             return false; // Prevent event propagation
         }
-
-        /**
-         * Activates the Treebeard folder picker.
-         */
-        self.activatePicker = function() {
-            self.currentDisplay(self.PICKER);
-            // Show loading indicator
-            //self.loading(true);
-            $(self.folderPicker).folderpicker({
-                onPickFolder: onPickFolder,
-                initialFolderName : self.folderName(),
-                // Fetch Figshare folders with AJAX
-                filesData: self.urls().options, // URL for fetching folders
-                // Lazy-load each folder's contents
-                // Each row stores its url for fetching the folders it contains
-                resolveLazyloadUrl : function(tree, item){
-                    return item.data.urls.fetch;
-                },
-                oddEvenClass : {
-                    odd : 'figshare-folderpicker-odd',
-                    even : 'figshare-folderpicker-even'
-                },
-                ajaxOptions: {
-                   error: function(xhr, textStatus, error) {
-                        self.loading(false);
-                        self.changeMessage('Could not connect to Figshare at this time. ' +
-                                            'Please try again later.', 'text-warning');
-                        Raven.captureMessage('Could not GET Figshare contents', {
-                            textStatus: textStatus,
-                            error: error
-                        });
-                    }
-                },
-                init: function() {
-                    //console.log("INIT");
-                    // Hide loading indicator
-=======
-    /** Callback for chooseFolder action.
-    *   Just changes the ViewModel's self.selected observable to the selected
-    *   folder.
-    */
-    function onPickFolder(evt, row) {
-        evt.preventDefault();
-        self.selected({title: row.name, type: row.type, id: row.id})
-        return false; // Prevent event propagation
-    }
-
-    // Hide +/- icon for root folder
-    FolderPicker.Col.Name.showExpander = function(item) {
-        return item.path !== '/';
-    };
 
     /**
      * Activates the HGrid folder picker.
@@ -332,16 +265,20 @@
         self.loading(true);
         $(self.folderPicker).folderpicker({
             onPickFolder: onPickFolder,
+            initialFolderName : self.folderName(),
             // Fetch Figshare folders with AJAX
-            data: self.urls().options, // URL for fetching folders
+            filesData: self.urls().options, // URL for fetching folders
             // Lazy-load each folder's contents
             // Each row stores its url for fetching the folders it contains
-            fetchUrl: function(row) {
-                return row.urls.fetch;
+            resolveLazyloadUrl : function(tree, item){
+                return item.data.urls.fetch;
+            },
+            oddEvenClass : {
+                odd : 'figshare-folderpicker-odd',
+                even : 'figshare-folderpicker-even'
             },
             ajaxOptions: {
                error: function(xhr, textStatus, error) {
->>>>>>> 12cce5b9
                     self.loading(false);
                     self.changeMessage('Could not connect to Figshare at this time. ' +
                                         'Please try again later.', 'text-warning');
