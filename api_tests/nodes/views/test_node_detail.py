--- conflicted
+++ resolved
@@ -296,17 +296,6 @@
         link = res.json['data']['relationships']['identifiers']['links']['related']['href']
         assert '{}identifiers/'.format(url_public) in link
 
-<<<<<<< HEAD
-    def test_deprecated_preprint_field(self, app, user, project_public, url_public):
-        PreprintFactory(project=project_public, creator=user)
-        res = app.get(url_public + '?version=2.7', auth=user.auth)
-        assert res.status_code == 200
-        assert res.json['data']['attributes']['preprint'] is False
-
-        res = app.get(url_public + '?version=2.8', auth=user.auth)
-        assert res.status_code == 200
-        assert 'preprint' not in res.json['data']['attributes']
-=======
     def test_node_shows_wiki_relationship_based_on_disabled_status_and_version(self, app, user, project_public, url_public):
         url = url_public + '?version=latest'
         res = app.get(url, auth=user.auth)
@@ -318,7 +307,16 @@
         url = url_public + '?version=2.7'
         res = app.get(url, auth=user.auth)
         assert 'wikis' in res.json['data']['relationships']
->>>>>>> b26a4183
+
+    def test_deprecated_preprint_field(self, app, user, project_public, url_public):
+        PreprintFactory(project=project_public, creator=user)
+        res = app.get(url_public + '?version=2.7', auth=user.auth)
+        assert res.status_code == 200
+        assert res.json['data']['attributes']['preprint'] is False
+
+        res = app.get(url_public + '?version=2.8', auth=user.auth)
+        assert res.status_code == 200
+        assert 'preprint' not in res.json['data']['attributes']
 
 
 @pytest.mark.django_db
