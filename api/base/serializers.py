import re
<<<<<<< HEAD
import os
=======
import collections
>>>>>>> ac5af8cc

from rest_framework.reverse import reverse
from rest_framework.fields import SkipField
from rest_framework import serializers as ser

from website import settings
from website.util.sanitize import strip_html
<<<<<<< HEAD
from api.base.utils import absolute_reverse, waterbutler_url_for, deep_get


def _rapply(d, func, *args, **kwargs):
    """Apply a function to all values in a dictionary, recursively. Handles lists and dicts currently,
    as those are the only complex structures currently supported by DRF Serializer Fields."""
    if isinstance(d, collections.Mapping):
        return {
            key: _rapply(value, func, *args, **kwargs)
            for key, value in d.iteritems()
        }
    if isinstance(d, list):
        return [
            _rapply(item, func, *args, **kwargs) for item in d
        ]
    else:
        return func(d, *args, **kwargs)
=======
from website.util import waterbutler_api_url_for

from api.base import utils
from api.base.exceptions import InvalidQueryStringError, Conflict
>>>>>>> ac5af8cc


class AllowMissing(ser.Field):

    def __init__(self, field, **kwargs):
        super(AllowMissing, self).__init__(**kwargs)
        self.field = field

    def to_representation(self, value):
        return self.field.to_representation(value)

    def bind(self, field_name, parent):
        super(AllowMissing, self).bind(field_name, parent)
        self.field.bind(field_name, self)

    def get_attribute(self, instance):
        """
        Overwrite the error message to return a blank value is if there is no existing value.
        This allows the display of keys that do not exist in the DB (gitHub on a new OSF account for example.)
        """
        try:
            return self.field.get_attribute(instance)
        except SkipField:
            return ''

    def to_internal_value(self, data):
        return self.field.to_internal_value(data)


from website.util import rapply as _rapply

def _url_val(val, obj, serializer, **kwargs):
    """Function applied by `HyperlinksField` to get the correct value in the
    schema.
    """
    if isinstance(val, Link):  # If a Link is passed, get the url value
        return val.resolve_url(obj, **kwargs)
    elif isinstance(val, basestring):  # if a string is passed, it's a method of the serializer
        return getattr(serializer, val)(obj)
    else:
        return val


class IDField(ser.CharField):
    def __init__(self, **kwargs):
        kwargs['label'] = 'ID'
        super(IDField, self).__init__(**kwargs)

    def to_internal_value(self, data):
        update_methods = ['PUT', 'PATCH']
        if self.context['request'].method in update_methods:
            if self.root.instance._id != data:
                raise Conflict()
        return super(IDField, self).to_internal_value(data)


class TypeField(ser.CharField):
    def __init__(self, **kwargs):
        kwargs['write_only'] = True
        kwargs['required'] = True
        super(TypeField, self).__init__(**kwargs)

    def to_internal_value(self, data):
        if self.root.Meta.type_ != data:
            raise Conflict()
        return super(TypeField, self).to_internal_value(data)


class JSONAPIHyperlinkedIdentityField(ser.HyperlinkedIdentityField):
    """
    HyperlinkedIdentityField that returns a nested dict with url,
    optional meta information, and link_type.

    Example:

        children = JSONAPIHyperlinkedIdentityField(view_name='nodes:node-children', lookup_field='pk',
                                    link_type='related', lookup_url_kwarg='node_id', meta={'count': 'get_node_count'})

    """

    def __init__(self, view_name=None, **kwargs):
        kwargs['read_only'] = True
        kwargs['source'] = '*'
        self.meta = kwargs.pop('meta', None)
        self.link_type = kwargs.pop('link_type', 'url')
        super(ser.HyperlinkedIdentityField, self).__init__(view_name, **kwargs)

    # overrides HyperlinkedIdentityField
    def get_url(self, obj, view_name, request, format):
        """
        Given an object, return the URL that hyperlinks to the object.

        Returns None if lookup value is None
        """
        if deep_get(obj, self.lookup_field) is None:
            return None

        head, tail = os.path.split(self.lookup_field.replace('.', '/'))
        if head and tail:
            obj = deep_get(obj, head.replace('/', '.'))
            self.lookup_field = tail

        return super(ser.HyperlinkedIdentityField, self).get_url(obj, view_name, request, format)

    # overrides HyperlinkedIdentityField
    def to_representation(self, value):
        """
        Returns nested dictionary in format {'links': {'self.link_type': ... }

        If no meta information, self.link_type is equal to a string containing link's URL.  Otherwise,
        the link is represented as a links object with 'href' and 'meta' members.
        """
        url = super(JSONAPIHyperlinkedIdentityField, self).to_representation(value)

        meta = {}
        for key in self.meta or {}:
            if key == 'count':
                show_related_counts = self.context['request'].query_params.get('related_counts', False)
                if utils.is_truthy(show_related_counts):
                    meta[key] = _rapply(self.meta[key], _url_val, obj=value, serializer=self.parent)
                elif utils.is_falsy(show_related_counts):
                    continue
                else:
                    raise InvalidQueryStringError(
                        detail="Acceptable values for the related_counts query param are 'true' or 'false'; got '{0}'".format(show_related_counts),
                        parameter='related_counts'
                    )
        return {'links': {self.link_type: {'href': url, 'meta': meta}}}


class LinksField(ser.Field):
    """Links field that resolves to a links object. Used in conjunction with `Link`.
    If the object to be serialized implements `get_absolute_url`, then the return value
    of that method is used for the `self` link.

    Example: ::

        links = LinksField({
            'html': 'absolute_url',
            'children': {
                'related': Link('nodes:node-children', node_id='<pk>'),
                'count': 'get_node_count'
            },
            'contributors': {
                'related': Link('nodes:node-contributors', node_id='<pk>'),
                'count': 'get_contrib_count'
            },
            'registrations': {
                'related': Link('nodes:node-registrations', node_id='<pk>'),
                'count': 'get_registration_count'
            },
        })
    """

    def __init__(self, links, *args, **kwargs):
        ser.Field.__init__(self, read_only=True, *args, **kwargs)
        self.links = links

    def get_attribute(self, obj):
        # We pass the object instance onto `to_representation`,
        # not just the field attribute.
        return obj

    def to_representation(self, obj):
        ret = _rapply(self.links, _url_val, obj=obj, serializer=self.parent)
        if hasattr(obj, 'get_absolute_url') and 'self' not in self.links:
            ret['self'] = obj.get_absolute_url()
        return ret

_tpl_pattern = re.compile(r'\s*<\s*(\S*)\s*>\s*')


def _tpl(val):
    """Return value within ``< >`` if possible, else return ``None``."""
    match = _tpl_pattern.match(val)
    if match:
        return match.groups()[0]
    return None

def _get_attr_from_tpl(attr_tpl, obj):
    attr_name = _tpl(str(attr_tpl))
    if attr_name:
<<<<<<< HEAD
        attribute_value = deep_get(obj, attr_name)
=======
        attribute_value = obj
        for attr_segment in attr_name.split('.'):
            attribute_value = getattr(attribute_value, attr_segment, ser.empty)
>>>>>>> ac5af8cc
        if attribute_value is not ser.empty:
            return attribute_value
        elif attr_name in obj:
            return obj[attr_name]
        else:
            raise AttributeError(
                '{attr_name!r} is not a valid '
                'attribute of {obj!r}'.format(
                    attr_name=attr_name, obj=obj,
                ))
    else:
        return attr_tpl


# TODO: Make this a Field that is usable on its own?
class Link(object):
    """Link object to use in conjunction with Links field. Does reverse lookup of
    URLs given an endpoint name and attributed enclosed in `<>`. This includes
    complex key strings like 'user.id'
    """

    def __init__(self, endpoint, args=None, kwargs=None, query_kwargs=None, **kw):
        self.endpoint = endpoint
        self.kwargs = kwargs or {}
        self.args = args or tuple()
        self.reverse_kwargs = kw
        self.query_kwargs = query_kwargs or {}

    def resolve_url(self, obj):
        kwarg_values = {key: _get_attr_from_tpl(attr_tpl, obj) for key, attr_tpl in self.kwargs.items()}
        arg_values = [_get_attr_from_tpl(attr_tpl, obj) for attr_tpl in self.args]
        query_kwarg_values = {key: _get_attr_from_tpl(attr_tpl, obj) for key, attr_tpl in self.query_kwargs.items()}
        # Presumably, if you have are expecting a value but the value is empty, then the link is invalid.
        for item in kwarg_values:
            if kwarg_values[item] is None:
                return None
        return utils.absolute_reverse(
            self.endpoint,
            args=arg_values,
            kwargs=kwarg_values,
            query_kwargs=query_kwarg_values,
            **self.reverse_kwargs
        )


class WaterbutlerLink(Link):
    """Link object to use in conjunction with Links field. Builds a Waterbutler URL for files.
    """

    def __init__(self, must_be_file=None, must_be_folder=None, **kwargs):
        self.kwargs = kwargs
        self.must_be_file = must_be_file
        self.must_be_folder = must_be_folder

    def resolve_url(self, obj):
        """Reverse URL lookup for WaterButler routes
        """
        if self.must_be_folder is True and not obj.path.endswith('/'):
            return None
        if self.must_be_file is True and obj.path.endswith('/'):
            return None
        return waterbutler_api_url_for(obj.node._id, obj.provider, obj.path, **self.kwargs)


class NodeFileHyperLink(JSONAPIHyperlinkedIdentityField):
    def __init__(self, kind=None, kwargs=None, **kws):
        self.kind = kind
        self.kwargs = []
        for kw in (kwargs or []):
            if isinstance(kw, basestring):
                kw = (kw, kw)
            assert isinstance(kw, tuple) and len(kw) == 2
            self.kwargs.append(kw)
        super(NodeFileHyperLink, self).__init__(**kws)

    def get_url(self, obj, view_name, request, format):
        if self.kind and obj.kind != self.kind:
            return None
        return reverse(view_name, kwargs={attr_name: getattr(obj, attr) for (attr_name, attr) in self.kwargs}, request=request, format=format)


class JSONAPIListSerializer(ser.ListSerializer):

    def to_representation(self, data):
        # Don't envelope when serializing collection
        return [
            self.child.to_representation(item, envelope=None) for item in data
        ]


class JSONAPISerializer(ser.Serializer):
    """Base serializer. Requires that a `type_` option is set on `class Meta`. Also
    allows for enveloping of both single resources and collections.  Looks to nest fields
    according to JSON API spec. Relational fields must use JSONAPIHyperlinkedIdentityField.
    Self/html links must be nested under "links".
    """

    # overrides Serializer
    @classmethod
    def many_init(cls, *args, **kwargs):
        kwargs['child'] = cls()
        return JSONAPIListSerializer(*args, **kwargs)

    # overrides Serializer
    def to_representation(self, obj, envelope='data'):
        """Serialize to final representation.

        :param obj: Object to be serialized.
        :param envelope: Key for resource object.
        """
        ret = {}
        meta = getattr(self, 'Meta', None)
        type_ = getattr(meta, 'type_', None)
        assert type_ is not None, 'Must define Meta.type_'

        data = collections.OrderedDict([('id', ''), ('type', type_), ('attributes', collections.OrderedDict()),
                                        ('relationships', collections.OrderedDict()), ('links', {})])

        fields = [field for field in self.fields.values() if not field.write_only]

        for field in fields:
            try:
                attribute = field.get_attribute(obj)
            except SkipField:
                continue

            if isinstance(field, JSONAPIHyperlinkedIdentityField):
                data['relationships'][field.field_name] = field.to_representation(attribute)
            elif field.field_name == 'id':
                data['id'] = field.to_representation(attribute)
            elif field.field_name == 'links':
                data['links'] = field.to_representation(attribute)
            else:
                if attribute is None:
                    # We skip `to_representation` for `None` values so that
                    # fields do not have to explicitly deal with that case.
                    data['attributes'][field.field_name] = None
                else:
                    data['attributes'][field.field_name] = field.to_representation(attribute)

        if not data['relationships']:
            del data['relationships']

        if envelope:
            ret[envelope] = data
        else:
            ret = data
        return ret

    # overrides Serializer: Add HTML-sanitization similar to that used by APIv1 front-end views
    def is_valid(self, clean_html=True, **kwargs):
        """
        After validation, scrub HTML from validated_data prior to saving (for create and update views)

        Exclude 'type' and '_id' from validated_data.

        """
        ret = super(JSONAPISerializer, self).is_valid(**kwargs)

        if clean_html is True:
            self._validated_data = _rapply(self.validated_data, strip_html)

        self._validated_data.pop('type', None)

        update_methods = ['PUT', 'PATCH']
        if self.context['request'].method in update_methods:
            self._validated_data.pop('_id', None)

        return ret


def DevOnly(field):
    """Make a field only active in ``DEV_MODE``. ::

        experimental_field = DevMode(CharField(required=False))
    """
    return field if settings.DEV_MODE else None<|MERGE_RESOLUTION|>--- conflicted
+++ resolved
@@ -1,9 +1,6 @@
 import re
-<<<<<<< HEAD
 import os
-=======
 import collections
->>>>>>> ac5af8cc
 
 from rest_framework.reverse import reverse
 from rest_framework.fields import SkipField
@@ -11,30 +8,12 @@
 
 from website import settings
 from website.util.sanitize import strip_html
-<<<<<<< HEAD
-from api.base.utils import absolute_reverse, waterbutler_url_for, deep_get
-
-
-def _rapply(d, func, *args, **kwargs):
-    """Apply a function to all values in a dictionary, recursively. Handles lists and dicts currently,
-    as those are the only complex structures currently supported by DRF Serializer Fields."""
-    if isinstance(d, collections.Mapping):
-        return {
-            key: _rapply(value, func, *args, **kwargs)
-            for key, value in d.iteritems()
-        }
-    if isinstance(d, list):
-        return [
-            _rapply(item, func, *args, **kwargs) for item in d
-        ]
-    else:
-        return func(d, *args, **kwargs)
-=======
 from website.util import waterbutler_api_url_for
 
 from api.base import utils
 from api.base.exceptions import InvalidQueryStringError, Conflict
->>>>>>> ac5af8cc
+
+from website.util import rapply as _rapply
 
 
 class AllowMissing(ser.Field):
@@ -63,8 +42,6 @@
     def to_internal_value(self, data):
         return self.field.to_internal_value(data)
 
-
-from website.util import rapply as _rapply
 
 def _url_val(val, obj, serializer, **kwargs):
     """Function applied by `HyperlinksField` to get the correct value in the
@@ -129,12 +106,12 @@
 
         Returns None if lookup value is None
         """
-        if deep_get(obj, self.lookup_field) is None:
+        if utils.deep_get(obj, self.lookup_field) is None:
             return None
 
         head, tail = os.path.split(self.lookup_field.replace('.', '/'))
         if head and tail:
-            obj = deep_get(obj, head.replace('/', '.'))
+            obj = utils.deep_get(obj, head.replace('/', '.'))
             self.lookup_field = tail
 
         return super(ser.HyperlinkedIdentityField, self).get_url(obj, view_name, request, format)
@@ -217,13 +194,9 @@
 def _get_attr_from_tpl(attr_tpl, obj):
     attr_name = _tpl(str(attr_tpl))
     if attr_name:
-<<<<<<< HEAD
-        attribute_value = deep_get(obj, attr_name)
-=======
         attribute_value = obj
         for attr_segment in attr_name.split('.'):
             attribute_value = getattr(attribute_value, attr_segment, ser.empty)
->>>>>>> ac5af8cc
         if attribute_value is not ser.empty:
             return attribute_value
         elif attr_name in obj:
