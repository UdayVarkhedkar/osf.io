--- conflicted
+++ resolved
@@ -3,17 +3,9 @@
 import hashlib
 import logging
 import threading
-<<<<<<< HEAD
-import os
-
-import binascii
-from collections import OrderedDict
-=======
 import binascii
 from collections import OrderedDict
 import os
-
->>>>>>> 6e133d33
 
 from celery.local import PromiseProxy
 from gevent.pool import Pool
@@ -53,14 +45,6 @@
     m = hashlib.md5()
     m.update('-'.join([x.__repr__() for x in raw]))
     key = m.hexdigest()
-<<<<<<< HEAD
-
-    if not once_per_request:
-        # we want to run it once for every occurrence, add a random string
-        key = '{}:{}'.format(key, binascii.hexlify(os.urandom(8)))
-    postcommit_queue().update({key: functools.partial(fn, *args, **kwargs)})
-=======
->>>>>>> 6e133d33
 
     if not once_per_request:
         # we want to run it once for every occurrence, add a random string
