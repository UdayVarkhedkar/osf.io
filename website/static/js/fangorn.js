--- conflicted
+++ resolved
@@ -482,14 +482,11 @@
             redraw();
             return;
         }
-<<<<<<< HEAD
-=======
         if ($.trim(folderName()) < 1) {
             errorMessage('Folder name cannot be empty.');
             redraw();
             return;
         }
->>>>>>> 5ab32cb8
         if (folderName().indexOf('/') !== -1) {
             errorMessage('Folder name contains illegal characters.');
             redraw();
@@ -528,21 +525,11 @@
     function redraw() {
         self.modal.update(m('div', [
             m('h3.break-word', 'Enter a folder name'),
-<<<<<<< HEAD
-            m('form', {onsubmit: doCreate}, [
-                m('input.form-control[autofocus][type=text]', {
-                    placeholder: 'Folder Name',
-                    onchange: m.withAttr('value', folderName),
-                    disabled: creatingFolder() ? 'disabled' : '',
-                })
-            ])
-=======
             m('input.form-control[autofocus][type=text]', {
                 placeholder: 'Folder Name',
                 onkeyup: m.withAttr('value', folderName),
                 disabled: creatingFolder() ? 'disabled' : '',
             })
->>>>>>> 5ab32cb8
         ]), (function() {
             return m('div', [
                 m('span.pull-left.text-danger', errorMessage()),
