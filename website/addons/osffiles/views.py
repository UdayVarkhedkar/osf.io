--- conflicted
+++ resolved
@@ -322,16 +322,12 @@
 
     node_to_use = kwargs['node'] or kwargs['project']
     filename = kwargs['fid']
-<<<<<<< HEAD
     link = kwargs['auth'].private_key
-    vid = len(node_to_use.files_versions[filename.replace('.', '_')])
-=======
 
     try:
         vid = len(node_to_use.files_versions[filename.replace('.', '_')])
     except KeyError:
         raise HTTPError(http.NOT_FOUND)
->>>>>>> 0c4e3d9b
 
     redirect_url = '{url}osffiles/{fid}/version/{vid}/'.format(
         url=node_to_use.url,
