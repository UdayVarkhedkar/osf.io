--- conflicted
+++ resolved
@@ -239,7 +239,6 @@
             if f in trashed_field_names:
                 assert_equal(getattr(trashed, f), value)
 
-<<<<<<< HEAD
     def test_delete_preprint_primary_file(self):
             user = UserFactory()
             preprint = PreprintFactory(creator=user)
@@ -248,7 +247,7 @@
 
             with assert_raises(FileNodeIsPrimaryFile):
                 file.delete()
-=======
+                
     def test_delete_file_no_guid(self):
         child = self.node_settings.get_root().append_file('Test')
 
@@ -274,7 +273,6 @@
             assert_is(get_model('osf.Comment').objects.filter.called, True)
 
         assert_is(OsfStorageFileNode.load(child._id), None)
->>>>>>> 801010c1
 
     def test_materialized_path(self):
         child = self.node_settings.get_root().append_file('Test')
