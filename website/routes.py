# -*- coding: utf-8 -*-
import os
import httplib as http

from flask import request
from flask import send_from_directory

from framework import status
from framework import sentry
from framework.auth import cas
from framework.routing import Rule
from framework.flask import redirect
from framework.sessions import session
from framework.routing import WebRenderer
from framework.exceptions import HTTPError
from framework.auth import get_display_name
from framework.routing import xml_renderer
from framework.routing import json_renderer
from framework.routing import process_rules
from framework.auth import views as auth_views
from framework.routing import render_mako_string
from framework.auth.core import _get_current_user

from website import util
from website import settings
from website import language
from website.util import paths
from website.util import sanitize
from website import landing_pages as landing_page_views
from website import views as website_views
from website.citations import views as citation_views
from website.search import views as search_views
from website.oauth import views as oauth_views
from website.profile import views as profile_views
from website.project import views as project_views
from website.addons.base import views as addon_views
from website.discovery import views as discovery_views
from website.conferences import views as conference_views
from website.notifications import views as notification_views

def get_globals():
    """Context variables that are available for every template rendered by
    OSFWebRenderer.
    """
    user = _get_current_user()
    return {
        'user_name': user.username if user else '',
        'user_full_name': user.fullname if user else '',
        'user_id': user._primary_key if user else '',
        'user_url': user.url if user else '',
        'user_gravatar': profile_views.current_user_gravatar(size=25)['gravatar_url'] if user else '',
        'user_api_url': user.api_url if user else '',
        'display_name': get_display_name(user.fullname) if user else '',
        'use_cdn': settings.USE_CDN_FOR_CLIENT_LIBS,
        'piwik_host': settings.PIWIK_HOST,
        'piwik_site_id': settings.PIWIK_SITE_ID,
        'sentry_dsn_js': settings.SENTRY_DSN_JS if sentry.enabled else None,
        'dev_mode': settings.DEV_MODE,
        'allow_login': settings.ALLOW_LOGIN,
        'cookie_name': settings.COOKIE_NAME,
        'status': status.pop_status_messages(),
        'domain': settings.DOMAIN,
        'api_domain': settings.API_DOMAIN,
        'disk_saving_mode': settings.DISK_SAVING_MODE,
        'language': language,
        'web_url_for': util.web_url_for,
        'api_url_for': util.api_url_for,
        'api_v2_url': util.api_v2_url,  # URL function for templates
        'api_v2_base': util.api_v2_url(''),  # Base url used by JS api helper
        'sanitize': sanitize,
        'js_str': lambda x: x.replace("'", r"\'").replace('"', r'\"'),
        'sjson': lambda s: sanitize.safe_json(s),
        'webpack_asset': paths.webpack_asset,
        'waterbutler_url': settings.WATERBUTLER_URL,
        'login_url': cas.get_login_url(request.url, auto=True),
        'access_token': session.data.get('auth_user_access_token') or '',
    }


class OsfWebRenderer(WebRenderer):
    """Render a Mako template with OSF context vars.

    :param trust: Optional. If ``False``, markup-save escaping will be enabled
    """
    def __init__(self, *args, **kwargs):
        kwargs['data'] = get_globals
        super(OsfWebRenderer, self).__init__(*args, **kwargs)

#: Use if a view only redirects or raises error
notemplate = OsfWebRenderer('', render_mako_string)


# Static files (robots.txt, etc.)

def favicon():
    return send_from_directory(
        settings.STATIC_FOLDER,
        'favicon.ico',
        mimetype='image/vnd.microsoft.icon'
    )


def robots():
    """Serves the robots.txt file."""
    # Allow local robots.txt
    if os.path.exists(os.path.join(settings.STATIC_FOLDER,
                                   'robots.local.txt')):
        robots_file = 'robots.local.txt'
    else:
        robots_file = 'robots.txt'
    return send_from_directory(
        settings.STATIC_FOLDER,
        robots_file,
        mimetype='text/plain'
    )


def goodbye():
    # Redirect to dashboard if logged in
    if _get_current_user():
        return redirect(util.web_url_for('dashboard'))
    status.push_status_message(language.LOGOUT, 'info')
    return {}


def make_url_map(app):
    '''Set up all the routes for the OSF app.

    :param app: A Flask/Werkzeug app to bind the rules to.
    '''

    # Set default views to 404, using URL-appropriate renderers
    process_rules(app, [
        Rule('/<path:_>', ['get', 'post'], HTTPError(http.NOT_FOUND),
             OsfWebRenderer('', render_mako_string)),
        Rule('/api/v1/<path:_>', ['get', 'post'],
             HTTPError(http.NOT_FOUND), json_renderer),
    ])

    ### GUID ###
    process_rules(app, [

        Rule(
            [
                '/<guid>/',
                '/<guid>/<path:suffix>',
            ],
            ['get', 'post', 'put', 'patch', 'delete'],
            website_views.resolve_guid,
            notemplate,
        ),

        Rule(
            [
                '/api/v1/<guid>/',
                '/api/v1/<guid>/<path:suffix>',
            ],
            ['get', 'post', 'put', 'patch', 'delete'],
            website_views.resolve_guid,
            json_renderer,
        ),

    ])

    # Static files
    process_rules(app, [
        Rule('/favicon.ico', 'get', favicon, json_renderer),
        Rule('/robots.txt', 'get', robots, json_renderer),
    ])

    ### Base ###

    process_rules(app, [

        Rule('/dashboard/', 'get', website_views.dashboard, OsfWebRenderer('dashboard.mako')),
        Rule('/reproducibility/', 'get',
             website_views.reproducibility, OsfWebRenderer('', render_mako_string)),

        Rule('/about/', 'get', {}, OsfWebRenderer('public/pages/about.mako')),
        Rule('/howosfworks/', 'get', {}, OsfWebRenderer('public/pages/howosfworks.mako')),
        Rule('/faq/', 'get', {}, OsfWebRenderer('public/pages/faq.mako')),
        Rule('/getting-started/', 'get', {}, OsfWebRenderer('public/pages/getting_started.mako')),
        Rule('/explore/', 'get', {}, OsfWebRenderer('public/explore.mako')),
        Rule(['/messages/', '/help/'], 'get', {}, OsfWebRenderer('public/comingsoon.mako')),

        Rule(
            '/view/<meeting>/',
            'get',
            conference_views.conference_results,
            OsfWebRenderer('public/pages/meeting.mako'),
        ),

        Rule(
            '/view/<meeting>/plain/',
            'get',
            conference_views.conference_results,
            OsfWebRenderer('public/pages/meeting_plain.mako'),
            endpoint_suffix='__plain',
        ),

        Rule(
            '/api/v1/view/<meeting>/',
            'get',
            conference_views.conference_data,
            json_renderer,
        ),

        Rule(
            '/meetings/',
            'get',
            conference_views.conference_view,
            OsfWebRenderer('public/pages/meeting_landing.mako'),
        ),

        Rule(
            '/presentations/',
            'get',
            conference_views.redirect_to_meetings,
            json_renderer,
        ),

        Rule('/news/', 'get', {}, OsfWebRenderer('public/pages/news.mako')),

    ])

    # Site-wide API routes

    process_rules(app, [
        Rule(
            '/citations/styles/',
            'get',
            citation_views.list_citation_styles,
            json_renderer,
        ),
    ], prefix='/api/v1')

    process_rules(app, [
        Rule(
            [
                '/project/<pid>/<addon>/settings/disable/',
                '/project/<pid>/node/<nid>/<addon>/settings/disable/',
            ],
            'post',
            addon_views.disable_addon,
            json_renderer,
        ),

        Rule(
            '/profile/<uid>/<addon>/settings/',
            'get',
            addon_views.get_addon_user_config,
            json_renderer,
        ),
    ], prefix='/api/v1')

    # OAuth

    process_rules(app, [
        Rule(
            '/oauth/connect/<service_name>/',
            'get',
            oauth_views.oauth_connect,
            json_renderer,
        ),

        Rule(
            '/oauth/callback/<service_name>/',
            'get',
            oauth_views.oauth_callback,
            OsfWebRenderer('util/oauth_complete.mako'),
        ),
    ])

    process_rules(app, [
        Rule(
            [
                '/oauth/accounts/<external_account_id>/',
            ],
            'delete',
            oauth_views.oauth_disconnect,
            json_renderer,
        )
    ], prefix='/api/v1')

    process_rules(app, [
        Rule('/dashboard/get_nodes/', 'get', website_views.get_dashboard_nodes, json_renderer),
        Rule(
            [
                '/dashboard/<nid>',
                '/dashboard/',
            ],
            'get', website_views.get_dashboard, json_renderer),
    ], prefix='/api/v1')

    ### Metadata ###

    process_rules(app, [

        Rule(
            [
                '/project/<pid>/comments/',
                '/project/<pid>/node/<nid>/comments/',
            ],
            'get',
            project_views.comment.list_comments,
            json_renderer,
        ),

        Rule(
            [
                '/project/<pid>/comments/discussion/',
                '/project/<pid>/node/<nid>/comments/discussion/',
            ],
            'get',
            project_views.comment.comment_discussion,
            json_renderer,
        ),

        Rule(
            [
                '/project/<pid>/comment/',
                '/project/<pid>/node/<nid>/comment/',
            ],
            'post',
            project_views.comment.add_comment,
            json_renderer,
        ),

        Rule(
            [
                '/project/<pid>/comment/<cid>/',
                '/project/<pid>/node/<nid>/comment/<cid>/',
            ],
            'put',
            project_views.comment.edit_comment,
            json_renderer,
        ),

        Rule(
            [
                '/project/<pid>/comment/<cid>/',
                '/project/<pid>/node/<nid>/comment/<cid>/',
            ],
            'delete',
            project_views.comment.delete_comment,
            json_renderer,
        ),

        Rule(
            [
                '/project/<pid>/comment/<cid>/undelete/',
                '/project/<pid>/node/<nid>/comment/<cid>/undelete/',
            ],
            'put',
            project_views.comment.undelete_comment,
            json_renderer,
        ),

        Rule(
            [
                '/project/<pid>/comments/timestamps/',
                '/project/<pid>/node/<nid>/comments/timestamps/',
            ],
            'put',
            project_views.comment.update_comments_timestamp,
            json_renderer,
        ),

        Rule(
            [
                '/project/<pid>/comment/<cid>/report/',
                '/project/<pid>/node/<nid>/comment/<cid>/report/',
            ],
            'post',
            project_views.comment.report_abuse,
            json_renderer,
        ),

        Rule(
            [
                '/project/<pid>/comment/<cid>/unreport/',
                '/project/<pid>/node/<nid>/comment/<cid>/unreport/',
            ],
            'post',
            project_views.comment.unreport_abuse,
            json_renderer,
        ),

        Rule(
            [
                '/project/<pid>/citation/',
                '/project/<pid>/node/<nid>/citation/',
            ],
            'get',
            citation_views.node_citation,
            json_renderer,
        ),

    ], prefix='/api/v1')

    ### Forms ###

    process_rules(app, [
        Rule('/forms/registration/', 'get', website_views.registration_form, json_renderer),
        Rule('/forms/signin/', 'get', website_views.signin_form, json_renderer),
        Rule('/forms/forgot_password/', 'get', website_views.forgot_password_form, json_renderer),
        Rule('/forms/reset_password/', 'get', website_views.reset_password_form, json_renderer),
    ], prefix='/api/v1')

    ### Discovery ###

    process_rules(app, [

        Rule('/explore/activity/', 'get', discovery_views.activity,
             OsfWebRenderer('public/pages/active_nodes.mako')),

    ])

    ### Auth ###

    # Web

    process_rules(app, [

        Rule(
            '/confirm/<uid>/<token>/',
            'get',
            auth_views.confirm_email_get,
            # View will either redirect or display error message
            OsfWebRenderer('error.mako', render_mako_string)
        ),

        Rule(
            '/resetpassword/<verification_key>/',
            ['get', 'post'],
            auth_views.reset_password,
            OsfWebRenderer('public/resetpassword.mako', render_mako_string)
        ),

        # Resend confirmation URL linked to in CAS login page
        Rule(
            '/resend/',
            ['get', 'post'],
            auth_views.resend_confirmation,
            OsfWebRenderer('resend.mako', render_mako_string)
        ),

        # TODO: Remove `auth_register_post`
        Rule('/register/', 'post', auth_views.auth_register_post,
             OsfWebRenderer('public/login.mako')),
        Rule('/api/v1/register/', 'post', auth_views.register_user, json_renderer),

        Rule(['/login/', '/account/'], 'get',
             auth_views.auth_login, OsfWebRenderer('public/login.mako')),
        Rule('/login/first/', 'get', auth_views.auth_login,
             OsfWebRenderer('public/login.mako'),
             endpoint_suffix='__first', view_kwargs={'first': True}),
        Rule('/logout/', 'get', auth_views.auth_logout, notemplate),
        Rule('/forgotpassword/', 'get', auth_views.forgot_password_get,
             OsfWebRenderer('public/forgot_password.mako')),
        Rule('/forgotpassword/', 'post', auth_views.forgot_password_post,
             OsfWebRenderer('public/login.mako')),

        Rule([
            '/midas/', '/summit/', '/accountbeta/', '/decline/'
        ], 'get', auth_views.auth_registerbeta, OsfWebRenderer('', render_mako_string)),

        Rule('/login/connected_tools/',
             'get',
             landing_page_views.connected_tools,
             OsfWebRenderer('public/login_landing.mako')),

        Rule('/login/enriched_profile/',
             'get',
             landing_page_views.enriched_profile,
             OsfWebRenderer('public/login_landing.mako')),

    ])

    ### Profile ###

    # Web

    process_rules(app, [
        Rule('/profile/', 'get', profile_views.profile_view, OsfWebRenderer('profile.mako')),
        Rule('/profile/<uid>/', 'get', profile_views.profile_view_id,
             OsfWebRenderer('profile.mako')),
        Rule(["/user/merge/"], 'get', auth_views.merge_user_get,
             OsfWebRenderer("merge_accounts.mako")),
        Rule(["/user/merge/"], 'post', auth_views.merge_user_post,
             OsfWebRenderer("merge_accounts.mako")),
        # Route for claiming and setting email and password.
        # Verification token must be querystring argument
        Rule(['/user/<uid>/<pid>/claim/'], ['get', 'post'],
             project_views.contributor.claim_user_form, OsfWebRenderer('claim_account.mako')),
        Rule(['/user/<uid>/<pid>/claim/verify/<token>/'], ['get', 'post'],
             project_views.contributor.claim_user_registered,
             OsfWebRenderer('claim_account_registered.mako')),


        Rule(
            '/settings/',
            'get',
            profile_views.user_profile,
            OsfWebRenderer('profile/settings.mako'),
        ),

        Rule(
            '/settings/account/',
            'get',
            profile_views.user_account,
            OsfWebRenderer('profile/account.mako'),
        ),

        Rule(
            '/settings/account/password',
            'post',
            profile_views.user_account_password,
            OsfWebRenderer('profile/account.mako'),
        ),

        Rule(
            '/settings/addons/',
            'get',
            profile_views.user_addons,
            OsfWebRenderer('profile/addons.mako'),
        ),

        Rule(
            '/settings/notifications/',
            'get',
            profile_views.user_notifications,
            OsfWebRenderer('profile/notifications.mako'),
        ),

        Rule(
<<<<<<< HEAD
            '/settings/applications/',
            'get',
            profile_views.oauth_application_list,
            OsfWebRenderer('profile/oauth_app_list.mako')
        ),

        Rule(
            '/settings/applications/create/',
            'get',
            profile_views.oauth_application_register,
            OsfWebRenderer('profile/oauth_app_detail.mako')
        ),

        Rule(
            '/settings/applications/<client_id>/',
            'get',
            profile_views.oauth_application_detail,
            OsfWebRenderer('profile/oauth_app_detail.mako')
=======
            '/@<twitter_handle>/',
            'get',
            profile_views.redirect_to_twitter,
            OsfWebRenderer('error.mako', render_mako_string)
>>>>>>> f29cc718
        ),

    ])

    # API

    process_rules(app, [

        Rule('/profile/', 'get', profile_views.profile_view, json_renderer),
        Rule('/profile/', 'put', profile_views.update_user, json_renderer),
        Rule('/resend/', 'put', profile_views.resend_confirmation, json_renderer),
        Rule('/profile/<uid>/', 'get', profile_views.profile_view_id, json_renderer),

        # Used by profile.html
        Rule('/profile/<uid>/edit/', 'post', profile_views.edit_profile, json_renderer),
        Rule('/profile/<uid>/public_projects/', 'get',
             profile_views.get_public_projects, json_renderer),
        Rule('/profile/<uid>/public_components/', 'get',
             profile_views.get_public_components, json_renderer),

        Rule('/profile/<user_id>/summary/', 'get',
             profile_views.get_profile_summary, json_renderer),
        Rule('/user/<uid>/<pid>/claim/email/', 'post',
             project_views.contributor.claim_user_post, json_renderer),

        Rule(
            '/profile/export/',
            'post',
            profile_views.request_export,
            json_renderer,
        ),

        Rule(
            '/profile/deactivate/',
            'post',
            profile_views.request_deactivation,
            json_renderer,
        ),

        Rule(
            [
                '/profile/gravatar/',
                '/users/gravatar/',
                '/profile/gravatar/<size>',
                '/users/gravatar/<size>',
            ],
            'get',
            profile_views.current_user_gravatar,
            json_renderer,
        ),

        Rule(
            [
                '/profile/<uid>/gravatar/',
                '/users/<uid>/gravatar/',
                '/profile/<uid>/gravatar/<size>',
                '/users/<uid>/gravatar/<size>',
            ],
            'get',
            profile_views.get_gravatar,
            json_renderer,
        ),


        # Rules for user profile configuration
        Rule('/settings/names/', 'get', profile_views.serialize_names, json_renderer),
        Rule('/settings/names/', 'put', profile_views.unserialize_names, json_renderer),
        Rule('/settings/names/impute/', 'get', profile_views.impute_names, json_renderer),

        Rule(
            [
                '/settings/social/',
                '/settings/social/<uid>/',
            ],
            'get',
            profile_views.serialize_social,
            json_renderer,
        ),

        Rule(
            [
                '/settings/jobs/',
                '/settings/jobs/<uid>/',
            ],
            'get',
            profile_views.serialize_jobs,
            json_renderer,
        ),

        Rule(
            [
                '/settings/schools/',
                '/settings/schools/<uid>/',
            ],
            'get',
            profile_views.serialize_schools,
            json_renderer,
        ),

        Rule(
            [
                '/settings/social/',
                '/settings/social/<uid>/',
            ],
            'put',
            profile_views.unserialize_social,
            json_renderer
        ),

        Rule(
            [
                '/settings/jobs/',
                '/settings/jobs/<uid>/',
            ],
            'put',
            profile_views.unserialize_jobs,
            json_renderer
        ),

        Rule(
            [
                '/settings/schools/',
                '/settings/schools/<uid>/',
            ],
            'put',
            profile_views.unserialize_schools,
            json_renderer
        ),

    ], prefix='/api/v1',)

    ### Search ###

    # Web

    process_rules(app, [

        Rule('/search/', 'get', {}, OsfWebRenderer('search.mako')),
        Rule('/share/', 'get', {}, OsfWebRenderer('share_search.mako')),
        Rule('/share/registration/', 'get', {'register': settings.SHARE_REGISTRATION_URL}, OsfWebRenderer('share_registration.mako')),
        Rule('/share/help/', 'get', {'help': settings.SHARE_API_DOCS_URL}, OsfWebRenderer('share_api_docs.mako')),
        Rule('/share_dashboard/', 'get', {}, OsfWebRenderer('share_dashboard.mako')),
        Rule('/share/atom/', 'get', search_views.search_share_atom, xml_renderer),
        Rule('/api/v1/user/search/', 'get', search_views.search_contributor, json_renderer),

        Rule(
            '/api/v1/search/node/',
            'post',
            project_views.node.search_node,
            json_renderer,
        ),

    ])

    # API

    process_rules(app, [

        Rule(['/search/', '/search/<type>/'], ['get', 'post'], search_views.search_search, json_renderer),
        Rule('/search/projects/', 'get', search_views.search_projects_by_title, json_renderer),
        Rule('/share/search/', ['get', 'post'], search_views.search_share, json_renderer),
        Rule('/share/stats/', 'get', search_views.search_share_stats, json_renderer),
        Rule('/share/providers/', 'get', search_views.search_share_providers, json_renderer),

    ], prefix='/api/v1')

    # Project

    # Web

    process_rules(app, [

        Rule('/', 'get', website_views.index, OsfWebRenderer('index.mako')),
        Rule('/goodbye/', 'get', goodbye, OsfWebRenderer('index.mako')),

        Rule([
            '/project/<pid>/',
            '/project/<pid>/node/<nid>/',
        ], 'get', project_views.node.view_project, OsfWebRenderer('project/project.mako')),

        # Create a new subproject/component
        Rule('/project/<pid>/newnode/', 'post', project_views.node.project_new_node,
             OsfWebRenderer('', render_mako_string)),

        # # TODO: Add API endpoint for tags
        # Rule('/tags/<tag>/', 'get', project_views.tag.project_tag, OsfWebRenderer('tags.mako')),
        Rule('/api/v1/folder/<nid>', 'post', project_views.node.folder_new_post, json_renderer),
        Rule('/project/new/<pid>/beforeTemplate/', 'get',
             project_views.node.project_before_template, json_renderer),

        Rule(
            [
                '/project/<pid>/contributors/',
                '/project/<pid>/node/<nid>/contributors/',
            ],
            'get',
            project_views.node.node_contributors,
            OsfWebRenderer('project/contributors.mako'),
        ),

        Rule(
            [
                '/project/<pid>/settings/',
                '/project/<pid>/node/<nid>/settings/',
            ],
            'get',
            project_views.node.node_setting,
            OsfWebRenderer('project/settings.mako')
        ),

        # Permissions
        Rule(
            [
                '/project/<pid>/permissions/<permissions>/',
                '/project/<pid>/node/<nid>/permissions/<permissions>/',
            ],
            'post',
            project_views.node.project_set_privacy,
            OsfWebRenderer('project/project.mako')
        ),

        ### Logs ###

        # View forks
        Rule([
            '/project/<pid>/forks/',
            '/project/<pid>/node/<nid>/forks/',
        ], 'get', project_views.node.node_forks, OsfWebRenderer('project/forks.mako')),

        # Registrations
        Rule([
            '/project/<pid>/register/',
            '/project/<pid>/node/<nid>/register/',
        ], 'get', project_views.register.node_register_page,
            OsfWebRenderer('project/register.mako')),

        Rule([
            '/project/<pid>/register/<template>/',
            '/project/<pid>/node/<nid>/register/<template>/',
        ], 'get', project_views.register.node_register_template_page,
            OsfWebRenderer('project/register.mako')),

        Rule([
            '/project/<pid>/registrations/',
            '/project/<pid>/node/<nid>/registrations/',
        ], 'get', project_views.node.node_registrations,
            OsfWebRenderer('project/registrations.mako')),

        Rule([
            '/project/<pid>/retraction/',
            '/project/<pid>/node/<nid>/retraction/',
        ], 'get', project_views.register.node_registration_retraction_get,
            OsfWebRenderer('project/retract_registration.mako')),
        Rule([
            '/project/<pid>/retraction/approve/<token>/',
            '/project/<pid>/node/<nid>/retraction/approve/<token>/',
        ], 'get', project_views.register.node_registration_retraction_approve,
            OsfWebRenderer('error.mako', render_mako_string)),
        Rule([
            '/project/<pid>/retraction/disapprove/<token>/',
            '/project/<pid>/node/<nid>/retraction/disapprove/<token>/',
        ], 'get', project_views.register.node_registration_retraction_disapprove,
            OsfWebRenderer('error.mako', render_mako_string)),
        Rule([
            '/project/<pid>/embargo/approve/<token>/',
            '/project/<pid>/node/<nid>/embargo/approve/<token>/',
        ], 'get', project_views.register.node_registration_embargo_approve,
            OsfWebRenderer('error.mako', render_mako_string)),
        Rule([
            '/project/<pid>/embargo/disapprove/<token>/',
            '/project/<pid>/node/<nid>/embargo/disapprove/<token>/',
        ], 'get', project_views.register.node_registration_embargo_disapprove,
            OsfWebRenderer('error.mako', render_mako_string)),

        Rule(
            '/ids/<category>/<path:value>/',
            'get',
            project_views.register.get_referent_by_identifier,
            notemplate,
        ),

        # Statistics
        Rule([
            '/project/<pid>/statistics/',
            '/project/<pid>/node/<nid>/statistics/',
        ], 'get', project_views.node.project_statistics,
            OsfWebRenderer('project/statistics.mako')),

        ### Files ###

        # Note: Web endpoint for files view must pass `mode` = `page` to
        # include project view data and JS includes
        Rule(
            [
                '/project/<pid>/files/',
                '/project/<pid>/node/<nid>/files/',
            ],
            'get',
            project_views.file.collect_file_trees,
            OsfWebRenderer('project/files.mako'),
            view_kwargs={'mode': 'page'},
        ),
        Rule(
            [
                '/project/<pid>/files/<provider>/<path:path>/',
                '/project/<pid>/node/<nid>/files/<provider>/<path:path>/',
            ],
            'get',
            addon_views.addon_view_or_download_file,
            OsfWebRenderer('project/view_file.mako')
        ),
        Rule(
            [

                # Legacy Addon view file paths
                '/project/<pid>/<provider>/files/<path:path>/',
                '/project/<pid>/node/<nid>/<provider>/files/<path:path>/',

                '/project/<pid>/<provider>/files/<path:path>/download/',
                '/project/<pid>/node/<nid>/<provider>/files/<path:path>/download/',

                # Legacy routes for `download_file`
                '/project/<pid>/osffiles/<fid>/download/',
                '/project/<pid>/node/<nid>/osffiles/<fid>/download/',

                # Legacy routes for `view_file`
                '/project/<pid>/osffiles/<fid>/',
                '/project/<pid>/node/<nid>/osffiles/<fid>/',

                # Note: Added these old URLs for backwards compatibility with
                # hard-coded links.
                '/project/<pid>/osffiles/download/<fid>/',
                '/project/<pid>/node/<nid>/osffiles/download/<fid>/',
                '/project/<pid>/files/<fid>/',
                '/project/<pid>/node/<nid>/files/<fid>/',
                '/project/<pid>/files/download/<fid>/',
                '/project/<pid>/node/<nid>/files/download/<fid>/',

                # Legacy routes for `download_file_by_version`
                '/project/<pid>/osffiles/<fid>/version/<vid>/download/',
                '/project/<pid>/node/<nid>/osffiles/<fid>/version/<vid>/download/',
                # Note: Added these old URLs for backwards compatibility with
                # hard-coded links.
                '/project/<pid>/osffiles/<fid>/version/<vid>/',
                '/project/<pid>/node/<nid>/osffiles/<fid>/version/<vid>/',
                '/project/<pid>/osffiles/download/<fid>/version/<vid>/',
                '/project/<pid>/node/<nid>/osffiles/download/<fid>/version/<vid>/',
                '/project/<pid>/files/<fid>/version/<vid>/',
                '/project/<pid>/node/<nid>/files/<fid>/version/<vid>/',
                '/project/<pid>/files/download/<fid>/version/<vid>/',
                '/project/<pid>/node/<nid>/files/download/<fid>/version/<vid>/',
            ],
            'get',
            addon_views.addon_view_or_download_file_legacy,
            OsfWebRenderer('project/view_file.mako'),
        ),
        Rule(
            [
                # api/v1 Legacy routes for `download_file`
                '/api/v1/project/<pid>/osffiles/<fid>/',
                '/api/v1/project/<pid>/node/<nid>/osffiles/<fid>/',
                '/api/v1/project/<pid>/files/download/<fid>/',
                '/api/v1/project/<pid>/node/<nid>/files/download/<fid>/',

                #api/v1 Legacy routes for `download_file_by_version`
                '/api/v1/project/<pid>/osffiles/<fid>/version/<vid>/',
                '/api/v1/project/<pid>/node/<nid>/osffiles/<fid>/version/<vid>/',
                '/api/v1/project/<pid>/files/download/<fid>/version/<vid>/',
                '/api/v1/project/<pid>/node/<nid>/files/download/<fid>/version/<vid>/',
            ],
            'get',
            addon_views.addon_view_or_download_file_legacy,
            json_renderer
        ),



    ])

    # API

    process_rules(app, [

        Rule(
            '/email/meeting/',
            'post',
            conference_views.meeting_hook,
            json_renderer,
        ),
        Rule('/mailchimp/hooks/', 'get', profile_views.mailchimp_get_endpoint, json_renderer),

        Rule('/mailchimp/hooks/', 'post', profile_views.sync_data_from_mailchimp, json_renderer),

        # Create project, used by projectCreator.js
        Rule('/project/new/', 'post', project_views.node.project_new_post, json_renderer),

        Rule([
            '/project/<pid>/contributors_abbrev/',
            '/project/<pid>/node/<nid>/contributors_abbrev/',
        ], 'get', project_views.contributor.get_node_contributors_abbrev, json_renderer),

        Rule('/tags/<tag>/', 'get', project_views.tag.project_tag, json_renderer),

        Rule([
            '/project/<pid>/',
            '/project/<pid>/node/<nid>/',
        ], 'get', project_views.node.view_project, json_renderer),
        Rule([
            '/project/<pid>/expand/',
            '/project/<pid>/node/<nid>/expand/',
        ], 'post', project_views.node.expand, json_renderer),
        Rule([
            '/project/<pid>/collapse/',
            '/project/<pid>/node/<nid>/collapse/',
        ], 'post', project_views.node.collapse, json_renderer),

        Rule(
            [
                '/project/<pid>/pointer/',
                '/project/<pid>/node/<nid>/pointer/',
            ],
            'get',
            project_views.node.get_pointed,
            json_renderer,
        ),
        Rule(
            [
                '/project/<pid>/pointer/',
                '/project/<pid>/node/<nid>/pointer/',
            ],
            'post',
            project_views.node.add_pointers,
            json_renderer,
        ),
        Rule(
            [
                '/pointer/',
            ],
            'post',
            project_views.node.add_pointer,
            json_renderer,
        ),
        Rule(
            [
                '/pointers/move/',
            ],
            'post',
            project_views.node.move_pointers,
            json_renderer,
        ),
        Rule(
            [
                '/project/<pid>/pointer/',
                '/project/<pid>/node/<nid>pointer/',
            ],
            'delete',
            project_views.node.remove_pointer,
            json_renderer,
        ),
        Rule(
            [
                '/folder/<pid>/pointer/<pointer_id>',
            ],
            'delete',
            project_views.node.remove_pointer_from_folder,
            json_renderer,
        ),
        Rule(
            [
                '/folder/<pid>/pointers/',
            ],
            'delete',
            project_views.node.remove_pointers_from_folder,
            json_renderer,
        ),
        Rule(
            [
                '/folder/<pid>',
            ],
            'delete',
            project_views.node.delete_folder,
            json_renderer,
        ),
        Rule('/folder/', 'put', project_views.node.add_folder, json_renderer),
        Rule([
            '/project/<pid>/get_summary/',
            '/project/<pid>/node/<nid>/get_summary/',
        ], 'get', project_views.node.get_summary, json_renderer),

        Rule([
            '/project/<pid>/get_children/',
            '/project/<pid>/node/<nid>/get_children/',
        ], 'get', project_views.node.get_children, json_renderer),
        Rule([
            '/project/<pid>/get_folder_pointers/'
        ], 'get', project_views.node.get_folder_pointers, json_renderer),
        Rule([
            '/project/<pid>/get_forks/',
            '/project/<pid>/node/<nid>/get_forks/',
        ], 'get', project_views.node.get_forks, json_renderer),
        Rule([
            '/project/<pid>/get_registrations/',
            '/project/<pid>/node/<nid>/get_registrations/',
        ], 'get', project_views.node.get_registrations, json_renderer),

        Rule('/log/<log_id>/', 'get', project_views.log.get_log, json_renderer),

        Rule([
            '/project/<pid>/log/',
            '/project/<pid>/node/<nid>/log/',
        ], 'get', project_views.log.get_logs, json_renderer),

        Rule([
            '/project/<pid>/get_contributors/',
            '/project/<pid>/node/<nid>/get_contributors/',
        ], 'get', project_views.contributor.get_contributors, json_renderer),

        Rule([
            '/project/<pid>/get_contributors_from_parent/',
            '/project/<pid>/node/<nid>/get_contributors_from_parent/',
        ], 'get', project_views.contributor.get_contributors_from_parent, json_renderer),

        # Reorder contributors
        Rule(
            [
                '/project/<pid>/contributors/manage/',
                '/project/<pid>/node/<nid>/contributors/manage/',
            ],
            'POST',
            project_views.contributor.project_manage_contributors,
            json_renderer,
        ),

        Rule([
            '/project/<pid>/get_most_in_common_contributors/',
            '/project/<pid>/node/<nid>/get_most_in_common_contributors/',
        ], 'get', project_views.contributor.get_most_in_common_contributors, json_renderer),

        Rule([
            '/project/<pid>/get_recently_added_contributors/',
            '/project/<pid>/node/<nid>/get_recently_added_contributors/',
        ], 'get', project_views.contributor.get_recently_added_contributors, json_renderer),

        Rule([
            '/project/<pid>/get_editable_children/',
            '/project/<pid>/node/<nid>/get_editable_children/',
        ], 'get', project_views.node.get_editable_children, json_renderer),


        # Private Link
        Rule([
            '/project/<pid>/private_link/',
            '/project/<pid>/node/<nid>/private_link/',
        ], 'post', project_views.node.project_generate_private_link_post, json_renderer),

        Rule([
            '/project/<pid>/private_link/edit/',
            '/project/<pid>/node/<nid>/private_link/edit/',
        ], 'put', project_views.node.project_private_link_edit, json_renderer),

        Rule([
            '/project/<pid>/private_link/',
            '/project/<pid>/node/<nid>/private_link/',
        ], 'delete', project_views.node.remove_private_link, json_renderer),

        Rule([
            '/project/<pid>/private_link/',
            '/project/<pid>/node/<nid>/private_link/',
        ], 'get', project_views.node.private_link_table, json_renderer),

        # Create, using existing project as a template
        Rule([
            '/project/new/<nid>/',
        ], 'post', project_views.node.project_new_from_template, json_renderer),

        # Update
        Rule(
            [
                '/project/<pid>/',
                '/project/<pid>/node/<nid>/',
            ],
            'put',
            project_views.node.update_node,
            json_renderer,
        ),

        # Remove
        Rule(
            [
                '/project/<pid>/',
                '/project/<pid>/node/<nid>/',
            ],
            'delete',
            project_views.node.component_remove,
            json_renderer,
        ),

        # Reorder components
        Rule('/project/<pid>/reorder_components/', 'post',
             project_views.node.project_reorder_components, json_renderer),

        # Edit node
        Rule([
            '/project/<pid>/edit/',
            '/project/<pid>/node/<nid>/edit/',
        ], 'post', project_views.node.edit_node, json_renderer),

        # Add / remove tags
        Rule([
            '/project/<pid>/tags/',
            '/project/<pid>/node/<nid>/tags/',
            '/project/<pid>/tags/<tag>/',
            '/project/<pid>/node/<nid>/tags/<tag>/',
        ], 'post', project_views.tag.project_add_tag, json_renderer),
        Rule([
            '/project/<pid>/tags/',
            '/project/<pid>/node/<nid>/tags/',
            '/project/<pid>/tags/<tag>/',
            '/project/<pid>/node/<nid>/tags/<tag>/',
        ], 'delete', project_views.tag.project_remove_tag, json_renderer),

        # Add / remove contributors
        Rule([
            '/project/<pid>/contributors/',
            '/project/<pid>/node/<nid>/contributors/',
        ], 'post', project_views.contributor.project_contributors_post, json_renderer),
        Rule([
            '/project/<pid>/beforeremovecontributors/',
            '/project/<pid>/node/<nid>/beforeremovecontributors/',
        ], 'post', project_views.contributor.project_before_remove_contributor, json_renderer),
        # TODO(sloria): should be a delete request to /contributors/
        Rule([
            '/project/<pid>/removecontributors/',
            '/project/<pid>/node/<nid>/removecontributors/',
        ], 'post', project_views.contributor.project_removecontributor, json_renderer),

        # Forks
        Rule(
            [
                '/project/<pid>/fork/before/',
                '/project/<pid>/node/<nid>/fork/before/',
            ], 'get', project_views.node.project_before_fork, json_renderer,
        ),
        Rule(
            [
                '/project/<pid>/fork/',
                '/project/<pid>/node/<nid>/fork/',
            ], 'post', project_views.node.node_fork_page, json_renderer,
        ),
        Rule(
            [
                '/project/<pid>/pointer/fork/',
                '/project/<pid>/node/<nid>/pointer/fork/',
            ], 'post', project_views.node.fork_pointer, json_renderer,
        ),

        # View forks
        Rule([
            '/project/<pid>/forks/',
            '/project/<pid>/node/<nid>/forks/',
        ], 'get', project_views.node.node_forks, json_renderer),

        # Registrations
        Rule([
            '/project/<pid>/beforeregister/',
            '/project/<pid>/node/<nid>/beforeregister',
        ], 'get', project_views.register.project_before_register, json_renderer),
        Rule([
            '/project/<pid>/register/<template>/',
            '/project/<pid>/node/<nid>/register/<template>/',
        ], 'get', project_views.register.node_register_template_page, json_renderer),

        Rule([
            '/project/<pid>/retraction/',
            '/project/<pid>/node/<nid>/retraction/'
        ], 'post', project_views.register.node_registration_retraction_post, json_renderer),

        Rule([
            '/project/<pid>/register/<template>/',
            '/project/<pid>/node/<nid>/register/<template>/',
        ], 'post', project_views.register.node_register_template_page_post, json_renderer),

        Rule(
            [
                '/project/<pid>/identifiers/',
                '/project/<pid>/node/<nid>/identifiers/',
            ],
            'get',
            project_views.register.node_identifiers_get,
            json_renderer,
        ),

        Rule(
            [
                '/project/<pid>/identifiers/',
                '/project/<pid>/node/<nid>/identifiers/',
            ],
            'post',
            project_views.register.node_identifiers_post,
            json_renderer,
        ),

        # Statistics
        Rule([
            '/project/<pid>/statistics/',
            '/project/<pid>/node/<nid>/statistics/',
        ], 'get', project_views.node.project_statistics, json_renderer),

        # Permissions
        Rule([
            '/project/<pid>/permissions/<permissions>/',
            '/project/<pid>/node/<nid>/permissions/<permissions>/',
        ], 'post', project_views.node.project_set_privacy, json_renderer),

        Rule([
            '/project/<pid>/permissions/beforepublic/',
            '/project/<pid>/node/<nid>/permissions/beforepublic/',
        ], 'get', project_views.node.project_before_set_public, json_renderer),

        ### Wiki ###

        ### Watching ###
        Rule([
            '/project/<pid>/watch/',
            '/project/<pid>/node/<nid>/watch/'
        ], 'post', project_views.node.watch_post, json_renderer),

        Rule([
            '/project/<pid>/unwatch/',
            '/project/<pid>/node/<nid>/unwatch/'
        ], 'post', project_views.node.unwatch_post, json_renderer),

        Rule([
            '/project/<pid>/togglewatch/',
            '/project/<pid>/node/<nid>/togglewatch/'
        ], 'post', project_views.node.togglewatch_post, json_renderer),

        Rule([
            '/watched/logs/'
        ], 'get', website_views.watched_logs_get, json_renderer),
        ### Accounts ###
        Rule([
            '/user/merge/'
        ], 'post', auth_views.merge_user_post, json_renderer),

        # Combined files
        Rule(
            [
                '/project/<pid>/files/',
                '/project/<pid>/node/<nid>/files/'
            ],
            'get',
            project_views.file.collect_file_trees,
            json_renderer,
        ),

        # Endpoint to fetch Rubeus.JS/Hgrid-formatted data
        Rule(
            [
                '/project/<pid>/files/grid/',
                '/project/<pid>/node/<nid>/files/grid/'
            ],
            'get',
            project_views.file.grid_data,
            json_renderer
        ),

        # Settings

        Rule(
            '/files/auth/',
            'get',
            addon_views.get_auth,
            json_renderer,
        ),

        Rule(
            [
                '/project/<pid>/waterbutler/logs/',
                '/project/<pid>/node/<nid>/waterbutler/logs/',
            ],
            'put',
            addon_views.create_waterbutler_log,
            json_renderer,
        ),
        Rule(
            [
                '/registration/<pid>/callbacks/',
            ],
            'put',
            project_views.register.registration_callbacks,
            json_renderer,
        ),
        Rule(
            '/settings/addons/',
            'post',
            profile_views.user_choose_addons,
            json_renderer,
        ),

        Rule(
            '/settings/notifications/',
            'get',
            profile_views.user_notifications,
            json_renderer,
        ),

        Rule(
            '/settings/notifications/',
            'post',
            profile_views.user_choose_mailing_lists,
            json_renderer,
        ),

        Rule(
            '/subscriptions/',
            'get',
            notification_views.get_subscriptions,
            json_renderer,
        ),

        Rule(
            [
                '/project/<pid>/subscriptions/',
                '/project/<pid>/node/<nid>/subscriptions/'
            ],
            'get',
            notification_views.get_node_subscriptions,
            json_renderer,
        ),

        Rule(
            '/subscriptions/',
            'post',
            notification_views.configure_subscription,
            json_renderer,
        ),

        Rule(
            [
                '/project/<pid>/settings/addons/',
                '/project/<pid>/node/<nid>/settings/addons/',
            ],
            'post',
            project_views.node.node_choose_addons,
            json_renderer,
        ),

        Rule(
            [
                '/project/<pid>/settings/comments/',
                '/project/<pid>/node/<nid>/settings/comments/',
            ],
            'post',
            project_views.node.configure_comments,
            json_renderer,
        ),

        # Invite Users
        Rule(
            [
                '/project/<pid>/invite_contributor/',
                '/project/<pid>/node/<nid>/invite_contributor/'
            ],
            'post',
            project_views.contributor.invite_contributor_post,
            json_renderer
        ),
    ], prefix='/api/v1')

    # Set up static routing for addons
    # NOTE: We use nginx to serve static addon assets in production
    addon_base_path = os.path.abspath('website/addons')
    if settings.DEV_MODE:
        @app.route('/static/addons/<addon>/<path:filename>')
        def addon_static(addon, filename):
            addon_path = os.path.join(addon_base_path, addon, 'static')
            return send_from_directory(addon_path, filename)<|MERGE_RESOLUTION|>--- conflicted
+++ resolved
@@ -534,7 +534,6 @@
         ),
 
         Rule(
-<<<<<<< HEAD
             '/settings/applications/',
             'get',
             profile_views.oauth_application_list,
@@ -553,14 +552,13 @@
             'get',
             profile_views.oauth_application_detail,
             OsfWebRenderer('profile/oauth_app_detail.mako')
-=======
+        ),
+        Rule(
             '/@<twitter_handle>/',
             'get',
             profile_views.redirect_to_twitter,
             OsfWebRenderer('error.mako', render_mako_string)
->>>>>>> f29cc718
-        ),
-
+        ),
     ])
 
     # API
