var $ = require('jquery');
var ko = require('knockout');

var jedit = require('json-editor'); // TODO webpackify
require('js/json-editor-extensions');

var $osf = require('js/osfHelpers');
var oop = require('js/oop');

var MetaSchema = function(params) {
    this.name = params.schema_name;
    this.version = params.schema_version;
    this.title = params.title || params.schema.title;
    this.schema = params.schema || {};
    this.id = [this.name, this.version].join('_');
};

var Draft = function(params) {
    this.pk = params.pk;
    var metaSchema = params.registration_schema;
    this.metaSchema = new MetaSchema(metaSchema);
    this.schema = metaSchema.schema;
    this.schemaName = metaSchema.schema_name;
    this.schemaVersion = metaSchema.schema_version;
    this.schemaData = params.registration_metadata;
};

var RegistrationEditor = function(urls, editorId) {
    var self = this;

    self.urls = urls;
    self.editorId = editorId;
    self.editor = null;

    self.draft = ko.observable(
        new Draft({
            pk: null,
            registration_schema: {
                schema: {
                    pages: []
                },
                schema_name: '',
                schemaVersion: ''
            },
            registration_metadata: {}
        })
    );
    /*
    self.defaultOptions = [{
        id: 'DEFAULT',B
        name: null,
        schema_version: 0,
        title: 'Please select a registration form to initiate registration'
    }];
<<<<<<< HEAD
     */
    self.schemas = ko.observable([]);
=======
    self.schemas = ko.observable(self.defaultOptions);
    self.selectedSchemaId = ko.observable(null);
    self.selectedSchemaId.subscribe(function() {       
        self.schema(
            self.schemas().filter(function(s) {
                return s.id === self.selectedSchemaId();
            })[0]
        );
        self.updateEditor(self.schema().pages[0], 0);
    });
>>>>>>> 9144723d

    self.selectedSchemaName = ko.observable();
    self.selectedSchemaName.subscribe(self.selectSchema.bind(self));

    self.disableSave = ko.pureComputed(function() {
        return !self.draft().schema;
    });
};
RegistrationEditor.prototype.init = function(draft) {
    var self = this;

    if (draft){
        self.updateData(draft);
        self.updateEditor(self.draft().schema.pages[0]);
    }

    self.fetchSchemas().then(self.updateSchemas.bind(self));
};
RegistrationEditor.prototype.selectSchema = function() {
    var self = this;
    if(!self.schemas().length) {
        return;
    }

    var selectedSchemaName = self.selectedSchemaName();

    draft = self.draft();
    draft.schemaName = selectedSchemaName.split('_').slice(0, -1).join('_');
    if (self.schemas().length) {
        var selectedSchema = self.schemas().filter(function(s) {
            return s.id === selectedSchemaName;
        })[0];
        draft.schema = selectedSchema.schema;
        draft.schemaVersion = selectedSchema.version || 1;
    }
    self.draft(draft);

    self.updateEditor(draft.schema.pages[0] || {});
};
RegistrationEditor.prototype.updateSchemas = function(response) {
    var self = this;
    self.schemas(
        $.map(response.meta_schemas, function(ms) {
            return new MetaSchema(ms);
        })
    );
};
RegistrationEditor.prototype.fetchSchemas = function() {
    var self = this;
    return $.getJSON(self.urls.schemas);
};

RegistrationEditor.prototype.updateData = function(draft) {
    var self = this;
    
    var newDraft = new Draft(draft);
    newDraft.schemaData = $.extend({}, newDraft.schemaData, self.draft().schemaData);   
    self.draft(newDraft);

    self.selectedSchemaName(newDraft.metaSchema.id);
};
RegistrationEditor.prototype.fetchData = function() {
    var self = this;
    var ret = $.Deferred();
    if (!self.draft().pk) {
        ret.resolve();
    }
    $.getJSON(self.urls.get.replace('{draft_pk}', self.draft.pk)).then(ret.resolve);
    return ret;
};

RegistrationEditor.prototype.updateEditor = function(page, question) {
    var self = this;
    var useSchema = page;
    console.log(page);

    if (!page) {
        return;
    } 
    if (!question) {
        question = 0;
    } 
    // load the data for the first schema and display
    if (self.editor) {
        self.editor.destroy();
    }
    if (page.questions !== undefined) {
       useSchema = page.questions[question]; 
    } else if (page.properties !== undefined) {
        console.log(page.properties.questions);
        useSchema = page.properties.questions[question];
    }
    
    self.editor = new JSONEditor(document.getElementById(self.editorId), {
<<<<<<< HEAD
        schema: page,
        startVal: self.draft().schemaData,
=======
        schema: useSchema,
        startVal: self.schemaData(),
>>>>>>> 9144723d
        theme: 'bootstrap3',
        disable_collapse: true,
        disable_edit_json: true,
        disable_properties: true,
        no_additional_properties: false
    });
    self.editor.on('change', function() {
        self.save();
    });
};
RegistrationEditor.prototype.selectPage = function(page) {
    var self = this;
    self.updateEditor(page);
};
<<<<<<< HEAD
RegistrationEditor.prototype.create = function(schemaData) {
    var self = this;

    return $osf.postJSON(self.urls.create, {
        schema_name: self.draft().schemaName,
        schema_version: self.draft().schemaVersion,
        schema_data: schemaData
    }).then(self.updateData.bind(self));
=======
RegistrationEditor.prototype.selectQuestion = function(page, question) {
    var self = this;
    self.updateEditor(page ,question);
>>>>>>> 9144723d
};
RegistrationEditor.prototype.save = function() {
    var self = this;
    var schemaData = self.editor.getValue();
    if (!self.draft().pk) {
        return self.create(schemaData);
    }
    return $osf.putJSON(self.urls.update.replace('{draft_pk}', self.draft().pk), {
        schema_name: self.draft().schemaName,
        schema_version: self.draft().schemaVersion,
        schema_data: schemaData
    }).then(function(response) {
        console.log(response);
    });
};

module.exports = RegistrationEditor;<|MERGE_RESOLUTION|>--- conflicted
+++ resolved
@@ -52,21 +52,8 @@
         schema_version: 0,
         title: 'Please select a registration form to initiate registration'
     }];
-<<<<<<< HEAD
      */
     self.schemas = ko.observable([]);
-=======
-    self.schemas = ko.observable(self.defaultOptions);
-    self.selectedSchemaId = ko.observable(null);
-    self.selectedSchemaId.subscribe(function() {       
-        self.schema(
-            self.schemas().filter(function(s) {
-                return s.id === self.selectedSchemaId();
-            })[0]
-        );
-        self.updateEditor(self.schema().pages[0], 0);
-    });
->>>>>>> 9144723d
 
     self.selectedSchemaName = ko.observable();
     self.selectedSchemaName.subscribe(self.selectSchema.bind(self));
@@ -161,13 +148,8 @@
     }
     
     self.editor = new JSONEditor(document.getElementById(self.editorId), {
-<<<<<<< HEAD
-        schema: page,
+        schema: useSchema,
         startVal: self.draft().schemaData,
-=======
-        schema: useSchema,
-        startVal: self.schemaData(),
->>>>>>> 9144723d
         theme: 'bootstrap3',
         disable_collapse: true,
         disable_edit_json: true,
@@ -182,7 +164,10 @@
     var self = this;
     self.updateEditor(page);
 };
-<<<<<<< HEAD
+RegistrationEditor.prototype.selectQuestion = function(page, question) {
+    var self = this;
+    self.updateEditor(page ,question);
+};
 RegistrationEditor.prototype.create = function(schemaData) {
     var self = this;
 
@@ -191,11 +176,6 @@
         schema_version: self.draft().schemaVersion,
         schema_data: schemaData
     }).then(self.updateData.bind(self));
-=======
-RegistrationEditor.prototype.selectQuestion = function(page, question) {
-    var self = this;
-    self.updateEditor(page ,question);
->>>>>>> 9144723d
 };
 RegistrationEditor.prototype.save = function() {
     var self = this;
