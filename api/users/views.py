--- conflicted
+++ resolved
@@ -23,14 +23,9 @@
 from api.registrations.serializers import RegistrationSerializer
 from api.base.utils import default_node_list_query
 
-<<<<<<< HEAD
-from .serializers import UserSerializer, UserDetailSerializer, UserInstitutionsRelationshipSerializer
-from .permissions import ReadOnlyOrCurrentUser, ReadOnlyOrCurrentUserRelationship
-=======
 from .pagination import UserLogPagination
 from .serializers import UserSerializer, UserDetailSerializer, UserInstitutionsRelationshipSerializer
 from .permissions import CurrentUser, ReadOnlyOrCurrentUser, ReadOnlyOrCurrentUserRelationship
->>>>>>> e3eda387
 
 
 class UserMixin(object):
@@ -434,15 +429,12 @@
             Q('is_registration', 'eq', True) &
             Q('contributors', 'eq', user._id)
         )
-
         permission_query = Q('is_public', 'eq', True)
         if not current_user.is_anonymous():
             permission_query = (permission_query | Q('contributors', 'eq', current_user._id))
         query = query & permission_query
         return query
 
-<<<<<<< HEAD
-=======
 class UserLogs(JSONAPIBaseView, generics.ListCreateAPIView, ODMFilterMixin, UserMixin):
     """ Logs from nodes a user is currently associated with.
     This returns all logs from every node the user is currently associated with. This means
@@ -516,7 +508,6 @@
         return (NodeLog.find(query & query_comments)).count(), (NodeLog.find(query & query_nodes)).count(), \
                (NodeLog.find(query & query_wiki)).count(), (NodeLog.find(query & query_files)).count()
 
->>>>>>> e3eda387
 class UserInstitutionsRelationship(JSONAPIBaseView, generics.RetrieveDestroyAPIView, UserMixin):
     permission_classes = (
         drf_permissions.IsAuthenticatedOrReadOnly,
