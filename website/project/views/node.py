# -*- coding: utf-8 -*-
import re
import json
import logging
import httplib as http

from framework import (
    request, redirect, must_be_logged_in, push_status_message,
    push_errors_to_status, get_current_user, update_counters, Q
)
from framework import HTTPError
from .. import new_node, new_project
from ..decorators import must_not_be_registration, must_be_valid_project, \
    must_be_contributor, must_be_contributor_or_public
from ..forms import NewProjectForm, NewNodeForm
from website.models import User, WatchConfig
from framework.forms.utils import sanitize
from framework.auth import must_have_session_auth, get_api_key
from bs4 import BeautifulSoup

from .. import clean_template_name

from website import settings
from website import filters
from website.views import _render_nodes

from framework import analytics

logger = logging.getLogger(__name__)

@must_have_session_auth #
@must_be_valid_project # returns project
@must_be_contributor # returns user, project
@must_not_be_registration
def edit_node(*args, **kwargs):
    project = kwargs['project']
    node = kwargs['node']
    node_to_use = node or project
    form = request.form
    if form.get('name') == 'title' and form.get('value'):
        new_title = sanitize(form['value'])
        node_to_use.set_title(new_title, user=get_current_user(),
                              api_key=get_api_key())
        node_to_use.save()
    return {'status' : 'success'}


##############################################################################
# New Project
##############################################################################

@must_be_logged_in
def project_new_post(*args, **kwargs):
    user = kwargs['user']
    form = NewProjectForm(request.form)
    if form.validate():
        project = new_project(form.title.data, form.description.data, user)
        return redirect('/project/' + str(project._primary_key))
    else:
        push_errors_to_status(form.errors)
    return {}, http.BAD_REQUEST

##############################################################################
# New Node
##############################################################################

@must_have_session_auth # returns user
@must_be_valid_project # returns project
@must_be_contributor # returns user, project
@must_not_be_registration
def project_new_node(*args, **kwargs):
    form = NewNodeForm(request.form)
    project = kwargs['project']
    user = kwargs['user']
    if form.validate():
        node = new_node(
            title=form.title.data,
            user=user,
            category=form.category.data,
            project = project,
        )
        return {
            'status' : 'success',
        }, 201, None, project.url
        # return redirect('/project/' + str(project._primary_key))
    else:
        push_errors_to_status(form.errors)
    # todo: raise error
    raise HTTPError(http.BAD_REQUEST, redirect_url=project.url)
    # return redirect('/project/' + str(project._primary_key))

@must_be_valid_project
def node_fork_page(*args, **kwargs):
    project = kwargs['project']
    node = kwargs['node']
    user = get_current_user()
    api_key = get_api_key()

    if node:
        node_to_use = node
        push_status_message('At this time, only projects can be forked; however, this behavior is coming soon.')
        # todo discuss
        # return redirect(node_to_use.url)
        raise HTTPError(
            http.FORBIDDEN,
            message='At this time, only projects can be forked; however, this behavior is coming soon.',
            redirect_url=node_to_use.url
        )
    else:
        node_to_use = project

    if node_to_use.is_registration:
        raise HTTPError(http.FORBIDDEN)
        # push_status_message('At this time, only projects that are not registrations can be forked; however, this behavior is coming soon.')
        # # todo discuss
        # return node_to_use.url

    fork = node_to_use.fork_node(user, api_key=api_key)

    return fork.url

@must_have_session_auth
@must_be_valid_project
@must_be_contributor_or_public # returns user, project
@update_counters('node:{pid}')
@update_counters('node:{nid}')
def node_registrations(*args, **kwargs):

    user = get_current_user()
    node_to_use = kwargs['node'] or kwargs['project']
    return _view_project(node_to_use, user)

@must_be_valid_project
@must_be_contributor_or_public # returns user, project
@update_counters('node:{pid}')
@update_counters('node:{nid}')
def node_forks(*args, **kwargs):
    project = kwargs['project']
    node = kwargs['node']
    user = get_current_user()

    node_to_use = node or project
    return _view_project(node_to_use, user)

@must_be_valid_project
@must_be_contributor # returns user, project
def node_setting(*args, **kwargs):
    project = kwargs['project']
    node = kwargs['node']
    user = get_current_user()

    node_to_use = node or project

    return _view_project(node_to_use, user)

##############################################################################
# View Project
##############################################################################

@must_be_valid_project
@must_not_be_registration
@must_be_contributor # returns user, project
def project_reorder_components(*args, **kwargs):
    project = kwargs['project']
    user = get_current_user()

    node_to_use = project
    old_list = [i._id for i in node_to_use.nodes if not i.is_deleted]
    new_list = json.loads(request.form['new_list'])

    if len(old_list) == len(new_list) and set(new_list) == set(old_list):
        node_to_use.nodes = new_list
        if node_to_use.save():
            return {'status' : 'success'}
    # todo log impossibility
    return {'status' : 'failure'}

##############################################################################

@must_be_valid_project
@must_be_contributor_or_public # returns user, project
def project_statistics(*args, **kwargs):
    project = kwargs['project']
    node = kwargs['node']
    user = get_current_user()

    # todo not used
    node_to_use = node or project

    counters = analytics.get_day_total_list(
        'node:{}'.format(node_to_use._primary_key)
    )
    csv = '\\n'.join(['date,price'] + ['{},{}'.format(counter[0], counter[1]) for counter in counters])

    rv = {
        'csv' : csv,
    }
    rv.update(_view_project(node_to_use, user))
    return rv

###############################################################################
# Make Public
###############################################################################


@must_have_session_auth
@must_be_valid_project
@must_be_contributor
def project_set_permissions(*args, **kwargs):

    user = kwargs['user']
    api_key = kwargs['api_key']
    permissions = kwargs['permissions']
    node_to_use = kwargs['node'] or kwargs['project']

    node_to_use.set_permissions(permissions, user, api_key)

    return {'status' : 'success', "permissions": permissions, "redirect_url": node_to_use.url}, None, None


@must_have_session_auth  # returns user or api_node
@must_be_valid_project  # returns project
@must_be_contributor_or_public
@must_not_be_registration
def watch_post(*args, **kwargs):
    node_to_use = kwargs['node'] or kwargs['project']
    user = kwargs['user']
    watch_config = WatchConfig(node=node_to_use,
                               digest=request.json.get("digest", False),
                               immediate=request.json.get('immediate', False))
    try:
        user.watch(watch_config)
    except ValueError:  # Node is already being watched
        raise HTTPError(http.BAD_REQUEST)
    watch_config.save()
    user.save()
    return {'status': 'success', 'watchCount': len(node_to_use.watchconfig__watched)}

@must_have_session_auth  # returns user or api_node
@must_be_valid_project  # returns project
@must_be_contributor_or_public
@must_not_be_registration
def unwatch_post(*args, **kwargs):
    node_to_use = kwargs['node'] or kwargs['project']
    user = kwargs['user']
    watch_config = WatchConfig(node=node_to_use,
                                digest=request.json.get("digest", False),
                                immediate=request.json.get('immediate', False))
    try:
        user.unwatch(watch_config, save=True)
    except ValueError:  # Node isn't being watched
        raise HTTPError(http.BAD_REQUEST)
    return {'status': 'success', 'watchCount': len(node_to_use.watchconfig__watched)}


@must_have_session_auth  # returns user or api_node
@must_be_valid_project  # returns project
@must_be_contributor_or_public
@must_not_be_registration
def togglewatch_post(*args, **kwargs):
    '''View for toggling watch mode for a node.'''
    node = kwargs['node'] or kwargs['project']
    user = kwargs['user']
    watch_config = WatchConfig(node=node,
                                digest=request.json.get("digest", False),
                                immediate=request.json.get('immediate', False))
    try:
        if user.is_watching(node):
            user.unwatch(watch_config, save=True)
        else:
            user.watch(watch_config, save=True)
    except ValueError:
        raise HTTPError(http.BAD_REQUEST)
    return {'status': 'success',
            'watchCount': len(node.watchconfig__watched),
            "watched": user.is_watching(node)
            }


@must_have_session_auth # returns user or api_node
@must_be_valid_project # returns project
@must_be_contributor # returns user, project
@must_not_be_registration
def component_remove(*args, **kwargs):
    project = kwargs['project']
    node = kwargs['node']
    user = kwargs['user']
    if node:
        node_to_use = node
    else:
        node_to_use = project

    if node_to_use.remove_node(user=user):
        category = 'project' \
            if node_to_use.category == 'project' \
            else 'component'
        message = '{} deleted'.format(category.capitalize())
        push_status_message(message)
        return {
            'status' : 'success',
            'message' : message,
        }, None, None, '/dashboard/'
    else:
        raise HTTPError(http.BAD_REQUEST, message='Could not delete component')


@must_be_valid_project
@must_be_contributor_or_public
def view_project(*args, **kwargs):
    user = get_current_user()
    node_to_use = kwargs['node'] or kwargs['project']
    return _view_project(node_to_use, user)

def _view_project(node_to_use, user):
    '''Build a JSON object containing everything needed to render
    project.view.mako.

    '''
    pw = node_to_use.get_wiki_page('home')
    if pw:
        wiki_home = pw.html
        if len(wiki_home) > 500:
            wiki_home = BeautifulSoup(wiki_home[:500] + '...')
        else:
            wiki_home = BeautifulSoup(wiki_home)
    else:
        wiki_home = "<p><em>No wiki content</em></p>"

    parent = node_to_use.node__parent[0] \
        if node_to_use.node__parent \
            and not node_to_use.node__parent[0].is_deleted \
            else None
<<<<<<< HEAD
    # TODO(sloria): Move to Node.serialize() method
    return {
=======

    data = {
>>>>>>> 5e3592fe
        'node_id': node_to_use._primary_key,
        'node_title': node_to_use.title,
        'node_category': 'project'
            if node_to_use.category == 'project'
            else 'component',
        'node_description': node_to_use.description,
        'wiki_home': wiki_home,
        'node_url': node_to_use.url,
        'node_api_url': node_to_use.api_url,
        'node_is_public': node_to_use.is_public,
        'node_date_created': node_to_use.date_created.strftime('%Y/%m/%d %I:%M %p'),
        'node_date_modified': node_to_use.logs[-1].date.strftime('%Y/%m/%d %I:%M %p'),

        'node_tags': [tag._primary_key for tag in node_to_use.tags],
        'node_children': bool(node_to_use.nodes),

        'node_is_registration': node_to_use.is_registration,
        'node_registered_from_url': node_to_use.registered_from.url if node_to_use.is_registration else '',
        'node_registered_date': node_to_use.registered_date.strftime('%Y/%m/%d %I:%M %p') if node_to_use.is_registration else '',
        'node_registered_meta': [
            {
                'name_no_ext': meta.replace('.txt', ''),
                'name_clean': clean_template_name(meta),
            }
            for meta in node_to_use.registered_meta or []
        ],
        'node_registration_count': len(node_to_use.registration_list),

        'node_is_fork': node_to_use.is_fork,
        'node_forked_from_url': node_to_use.forked_from.url if node_to_use.is_fork else '',
        'node_forked_date': node_to_use.forked_date.strftime('%Y/%m/%d %I:%M %p') if node_to_use.is_fork else '',
        'node_fork_count': len(node_to_use.fork_list),

        'node_watched_count': len(node_to_use.watchconfig__watched),
        'parent_id':parent._primary_key if parent else None,
        'parent_title': parent.title if parent else None,
        'parent_url': parent.url if parent else None,

        'user_is_contributor': node_to_use.is_contributor(user),
        'user_can_edit': node_to_use.is_contributor(user) and not node_to_use.is_registration,
        'user_is_watching': user.is_watching(node_to_use) if user else False,
        'logs': list(reversed([log.serialize()
                                for i, log in enumerate(node_to_use.logs)
                                                if i < 10]))  # 10 most recent logs
    }
    if user:
        data.update(
            {
                'user_is_contributor' : node_to_use.is_contributor(user),
                'user_can_edit' : node_to_use.is_contributor(user) and not node_to_use.is_registration,
                'user_is_watching': user.is_watching(node_to_use) or False,
            }
        )
    return data

def _get_user_activity(node, user, rescale_ratio):

    # Counters
    total_count = len(node.logs)

    # Note: It's typically much faster to find logs of a given node
    # attached to a given user using node.logs.find(...) than by
    # loading the logs into Python and checking each one. However,
    # using deep caching might be even faster down the road.

    if user:
        ua_count = node.logs.find(Q('user', 'eq', user)).count()
    else:
        ua_count = 0

    non_ua_count = total_count - ua_count # base length of blue bar

    # Normalize over all nodes
    try:
        ua = ua_count / rescale_ratio * settings.USER_ACTIVITY_MAX_WIDTH
    except ZeroDivisionError:
        ua = 0
    try:
        non_ua = non_ua_count / rescale_ratio * settings.USER_ACTIVITY_MAX_WIDTH
    except ZeroDivisionError:
        non_ua = 0

    return ua_count, ua, non_ua

@must_be_valid_project
def get_recent_logs(*args, **kwargs):
    node_to_use = kwargs['node'] or kwargs['project']
    logs = list(reversed(node_to_use.logs._to_primary_keys()))[:3]
    return {'logs': logs}

@must_be_valid_project
def get_summary(*args, **kwargs):

    user = get_current_user()
    api_key = get_api_key()
    rescale_ratio = kwargs.get('rescale_ratio')
    node_to_use = kwargs['node'] or kwargs['project']

    can_edit = node_to_use.can_edit(user, api_key)

    summary = {
        'id': node_to_use._primary_key,
        'url': node_to_use.url,
        'api_url': node_to_use.api_url,
        'title': node_to_use.title if can_edit else node_to_use.public_title,
        'is_registration': node_to_use.is_registration,
        'registered_date': node_to_use.registered_date.strftime('%m/%d/%y %I:%M %p') if node_to_use.is_registration else None,
        'show_logs': can_edit or node_to_use.are_logs_public,
        'show_contributors': can_edit or node_to_use.are_contributors_public,
        'nlogs': None,
        'ua_count': None,
        'ua': None,
        'non_ua': None,
    }

    if rescale_ratio and (can_edit or node_to_use.are_logs_public):
        ua_count, ua, non_ua = _get_user_activity(node_to_use, user, rescale_ratio)
        summary.update({
            'nlogs': len(node_to_use.logs),
            'ua_count': ua_count,
            'ua': ua,
            'non_ua': non_ua,
        })
    return {
        'summary': summary,
    }

@must_be_contributor_or_public
def get_children(*args, **kwargs):
    node_to_use = kwargs['node'] or kwargs['project']
    return _render_nodes([
        node
        for node in node_to_use.nodes
        if not node.is_deleted
    ])

@must_be_contributor_or_public
def get_forks(*args, **kwargs):
    node_to_use = kwargs['node'] or kwargs['project']
    forks = node_to_use.node__forked.find(
        Q('is_deleted', 'eq', False)
    )
    return _render_nodes(forks)

@must_be_contributor_or_public
def get_registrations(*args, **kwargs):
    node_to_use = kwargs['node'] or kwargs['project']
    registrations = node_to_use.node__registrations
    return _render_nodes(registrations)<|MERGE_RESOLUTION|>--- conflicted
+++ resolved
@@ -330,13 +330,7 @@
         if node_to_use.node__parent \
             and not node_to_use.node__parent[0].is_deleted \
             else None
-<<<<<<< HEAD
-    # TODO(sloria): Move to Node.serialize() method
-    return {
-=======
-
     data = {
->>>>>>> 5e3592fe
         'node_id': node_to_use._primary_key,
         'node_title': node_to_use.title,
         'node_category': 'project'
