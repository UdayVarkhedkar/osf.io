# -*- coding: utf-8 -*-
from __future__ import unicode_literals
import itertools
from rest_framework import status as http_status
import logging
import math
import os
import requests
<<<<<<< HEAD
from future.moves.urllib.parse import unquote
import waffle
=======
import urllib
>>>>>>> 97fb9c35

from django.apps import apps
from flask import request, send_from_directory, Response, stream_with_context

from framework import sentry
from framework.auth import Auth
from framework.auth.decorators import must_be_logged_in
from framework.auth.forms import SignInForm, ForgotPasswordForm
from framework.exceptions import HTTPError
from framework.flask import redirect  # VOL-aware redirect
from framework.forms import utils as form_utils
from framework.routing import proxy_url
from website import settings
from website.institutions.views import serialize_institution

from osf import features
from osf.models import BaseFileNode, Guid, Institution, Preprint, AbstractNode, Node, Registration
from addons.osfstorage.models import Region

from website.settings import EXTERNAL_EMBER_APPS, PROXY_EMBER_APPS, EXTERNAL_EMBER_SERVER_TIMEOUT, DOMAIN
from website.ember_osf_web.decorators import ember_flag_is_active
from website.ember_osf_web.views import use_ember_app
from website.project.model import has_anonymous_link
from osf.utils import permissions

from api.waffle.utils import flag_is_active, storage_i18n_flag_active

logger = logging.getLogger(__name__)
preprints_dir = os.path.abspath(os.path.join(os.getcwd(), EXTERNAL_EMBER_APPS['preprints']['path']))
registries_dir = os.path.abspath(os.path.join(os.getcwd(), EXTERNAL_EMBER_APPS['registries']['path']))
ember_osf_web_dir = os.path.abspath(os.path.join(os.getcwd(), EXTERNAL_EMBER_APPS['ember_osf_web']['path']))


def serialize_contributors_for_summary(node, max_count=3):
    # # TODO: Use .filter(visible=True) when chaining is fixed in django-include
    users = [contrib.user for contrib in node.contributor_set.all() if contrib.visible]
    contributors = []
    n_contributors = len(users)
    others_count = ''

    for index, user in enumerate(users[:max_count]):

        if index == max_count - 1 and len(users) > max_count:
            separator = ' &'
            others_count = str(n_contributors - 3)
        elif index == len(users) - 1:
            separator = ''
        elif index == len(users) - 2:
            separator = ' &'
        else:
            separator = ','
        contributor = user.get_summary(formatter='surname')
        contributor['user_id'] = user._primary_key
        contributor['separator'] = separator

        contributors.append(contributor)

    return {
        'contributors': contributors,
        'others_count': others_count,
    }

def serialize_groups_for_summary(node):
    groups = node.osf_groups
    n_groups = len(groups)
    group_string = ''
    for index, group in enumerate(groups):
        if index == n_groups - 1:
            separator = ''
        elif index == n_groups - 2:
            separator = ' & '
        else:
            separator = ', '

        group_string = group_string + group.name + separator

    return group_string


def serialize_node_summary(node, auth, primary=True, show_path=False):
    is_registration = node.is_registration
    summary = {
        'id': node._id,
        'primary': primary,
        'is_registration': node.is_registration,
        'is_fork': node.is_fork,
        'is_pending_registration': node.is_pending_registration if is_registration else False,
        'is_retracted': node.is_retracted if is_registration else False,
        'is_pending_retraction': node.is_pending_retraction if is_registration else False,
        'embargo_end_date': node.embargo_end_date.strftime('%A, %b. %d, %Y') if is_registration and node.embargo_end_date else False,
        'is_pending_embargo': node.is_pending_embargo if is_registration else False,
        'is_embargoed': node.is_embargoed if is_registration else False,
        'archiving': node.archiving if is_registration else False,
    }

    parent_node = node.parent_node
    user = auth.user
    if node.can_view(auth):
        # Re-query node with contributor guids included to prevent N contributor queries
        node = AbstractNode.objects.filter(pk=node.pk).include('contributor__user__guids').get()
        contributor_data = serialize_contributors_for_summary(node)
        summary.update({
            'can_view': True,
            'can_edit': node.can_edit(auth),
            'primary_id': node._id,
            'url': node.url,
            'primary': primary,
            'api_url': node.api_url,
            'title': node.title,
            'category': node.category,
            'is_supplemental_project': node.has_linked_published_preprints,
            'childExists': Node.objects.get_children(node, active=True).exists(),
            'is_admin': node.has_permission(user, permissions.ADMIN),
            'is_contributor': node.is_contributor(user),
            'is_contributor_or_group_member': node.is_contributor_or_group_member(user),
            'logged_in': auth.logged_in,
            'node_type': node.project_or_component,
            'is_fork': node.is_fork,
            'is_registration': is_registration,
            'anonymous': has_anonymous_link(node, auth),
            'registered_date': node.registered_date.strftime('%Y-%m-%d %H:%M UTC')
            if node.is_registration
            else None,
            'forked_date': node.forked_date.strftime('%Y-%m-%d %H:%M UTC')
            if node.is_fork
            else None,
            'ua_count': None,
            'ua': None,
            'non_ua': None,
            'is_public': node.is_public,
            'parent_title': parent_node.title if parent_node else None,
            'parent_is_public': parent_node.is_public if parent_node else False,
            'show_path': show_path,
            'contributors': contributor_data['contributors'],
            'others_count': contributor_data['others_count'],
            'groups': serialize_groups_for_summary(node),
            'description': node.description if len(node.description) <= 150 else node.description[0:150] + '...',
        })
    else:
        summary['can_view'] = False

    return summary

def index():
    # Check if we're on an institution landing page
    institution = Institution.objects.filter(domains__icontains=request.host, is_deleted=False)
    if institution.exists():
        institution = institution.get()
        inst_dict = serialize_institution(institution)
        inst_dict.update({
            'redirect_url': '{}institutions/{}/'.format(DOMAIN, institution._id),
        })
        return inst_dict
    else:
        return use_ember_app()

def find_bookmark_collection(user):
    Collection = apps.get_model('osf.Collection')
    return Collection.objects.get(creator=user, deleted__isnull=True, is_bookmark_collection=True)

@must_be_logged_in
def dashboard(auth):
    return use_ember_app()


@must_be_logged_in
@ember_flag_is_active(features.EMBER_MY_PROJECTS)
def my_projects(auth):
    user = auth.user

    region_list = get_storage_region_list(user)

    bookmark_collection = find_bookmark_collection(user)
    my_projects_id = bookmark_collection._id
    return {'addons_enabled': user.get_addon_names(),
            'dashboard_id': my_projects_id,
            'storage_regions': region_list,
            'storage_flag_is_active': storage_i18n_flag_active(),
            }


def validate_page_num(page, pages):
    if page < 0 or (pages and page >= pages):
        raise HTTPError(http_status.HTTP_400_BAD_REQUEST, data=dict(
            message_long='Invalid value for "page".'
        ))


def paginate(items, total, page, size):
    pages = math.ceil(total / float(size))
    validate_page_num(page, pages)

    start = page * size
    paginated_items = itertools.islice(items, start, start + size)

    return paginated_items, pages


def reproducibility():
    return redirect('/ezcuj/wiki')


def signin_form():
    return form_utils.jsonify(SignInForm())


def forgot_password_form():
    return form_utils.jsonify(ForgotPasswordForm(prefix='forgot_password'))


# GUID ###

def _build_guid_url(base, suffix=None):
    url = '/'.join([
        each.strip('/') for each in [base, suffix]
        if each
    ])
    if not isinstance(url, unicode):
        url = url.decode('utf-8')
    return u'/{0}/'.format(url)


def resolve_guid_download(guid, suffix=None, provider=None):
    return resolve_guid(guid, suffix='download')


def resolve_guid(guid, suffix=None):
    """Load GUID by primary key, look up the corresponding view function in the
    routing table, and return the return value of the view function without
    changing the URL.

    :param str guid: GUID primary key
    :param str suffix: Remainder of URL after the GUID
    :return: Return value of proxied view function
    """
    try:
        # Look up
        guid_object = Guid.load(guid)
    except KeyError as e:
        if e.message == 'osfstorageguidfile':  # Used when an old detached OsfStorageGuidFile object is accessed
            raise HTTPError(http_status.HTTP_404_NOT_FOUND)
        else:
            raise e
    if guid_object:
        # verify that the object implements a GuidStoredObject-like interface. If a model
        #   was once GuidStoredObject-like but that relationship has changed, it's
        #   possible to have referents that are instances of classes that don't
        #   have a deep_url attribute or otherwise don't behave as
        #   expected.
        if not hasattr(guid_object.referent, 'deep_url'):
            sentry.log_message(
                'Guid resolved to an object with no deep_url', dict(guid=guid)
            )
            raise HTTPError(http_status.HTTP_404_NOT_FOUND)
        referent = guid_object.referent
        if referent is None:
            logger.error('Referent of GUID {0} not found'.format(guid))
            raise HTTPError(http_status.HTTP_404_NOT_FOUND)
        if not referent.deep_url:
            raise HTTPError(http_status.HTTP_404_NOT_FOUND)

        # Handle file `/download` shortcut with supported types.
        if suffix and suffix.rstrip('/').lower() == 'download':
            file_referent = None
            if isinstance(referent, Preprint) and referent.primary_file:
                file_referent = referent.primary_file
            elif isinstance(referent, BaseFileNode) and referent.is_file:
                file_referent = referent

            if file_referent:
                if isinstance(file_referent.target, Preprint) and not file_referent.target.is_published:
                    # TODO: Ideally, permissions wouldn't be checked here.
                    # This is necessary to prevent a logical inconsistency with
                    # the routing scheme - if a preprint is not published, only
                    # admins and moderators should be able to know it exists.
                    auth = Auth.from_kwargs(request.args.to_dict(), {})
                    # Check if user isn't a nonetype or that the user has admin/moderator/superuser permissions
                    if auth.user is None or not (auth.user.has_perm('view_submissions', file_referent.target.provider) or
                            file_referent.target.has_permission(auth.user, permissions.ADMIN)):
                        raise HTTPError(http_status.HTTP_404_NOT_FOUND)

                # Extend `request.args` adding `action=download`.
                request.args = request.args.copy()
                request.args.update({'action': 'download'})
                # Do not include the `download` suffix in the url rebuild.
                url = _build_guid_url(unquote(file_referent.deep_url))
                return proxy_url(url)

        # Handle Ember Applications
        if isinstance(referent, Preprint):
            if referent.provider.domain_redirect_enabled:
                # This route should always be intercepted by nginx for the branded domain,
                # w/ the exception of `<guid>/download` handled above.
                return redirect(referent.absolute_url, http_status.HTTP_301_MOVED_PERMANENTLY)

            if PROXY_EMBER_APPS:
                resp = requests.get(EXTERNAL_EMBER_APPS['preprints']['server'], stream=True, timeout=EXTERNAL_EMBER_SERVER_TIMEOUT)
                return Response(stream_with_context(resp.iter_content()), resp.status_code)

            return send_from_directory(preprints_dir, 'index.html')

        if isinstance(referent, BaseFileNode) and referent.is_file and (getattr(referent.target, 'is_quickfiles', False)):
            if referent.is_deleted:
                raise HTTPError(http_status.HTTP_410_GONE)
            if PROXY_EMBER_APPS:
                resp = requests.get(EXTERNAL_EMBER_APPS['ember_osf_web']['server'], stream=True, timeout=EXTERNAL_EMBER_SERVER_TIMEOUT)
                return Response(stream_with_context(resp.iter_content()), resp.status_code)

            return send_from_directory(ember_osf_web_dir, 'index.html')

        if isinstance(referent, Registration) and (
                not suffix or suffix.rstrip('/').lower() in ('comments', 'links', 'components')
        ):
            if flag_is_active(request, features.EMBER_REGISTRIES_DETAIL_PAGE):
                # Route only the base detail view to ember
                if PROXY_EMBER_APPS:
                    resp = requests.get(EXTERNAL_EMBER_APPS['ember_osf_web']['server'], stream=True, timeout=EXTERNAL_EMBER_SERVER_TIMEOUT)
                    return Response(stream_with_context(resp.iter_content()), resp.status_code)

                return send_from_directory(registries_dir, 'index.html')

        url = _build_guid_url(unquote(referent.deep_url), suffix)
        return proxy_url(url)

    # GUID not found; try lower-cased and redirect if exists
    guid_object_lower = Guid.load(guid.lower())
    if guid_object_lower:
        return redirect(
            _build_guid_url(guid.lower(), suffix)
        )

    # GUID not found
    raise HTTPError(http_status.HTTP_404_NOT_FOUND)


# Redirects #

# redirect osf.io/about/ to OSF wiki page osf.io/4znzp/wiki/home/
def redirect_about(**kwargs):
    return redirect('https://osf.io/4znzp/wiki/home/')

def redirect_help(**kwargs):
    return redirect('/faq/')

def redirect_faq(**kwargs):
    return redirect('https://help.osf.io/hc/en-us/articles/360019737894-FAQs')

# redirect osf.io/howosfworks to osf.io/getting-started/
def redirect_howosfworks(**kwargs):
    return redirect('/getting-started/')


# redirect osf.io/getting-started to https://openscience.zendesk.com/hc/en-us
def redirect_getting_started(**kwargs):
    return redirect('https://openscience.zendesk.com/hc/en-us')


# Redirect to home page
def redirect_to_home():
    return redirect('/')


def redirect_to_cos_news(**kwargs):
    # Redirect to COS News page
    return redirect('https://cos.io/news/')


# Return error for legacy SHARE v1 search route
def legacy_share_v1_search(**kwargs):
    return HTTPError(
        http_status.HTTP_400_BAD_REQUEST,
        data=dict(
            message_long='Please use v2 of the SHARE search API available at {}api/v2/share/search/creativeworks/_search.'.format(settings.SHARE_URL)
        )
    )


def get_storage_region_list(user, node=False):
    if not user:  # Preserves legacy frontend test behavior
        return []

    if node:
        default_region = node.osfstorage_region
    else:
        default_region = user.get_addon('osfstorage').default_region

    available_regions = list(Region.objects.order_by('name').values('_id', 'name'))
    default_region = {'name': default_region.name, '_id': default_region._id}
    available_regions.insert(0, available_regions.pop(available_regions.index(default_region)))  # default should be at top of list for UI.

    return available_regions<|MERGE_RESOLUTION|>--- conflicted
+++ resolved
@@ -6,12 +6,7 @@
 import math
 import os
 import requests
-<<<<<<< HEAD
 from future.moves.urllib.parse import unquote
-import waffle
-=======
-import urllib
->>>>>>> 97fb9c35
 
 from django.apps import apps
 from flask import request, send_from_directory, Response, stream_with_context
