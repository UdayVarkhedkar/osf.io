--- conflicted
+++ resolved
@@ -959,11 +959,6 @@
                 continue
             with warnings.catch_warnings():
                 try:
-<<<<<<< HEAD
-                    values[key] = {
-                        'old': value
-                    }
-=======
                     # This is in place because historically projects and components
                     # live on different ElasticSearch indexes, and at the time of Node.save
                     # there is no reliable way to check what the old Node.category
@@ -973,7 +968,6 @@
                     if key == 'category':
                         self.delete_search_entry()
                     ###############
->>>>>>> 47f252bf
                     setattr(self, key, value)
                 except AttributeError:
                     raise NodeUpdateError(reason="Invalid value for attribute '{0}'".format(key), key=key)
