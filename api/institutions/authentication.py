--- conflicted
+++ resolved
@@ -54,19 +54,11 @@
         user, created = get_or_create_user(fullname, username, reset_password=False)
 
         if created:
-<<<<<<< HEAD
-            user.given_name = provider['user'].get('givenName')
-            user.middle_names = provider['user'].get('middleNames')
-            user.family_name = provider['user'].get('familyName')
-            user.suffix = provider['user'].get('suffix')
-            user.date_last_login = timezone.now()
-=======
             user.given_name = provider['user'].get('givenName') or user.given_name
             user.middle_names = provider['user'].get('middleNames') or user.middle_names
             user.family_name = provider['user'].get('familyName') or user.family_name
             user.suffix = provider['user'].get('suffix') or user.suffix
             user.date_last_login = datetime.utcnow()
->>>>>>> fc575ea9
             user.save()
 
             # User must be saved in order to have a valid _id
