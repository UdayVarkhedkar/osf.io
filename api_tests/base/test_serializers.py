# -*- coding: utf-8 -*-
import httplib as http
import contextlib
import mock

from nose.tools import *  # flake8: noqa

from tests.base import ApiTestCase, DbTestCase
from tests import factories
from tests.utils import make_drf_request

from api.base.settings.defaults import API_BASE
<<<<<<< HEAD
from api.base import serializers as base_serializers
from api.nodes.serializers import NodeSerializer, JSONAPIHyperlinkedIdentityField
=======
from api.base.serializers import JSONAPISerializer
from api.nodes.serializers import NodeSerializer, RelationshipField

>>>>>>> a09e6281

class FakeModel(object):

    def null_field(self):
        return None

    def valued_field(self):
        return 'Some'

    null = None
    foo = 'bar'

    pk = '1234'

class FakeSerializer(base_serializers.JSONAPISerializer):

    class Meta:
        type_ = 'foos'

    links = base_serializers.LinksField({
        'null_field': 'null_field',
        'valued_field': 'valued_field',
    })
    
    null_link_field = base_serializers.JSONAPIHyperlinkedIdentityField(
        'nodes:node-detail',
        lookup_field='null',
        lookup_url_kwarg='node_id',
        link_type='related'
    )
    valued_link_field = base_serializers.JSONAPIHyperlinkedIdentityField(
        'nodes:node-detail',
        lookup_field='foo',
        lookup_url_kwarg='node_id',
        link_type='related'
    )

    def null_field(*args, **kwargs):
        return None

    def valued_field(*args, **kwargs):
        return 'http://foo.com'

class TestNullLinks(ApiTestCase):

    def test_null_links_are_omitted(self):
        req = make_drf_request()
        rep = FakeSerializer(FakeModel, context={'request': req}).data['data']

        assert_not_in('null_field', rep['links'])
        assert_in('valued_field', rep['links'])
        assert_not_in('null_link_field', rep['relationships'])
        assert_in('valued_link_field', rep['relationships'])


class TestApiBaseSerializers(ApiTestCase):

    def setUp(self):
        super(TestApiBaseSerializers, self).setUp()

        self.node = factories.ProjectFactory(is_public=True)

        for i in range(5):
            factories.ProjectFactory(is_public=True, parent=self.node)

        self.url = '/{}nodes/{}/'.format(API_BASE, self.node._id)

    def test_counts_not_included_in_link_fields_by_default(self):

        res = self.app.get(self.url)
        relationships = res.json['data']['relationships']
        for relation in relationships.values():
            if relation == {}:
                continue
            link = relation['links'].values()[0]
            assert_not_in('count', link['meta'])

    def test_counts_included_in_link_fields_with_related_counts_query_param(self):

        res = self.app.get(self.url, params={'related_counts': True})
        relationships = res.json['data']['relationships']
        for key, relation in relationships.iteritems():
            if relation == {}:
                continue
            field = NodeSerializer._declared_fields[key]
            if (field.related_meta or {}).get('count'):
                link = relation['links'].values()[0]
                assert_in('count', link['meta'])

    def test_related_counts_excluded_query_param_false(self):

        res = self.app.get(self.url, params={'related_counts': False})
        relationships = res.json['data']['relationships']
        for relation in relationships.values():
            if relation == {}:
                continue
            link = relation['links'].values()[0]
            assert_not_in('count', link['meta'])

    def test_invalid_param_raises_bad_request(self):

        res = self.app.get(self.url, params={'related_counts': 'fish'}, expect_errors=True)
        assert_equal(res.status_code, http.BAD_REQUEST)


class TestRelationshipField(DbTestCase):

<<<<<<< HEAD
    # We need a Serializer to test the JSONHyperlinkedIdentity field (needs context)
    class BasicNodeSerializer(base_serializers.JSONAPISerializer):
        parent = JSONAPIHyperlinkedIdentityField(
            view_name='nodes:node-detail',
            lookup_field='pk',
            lookup_url_kwarg='node_id',
            link_type='related'
        )

        parent_with_meta = JSONAPIHyperlinkedIdentityField(
            view_name='nodes:node-detail',
            lookup_field='pk',
            lookup_url_kwarg='node_id',
            link_type='related',
            meta={'count': 'get_count', 'extra': 'get_extra'}
        )

        class Meta:
            type_ = 'nodes'

        def get_count(self, obj):
            return 1

        def get_extra(self, obj):
            return 'foo'

    # TODO: Expand tests

    # Regression test for https://openscience.atlassian.net/browse/OSF-4832
    def test_serializing_meta(self):
        req = make_drf_request()
        project = factories.ProjectFactory()
        node = factories.NodeFactory(parent=project)
        data = self.BasicNodeSerializer(node, context={'request': req}).data['data']

        meta = data['relationships']['parent_with_meta']['links']['related']['meta']
        assert_not_in('count', meta)
        assert_in('extra', meta)
        assert_equal(meta['extra'], 'foo')


class TestJSONAPIHyperlinkedIdentityField(DbTestCase):

    # We need a Serializer to test the JSONHyperlinkedIdentity field (needs context)
    class BasicNodeSerializer(base_serializers.JSONAPISerializer):
        parent = JSONAPIHyperlinkedIdentityField(
            view_name='nodes:node-detail',
            lookup_field='pk',
            lookup_url_kwarg='node_id',
            link_type='related'
=======
    # We need a Serializer to test the Relationship field (needs context)
    class BasicNodeSerializer(JSONAPISerializer):

        parent = RelationshipField(
            related_view='nodes:node-detail',
            related_view_kwargs={'node_id': '<pk>'}
        )

        parent_with_meta = RelationshipField(
            related_view='nodes:node-detail',
            related_view_kwargs={'node_id': '<pk>'},
            related_meta={'count': 'get_count', 'extra': 'get_extra'},
        )

        self_and_related_field = RelationshipField(
            related_view='nodes:node-detail',
            related_view_kwargs={'node_id': '<pk>'},
            self_view='nodes:node-contributors',
            self_view_kwargs={'node_id': '<pk>'},
>>>>>>> a09e6281
        )

        two_url_kwargs = RelationshipField(
            # fake url, for testing purposes
            related_view='nodes:node-pointer-detail',
            related_view_kwargs={'node_id': '<pk>', 'node_link_id': '<pk>'},
        )

        not_attribute_on_target = RelationshipField(
            # fake url, for testing purposes
            related_view='nodes:node-children',
            related_view_kwargs={'node_id': '12345'}
        )

        class Meta:
            type_ = 'nodes'

        def get_count(self, obj):
            return 1

        def get_extra(self, obj):
            return 'foo'

    # TODO: Expand tests

    # Regression test for https://openscience.atlassian.net/browse/OSF-4832
    def test_serializing_meta(self):
        req = make_drf_request()
        project = factories.ProjectFactory()
        node = factories.NodeFactory(parent=project)
        data = self.BasicNodeSerializer(node, context={'request': req}).data['data']

        meta = data['relationships']['parent_with_meta']['links']['related']['meta']
        assert_not_in('count', meta)
        assert_in('extra', meta)
        assert_equal(meta['extra'], 'foo')

    def test_self_and_related_fields(self):
        req = make_drf_request()
        project = factories.ProjectFactory()
        node = factories.NodeFactory(parent=project)
        data = self.BasicNodeSerializer(node, context={'request': req}).data['data']

        relationship_field = data['relationships']['self_and_related_field']['links']
        assert_in('/v2/nodes/{}/contributors/'.format(node._id), relationship_field['self']['href'])
        assert_in('/v2/nodes/{}/'.format(node._id), relationship_field['related']['href'])

    def test_field_with_two_kwargs(self):
        req = make_drf_request()
        project = factories.ProjectFactory()
        node = factories.NodeFactory(parent=project)
        data = self.BasicNodeSerializer(node, context={'request': req}).data['data']
        field = data['relationships']['two_url_kwargs']['links']
        assert_in('/v2/nodes/{}/node_links/{}/'.format(node._id, node._id), field['related']['href'])

    def test_field_with_non_attribute(self):
        req = make_drf_request()
        project = factories.ProjectFactory()
        node = factories.NodeFactory(parent=project)
        data = self.BasicNodeSerializer(node, context={'request': req}).data['data']
        field = data['relationships']['not_attribute_on_target']['links']
        assert_in('/v2/nodes/{}/children/'.format('12345'), field['related']['href'])<|MERGE_RESOLUTION|>--- conflicted
+++ resolved
@@ -10,14 +10,10 @@
 from tests.utils import make_drf_request
 
 from api.base.settings.defaults import API_BASE
-<<<<<<< HEAD
+from api.base.serializers import JSONAPISerializer
 from api.base import serializers as base_serializers
-from api.nodes.serializers import NodeSerializer, JSONAPIHyperlinkedIdentityField
-=======
-from api.base.serializers import JSONAPISerializer
 from api.nodes.serializers import NodeSerializer, RelationshipField
 
->>>>>>> a09e6281
 
 class FakeModel(object):
 
@@ -42,19 +38,16 @@
         'valued_field': 'valued_field',
     })
     
-    null_link_field = base_serializers.JSONAPIHyperlinkedIdentityField(
-        'nodes:node-detail',
-        lookup_field='null',
-        lookup_url_kwarg='node_id',
-        link_type='related'
+    null_link_field = base_serializers.RelationshipField(
+        related_view='nodes:node-detail',
+        related_view_kwargs={'node_id': '<null>'},
     )
-    valued_link_field = base_serializers.JSONAPIHyperlinkedIdentityField(
-        'nodes:node-detail',
-        lookup_field='foo',
-        lookup_url_kwarg='node_id',
-        link_type='related'
+    
+    valued_link_field = base_serializers.RelationshipField(
+        related_view='nodes:node-detail',
+        related_view_kwargs={'node_id': '<foo>'},
     )
-
+          
     def null_field(*args, **kwargs):
         return None
 
@@ -71,6 +64,7 @@
         assert_in('valued_field', rep['links'])
         assert_not_in('null_link_field', rep['relationships'])
         assert_in('valued_link_field', rep['relationships'])
+
 
 
 class TestApiBaseSerializers(ApiTestCase):
@@ -125,58 +119,6 @@
 
 class TestRelationshipField(DbTestCase):
 
-<<<<<<< HEAD
-    # We need a Serializer to test the JSONHyperlinkedIdentity field (needs context)
-    class BasicNodeSerializer(base_serializers.JSONAPISerializer):
-        parent = JSONAPIHyperlinkedIdentityField(
-            view_name='nodes:node-detail',
-            lookup_field='pk',
-            lookup_url_kwarg='node_id',
-            link_type='related'
-        )
-
-        parent_with_meta = JSONAPIHyperlinkedIdentityField(
-            view_name='nodes:node-detail',
-            lookup_field='pk',
-            lookup_url_kwarg='node_id',
-            link_type='related',
-            meta={'count': 'get_count', 'extra': 'get_extra'}
-        )
-
-        class Meta:
-            type_ = 'nodes'
-
-        def get_count(self, obj):
-            return 1
-
-        def get_extra(self, obj):
-            return 'foo'
-
-    # TODO: Expand tests
-
-    # Regression test for https://openscience.atlassian.net/browse/OSF-4832
-    def test_serializing_meta(self):
-        req = make_drf_request()
-        project = factories.ProjectFactory()
-        node = factories.NodeFactory(parent=project)
-        data = self.BasicNodeSerializer(node, context={'request': req}).data['data']
-
-        meta = data['relationships']['parent_with_meta']['links']['related']['meta']
-        assert_not_in('count', meta)
-        assert_in('extra', meta)
-        assert_equal(meta['extra'], 'foo')
-
-
-class TestJSONAPIHyperlinkedIdentityField(DbTestCase):
-
-    # We need a Serializer to test the JSONHyperlinkedIdentity field (needs context)
-    class BasicNodeSerializer(base_serializers.JSONAPISerializer):
-        parent = JSONAPIHyperlinkedIdentityField(
-            view_name='nodes:node-detail',
-            lookup_field='pk',
-            lookup_url_kwarg='node_id',
-            link_type='related'
-=======
     # We need a Serializer to test the Relationship field (needs context)
     class BasicNodeSerializer(JSONAPISerializer):
 
@@ -196,7 +138,6 @@
             related_view_kwargs={'node_id': '<pk>'},
             self_view='nodes:node-contributors',
             self_view_kwargs={'node_id': '<pk>'},
->>>>>>> a09e6281
         )
 
         two_url_kwargs = RelationshipField(
