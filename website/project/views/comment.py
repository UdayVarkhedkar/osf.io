# -*- coding: utf-8 -*-
import collections
import httplib as http
import pytz
import os

from flask import request
from modularodm import Q

from framework.exceptions import HTTPError
from framework.auth.decorators import must_be_logged_in
from framework.forms.utils import sanitize

from website import settings
from website.notifications.emails import notify
from website.notifications.constants import PROVIDERS
from website.models import Guid, Comment
from website.addons.base import GuidFile
from website.project.decorators import must_be_contributor_or_public
from datetime import datetime
from website.project.model import has_anonymous_link
from website.project.views.node import _view_project, n_unread_comments
from website.addons.figshare.exceptions import FigshareIsDraftError
from website.profile.utils import serialize_user



@must_be_contributor_or_public
def view_comments_project(auth, **kwargs):
    """
    Returns information needed to get comments for the total discussion page
    """

    node = kwargs['node'] or kwargs['project']
    page = request.args.get('page', None)
    root_id = node._id if page == Comment.OVERVIEW else None

    if page:
        _update_comments_timestamp(auth, node, page=page, root_id=root_id)

    ret = {
        'comment_target': page or 'total',
        'comment_target_id': root_id
    }
    ret.update(_view_project(node, auth, primary=True, check_files=(not page)))
    return ret


@must_be_contributor_or_public
def view_comments_single(auth, **kwargs):
    """
    Returns information needed to get a single comment and its replies
    """
    node = kwargs['node'] or kwargs['project']
    comment = kwargs_to_comment(kwargs)
    serialized_comment = serialize_comment(comment, auth)

    from website.addons.wiki.model import NodeWikiPage

    ret = {
        'comment': serialized_comment,
        'comment_target': serialized_comment['page'],
        'comment_target_id': comment.root_target.page_name
        if isinstance(comment.root_target, NodeWikiPage)
        else comment.root_target._id
    }
    ret.update(_view_project(node, auth, primary=True))
    return ret


def resolve_target(node, page, guid):
    if not guid:
        return node
    target = Guid.load(guid)
    if target is None:
        if page == Comment.WIKI:
            return node.get_wiki_page(guid, 1)
        raise HTTPError(http.BAD_REQUEST)
    return target.referent


def update_discussion(target, comments_dict):
    if not getattr(target, 'commented', None) is None:
        for comment in getattr(target, 'commented', []):
            if not (comment.is_deleted or comment.is_hidden):
                comments_dict[comment.user].append(comment)
            update_discussion(comment, comments_dict=comments_dict)
    return comments_dict


def comment_discussion(comments, node, anonymous=False, widget=False):

<<<<<<< HEAD
    comments_dict = collections.defaultdict(list)
    for comment in comments:
        if not (comment.is_deleted or comment.is_hidden):
            comments_dict[comment.user].append(comment)
        if not widget:
            update_discussion(comment, comments_dict=comments_dict)

    sorted_users_frequency = sorted(
        comments_dict.keys(),
        key=lambda item: len(comments_dict[item]),
        reverse=True,
    )

    def get_recency(item):
        most_recent = comments_dict[item][0].date_created
        for comment in comments_dict[item][1:]:
            if comment.date_created > most_recent:
                most_recent = comment.date_created
        return most_recent

    sorted_users_recency = sorted(
        comments_dict.keys(),
        key=get_recency,
=======
@must_be_contributor_or_public
def comment_discussion(auth, node, **kwargs):

    users = collect_discussion(node)
    anonymous = has_anonymous_link(node, auth)
    # Sort users by comment frequency
    # TODO: Allow sorting by recency, combination of frequency and recency
    sorted_users = sorted(
        users.keys(),
        key=lambda item: len(users[item]),
>>>>>>> c552c1c5
        reverse=True,
    )

    return {
        'discussionByFrequency': [
            serialize_user(user, node=node, n_comments=len(comments_dict[user]), anonymous=anonymous)
            for user in sorted_users_frequency
        ],
        'discussionByRecency': [
            serialize_user(user, node=node, n_comments=len(comments_dict[user]), anonymous=anonymous)
            for user in sorted_users_recency
        ]
    }


def serialize_comment(comment, auth, anonymous=False):
    node = comment.node
    if hasattr(comment.root_target, 'page_name'):  # Wiki
        # In case the wiki name is changed
        root_id = comment.root_target.page_name
        title = comment.root_target.page_name
    elif isinstance(comment.root_target, GuidFile):  # File
        root_id = comment.root_target._id
        title = comment.root_target.waterbutler_path
    else:  # Node or comment
        root_id = comment.root_target._id
        title = ''
    return {
        'id': comment._id,
        'author': serialize_user(comment.user, node=node, n_comments=1, anonymous=anonymous),
        'dateCreated': comment.date_created.isoformat(),
        'dateModified': comment.date_modified.isoformat(),
        'page': comment.page,
        'targetId': getattr(comment.target, 'page_name', comment.target._id),
        'rootId': root_id,
        'title': title,
        'provider': comment.root_target.provider if isinstance(comment.root_target, GuidFile) else '',
        'content': comment.content,
        'hasChildren': bool(getattr(comment, 'commented', [])),
        'canEdit': comment.user == auth.user,
        'modified': comment.modified,
        'isDeleted': comment.is_deleted,
        'isHidden': comment.is_hidden,
        'isAbuse': auth.user and auth.user._id in comment.reports,
    }


<<<<<<< HEAD
def kwargs_to_comment(kwargs, owner=False):
    comment = Comment.load(kwargs.get('cid'))
=======
def serialize_comments(record, auth, anonymous=False):

    return [
        serialize_comment(comment, auth, anonymous)
        for comment in getattr(record, 'commented', [])
    ]


def get_comment(cid, auth, owner=False):
    comment = Comment.load(cid)
>>>>>>> c552c1c5
    if comment is None:
        raise HTTPError(http.NOT_FOUND)
    if owner:
        if auth.user != comment.user:
            raise HTTPError(http.FORBIDDEN)
    return comment


@must_be_logged_in
@must_be_contributor_or_public
<<<<<<< HEAD
def add_comment(**kwargs):
    auth = kwargs['auth']
    node = kwargs['node'] or kwargs['project']
=======
def add_comment(auth, node, **kwargs):
>>>>>>> c552c1c5

    if not node.comment_level:
        raise HTTPError(http.BAD_REQUEST)

    if not node.can_comment(auth):
        raise HTTPError(http.FORBIDDEN)
    comment_info = request.get_json()
    page = comment_info.get('page')
    guid = comment_info.get('target')
    target = resolve_target(node, page, guid)

    content = comment_info.get('content', None)
    if content:
        content = sanitize(content.strip())
    if not content:
        raise HTTPError(http.BAD_REQUEST)
    if len(content) > settings.COMMENT_MAXLENGTH:
        raise HTTPError(http.BAD_REQUEST)

    comment = Comment.create(
        auth=auth,
        node=node,
        target=target,
        user=auth.user,
        page=page,
        content=content,
    )
    comment.save()

    context = dict(
        gravatar_url=auth.user.gravatar_url,
        content=content,
        page_type=get_page_type(page, node),
        page_title=get_root_target_title(page, comment.root_target),
        provider=get_file_provider(page, comment.root_target),
        target_user=target.user if is_reply(target) else None,
        parent_comment=target.content if is_reply(target) else "",
        url=get_comment_url(node, page, comment.root_target)
    )
    time_now = datetime.utcnow().replace(tzinfo=pytz.utc)
    sent_subscribers = notify(
        uid=node._id,
        event="comments",
        user=auth.user,
        node=node,
        timestamp=time_now,
        **context
    )

    if is_reply(target):
        if target.user and target.user not in sent_subscribers:
            notify(
                uid=target.user._id,
                event='comment_replies',
                user=auth.user,
                node=node,
                timestamp=time_now,
                **context
            )

    return {
        'comment': serialize_comment(comment, auth)
    }, http.CREATED


def get_file_provider(page, root_target):
    if page == Comment.FILES:
        return PROVIDERS[root_target.provider]
    else:
        return ''


def get_page_type(page, node):
    if page == Comment.WIKI:
        return 'wiki'
    elif page == Comment.FILES:
        return 'file'
    elif node.parent_node:
        return 'component'
    else:
        return 'project'


def get_root_target_title(page, root_target):
    if page == Comment.WIKI:
        return root_target.page_name
    elif page == Comment.FILES:
        try:
            root_target.enrich()
        except FigshareIsDraftError:
            pass
        return getattr(root_target, 'name', os.path.split(root_target.waterbutler_path)[1])
    else:
        return ''


def get_comment_url(node, page, root_target):
    if page == Comment.WIKI:
        return node.web_url_for('project_wiki_id_page', wid=root_target._id, _absolute=True)
    elif page == Comment.FILES:
        path = root_target.waterbutler_path[1:]
        return node.web_url_for('addon_view_or_download_file', provider=root_target.provider, path=path, _absolute=True)
    else:
        return node.absolute_url


def is_reply(target):
    return isinstance(target, Comment)


@must_be_contributor_or_public
def list_comments(auth, node, **kwargs):
    anonymous = has_anonymous_link(node, auth)
    page = request.args.get('page')
    guid = request.args.get('target')
    root_id = request.args.get('rootId')
    is_list = request.args.get('isCommentList')
    is_widget = False

    if page == 'total' and not root_id:  # "Total" on discussion page
        comments = list_total_comments(node, auth, 'total')
    elif page == 'total':  # Discussion widget on overview's page
        comments = list_total_comments_widget(node, auth)
        is_widget = True
    elif not root_id:  # Overview/Files/Wiki page on discussion page
        comments = list_total_comments(node, auth, page)
    else:
        target = resolve_target(node, page, guid)
        comments = getattr(target, 'commented', [])

    n_unread = 0
    if node.is_contributor(auth.user):
        if auth.user.comments_viewed_timestamp is None:
            auth.user.comments_viewed_timestamp = {}
            auth.user.save()
        n_unread = n_unread_comments(node, auth.user, page, root_id)

    ret = {
        'comments': [
            serialize_comment(comment, auth, anonymous)
            for comment in comments
        ],
        'nUnread': n_unread
    }
    if is_list:
        discussions = comment_discussion(comments, node, anonymous=anonymous, widget=is_widget)
        ret.update(discussions)

    return ret


def list_total_comments_widget(node, auth):
    comments = list(Comment.find(Q('node', 'eq', node)))
    comments.sort(
        key=lambda item: item.date_created,
        reverse=False
    )
    return comments


def list_total_comments(node, auth, page):
    if page == 'total':
        comments = list(Comment.find(Q('node', 'eq', node)))
    else:
        comments = list(Comment.find(Q('node', 'eq', node) &
                                Q('page', 'eq', page)))

    root_comments = []
    for comment in comments:
        if not isinstance(comment.target, Comment):
            root_comments.append(comment)
    root_comments = sorted(
        root_comments,
        key=lambda item: item.date_created,
        reverse=False,
    )
    return root_comments


@must_be_logged_in
@must_be_contributor_or_public
<<<<<<< HEAD
def edit_comment(**kwargs):
    auth = kwargs['auth']
=======
def edit_comment(auth, **kwargs):
>>>>>>> c552c1c5

    cid = kwargs.get('cid')
    comment = get_comment(cid, auth, owner=True)

    content = request.get_json().get('content').strip()
    content = sanitize(content)
    if not content:
        raise HTTPError(http.BAD_REQUEST)
    if len(content) > settings.COMMENT_MAXLENGTH:
        raise HTTPError(http.BAD_REQUEST)

    comment.edit(
        content=content,
        auth=auth,
        save=True
    )

    return serialize_comment(comment, auth)


@must_be_logged_in
@must_be_contributor_or_public
<<<<<<< HEAD
def delete_comment(**kwargs):
    auth = kwargs['auth']
    comment = kwargs_to_comment(kwargs, owner=True)
=======
def delete_comment(auth, **kwargs):

    cid = kwargs.get('cid')
    comment = get_comment(cid, auth, owner=True)
>>>>>>> c552c1c5
    comment.delete(auth=auth, save=True)

    return {}


@must_be_logged_in
@must_be_contributor_or_public
<<<<<<< HEAD
def undelete_comment(**kwargs):
    auth = kwargs['auth']
    comment = kwargs_to_comment(kwargs, owner=True)
=======
def undelete_comment(auth, **kwargs):

    cid = kwargs.get('comment')
    comment = get_comment(cid, auth, owner=True)
>>>>>>> c552c1c5
    comment.undelete(auth=auth, save=True)

    return {}


<<<<<<< HEAD
def _update_comments_timestamp(auth, node, page=Comment.OVERVIEW, root_id=None):
    if node.is_contributor(auth.user) and page != 'total':
        user_timestamp = auth.user.comments_viewed_timestamp
        node_timestamp = user_timestamp.get(node._id, None)
        # Handle legacy comments_viewed_timestamp format
        if not node_timestamp:
            user_timestamp[node._id] = dict()
        if node_timestamp and isinstance(node_timestamp, datetime):
            overview_timestamp = user_timestamp[node._id]
            user_timestamp[node._id] = dict()
            user_timestamp[node._id][Comment.OVERVIEW] = overview_timestamp
        timestamps = auth.user.comments_viewed_timestamp[node._id]

        # update node timestamp
        if page == Comment.OVERVIEW:
            timestamps[Comment.OVERVIEW] = datetime.utcnow()
            auth.user.save()
            return {node._id: auth.user.comments_viewed_timestamp[node._id][Comment.OVERVIEW].isoformat()}

        # set up timestamp dictionary for wiki/files page
        if not timestamps.get(page, None):
            timestamps[page] = dict()

        # if updating timestamp on the files/wiki total page...
        if root_id is None:
            return _update_comments_timestamp_total(node, auth, page)

        # if updating timestamp on a specific file/wiki page
        timestamps[page][root_id] = datetime.utcnow()
=======
@must_be_logged_in
@must_be_contributor_or_public
def update_comments_timestamp(auth, node, **kwargs):
    if node.is_contributor(auth.user):
        auth.user.comments_viewed_timestamp[node._id] = datetime.utcnow()
>>>>>>> c552c1c5
        auth.user.save()
        return {node._id: auth.user.comments_viewed_timestamp[node._id][page][root_id].isoformat()}
    else:
        return {}


def _update_comments_timestamp_total(node, auth, page):
    from website.addons.wiki.model import NodeWikiPage
    ret = {}
    if page == Comment.FILES:
        for root_target_id in node.commented_files:
            root_target = Guid.load(root_target_id).referent
            if root_target.commented[0].is_hidden:
                continue
            ret = _update_comments_timestamp(auth, node, page, root_target._id)
    elif page == Comment.WIKI:
        root_targets = list(NodeWikiPage.find(Q('node', 'eq', node)))
        for wiki_page in root_targets:
            if hasattr(wiki_page, 'commented'):
                ret = _update_comments_timestamp(auth, node, page, wiki_page.page_name)
    return ret


@must_be_logged_in
@must_be_contributor_or_public
<<<<<<< HEAD
def update_comments_timestamp(auth, **kwargs):
    node = kwargs['node'] or kwargs['project']
    timestamp_info = request.get_json()
    page = timestamp_info.get('page')
    root_id = timestamp_info.get('rootId')
    return _update_comments_timestamp(auth, node, page, root_id)


@must_be_logged_in
@must_be_contributor_or_public
def report_abuse(**kwargs):
    auth = kwargs['auth']
=======
def report_abuse(auth, **kwargs):

>>>>>>> c552c1c5
    user = auth.user

    cid = kwargs.get('cid')
    comment = get_comment(cid, auth)

    category = request.get_json().get('category')
    text = request.get_json().get('text', '')
    if not category:
        raise HTTPError(http.BAD_REQUEST)

    try:
        comment.report_abuse(user, save=True, category=category, text=text)
    except ValueError:
        raise HTTPError(http.BAD_REQUEST)

    return {}


@must_be_logged_in
@must_be_contributor_or_public
<<<<<<< HEAD
def unreport_abuse(**kwargs):
    auth = kwargs['auth']
=======
def unreport_abuse(auth, **kwargs):
>>>>>>> c552c1c5
    user = auth.user

    cid = kwargs.get('cid')
    comment = get_comment(cid, auth)

    try:
        comment.unreport_abuse(user, save=True)
    except ValueError:
        raise HTTPError(http.BAD_REQUEST)

    return {}<|MERGE_RESOLUTION|>--- conflicted
+++ resolved
@@ -90,7 +90,6 @@
 
 def comment_discussion(comments, node, anonymous=False, widget=False):
 
-<<<<<<< HEAD
     comments_dict = collections.defaultdict(list)
     for comment in comments:
         if not (comment.is_deleted or comment.is_hidden):
@@ -114,18 +113,6 @@
     sorted_users_recency = sorted(
         comments_dict.keys(),
         key=get_recency,
-=======
-@must_be_contributor_or_public
-def comment_discussion(auth, node, **kwargs):
-
-    users = collect_discussion(node)
-    anonymous = has_anonymous_link(node, auth)
-    # Sort users by comment frequency
-    # TODO: Allow sorting by recency, combination of frequency and recency
-    sorted_users = sorted(
-        users.keys(),
-        key=lambda item: len(users[item]),
->>>>>>> c552c1c5
         reverse=True,
     )
 
@@ -173,21 +160,8 @@
     }
 
 
-<<<<<<< HEAD
-def kwargs_to_comment(kwargs, owner=False):
-    comment = Comment.load(kwargs.get('cid'))
-=======
-def serialize_comments(record, auth, anonymous=False):
-
-    return [
-        serialize_comment(comment, auth, anonymous)
-        for comment in getattr(record, 'commented', [])
-    ]
-
-
-def get_comment(cid, auth, owner=False):
+def kwargs_to_comment(cid, auth, owner=False):
     comment = Comment.load(cid)
->>>>>>> c552c1c5
     if comment is None:
         raise HTTPError(http.NOT_FOUND)
     if owner:
@@ -198,13 +172,7 @@
 
 @must_be_logged_in
 @must_be_contributor_or_public
-<<<<<<< HEAD
-def add_comment(**kwargs):
-    auth = kwargs['auth']
-    node = kwargs['node'] or kwargs['project']
-=======
 def add_comment(auth, node, **kwargs):
->>>>>>> c552c1c5
 
     if not node.comment_level:
         raise HTTPError(http.BAD_REQUEST)
@@ -386,15 +354,9 @@
 
 @must_be_logged_in
 @must_be_contributor_or_public
-<<<<<<< HEAD
-def edit_comment(**kwargs):
-    auth = kwargs['auth']
-=======
 def edit_comment(auth, **kwargs):
->>>>>>> c552c1c5
-
-    cid = kwargs.get('cid')
-    comment = get_comment(cid, auth, owner=True)
+
+    comment = kwargs_to_comment(kwargs, owner=True)
 
     content = request.get_json().get('content').strip()
     content = sanitize(content)
@@ -414,16 +376,8 @@
 
 @must_be_logged_in
 @must_be_contributor_or_public
-<<<<<<< HEAD
-def delete_comment(**kwargs):
-    auth = kwargs['auth']
+def delete_comment(auth, **kwargs):
     comment = kwargs_to_comment(kwargs, owner=True)
-=======
-def delete_comment(auth, **kwargs):
-
-    cid = kwargs.get('cid')
-    comment = get_comment(cid, auth, owner=True)
->>>>>>> c552c1c5
     comment.delete(auth=auth, save=True)
 
     return {}
@@ -431,22 +385,13 @@
 
 @must_be_logged_in
 @must_be_contributor_or_public
-<<<<<<< HEAD
-def undelete_comment(**kwargs):
-    auth = kwargs['auth']
+def undelete_comment(auth, **kwargs):
     comment = kwargs_to_comment(kwargs, owner=True)
-=======
-def undelete_comment(auth, **kwargs):
-
-    cid = kwargs.get('comment')
-    comment = get_comment(cid, auth, owner=True)
->>>>>>> c552c1c5
     comment.undelete(auth=auth, save=True)
 
     return {}
 
 
-<<<<<<< HEAD
 def _update_comments_timestamp(auth, node, page=Comment.OVERVIEW, root_id=None):
     if node.is_contributor(auth.user) and page != 'total':
         user_timestamp = auth.user.comments_viewed_timestamp
@@ -476,13 +421,6 @@
 
         # if updating timestamp on a specific file/wiki page
         timestamps[page][root_id] = datetime.utcnow()
-=======
-@must_be_logged_in
-@must_be_contributor_or_public
-def update_comments_timestamp(auth, node, **kwargs):
-    if node.is_contributor(auth.user):
-        auth.user.comments_viewed_timestamp[node._id] = datetime.utcnow()
->>>>>>> c552c1c5
         auth.user.save()
         return {node._id: auth.user.comments_viewed_timestamp[node._id][page][root_id].isoformat()}
     else:
@@ -508,7 +446,6 @@
 
 @must_be_logged_in
 @must_be_contributor_or_public
-<<<<<<< HEAD
 def update_comments_timestamp(auth, **kwargs):
     node = kwargs['node'] or kwargs['project']
     timestamp_info = request.get_json()
@@ -519,16 +456,11 @@
 
 @must_be_logged_in
 @must_be_contributor_or_public
-def report_abuse(**kwargs):
-    auth = kwargs['auth']
-=======
 def report_abuse(auth, **kwargs):
 
->>>>>>> c552c1c5
     user = auth.user
 
-    cid = kwargs.get('cid')
-    comment = get_comment(cid, auth)
+    comment = kwargs_to_comment(kwargs)
 
     category = request.get_json().get('category')
     text = request.get_json().get('text', '')
@@ -545,16 +477,10 @@
 
 @must_be_logged_in
 @must_be_contributor_or_public
-<<<<<<< HEAD
-def unreport_abuse(**kwargs):
-    auth = kwargs['auth']
-=======
 def unreport_abuse(auth, **kwargs):
->>>>>>> c552c1c5
     user = auth.user
 
-    cid = kwargs.get('cid')
-    comment = get_comment(cid, auth)
+    comment = kwargs_to_comment(kwargs)
 
     try:
         comment.unreport_abuse(user, save=True)
