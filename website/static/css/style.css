--- conflicted
+++ resolved
@@ -346,19 +346,17 @@
     margin-top: 4.8px;
 }
 
-<<<<<<< HEAD
 .user-settings-addon-auth {
     font-size: 13.5px;
 }
 
 .default-authorized-by {
     font-weight: normal !important;
-=======
+
 /* bootstrap disable doesn't disable pointer event. This disable class adds pointer event disable. */
 .disabled {
     cursor: default !important;
     pointer-events: none;
->>>>>>> f72051c3
 }
 
 /* OSF-panel */
