--- conflicted
+++ resolved
@@ -7,11 +7,7 @@
 
 <script type="text/html" id="googledrive_folder_created">
 created folder
-<<<<<<< HEAD
-<span class="overflow">{{ params.path }}</span> in
-=======
 <span class="overflow">{{ decodeURIComponent(params.path) }}</span> in
->>>>>>> 04f5d559
 Google Drive in {{ nodeType }}
 <a class="log-node-title-link overflow" data-bind="attr: {href: nodeUrl}">{{ nodeTitle }}</a>
 </script>
@@ -25,11 +21,7 @@
 
 
 <script type="text/html" id="googledrive_file_removed">
-<<<<<<< HEAD
-removed {{ params.path.endsWith('/') ? 'folder' : 'file' }} <a class="overflow ">{{ params.path }}</a> from
-=======
 removed {{ params.path.endsWith('/') ? 'folder' : 'file' }} <span class="overflow ">{{ decodeURIComponent(params.path) }}</span> from
->>>>>>> 04f5d559
 Google Drive in {{ nodeType }}
 <a class="log-node-title-link overflow" data-bind="attr: {href: nodeUrl}">{{ nodeTitle }}</a>
 </script>
