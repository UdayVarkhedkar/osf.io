--- conflicted
+++ resolved
@@ -58,12 +58,7 @@
     'notifications-config-page': staticPath('js/pages/notifications-config-page.js'),
     'share-embed-page': staticPath('js/pages/share-embed-page.js'),
     'render-nodes': staticPath('js/pages/render-nodes.js'),
-<<<<<<< HEAD
-    'home': staticPath('js/pages/home.js'),
-=======
     'support-page': staticPath('js/pages/support-page.js'),
-
->>>>>>> 30acfb9c
     // Commons chunk
     'vendor': [
         // Vendor libraries
