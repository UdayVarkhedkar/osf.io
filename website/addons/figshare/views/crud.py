--- conflicted
+++ resolved
@@ -2,471 +2,13 @@
 
 import httplib as http
 
-<<<<<<< HEAD
-from urllib2 import urlopen
-
-from flask import request, make_response
-from modularodm import Q
-from modularodm.storage.base import KeyExistsException
-
-from framework.exceptions import HTTPError
-from framework.flask import redirect
-from framework.auth.utils import privacy_info_handle
-from framework.utils import secure_filename
-from website.addons.base.views import check_file_guid
-from framework.transactions.handlers import no_auto_transaction
-=======
 from flask import request
 from framework.exceptions import HTTPError
->>>>>>> 2cf95acc
 
 from website.project import decorators  # noqa
 from website.project.decorators import must_be_contributor_or_public, must_be_contributor  # noqa
 
 from ..api import Figshare
-<<<<<<< HEAD
-from website.addons.figshare import messages
-
-# Helpers
-
-
-# ----------------- PROJECTS ---------------
-
-# PROJECTS: U
-
-
-@decorators.must_have_permission('write')
-@decorators.must_have_addon('figshare', 'node')
-@decorators.must_not_be_registration
-def figshare_add_article_to_project(**kwargs):
-    node = kwargs['node'] or kwargs['project']
-    figshare = node.get_addon('figshare')
-
-    project_id = kwargs.get('project_id')
-    if project_id is None:
-        raise HTTPError(http.BAD_REQUEST)
-
-    article_id = kwargs.get('aid')
-
-    article = None
-    connect = Figshare.from_settings(figshare.user_settings)
-    if not article_id:
-        article = file_as_article(figshare)
-
-    connect.add_article_to_project(figshare, article['article_id'], project_id)
-
-# PROJECTS: D
-
-
-@decorators.must_have_permission('write')
-@decorators.must_have_addon('figshare', 'node')
-@decorators.must_not_be_registration
-def figshare_remove_article_from_project(*args, **kwargs):
-    node = kwargs['node'] or kwargs['project']
-    figshare = node.get_addon('figshare')
-
-    project_id = kwargs.get('project_id') or None
-    article_id = kwargs.get('aid') or None
-
-    if project_id is None or article_id is None:
-        raise HTTPError(http.BAD_REQUEST)
-
-    connect = Figshare.from_settings(figshare.user_settings)
-    connect.remove_article_from_project(figshare, article_id, project_id)
-
-# ---------------- ARTICLES -------------------
-# ARTICLES: C
-
-
-def file_as_article(figshare):
-    upload = request.files['file']
-    filename = secure_filename(upload.filename)
-    article = {
-        'title': filename,
-        'files': [upload]
-    }
-    return article
-
-
-@decorators.must_be_contributor_or_public
-@decorators.must_have_addon('figshare', 'node')
-@decorators.must_have_permission('write')
-@decorators.must_not_be_registration
-def figshare_upload(*args, **kwargs):
-    node = kwargs['node'] or kwargs['project']
-    figshare = node.get_addon('figshare')
-    upload = request.files['file']
-    connect = Figshare.from_settings(figshare.user_settings)
-    fs_id = kwargs.get('aid', figshare.figshare_id)
-
-    if fs_id is None:
-        raise HTTPError(http.BAD_REQUEST)
-
-    if figshare.figshare_type == 'project' and not kwargs.get('aid', None):
-        item = connect.create_article(figshare, file_as_article(upload))
-    else:
-        item = connect.article(figshare, fs_id)
-
-    if not item:
-        raise HTTPError(http.BAD_REQUEST)
-
-    resp = connect.upload_file(node, figshare, item['items'][0], upload)
-    #TODO Clean me up
-    added = True
-    if figshare.figshare_type == 'project' and not kwargs.get('aid', None):
-        added = connect.add_article_to_project(figshare, figshare.figshare_id, str(item['items'][0]['article_id']))
-
-    if resp and added:
-        node.add_log(
-            action='figshare_file_added',
-            params={
-                'project': node.parent_id,
-                'node': node._primary_key,
-                'path': upload.filename,  # TODO Path?
-                'urls': {
-                    'view': resp['urls']['view'],
-                    'download': resp['urls']['download'],
-                },
-                'figshare': {
-                    'id': figshare.figshare_id,
-                    'type': figshare.figshare_type
-                }
-            },
-            auth=kwargs['auth'],
-            log_date=datetime.datetime.utcnow(),
-        )
-        return resp
-    else:
-        raise HTTPError(http.INTERNAL_SERVER_ERROR)  # TODO better error?
-
-
-@decorators.must_be_contributor_or_public
-@decorators.must_have_addon('figshare', 'node')
-@decorators.must_have_permission('write')
-@decorators.must_not_be_registration
-def figshare_upload_file_as_article(*args, **kwargs):
-    node = kwargs['node'] or kwargs['project']
-    figshare = node.get_addon('figshare')
-    upload = request.files['file']
-
-    project_id = kwargs.get('project_id') or figshare.figshare_id
-    if project_id is None:
-        raise HTTPError(http.BAD_REQUEST)
-
-    connect = Figshare.from_settings(figshare.user_settings)
-
-    article = connect.create_article(figshare, file_as_article(upload))
-
-    rv = connect.upload_file(node, figshare, article['items'][0], upload)
-    if rv:
-        node.add_log(
-            action='figshare_file_added',
-            params={
-                'project': node.parent_id,
-                'node': node._primary_key,
-                'path': upload.filename,  # TODO Path?
-                'urls': {
-                    'view': rv['urls']['view'],
-                    'download': rv['urls']['download'],
-                },
-                'figshare': {
-                    'id': figshare.figshare_id,
-                    'type': figshare.figshare_type
-                }
-            },
-            auth=kwargs['auth'],
-            log_date=datetime.datetime.utcnow(),
-        )
-        return rv
-    else:
-        raise HTTPError(http.INTERNAL_SERVER_ERROR)  # TODO better error?
-
-
-@decorators.must_have_permission('write')
-@decorators.must_have_addon('figshare', 'node')
-@decorators.must_not_be_registration
-def figshare_publish_article(*args, **kwargs):
-    node = kwargs['node'] or kwargs['project']
-
-    figshare = node.get_addon('figshare')
-
-    article_id = kwargs.get('aid')
-
-    if article_id is None:
-        raise HTTPError(http.BAD_REQUEST)
-
-    cat = request.json.get('category', '')
-    tags = request.json.get('tags', '')  # noqa
-
-    if not cat:
-        raise HTTPError(http.BAD_REQUEST)
-
-    connect = Figshare.from_settings(figshare.user_settings)
-
-    connect.update_article(figshare, article_id, {'category_id': cat})
-
-    connect.publish_article(figshare, article_id)
-    return {"published": True}
-
-# ARTICLES: D
-
-
-def figshare_delete_article(*args, **kwargs):
-    # TODO implement me?
-    pass
-
-
-# ----------------- FILES --------------------
-# FILES: C
-
-
-@decorators.must_be_contributor_or_public
-@decorators.must_have_addon('figshare', 'node')
-@decorators.must_have_permission('write')
-@decorators.must_not_be_registration
-def figshare_upload_file_to_article(*args, **kwargs):
-
-    node = kwargs['node'] or kwargs['project']
-
-    figshare = node.get_addon('figshare')
-
-    article = kwargs.get('aid') or None
-
-    connect = Figshare.from_settings(figshare.user_settings)
-
-    if not article:
-        article = connect.create_article()
-
-    article = connect.article(figshare, article)['items'][0]
-
-    upload = request.files['file']
-
-    rv = connect.upload_file(
-        node,
-        figshare,
-        article,
-        upload
-    )
-
-    node.add_log(
-        action='figshare_file_added',
-        params={
-            'project': node.parent_id,
-            'node': node._primary_key,
-            'path': upload.filename,  # TODO Path?
-            'urls': {
-                'view': rv['urls']['view'],
-                'download': rv['urls']['download'],
-            },
-            'figshare': {
-                'id': figshare.figshare_id,
-                'type': figshare.figshare_type
-            }
-        },
-        auth=kwargs['auth'],
-        log_date=datetime.datetime.utcnow(),
-    )
-
-    return rv
-# FILES: R
-
-
-@no_auto_transaction
-@must_be_contributor_or_public
-@must_have_addon('figshare', 'node')
-def figshare_view_file(*args, **kwargs):
-    auth = kwargs['auth']
-    node = kwargs['node'] or kwargs['project']
-    node_settings = kwargs['node_addon']
-
-    article_id = kwargs.get('aid') or None
-    file_id = kwargs.get('fid') or None
-
-    anonymous = has_anonymous_link(node, auth)
-
-    if not article_id or not file_id:
-        raise HTTPError(http.NOT_FOUND)
-
-    connect = Figshare.from_settings(node_settings.user_settings)
-    if node_settings.figshare_type == 'project':
-        item = connect.project(node_settings, node_settings.figshare_id)
-    else:
-        item = connect.article(node_settings, node_settings.figshare_id)
-
-    if article_id not in str(item):
-        raise HTTPError(http.NOT_FOUND)
-    article = connect.article(node_settings, article_id)
-
-    found = False
-    for f in article['items'][0]['files']:
-        if f['id'] == int(file_id):
-            found = f
-            break
-    if not found:
-        raise HTTPError(http.NOT_FOUND)
-
-    try:
-        guid = FigShareGuidFile(node=node, article_id=article_id, file_id=file_id)
-        guid.save()
-    except KeyExistsException:
-        guid = FigShareGuidFile.find_one(
-            Q('node', 'eq', node) &
-            Q('article_id', 'eq', article_id) &
-            Q('file_id', 'eq', file_id)
-        )
-        assert guid is not None
-
-    redirect_url = check_file_guid(guid)
-
-    if redirect_url:
-        return redirect(redirect_url)
-
-    private = not(article['items'][0]['status'] == 'Public')
-
-    figshare_url = 'http://figshare.com/'
-    if private:
-        figshare_url += 'preview/_preview/{0}'.format(article['items'][0]['article_id'])
-    else:
-        figshare_url += 'articles/{0}/{1}'.format(article['items'][0]['title'].replace(' ', '_'), article['items'][0]['article_id'])
-
-    version_url = "http://figshare.com/articles/{filename}/{file_id}".format(
-        filename=article['items'][0]['title'], file_id=article['items'][0]['article_id'])
-
-    download_url = node.api_url + 'figshare/download/article/{aid}/file/{fid}'.format(aid=article_id, fid=file_id)
-
-    render_url = node.api_url + \
-        'figshare/render/article/{aid}/file/{fid}'.format(aid=article_id, fid=file_id)
-
-    delete_url = node.api_url + 'figshare/article/{aid}/file/{fid}/'.format(aid=article_id, fid=file_id)
-
-    filename = found['name']
-    cache_file_name = get_cache_file(
-        article_id, file_id
-    )
-    rendered = get_cache_content(node_settings, cache_file_name)
-    if private:
-        rendered = messages.FIGSHARE_VIEW_FILE_PRIVATE.format(url='http://figshare.com/')
-    elif rendered is None:
-
-        filename, size, filedata = connect.get_file(node_settings, found)
-
-        if figshare_settings.MAX_RENDER_SIZE is not None and size > figshare_settings.MAX_RENDER_SIZE:
-            rendered = messages.FIGSHARE_VIEW_FILE_OVERSIZED.format(
-                url=found.get('download_url'))
-        else:
-            rendered = get_cache_content(
-                node_settings,
-                cache_file_name,
-                start_render=True,
-                remote_path=filename,
-                file_content=filedata,
-                download_url=download_url,
-            )
-
-    # categories = connect.categories()['items']  # TODO Cache this
-    # categories = ''.join(
-    #     ["<option value='{val}'>{label}</option>".format(val=i['id'], label=i['name']) for i in categories])
-
-    rv = {
-        'node': {
-            'id': node._id,
-            'title': node.title
-        },
-        'file_name': filename,
-        'rendered': rendered,
-        'file_status': article['items'][0]['status'],
-        'file_version': article['items'][0]['version'],
-        'doi': 'http://dx.doi.org/10.6084/m9.figshare.{0}'.format(article['items'][0]['article_id']),
-        'parent_type': 'fileset' if article['items'][0]['defined_type'] == 'fileset' else 'singlefile',
-        'parent_id': article['items'][0]['article_id'],
-        # 'figshare_categories': categories,
-        'figshare_title': article['items'][0]['title'],
-        'figshare_desc': article['items'][0]['description'],
-        'render_url': render_url,
-        'urls': {
-            'render': render_url,
-            'download': found.get('download_url'),
-            'version': version_url,
-            'figshare': privacy_info_handle(figshare_url, anonymous),
-            'delete': delete_url,
-            'files': node.web_url_for('collect_file_trees')
-        }
-    }
-    rv.update(_view_project(node, auth, primary=True))
-    return rv
-
-
-def get_cache_file(article_id, file_id):
-    return '{1}_{0}.html'.format(article_id, file_id)
-
-# FILES: D
-
-
-@decorators.must_be_contributor_or_public
-@decorators.must_have_addon('figshare', 'node')
-@decorators.must_have_permission('write')
-@decorators.must_not_be_registration
-def figshare_delete_file(*args, **kwargs):
-
-    node = kwargs['node'] or kwargs['project']
-
-    figshare = node.get_addon('figshare')
-
-    file_id = kwargs.get('fid', '')
-    article_id = kwargs.get('aid', '')
-
-    if file_id is None or article_id is None:
-        raise HTTPError(http.BAD_REQUEST)
-
-    connect = Figshare.from_settings(figshare.user_settings)
-    #connect.remove_article_from_project(figshare, figshare.figshare_id, article_id)
-    return connect.delete_file(node, figshare, article_id, file_id)
-
-
-@must_be_contributor_or_public
-@must_have_addon('figshare', 'node')
-def figshare_get_rendered_file(*args, **kwargs):
-    node_settings = kwargs['node_addon']
-
-    article_id = kwargs['aid']
-    file_id = kwargs['fid']
-
-    cache_file = get_cache_file(
-        article_id, file_id
-    )
-
-    return get_cache_content(node_settings, cache_file)
-
-@must_be_contributor_or_public
-@must_have_addon('figshare', 'node')
-def figshare_download_file(*args, **kwargs):
-    node_settings = kwargs['node_addon']
-
-    article_id = kwargs['aid']
-    file_id = kwargs['fid']
-
-    connect = Figshare.from_settings(node_settings.user_settings)
-
-    article = connect.article(node_settings, article_id)
-    found = None
-    for f in article['items'][0]['files']:
-        if str(f['id']) == file_id:
-            found = f
-    if found:
-        f = urlopen(found['download_url'])
-        name = found['name']
-        filedata = f.read()
-        resp = make_response(filedata)
-        resp.headers['Content-Disposition'] = 'attachment; filename={0}'.format(name)
-
-        # Add binary MIME type if extension missing
-        _, ext = os.path.splitext(name)
-        if not ext:
-            resp.headers['Content-Type'] = 'application/octet-stream'
-
-        return resp
-=======
->>>>>>> 2cf95acc
 
 
 @decorators.must_be_contributor_or_public
