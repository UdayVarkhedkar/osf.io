--- conflicted
+++ resolved
@@ -24,7 +24,7 @@
         def add_page(node, user):
             with mock.patch('osf.models.AbstractNode.update_search'):
                 wiki_page = WikiFactory(node=node, user=user)
-                wiki_version = WikiVersionFactory(wiki_page=wiki_page)
+                WikiVersionFactory(wiki_page=wiki_page)
                 return wiki_page
         return add_page
 
@@ -58,15 +58,8 @@
 
     @pytest.fixture()
     def public_registration(self, user, public_project, public_wiki):
-<<<<<<< HEAD
-        public_registration = RegistrationFactory(project=public_project, user=user, is_public=True)
-=======
         public_registration = RegistrationFactory(
             project=public_project, user=user, is_public=True)
-        wiki_id = public_registration.wiki_pages_versions['home'][0]
-        public_registration.wiki_pages_current = {'home': wiki_id}
-        public_registration.save()
->>>>>>> 4168de55
         return public_registration
 
     @pytest.fixture()
@@ -76,15 +69,8 @@
 
     @pytest.fixture()
     def private_registration(self, user, private_project, private_wiki):
-<<<<<<< HEAD
-        private_registration = RegistrationFactory(project=private_project, user=user)
-=======
         private_registration = RegistrationFactory(
             project=private_project, user=user)
-        wiki_id = private_registration.wiki_pages_versions['home'][0]
-        private_registration.wiki_pages_current = {'home': wiki_id}
-        private_registration.save()
->>>>>>> 4168de55
         return private_registration
 
     @pytest.fixture()
@@ -257,7 +243,7 @@
     def wiki(self, user, private_project):
         with mock.patch('osf.models.AbstractNode.update_search'):
             wiki_page = WikiFactory(node=private_project, user=user)
-            wiki_version = WikiVersionFactory(wiki_page=wiki_page)
+            WikiVersionFactory(wiki_page=wiki_page)
             return wiki_page
 
     @pytest.fixture()
