from __future__ import unicode_literals

from rest_framework import status as http_status
import logging

from django.core.exceptions import ValidationError
from django.db import IntegrityError
from django.db import connection
from django.db import transaction

from flask import request

from framework.auth import Auth
from framework.sessions import get_session
from framework.exceptions import HTTPError
from framework.auth.decorators import must_be_signed, must_be_logged_in

from api.caching.tasks import update_storage_usage
from osf.exceptions import InvalidTagError, TagNotFoundError
from osf.models import FileVersion, OSFUser
from osf.utils.permissions import WRITE
from osf.utils.requests import check_select_for_update
from website.project.decorators import (
    must_not_be_registration, must_have_permission
)
from website.project.model import has_anonymous_link

from website.files import exceptions
from addons.osfstorage import utils
from addons.osfstorage import decorators
from addons.osfstorage.models import OsfStorageFolder
from addons.osfstorage import settings as osf_storage_settings


logger = logging.getLogger(__name__)


def make_error(code, message_short=None, message_long=None):
    data = {}
    if message_short:
        data['message_short'] = message_short
    if message_long:
        data['message_long'] = message_long
    return HTTPError(code, data=data)


@must_be_signed
def osfstorage_update_metadata(payload, **kwargs):
    """Metadata received from WaterButler, is built incrementally via latent task calls to this endpoint.

    The basic metadata response looks like::

        {
            "metadata": {
                # file upload
                "name": "file.name",
                "md5": "d41d8cd98f00b204e9800998ecf8427e",
                "path": "...",
                "sha256": "e3b0c44298fc1c149afbf4c8996fb92427ae41e4649b934ca495991b7852b855",
                "version": "2",
                "downloads": "1",
                "checkout": "...",
                "latestVersionSeen": {"userId": "abc12", "seen": true},
                "modified": "a date",
                "modified_utc": "a date in utc",

                # glacier vault (optional)
                "archive": "glacier_key",
                "vault": "glacier_vault_name",

                # parity files
                "parity": {
                    "redundancy": "5",
                    "files": [
                        {"name": "foo.txt.par2","sha256": "abc123"},
                        {"name": "foo.txt.vol00+01.par2","sha256": "xyz321"},
                    ]
                }
            },
        }
    """
    try:
        version_id = payload['version']
        metadata = payload['metadata']
    except KeyError:
        raise HTTPError(http_status.HTTP_400_BAD_REQUEST)

    if check_select_for_update():
        version = FileVersion.objects.filter(_id=version_id).select_for_update().first()
    else:
        version = FileVersion.objects.filter(_id=version_id).first()

    if version is None:
        raise HTTPError(http_status.HTTP_404_NOT_FOUND)

    version.update_metadata(metadata)

    return {'status': 'success'}

@must_be_signed
@decorators.autoload_filenode(must_be='file')
def osfstorage_get_revisions(file_node, payload, target, **kwargs):
    from osf.models import PageCounter, FileVersion  # TODO Fix me onces django works
    is_anon = has_anonymous_link(target, Auth(private_key=request.args.get('view_only')))

    counter_prefix = 'download:{}:{}:'.format(file_node.target._id, file_node._id)

    version_count = file_node.versions.count()
    # Don't worry. The only % at the end of the LIKE clause, the index is still used
    counts = dict(PageCounter.objects.filter(_id__startswith=counter_prefix).values_list('_id', 'total'))
    qs = FileVersion.includable_objects.filter(basefilenode__id=file_node.id).include('creator__guids').order_by('-created')

    for i, version in enumerate(qs):
        version._download_count = counts.get('{}{}'.format(counter_prefix, version_count - i - 1), 0)

    # Return revisions in descending order
    return {
        'revisions': [
            utils.serialize_revision(target, file_node, version, index=version_count - idx - 1, anon=is_anon)
            for idx, version in enumerate(qs)
        ]
    }


@decorators.waterbutler_opt_hook
def osfstorage_copy_hook(source, destination, name=None, **kwargs):
    ret = source.copy_under(destination, name=name).serialize(), http_status.HTTP_201_CREATED
    update_storage_usage(destination.target)
    return ret

@decorators.waterbutler_opt_hook
def osfstorage_move_hook(source, destination, name=None, **kwargs):
    source_target = source.target

    try:
        ret = source.move_under(destination, name=name).serialize(), http_status.HTTP_200_OK
    except exceptions.FileNodeCheckedOutError:
        raise HTTPError(http_status.HTTP_405_METHOD_NOT_ALLOWED, data={
            'message_long': 'Cannot move file as it is checked out.'
        })
    except exceptions.FileNodeIsPrimaryFile:
        raise HTTPError(http_status.HTTP_403_FORBIDDEN, data={
            'message_long': 'Cannot move file as it is the primary file of preprint.'
        })

    # once the move is complete recalculate storage for both targets if it's a inter-target move.
    if source_target != destination.target:
        update_storage_usage(destination.target)
        update_storage_usage(source_target)

    return ret

@must_be_signed
@decorators.autoload_filenode(default_root=True)
def osfstorage_get_lineage(file_node, **kwargs):
    lineage = []

    while file_node:
        lineage.append(file_node.serialize())
        file_node = file_node.parent

    return {'data': lineage}


@must_be_signed
@decorators.autoload_filenode(default_root=True)
def osfstorage_get_metadata(file_node, **kwargs):
    try:
        # TODO This should change to version as its internal it can be changed anytime
        version = int(request.args.get('revision'))
    except (ValueError, TypeError):  # If its not a number
        version = None
    return file_node.serialize(version=version, include_full=True)


@must_be_signed
@decorators.autoload_filenode(must_be='folder')
def osfstorage_get_children(file_node, **kwargs):
    from django.contrib.contenttypes.models import ContentType
    user_id = request.args.get('user_id')
    user_content_type_id = ContentType.objects.get_for_model(OSFUser).id
    user_pk = OSFUser.objects.filter(guids___id=user_id, guids___id__isnull=False).values_list('pk', flat=True).first()
    with connection.cursor() as cursor:
        # Read the documentation on FileVersion's fields before reading this code
        cursor.execute("""
            SELECT json_agg(CASE
                WHEN F.type = 'osf.osfstoragefile' THEN
                    json_build_object(
                        'id', F._id
                        , 'path', '/' || F._id
                        , 'name', F.name
                        , 'kind', 'file'
                        , 'size', LATEST_VERSION.size
                        , 'downloads',  COALESCE(DOWNLOAD_COUNT, 0)
                        , 'version', (SELECT COUNT(*) FROM osf_basefileversionsthrough WHERE osf_basefileversionsthrough.basefilenode_id = F.id)
                        , 'contentType', LATEST_VERSION.content_type
                        , 'modified', LATEST_VERSION.created
                        , 'created', EARLIEST_VERSION.created
                        , 'checkout', CHECKOUT_GUID
                        , 'md5', LATEST_VERSION.metadata ->> 'md5'
                        , 'sha256', LATEST_VERSION.metadata ->> 'sha256'
                        , 'latestVersionSeen', SEEN_LATEST_VERSION.case
                    )
                ELSE
                    json_build_object(
                        'id', F._id
                        , 'path', '/' || F._id || '/'
                        , 'name', F.name
                        , 'kind', 'folder'
                    )
                END
            )
            FROM osf_basefilenode AS F
            LEFT JOIN LATERAL (
                SELECT * FROM osf_fileversion
                JOIN osf_basefileversionsthrough ON osf_fileversion.id = osf_basefileversionsthrough.fileversion_id
                WHERE osf_basefileversionsthrough.basefilenode_id = F.id
                ORDER BY created DESC
                LIMIT 1
            ) LATEST_VERSION ON TRUE
            LEFT JOIN LATERAL (
                SELECT * FROM osf_fileversion
                JOIN osf_basefileversionsthrough ON osf_fileversion.id = osf_basefileversionsthrough.fileversion_id
                WHERE osf_basefileversionsthrough.basefilenode_id = F.id
                ORDER BY created ASC
                LIMIT 1
            ) EARLIEST_VERSION ON TRUE
            LEFT JOIN LATERAL (
                SELECT _id from osf_guid
                WHERE object_id = F.checkout_id
                AND content_type_id = %s
                LIMIT 1
            ) CHECKOUT_GUID ON TRUE
            LEFT JOIN LATERAL (
                SELECT P.total AS DOWNLOAD_COUNT FROM osf_pagecounter AS P
                WHERE P._id = 'download:' || %s || ':' || F._id
                LIMIT 1
            ) DOWNLOAD_COUNT ON TRUE
            LEFT JOIN LATERAL (
              SELECT EXISTS(
                SELECT (1) FROM osf_fileversionusermetadata
                  INNER JOIN osf_fileversion ON osf_fileversionusermetadata.file_version_id = osf_fileversion.id
                  INNER JOIN osf_basefileversionsthrough ON osf_fileversion.id = osf_basefileversionsthrough.fileversion_id
                  WHERE osf_fileversionusermetadata.user_id = %s
                  AND osf_basefileversionsthrough.basefilenode_id = F.id
                LIMIT 1
              )
            ) SEEN_FILE ON TRUE
            LEFT JOIN LATERAL (
                SELECT CASE WHEN SEEN_FILE.exists
                THEN
                    CASE WHEN EXISTS(
                      SELECT (1) FROM osf_fileversionusermetadata
                      WHERE osf_fileversionusermetadata.file_version_id = LATEST_VERSION.fileversion_id
                      AND osf_fileversionusermetadata.user_id = %s
                      LIMIT 1
                    )
                    THEN
                      json_build_object('user', %s, 'seen', TRUE)
                    ELSE
                      json_build_object('user', %s, 'seen', FALSE)
                    END
                ELSE
                  NULL
                END
            ) SEEN_LATEST_VERSION ON TRUE
            WHERE parent_id = %s
            AND (NOT F.type IN ('osf.trashedfilenode', 'osf.trashedfile', 'osf.trashedfolder'))
        """, [
            user_content_type_id,
            file_node.target._id,
            user_pk,
            user_pk,
            user_id,
            user_id,
            file_node.id
        ])
        return cursor.fetchone()[0] or []


@must_be_signed
@decorators.autoload_filenode(must_be='folder')
def osfstorage_create_child(file_node, payload, **kwargs):
    parent = file_node  # Just for clarity
    name = payload.get('name')
    user = OSFUser.load(payload.get('user'))
    is_folder = payload.get('kind') == 'folder'

    if getattr(file_node.target, 'is_registration', False) and not getattr(file_node.target, 'archiving', False):
        raise HTTPError(
            http_status.HTTP_400_BAD_REQUEST,
            data={
                'message_short': 'Registered Nodes are immutable',
                'message_long': "The operation you're trying to do cannot be applied to registered Nodes, which are immutable",
            }
        )

    if not (name or user) or '/' in name:
        raise HTTPError(http_status.HTTP_400_BAD_REQUEST)

    if getattr(file_node.target, 'is_quickfiles', False) and is_folder:
        raise HTTPError(http_status.HTTP_400_BAD_REQUEST, data={'message_long': 'You may not create a folder for QuickFiles'})

    try:
        # Create a save point so that we can rollback and unlock
        # the parent record
        with transaction.atomic():
            if is_folder:
                created, file_node = True, parent.append_folder(name)
            else:
                created, file_node = True, parent.append_file(name)
    except (ValidationError, IntegrityError):
        created, file_node = False, parent.find_child_by_name(name, kind=int(not is_folder))

    if not created and is_folder:
        raise HTTPError(http_status.HTTP_409_CONFLICT, data={
            'message_long': 'Cannot create folder "{name}" because a file or folder already exists at path "{path}"'.format(
                name=file_node.name,
                path=file_node.materialized_path,
            )
        })

    if file_node.checkout and file_node.checkout._id != user._id:
        raise HTTPError(http_status.HTTP_403_FORBIDDEN, data={
            'message_long': 'File cannot be updated due to checkout status.'
        })

    if not is_folder:
        try:
            metadata = dict(payload['metadata'], **payload['hashes'])
            location = dict(payload['settings'], **dict(
                payload['worker'], **{
                    'object': payload['metadata']['name'],
                    'service': payload['metadata']['provider'],
                }
            ))
        except KeyError:
<<<<<<< HEAD
            raise HTTPError(http_status.HTTP_400_BAD_REQUEST)
=======
            raise HTTPError(httplib.BAD_REQUEST)

>>>>>>> dfe3259e
        current_version = file_node.get_version()
        new_version = file_node.create_version(user, location, metadata)

        if not current_version or not current_version.is_duplicate(new_version):
            update_storage_usage(file_node.target)

        version_id = new_version._id
        archive_exists = new_version.archive is not None
    else:
        version_id = None
        archive_exists = False

    return {
        'status': 'success',
        'archive': not archive_exists,  # Should waterbutler also archive this file
        'data': file_node.serialize(),
        'version': version_id,
    }, http_status.HTTP_201_CREATED if created else http_status.HTTP_200_OK


@must_be_signed
@must_not_be_registration
@decorators.autoload_filenode()
def osfstorage_delete(file_node, payload, target, **kwargs):
    user = OSFUser.load(payload['user'])
    auth = Auth(user)

    #TODO Auth check?
    if not auth:
        raise HTTPError(http_status.HTTP_400_BAD_REQUEST)
    if file_node == OsfStorageFolder.objects.get_root(target=target):
            raise HTTPError(http_status.HTTP_400_BAD_REQUEST)

    try:
        file_node.delete(user=user)

    except exceptions.FileNodeCheckedOutError:
        raise HTTPError(http_status.HTTP_403_FORBIDDEN)
    except exceptions.FileNodeIsPrimaryFile:
        raise HTTPError(http_status.HTTP_403_FORBIDDEN, data={
            'message_long': 'Cannot delete file as it is the primary file of preprint.'
        })

    update_storage_usage(file_node.target)
    return {'status': 'success'}


@must_be_signed
@decorators.autoload_filenode(must_be='file')
def osfstorage_download(file_node, payload, **kwargs):
    # Set user ID in session data for checking if user is contributor
    # to project.
    user_id = payload.get('user')
    if user_id:
        current_session = get_session()
        current_session.data['auth_user_id'] = user_id
        current_session.save()

    if not request.args.get('version'):
        version_id = None
    else:
        try:
            version_id = int(request.args['version'])
        except ValueError:
            raise make_error(http_status.HTTP_400_BAD_REQUEST, message_short='Version must be an integer if not specified')

    version = file_node.get_version(version_id, required=True)
    file_version_thru = version.get_basefilenode_version(file_node)
    name = file_version_thru.version_name if file_version_thru else file_node.name

    return {
        'data': {
            'name': name,
            'path': version.location_hash,
        },
        'settings': {
            osf_storage_settings.WATERBUTLER_RESOURCE: version.location[osf_storage_settings.WATERBUTLER_RESOURCE],
        },
    }


@must_have_permission(WRITE)
@decorators.autoload_filenode(must_be='file')
def osfstorage_add_tag(file_node, **kwargs):
    data = request.get_json()
    if file_node.add_tag(data['tag'], kwargs['auth']):
        return {'status': 'success'}, http_status.HTTP_200_OK
    return {'status': 'failure'}, http_status.HTTP_400_BAD_REQUEST

@must_have_permission(WRITE)
@decorators.autoload_filenode(must_be='file')
def osfstorage_remove_tag(file_node, **kwargs):
    data = request.get_json()
    try:
        file_node.remove_tag(data['tag'], kwargs['auth'])
    except TagNotFoundError:
        return {'status': 'failure'}, http_status.HTTP_409_CONFLICT
    except InvalidTagError:
        return {'status': 'failure'}, http_status.HTTP_400_BAD_REQUEST
    else:
        return {'status': 'success'}, http_status.HTTP_200_OK


@must_be_logged_in
def update_region(auth, **kwargs):
    user = auth.user
    user_settings = user.get_addon('osfstorage')

    data = request.get_json()
    try:
        region_id = data['region_id']
    except KeyError:
        raise HTTPError(http_status.HTTP_400_BAD_REQUEST)

    try:
        user_settings.set_region(region_id)
    except ValueError:
        raise HTTPError(404, data=dict(message_short='Region not found',
                                    message_long='A storage region with this id does not exist'))
    return {'message': 'User region updated.'}<|MERGE_RESOLUTION|>--- conflicted
+++ resolved
@@ -335,12 +335,8 @@
                 }
             ))
         except KeyError:
-<<<<<<< HEAD
             raise HTTPError(http_status.HTTP_400_BAD_REQUEST)
-=======
-            raise HTTPError(httplib.BAD_REQUEST)
-
->>>>>>> dfe3259e
+
         current_version = file_node.get_version()
         new_version = file_node.create_version(user, location, metadata)
 
