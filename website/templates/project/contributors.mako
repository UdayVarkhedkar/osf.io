--- conflicted
+++ resolved
@@ -11,13 +11,6 @@
 <div class="row">
     <div class="col-md-10 col-md-offset-1">
 
-<<<<<<< HEAD
-=======
-        <h2>Contributors</h2>
-            % if 'admin' in user['permissions'] and not node['is_registration']:
-                <p>Drag and drop contributors to change listing order.</p>
-            % endif
->>>>>>> 471558a9
             <div id="manageContributors" class="scripted">
                 <h3> Contributors
                     <!-- ko if: canEdit -->
@@ -26,7 +19,7 @@
                         </a>
                     <!-- /ko -->
                 </h3>
-                % if 'admin' in user['permissions']:
+                % if 'admin' in user['permissions'] and not node['is_registration']:
                     <p>Drag and drop contributors to change listing order.</p>
                 % endif
                 <table id="manageContributorsTable" class="table">
