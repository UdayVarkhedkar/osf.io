--- conflicted
+++ resolved
@@ -741,7 +741,6 @@
     color: #333;
 }
 
-<<<<<<< HEAD
 .generic-dropdown .fa {
     padding-right: 7px;
     width: 20px;
@@ -758,7 +757,6 @@
 .category-list ul.dropdown-menu > li > a {
     line-height: 1.65;
     padding-left: 8px;
-=======
 /* Remove gutters between bootstrap cols */
 .row.no-gutters {
   margin-right: 0;
@@ -768,5 +766,4 @@
 .row.no-gutters > [class*=" col-"] {
   padding-right: 0;
   padding-left: 0;
->>>>>>> 5ae01a48
 }