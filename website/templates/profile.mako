<%inherit file="base.mako"/>
<%def name="title()">${profile["fullname"]}</%def>

<%def name="javascript_bottom()">
% if user['is_profile']:
    <%include file="profile/modal_change_avatar.mako"/>
% endif
<script src=${"/static/public/js/profile-page.js" | webpack_asset}></script>

</%def>

<%def name="content()">
% if profile['is_merged']:
<div class="alert alert-info">This account has been merged with <a class="alert-link" href="${profile['merged_by']['url']}">${profile['merged_by']['absolute_url']}</a>
</div>
% endif


<div class="page-header">
    <div class="profile-fullname">
        % if user['is_profile']:
            <a href="#changeAvatarModal" data-toggle="modal">
            <img id='profile-gravatar' src="${profile['gravatar_url']}"
<<<<<<< HEAD
                    rel="tooltip" title="Click to change avatar"/>
=======
                rel="tooltip" title="click to change avatar"/>
            </a>
>>>>>>> dc150258
        % else:
            <img id='profile-gravatar' src="${profile['gravatar_url']}"/>
        % endif

    <span id="profileFullname" class="h1 overflow ">${profile["fullname"]}</span>
        <span class="edit-profile-settings">
        % if user['is_profile']:
            <a href="/settings/">Edit your profile</a></span>
        % endif
    </div>
</div><!-- end-page-header -->


<div class="row">

    <div class="col-md-6">


        <div>
            <table class="table table-plain">
                <tr>
                  <td>Name</td>
                  <td class="fullname overflow-block" width="300px">${profile["fullname"]}</td>
                </tr>
                % if profile.get('date_registered'):
                    <tr>
                        <td>Member&nbsp;Since</td>
                        <td>${profile['date_registered']}</td>
                    </tr>
                % endif
                % if profile.get('url') and profile.get('display_absolute_url'):
                    <tr>
                        <td>Public&nbsp;Profile</td>
                        <td><a href="${profile['url']}">${profile['display_absolute_url']}</a></td>
                    </tr>
                % endif
            </table>
        </div>
        <div>
            <h2>
               ${profile['activity_points'] or "No"} activity point${'s' if profile['activity_points'] != 1 else ''}<br />
               ${profile["number_projects"]} project${'s' if profile["number_projects"] != 1  else ''}, ${profile["number_public_projects"]} public
            </h2>
        </div>


    </div>

    <div class="col-md-6">


        <ul class="nav nav-tabs">
            <li class="active"><a href="#social" data-toggle="tab">Social</a></li>
            <li><a href="#jobs" data-toggle="tab">Employment</a></li>
            <li><a href="#schools" data-toggle="tab">Education</a></li>
        </ul>

        <div class="tab-content" id="containDrag">

            <div class="tab-pane active" id="social">
                <div data-bind="template: {name: 'profileSocial'}"></div>
            </div>

            <div class="tab-pane" id="jobs">
                <div data-bind="template: {name: 'profileJobs'}"></div>
            </div>

            <div class="tab-pane" id="schools">
                <div data-bind="template: {name: 'profileSchools'}"></div>
            </div>

        </div>

    </div>

</div>

## TODO: Review and un-comment
## TODO: Render badges w/ Knockout
## TODO: Add profile hooks to add-on core
##<hr />
##
##<div class="row">
##%if badges:
##    <div class="col-md-6">
##        <h3>Badges Endorsed by This User</h3>
##        <div class="badge-list" style="overflow-y:auto; height:250px; padding-top:10px;">
##            %for badge in badges:
##                <div class="media">
##                    <img src="${badge.image}"  width="64px" height="64px" class="open-badge badge-popover media-object pull-left"/>
##                    <div class="media-body">
##                        <h4 class="media-heading">${badge.name}<small> ${badge.description}</small></h4>
##                        ${badge.criteria_list}
##                    </div>
##                </div>
##            %endfor
##        </div>
##    </div>
##    <div class="col-md-6">
##%else:
##    <div class="col-md-12">
##%endif
##        <h3>"Sash"</h3>
##        <div class="profile-badge-list">
##            %for assertion in reversed(assertions):
##            <div>
##                <img src="${assertion.badge.image}" width="64px" height="64px" class="open-badge badge-popover" badge-url="/badge/assertion/json/${assertion._id}/" data-content="${assertion.badge.description_short}" data-toggle="popover" data-title="<a href=&quot;/${assertion.badge._id}/&quot;>${assertion.badge.name}</a>
##                %if not assertion.badge.is_system_badge:
##                    - <a href=&quot;${assertion.badge.creator.owner.profile_url}&quot;>${assertion.badge.creator.owner.fullname}</a>"/>
##                %else:
##                    "/>
##                %endif
##                <br/>
##                <span class="badge">${assertion.amount}<span>
##            </div>
##            %endfor
##        </div>
##    </div>
##</div>

<hr />
<div class="row">
    <div class="col-md-6">
        <h3>Public Projects</h3>
        <div mod-meta='{
                "tpl" : "util/render_nodes.mako",
                "uri" : "/api/v1/profile/${profile["id"]}/public_projects/",
                "replace" : true,
                "kwargs" : {"sortable" : true}
            }'></div>
    </div>
    <div class="col-md-6">
        <h3>Public Components</h3>
        <div mod-meta='{
                "tpl" : "util/render_nodes.mako",
                "uri" : "/api/v1/profile/${profile["id"]}/public_components/",
                "replace" : true,
                "kwargs" : {"sortable" : true}
            }'></div>
    </div>
</div><!-- end row -->

<%include file="_log_templates.mako"/>
<%include file="include/profile/social.mako" />
<%include file="include/profile/jobs.mako" />
<%include file="include/profile/schools.mako" />
<script type="text/javascript">
  (function() {
      var socialUrls = {
          crud: '${ api_url_for('serialize_social', uid=profile['id']) }'
      };
      var jobsUrls = {
          crud: '${ api_url_for('serialize_jobs', uid=profile['id']) }'
      };
      var schoolsUrls = {
          crud: '${ api_url_for('serialize_schools', uid=profile['id']) }'
      };

      window.contextVars = $.extend(true, {}, window.contextVars, {
          socialUrls: socialUrls,
          jobsUrls: jobsUrls,
          schoolsUrls: schoolsUrls
      });
  })();
</script>

</%def><|MERGE_RESOLUTION|>--- conflicted
+++ resolved
@@ -21,12 +21,8 @@
         % if user['is_profile']:
             <a href="#changeAvatarModal" data-toggle="modal">
             <img id='profile-gravatar' src="${profile['gravatar_url']}"
-<<<<<<< HEAD
                     rel="tooltip" title="Click to change avatar"/>
-=======
-                rel="tooltip" title="click to change avatar"/>
             </a>
->>>>>>> dc150258
         % else:
             <img id='profile-gravatar' src="${profile['gravatar_url']}"/>
         % endif
