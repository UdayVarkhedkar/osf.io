<%inherit file="project/project_base.mako"/>
<%def name="title()">${node['title']} Settings</%def>

##<!-- Show API key settings -->
##<div mod-meta='{
##        "tpl": "util/render_keys.mako",
##        "uri": "${node["api_url"]}keys/",
##        "replace": true,
##        "kwargs": {
##            "route": "${node["url"]}"
##        }
##    }'></div>

<div class="row">
    <div class="col-md-3">
        <div class="panel panel-default">
            <ul class="nav nav-stacked nav-pills">
                % if 'admin' in user['permissions'] and not node['is_registration']:
                  <li><a href="#configureNode">Configure ${node['node_type'].capitalize()}</a></li>
                % endif
                <li><a href="#configureCommenting">Configure Commenting</a></li>
                % if not node['is_registration']:
                    <li><a href="#selectAddons">Select Add-ons</a></li>
                % endif
                % if addon_enabled_settings:
                    <li><a href="#configureAddons">Configure Add-ons</a></li>
                % endif
            </ul>
        </div><!-- end sidebar -->
    </div>

    <div class="col-md-6">

        % if 'admin' in user['permissions'] and not node['is_registration']:

            <div class="panel panel-default">

                <div class="panel-heading">
                    <h3 id="configureNode" class="anchor panel-title">Configure ${node['node_type'].capitalize()}</h3>
                </div>
                <div class="panel-body">
                    <div class="help-block">
                        A project cannot be deleted if it has any components within it.
                        To delete a parent project, you must first delete all child components
                        by visiting their settings pages.
                    </div>
                    <button id="deleteNode" class="btn btn-danger btn-delete-node">Delete ${node['node_type']}</button>

                </div>
                <!-- Delete node -->

            </div>

        % endif
        <div class="panel panel-default">
            <span id="configureCommenting" class="anchor"></span>

            <div class="panel-heading">
                <h3 class="panel-title">Configure Commenting</h3>
            </div>

            <div class="panel-body">

                <form class="form" id="commentSettings">

                    <div class="radio">
                        <label>
                            <input type="radio" name="commentLevel" value="private" ${'checked' if comments['level'] == 'private' else ''}>
                            Only contributors can post comments
                        </label>
                    </div>
                    <div class="radio">
                        <label>
                            <input type="radio" name="commentLevel" value="public" ${'checked' if comments['level'] == 'public' else ''}>
                            When the ${node['node_type']} is public, any OSF user can post comments
                        </label>
                    </div>

                    <button class="btn btn-success">Submit</button>

                    <!-- Flashed Messages -->
                    <div class="help-block">
                        <p id="configureCommentingMessage"></p>
                    </div>
                </form>

            </div>

        </div>

        <div class="panel panel-default">
            <span id="selectAddons" class="anchor"></span>
             <div class="panel-heading">
                 <h3 class="panel-title">Select Add-ons</h3>
             </div>
                <div class="panel-body">

                    <form id="selectAddonsForm">

                        % for category in addon_categories:

                            <%
                                addons = [
                                    addon
                                    for addon in addons_available
                                    if category in addon.categories
                                ]
                            %>

                            % if addons:
                                <h3>${category.capitalize()}</h3>
                                % for addon in addons:
                                    <div>
                                        <label>
                                            <input
                                                type="checkbox"
                                                name="${addon.short_name}"
                                                class="addon-select"
                                                ${'checked' if addon.short_name in addons_enabled else ''}
                                                ${'disabled' if node['is_registration'] else ''}
                                            />
                                            ${addon.full_name}
                                        </label>
                                    </div>
                                % endfor
                            % endif

                        % endfor

                        <br />

                    % if not node['is_registration']:
                        <button id="settings-submit" class="btn btn-success">
                            Submit
                        </button>
                        <div class="addon-settings-message text-success" style="padding-top: 10px;"></div>
                    % endif

                </form>


                </div>
            </div>

            % if addon_enabled_settings:

                <div id="configureAddons" class="panel panel-default">

                    <div class="panel-heading">
                        <h3 class="panel-title">Configure Add-ons</h3>
                    </div>

                    <div class="panel-body">

                    % for node_settings_dict in addon_enabled_settings or []:
                        ${render_node_settings(node_settings_dict)}

                            % if not loop.last:
                                <hr />
                            % endif

                        % endfor
                    </div>
                </div>

            % endif

    </div>

</div>

<%def name="render_node_settings(data)">
    <%
       template_name = "{name}/templates/{name}_node_settings.mako".format(name=data['addon_short_name'])
       tpl = context.lookup.get_template(template_name).render(**data)
    %>
    ${tpl}
</%def>


% for name, capabilities in addon_capabilities.iteritems():
    <script id="capabilities-${name}" type="text/html">${capabilities}</script>
% endfor



<%def name="javascript_bottom()">
${parent.javascript_bottom()}
<script type="text/javascript" src="/static/js/metadata_1.js"></script>
<script type="text/javascript" src="/static/js/projectSettings.js"></script>
<script type="text/javascript">
<<<<<<< HEAD

    ## TODO: Replace with something more fun, like the name of a famous scientist
    ## h/t @sloria
    function randomString() {
        var alphabet = 'abcdefghijkmnpqrstuvwxyz23456789',
            text = '';

        for (var i = 0; i < 5; i++)
            text += alphabet.charAt(Math.floor(Math.random() * alphabet.length));

        return text;
    }

    $(document).ready(function() {

        ## TODO: Knockout-ify me
        $('#commentSettings').on('submit', function() {
            var $commentMsg = $('#configureCommentingMessage');

            var $this = $(this);
            var commentLevel = $this.find('input[name="commentLevel"]:checked').val();

            $.osf.postJSON(
                nodeApiUrl + 'settings/comments/',
                {commentLevel: commentLevel}
            ).done(function() {
                $commentMsg.addClass('text-success');
                $commentMsg.text('Successfully updated settings.');
                window.location.reload();
            }).fail(function() {
                bootbox.alert('Could not set commenting configuration. Please try again.');
            });

            return false;

        });

        // Set up submission for addon selection form
        $('#selectAddonsForm').on('submit', function() {

            var formData = {};
            $('#selectAddonsForm').find('input').each(function(idx, elm) {
                var $elm = $(elm);
                formData[$elm.attr('name')] = $elm.is(':checked');
            });
            var msgElm = $(this).find('.addon-settings-message');
            $.ajax({
                url: nodeApiUrl + 'settings/addons/',
                data: JSON.stringify(formData),
                type: 'POST',
                contentType: 'application/json',
                dataType: 'json',
                success: function() {
                    msgElm.text('Settings updated').fadeIn();
                    window.location.reload();
                }
            });

            return false;

        });

        $('#deleteNode').on('click', function() {
            var key = randomString();
            bootbox.prompt(
              '<div>Delete this ${node['node_type']}? This is IRREVERSIBLE.</div>' +
                    '<p style="font-weight: normal; font-size: medium; line-height: normal;">If you want to continue, type <strong>' + key + '</strong> and click OK.</p>',
                function(result) {
                    if (result === key) {
                        $.ajax({
                            type: 'DELETE',
                            dataType: 'json',
                            url: nodeApiUrl,
                            success: function(response) {
                                window.location.href = response.url;
                            },
                            error: $.osf.handleJSONError
                        });
                    }
                }
            )
        });

        // Show capabilities modal on selecting an addon; unselect if user
        // rejects terms
        $('.addon-select').on('change', function() {
            var that = this,
                $that = $(that);
            if ($that.is(':checked')) {
                var name = $that.attr('name');
                var capabilities = $('#capabilities-' + name).html();
                if (capabilities) {
                    bootbox.confirm(
                        capabilities,
                        function(result) {
                            if (!result) {
                                $(that).attr('checked', false);
                            }
                        }
                    )
                }
            }
        });

=======
$(document).ready(function() {
    $('#deleteNode').on('click', function() {
        ProjectSettings.getConfirmationCode('${node["node_type"]}');
>>>>>>> b541fe72
    });
});
</script>

</%def><|MERGE_RESOLUTION|>--- conflicted
+++ resolved
@@ -189,116 +189,9 @@
 <script type="text/javascript" src="/static/js/metadata_1.js"></script>
 <script type="text/javascript" src="/static/js/projectSettings.js"></script>
 <script type="text/javascript">
-<<<<<<< HEAD
-
-    ## TODO: Replace with something more fun, like the name of a famous scientist
-    ## h/t @sloria
-    function randomString() {
-        var alphabet = 'abcdefghijkmnpqrstuvwxyz23456789',
-            text = '';
-
-        for (var i = 0; i < 5; i++)
-            text += alphabet.charAt(Math.floor(Math.random() * alphabet.length));
-
-        return text;
-    }
-
-    $(document).ready(function() {
-
-        ## TODO: Knockout-ify me
-        $('#commentSettings').on('submit', function() {
-            var $commentMsg = $('#configureCommentingMessage');
-
-            var $this = $(this);
-            var commentLevel = $this.find('input[name="commentLevel"]:checked').val();
-
-            $.osf.postJSON(
-                nodeApiUrl + 'settings/comments/',
-                {commentLevel: commentLevel}
-            ).done(function() {
-                $commentMsg.addClass('text-success');
-                $commentMsg.text('Successfully updated settings.');
-                window.location.reload();
-            }).fail(function() {
-                bootbox.alert('Could not set commenting configuration. Please try again.');
-            });
-
-            return false;
-
-        });
-
-        // Set up submission for addon selection form
-        $('#selectAddonsForm').on('submit', function() {
-
-            var formData = {};
-            $('#selectAddonsForm').find('input').each(function(idx, elm) {
-                var $elm = $(elm);
-                formData[$elm.attr('name')] = $elm.is(':checked');
-            });
-            var msgElm = $(this).find('.addon-settings-message');
-            $.ajax({
-                url: nodeApiUrl + 'settings/addons/',
-                data: JSON.stringify(formData),
-                type: 'POST',
-                contentType: 'application/json',
-                dataType: 'json',
-                success: function() {
-                    msgElm.text('Settings updated').fadeIn();
-                    window.location.reload();
-                }
-            });
-
-            return false;
-
-        });
-
-        $('#deleteNode').on('click', function() {
-            var key = randomString();
-            bootbox.prompt(
-              '<div>Delete this ${node['node_type']}? This is IRREVERSIBLE.</div>' +
-                    '<p style="font-weight: normal; font-size: medium; line-height: normal;">If you want to continue, type <strong>' + key + '</strong> and click OK.</p>',
-                function(result) {
-                    if (result === key) {
-                        $.ajax({
-                            type: 'DELETE',
-                            dataType: 'json',
-                            url: nodeApiUrl,
-                            success: function(response) {
-                                window.location.href = response.url;
-                            },
-                            error: $.osf.handleJSONError
-                        });
-                    }
-                }
-            )
-        });
-
-        // Show capabilities modal on selecting an addon; unselect if user
-        // rejects terms
-        $('.addon-select').on('change', function() {
-            var that = this,
-                $that = $(that);
-            if ($that.is(':checked')) {
-                var name = $that.attr('name');
-                var capabilities = $('#capabilities-' + name).html();
-                if (capabilities) {
-                    bootbox.confirm(
-                        capabilities,
-                        function(result) {
-                            if (!result) {
-                                $(that).attr('checked', false);
-                            }
-                        }
-                    )
-                }
-            }
-        });
-
-=======
 $(document).ready(function() {
     $('#deleteNode').on('click', function() {
         ProjectSettings.getConfirmationCode('${node["node_type"]}');
->>>>>>> b541fe72
     });
 });
 </script>
