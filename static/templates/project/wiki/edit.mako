--- conflicted
+++ resolved
@@ -8,13 +8,8 @@
         <form action="${node_url}wiki/${pageName}/edit/" method="POST">
             <div class="form-group wmd-panel">
                 <div id="wmd-button-bar"></div>
-<<<<<<< HEAD
-                <textarea rows="15" class="form-control wmd-input" id="wmd-input" name="content">${content}</textarea>
-                <input class="btn btn-primary" type="submit" value="Save">
-=======
                 <textarea class="wmd-input" id="wmd-input" name="content">${wiki_content}</textarea>
                 <input type="submit" value="Save">
->>>>>>> 8a120509
             </div>
             <div id="wmd-preview" class="wmd-panel wmd-preview"></div>
         </form>
