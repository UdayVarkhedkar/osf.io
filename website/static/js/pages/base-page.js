/**
 * JS module included on eveery page of the OSF. Site-wide initialization
 * code goes here.
 */
'use strict';

var $ = require('jquery');
require('jquery.cookie');
var NavbarControl = require('navbar-control');
var $osf = require('osfHelpers');

// If there isn't a user logged in, show the footer slide-in
var sliderSelector = '#footerSlideIn';
var SlideInViewModel = function (){
    var self = this;
    self.elem = $(sliderSelector);

    var dismissed = false;

    try {
        dismissed = dismissed || window.localStorage.getItem('slide') === '0';
    } catch (e) {}

    dismissed = dismissed || $.cookie('slide') === '0';

    if (this.elem.length > 0 && !dismissed) {
        setTimeout(function () {
            self.elem.slideDown(1000);
        }, 3000);
    }
    self.dismiss = function() {
        self.elem.slideUp(1000);
        try {
            window.localStorage.setItem('slide', '0');
        } catch (e) {
            $.cookie('slide', '0', { expires: 1, path: '/'});
        }
    };
};
var NO_FOOTER_PATHS = ['/login/', '/getting-started/', '/register/'];
if ($(sliderSelector).length > 0 &&
        $.inArray(window.location.pathname, NO_FOOTER_PATHS) === -1) {
    $osf.applyBindings(new SlideInViewModel(), sliderSelector);
}

<<<<<<< HEAD
    $('body').on('click', '.project-toggle', function() {
        var widget = $(this).closest('.addon-widget-container');
        var up = $(this).find('.icon-angle-up');
        var down = $(this).find('.icon-angle-down');
        if(up.length > 0) {
            up.removeClass('icon-angle-up').addClass('icon-angle-down');
        }
        if(down.length > 0) {
            down.removeClass('icon-angle-down').addClass('icon-angle-up');            
        }

        widget.find('.addon-widget-body').slideToggle();
        return false;
    });
=======
new NavbarControl('.osf-nav-wrapper');
>>>>>>> 209fc54c
<|MERGE_RESOLUTION|>--- conflicted
+++ resolved
@@ -43,7 +43,7 @@
     $osf.applyBindings(new SlideInViewModel(), sliderSelector);
 }
 
-<<<<<<< HEAD
+
     $('body').on('click', '.project-toggle', function() {
         var widget = $(this).closest('.addon-widget-container');
         var up = $(this).find('.icon-angle-up');
@@ -58,6 +58,5 @@
         widget.find('.addon-widget-body').slideToggle();
         return false;
     });
-=======
-new NavbarControl('.osf-nav-wrapper');
->>>>>>> 209fc54c
+
+new NavbarControl('.osf-nav-wrapper');